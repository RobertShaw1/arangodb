--- conflicted
+++ resolved
@@ -148,7 +148,6 @@
   static std::string const MimeTypeVPack;
   static std::string const MultiPartContentType;
 
-<<<<<<< HEAD
   // graph attribute names
   static std::string const GraphCollection;
   static std::string const GraphIsSmart;
@@ -164,9 +163,7 @@
   static std::string const GraphCreateCollection;
   static std::string const GraphEdgeDefinitions;
   static std::string const GraphOrphans;
-  
-=======
->>>>>>> 24dccfee
+
   // misc strings
   static std::string const LastValue;
 };
