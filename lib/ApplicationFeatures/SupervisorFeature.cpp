--- conflicted
+++ resolved
@@ -120,10 +120,6 @@
   startsAfter("GreetingsPhase");
 
   startsAfter("Daemon");
-<<<<<<< HEAD
-=======
-  startsAfter("Logger");
->>>>>>> ccde2a5e
 }
 
 void SupervisorFeature::collectOptions(
