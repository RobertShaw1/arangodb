////////////////////////////////////////////////////////////////////////////////
/// DISCLAIMER
///
/// Copyright 2014-2016 ArangoDB GmbH, Cologne, Germany
/// Copyright 2004-2014 triAGENS GmbH, Cologne, Germany
///
/// Licensed under the Apache License, Version 2.0 (the "License");
/// you may not use this file except in compliance with the License.
/// You may obtain a copy of the License at
///
///     http://www.apache.org/licenses/LICENSE-2.0
///
/// Unless required by applicable law or agreed to in writing, software
/// distributed under the License is distributed on an "AS IS" BASIS,
/// WITHOUT WARRANTIES OR CONDITIONS OF ANY KIND, either express or implied.
/// See the License for the specific language governing permissions and
/// limitations under the License.
///
/// Copyright holder is ArangoDB GmbH, Cologne, Germany
///
/// @author Jan Steemann
////////////////////////////////////////////////////////////////////////////////

#include "SslClientConnection.h"

#include <openssl/ssl.h>

#ifdef TRI_HAVE_WINSOCK2_H
#include <WinSock2.h>
#include <WS2tcpip.h>
#endif

#include <sys/types.h>

#include <openssl/ssl.h>
#include <openssl/err.h>
#include "Basics/socket-utils.h"
#include "Logger/Logger.h"
#include "Ssl/ssl-helper.h"

#undef TRACE_SSL_CONNECTIONS

#ifdef _WIN32
#define STR_ERROR()                                                  \
  windowsErrorBuf;                                                   \
  FormatMessage(FORMAT_MESSAGE_FROM_SYSTEM, NULL, GetLastError(), 0, \
                windowsErrorBuf, sizeof(windowsErrorBuf), NULL);     \
  errno = GetLastError();
#else
#define STR_ERROR() strerror(errno)
#endif

#ifdef TRI_HAVE_POLL_H
#include <sys/poll.h>
#endif

using namespace arangodb;
using namespace arangodb::basics;
using namespace arangodb::httpclient;

namespace {

#ifdef TRACE_SSL_CONNECTIONS
static char const* tlsTypeName(int type) {
  switch (type) {
#ifdef SSL3_RT_HEADER
    case SSL3_RT_HEADER:
      return "TLS header";
#endif
    case SSL3_RT_CHANGE_CIPHER_SPEC:
      return "TLS change cipher";
    case SSL3_RT_ALERT:
      return "TLS alert";
    case SSL3_RT_HANDSHAKE:
      return "TLS handshake";
    case SSL3_RT_APPLICATION_DATA:
      return "TLS app data";
    default:
      return "TLS Unknown";
  }
}

static char const* sslMessageType(int sslVersion, int msg) {
#ifdef SSL2_VERSION_MAJOR
  if (sslVersion == SSL2_VERSION_MAJOR) {
    switch (msg) {
      case SSL2_MT_ERROR:
        return "Error";
      case SSL2_MT_CLIENT_HELLO:
        return "Client hello";
      case SSL2_MT_CLIENT_MASTER_KEY:
        return "Client key";
      case SSL2_MT_CLIENT_FINISHED:
        return "Client finished";
      case SSL2_MT_SERVER_HELLO:
        return "Server hello";
      case SSL2_MT_SERVER_VERIFY:
        return "Server verify";
      case SSL2_MT_SERVER_FINISHED:
        return "Server finished";
      case SSL2_MT_REQUEST_CERTIFICATE:
        return "Request CERT";
      case SSL2_MT_CLIENT_CERTIFICATE:
        return "Client CERT";
    }
  }
  else
#endif
  if (sslVersion == SSL3_VERSION_MAJOR) {
    switch (msg) {
      case SSL3_MT_HELLO_REQUEST:
        return "Hello request";
      case SSL3_MT_CLIENT_HELLO:
        return "Client hello";
      case SSL3_MT_SERVER_HELLO:
        return "Server hello";
#ifdef SSL3_MT_NEWSESSION_TICKET
      case SSL3_MT_NEWSESSION_TICKET:
        return "Newsession Ticket";
#endif
      case SSL3_MT_CERTIFICATE:
        return "Certificate";
      case SSL3_MT_SERVER_KEY_EXCHANGE:
        return "Server key exchange";
      case SSL3_MT_CLIENT_KEY_EXCHANGE:
        return "Client key exchange";
      case SSL3_MT_CERTIFICATE_REQUEST:
        return "Request CERT";
      case SSL3_MT_SERVER_DONE:
        return "Server finished";
      case SSL3_MT_CERTIFICATE_VERIFY:
        return "CERT verify";
      case SSL3_MT_FINISHED:
        return "Finished";
#ifdef SSL3_MT_CERTIFICATE_STATUS
      case SSL3_MT_CERTIFICATE_STATUS:
        return "Certificate Status";
#endif
    }
  }
  return "Unknown";
}

static void sslTlsTrace(int direction, int sslVersion, int contentType,
                        void const* buf, size_t, SSL*, void*) {
  // enable this for tracing SSL connections
  if (sslVersion) {
    sslVersion >>= 8; /* check the upper 8 bits only below */
    char const* tlsRtName;
    if (sslVersion == SSL3_VERSION_MAJOR && contentType)
      tlsRtName = tlsTypeName(contentType);
    else
      tlsRtName = "";

    LOG_TOPIC(TRACE, arangodb::Logger::FIXME) << "SSL connection trace: " << (direction ? "out" : "in") << ", " << tlsRtName << ", " << sslMessageType(sslVersion, *static_cast<char const*>(buf));
  }
}
#endif

}

////////////////////////////////////////////////////////////////////////////////
/// @brief creates a new client connection
////////////////////////////////////////////////////////////////////////////////

SslClientConnection::SslClientConnection(Endpoint* endpoint,
                                         double requestTimeout,
                                         double connectTimeout,
                                         size_t connectRetries,
                                         uint64_t sslProtocol)
    : GeneralClientConnection(endpoint, requestTimeout, connectTimeout,
                              connectRetries),
      _ssl(nullptr),
      _ctx(nullptr),
      _sslProtocol(sslProtocol) {

  TRI_invalidatesocket(&_socket);
  init(sslProtocol);
}

SslClientConnection::SslClientConnection(std::unique_ptr<Endpoint>& endpoint,
                                         double requestTimeout,
                                         double connectTimeout,
                                         size_t connectRetries,
                                         uint64_t sslProtocol)
    : GeneralClientConnection(endpoint, requestTimeout, connectTimeout,
                              connectRetries),
      _ssl(nullptr),
      _ctx(nullptr),
      _sslProtocol(sslProtocol) {

  TRI_invalidatesocket(&_socket);
  init(sslProtocol);
}

////////////////////////////////////////////////////////////////////////////////
/// @brief destroys a client connection
////////////////////////////////////////////////////////////////////////////////

SslClientConnection::~SslClientConnection() {
  disconnect();

  if (_ssl != nullptr) {
    SSL_free(_ssl);
  }

  if (_ctx != nullptr) {
    SSL_CTX_free(_ctx);
  }
}

////////////////////////////////////////////////////////////////////////////////
/// @brief internal initialization method, called from ctor
////////////////////////////////////////////////////////////////////////////////

void SslClientConnection::init(uint64_t sslProtocol) {
  TRI_invalidatesocket(&_socket);

  SSL_METHOD SSL_CONST* meth = nullptr;

  switch (SslProtocol(sslProtocol)) {
#ifndef OPENSSL_NO_SSL2
    case SSL_V2:
      meth = SSLv2_method();
      break;
#endif

#ifndef OPENSSL_NO_SSL3_METHOD
    case SSL_V3:
      meth = SSLv3_method();
      break;
#endif

    case SSL_V23:
      meth = SSLv23_method();
      break;

<<<<<<< HEAD
#ifdef USE_DEPRECATED
    case TLS_V1:
      meth = TLSv1_method();
      break;
#endif
      
=======
#if defined OPENSSL_VERSION_MAJOR && OPENSSL_VERSION_MAJOR == 1
#if defined OPENSSL_VERSION_MINOR && OPENSSL_VERSION_MINOR >= 1
    case TLS_V1:
    case TLS_V12:
    case SSL_UNKNOWN:
    default:
      // default is to use TLSv13
      meth = TLS_method();
      break;
#else
    case TLS_V1:
      meth = TLSv1_method();
      break;
>>>>>>> c64d5602
    case TLS_V12:
      meth = TLSv1_2_method();
      break;
    case SSL_UNKNOWN:
    default:
      // default is to use TLSv12
      meth = TLSv1_2_method();
      break;
#endif
#endif
  }

  _ctx = SSL_CTX_new(meth);

  if (_ctx != nullptr) {
#ifdef TRACE_SSL_CONNECTIONS
    SSL_CTX_set_msg_callback(_ctx, sslTlsTrace);
#endif
    SSL_CTX_set_cipher_list(_ctx, "ALL");
    // TODO: better use the following ciphers...
    // SSL_CTX_set_cipher_list(_ctx, "ALL:!EXPORT:!EXPORT40:!EXPORT56:!aNULL:!LOW:!RC4:@STRENGTH");

    bool sslCache = true;
    SSL_CTX_set_session_cache_mode(
        _ctx, sslCache ? SSL_SESS_CACHE_SERVER : SSL_SESS_CACHE_OFF);
  }
}

////////////////////////////////////////////////////////////////////////////////
/// @brief connect
////////////////////////////////////////////////////////////////////////////////

bool SslClientConnection::connectSocket() {
  TRI_ASSERT(_endpoint != nullptr);

  if (_endpoint->isConnected()) {
    disconnectSocket();
    _isConnected = false;
  }

  _errorDetails.clear();
  _socket = _endpoint->connect(_connectTimeout, _requestTimeout);

  if (!TRI_isvalidsocket(_socket) || _ctx == nullptr) {
    _errorDetails = _endpoint->_errorMessage;
    _isConnected = false;
    return false;
  }

  _isConnected = true;

  _ssl = SSL_new(_ctx);

  if (_ssl == nullptr) {
    _errorDetails = std::string("failed to create ssl context");
    disconnectSocket();
    _isConnected = false;
    return false;
  }

  switch (SslProtocol(_sslProtocol)) {
    case TLS_V1:
    case TLS_V12:
    default:
      SSL_set_tlsext_host_name(_ssl, _endpoint->host().c_str());
  }

  SSL_set_connect_state(_ssl);

  if (SSL_set_fd(_ssl, (int)TRI_get_fd_or_handle_of_socket(_socket)) != 1) {
    _errorDetails = std::string("SSL: failed to create context ") +
                    ERR_error_string(ERR_get_error(), nullptr);
    disconnectSocket();
    _isConnected = false;
    return false;
  }

  SSL_set_verify(_ssl, SSL_VERIFY_NONE, nullptr);

  ERR_clear_error();

  int ret = SSL_connect(_ssl);

  if (ret != 1) {
    _errorDetails.append("SSL: during SSL_connect: ");

    int errorDetail;
    long certError;

    errorDetail = SSL_get_error(_ssl, ret);
    if ((errorDetail == SSL_ERROR_WANT_READ) ||
        (errorDetail == SSL_ERROR_WANT_WRITE)) {
      return true;
    }
      
    /* Gets the earliest error code from the
       thread's error queue and removes the entry. */
    unsigned long lastError = ERR_get_error();
     
    if (errorDetail == SSL_ERROR_SYSCALL && lastError == 0) {
      if (ret == 0) {
        _errorDetails += "an EOF was observed that violates the protocol. this may happen when the other side has closed the connection";
      } else if (ret == -1) {
        _errorDetails += "I/O reported by BIO";
      }
    } 

    switch (errorDetail) {
      case 0x1407E086:
      /* 1407E086:
        SSL routines:
        SSL2_SET_CERTIFICATE:
        certificate verify failed */
      /* fall-through */
      case 0x14090086:
        /* 14090086:
          SSL routines:
          SSL3_GET_SERVER_CERTIFICATE:
          certificate verify failed */

        certError = SSL_get_verify_result(_ssl);

        if (certError != X509_V_OK) {
          _errorDetails += std::string("certificate problem: ") +
                           X509_verify_cert_error_string(certError);
        } else {
          _errorDetails = std::string("certificate problem, verify that the CA cert is OK");
        }
        break;

      default:
        char errorBuffer[256];
        ERR_error_string_n(errorDetail, errorBuffer, sizeof(errorBuffer));
        _errorDetails += std::string(" - details: ") + errorBuffer;
        break;
    }
    
    disconnectSocket();
    _isConnected = false;
    return false;
  }

  LOG_TOPIC(TRACE, arangodb::Logger::FIXME) << "SSL connection opened: " 
             << SSL_get_cipher(_ssl) << ", " 
             << SSL_get_cipher_version(_ssl) 
             << " (" << SSL_get_cipher_bits(_ssl, 0) << " bits)"; 

  return true;
}

////////////////////////////////////////////////////////////////////////////////
/// @brief disconnect
////////////////////////////////////////////////////////////////////////////////

void SslClientConnection::disconnectSocket() {
  _endpoint->disconnect();
  TRI_invalidatesocket(&_socket);

  if (_ssl != nullptr) {
    SSL_free(_ssl);
    _ssl = nullptr;
  }
}

////////////////////////////////////////////////////////////////////////////////
/// @brief prepare connection for read/write I/O
////////////////////////////////////////////////////////////////////////////////

bool SslClientConnection::prepare(double timeout, bool isWrite) const {
  auto const fd = TRI_get_fd_or_handle_of_socket(_socket);
  double start = TRI_microtime();
  int res;

#ifdef TRI_HAVE_POLL_H
  // Here we have poll, on all other platforms we use select
  bool nowait = (timeout == 0.0);
  int towait;
  if (timeout * 1000.0 > static_cast<double>(INT_MAX)) {
    towait = INT_MAX;
  } else {
    towait = static_cast<int>(timeout * 1000.0);
  }

  struct pollfd poller;
  memset(&poller, 0, sizeof(struct pollfd));  // for our old friend Valgrind
  poller.fd = fd;
  poller.events = isWrite ? POLLOUT : POLLIN;

  while (true) {  // will be left by break
    res = poll(&poller, 1, towait);
    if (res == -1 && errno == EINTR) {
      if (!nowait) {
        double end = TRI_microtime();
        towait -= static_cast<int>((end - start) * 1000.0);
        start = end;
        if (towait < 0) {  // Should not happen, but there might be rounding
                           // errors, so just to prevent a poll call with
                           // negative timeout...
          res = 0;
          break;
        }
      }
      continue;
    }
    break;
  }
// Now res can be:
//   1 : if the file descriptor was ready
//   0 : if the timeout happened
//   -1: if an error happened, EINTR within the timeout is already caught
#else
  // All versions other use select:

  // An fd_set is a fixed size buffer.
  // Executing FD_CLR() or FD_SET() with a value of fd that is negative or is
  // equal to or larger than FD_SETSIZE
  // will result in undefined behavior. Moreover, POSIX requires fd to be a
  // valid file descriptor.
  if (fd < 0 || fd >= FD_SETSIZE) {
    // invalid or too high file descriptor value...
    // if we call FD_ZERO() or FD_SET() with it, the program behavior will be
    // undefined
    _errorDetails = std::string("file descriptor value too high");
    return false;
  }

  fd_set fdset;

  // handle interrupt
  do {
    FD_ZERO(&fdset);
    FD_SET(fd, &fdset);

    fd_set* readFds = nullptr;
    fd_set* writeFds = nullptr;

    if (isWrite) {
      writeFds = &fdset;
    } else {
      readFds = &fdset;
    }

    int sockn = (int)(fd + 1);

    struct timeval t;
    t.tv_sec = (long)timeout;
    t.tv_usec = (long)((timeout - (double)t.tv_sec) * 1000000.0);

    res = select(sockn, readFds, writeFds, nullptr, &t);

    if ((res == -1 && errno == EINTR)) {
      int myerrno = errno;
      double end = TRI_microtime();
      errno = myerrno;
      timeout = timeout - (end - start);
      start = end;
    }
  } while ((res == -1) && (errno == EINTR) && (timeout > 0.0));
#endif

  if (res > 0) {
    return true;
  }

  if (res == 0) {
    if (isWrite) {
      _errorDetails = std::string("timeout during write");
      TRI_set_errno(TRI_SIMPLE_CLIENT_COULD_NOT_WRITE);
    } else {
      _errorDetails = std::string("timeout during read");
      TRI_set_errno(TRI_SIMPLE_CLIENT_COULD_NOT_READ);
    }
  } else {  //    res < 0
#ifdef _WIN32
    char windowsErrorBuf[256];
#endif

    char const* pErr = STR_ERROR();
    _errorDetails = std::string("during prepare: ") + std::to_string(errno) +
                    std::string(" - ") + pErr;

    TRI_set_errno(errno);
  }

  return false;
}

////////////////////////////////////////////////////////////////////////////////
/// @brief write data to the connection
////////////////////////////////////////////////////////////////////////////////

bool SslClientConnection::writeClientConnection(void const* buffer,
                                                size_t length,
                                                size_t* bytesWritten) {
  TRI_ASSERT(bytesWritten != nullptr);

#ifdef _WIN32
  char windowsErrorBuf[256];
#endif
  *bytesWritten = 0;

  if (_ssl == nullptr) {
    return false;
  }

  int written = SSL_write(_ssl, buffer, (int)length);
  int err = SSL_get_error(_ssl, written);
  switch (err) {
    case SSL_ERROR_NONE:
      *bytesWritten = written;

      return true;

    case SSL_ERROR_ZERO_RETURN:
      SSL_shutdown(_ssl);
      break;

    case SSL_ERROR_WANT_READ:
    case SSL_ERROR_WANT_WRITE:
    case SSL_ERROR_WANT_CONNECT:
      break;

    case SSL_ERROR_SYSCALL: {
      char const* pErr = STR_ERROR();
      _errorDetails =
          std::string("SSL: while writing: SYSCALL returned errno = ") +
          std::to_string(errno) + std::string(" - ") + pErr;
      break;
    }

    case SSL_ERROR_SSL:{
      /*  A failure in the SSL library occurred, usually a protocol error.
          The OpenSSL error queue contains more information on the error. */
      unsigned long errorDetail = ERR_get_error();
      char errorBuffer[256];
      ERR_error_string_n(errorDetail, errorBuffer, sizeof(errorBuffer));
      _errorDetails = std::string("SSL: while writing: ") + errorBuffer;
      break;
    }
      
    default:
      /* a true error */
      _errorDetails =
          std::string("SSL: while writing: error ") + std::to_string(err);
  }

  return false;
}

////////////////////////////////////////////////////////////////////////////////
/// @brief read data from the connection
////////////////////////////////////////////////////////////////////////////////

bool SslClientConnection::readClientConnection(StringBuffer& stringBuffer,
                                               bool& connectionClosed) {
#ifdef _WIN32
  char windowsErrorBuf[256];
#endif

  connectionClosed = true;
  if (_ssl == nullptr) {
    return false;
  }
  if (!_isConnected) {
    return true;
  }

  connectionClosed = false;

  do {
  again:
    // reserve some memory for reading
    if (stringBuffer.reserve(READBUFFER_SIZE) == TRI_ERROR_OUT_OF_MEMORY) {
      // out of memory
      TRI_set_errno(TRI_ERROR_OUT_OF_MEMORY);
      return false;
    }

    ERR_clear_error();

    int lenRead = SSL_read(_ssl, stringBuffer.end(), READBUFFER_SIZE - 1);

    switch (SSL_get_error(_ssl, lenRead)) {
      case SSL_ERROR_NONE:
        stringBuffer.increaseLength(lenRead);
        break;

      case SSL_ERROR_ZERO_RETURN:
        connectionClosed = true;
        SSL_shutdown(_ssl);
        _isConnected = false;
        return true;

      case SSL_ERROR_WANT_READ:
        goto again;

      case SSL_ERROR_WANT_WRITE:
      case SSL_ERROR_WANT_CONNECT:
      case SSL_ERROR_SYSCALL:
      default: {
        char const* pErr = STR_ERROR();
        unsigned long errorDetail = ERR_get_error();
        char errorBuffer[256];
        ERR_error_string_n(errorDetail, errorBuffer, sizeof(errorBuffer));
        _errorDetails = std::string("SSL: while reading: error '") +
                        std::to_string(errno) + std::string("' - ") +
                        errorBuffer + std::string("' - ") + pErr;

        /* unexpected */
        connectionClosed = true;
        return false;
      }
    }
  } while (readable());

  return true;
}

////////////////////////////////////////////////////////////////////////////////
/// @brief return whether the connection is readable
////////////////////////////////////////////////////////////////////////////////

bool SslClientConnection::readable() {
  // must use SSL_pending() and not select() as SSL_read() might read more
  // bytes from the socket into the _ssl structure than we actually requested
  // via SSL_read().
  // if we used select() to check whether there is more data available, select()
  // might return 0 already but we might not have consumed all bytes yet

  // ...........................................................................
  // SSL_pending(...) is an OpenSSL function which returns the number of bytes
  // which are available inside ssl for reading.
  // ...........................................................................

  if (SSL_pending(_ssl) > 0) {
    return true;
  }

  if (prepare(0.0, false)) {
    return checkSocket();
  }

  return false;
}

////////////////////////////////////////////////////////////////////////////////
/// @brief return whether the socket is workable
////////////////////////////////////////////////////////////////////////////////

bool SslClientConnection::checkSocket() {
  int so_error = -1;
  socklen_t len = sizeof so_error;

  TRI_ASSERT(TRI_isvalidsocket(_socket));

  int res =
      TRI_getsockopt(_socket, SOL_SOCKET, SO_ERROR, (char*)(&so_error), &len);

  if (res != TRI_ERROR_NO_ERROR) {
    _isConnected = false;
    TRI_set_errno(errno);
    return false;
  }

  if (so_error == 0) {
    return true;
  }

  TRI_set_errno(so_error);
  _isConnected = false;

  return false;
}<|MERGE_RESOLUTION|>--- conflicted
+++ resolved
@@ -235,14 +235,6 @@
       meth = SSLv23_method();
       break;
 
-<<<<<<< HEAD
-#ifdef USE_DEPRECATED
-    case TLS_V1:
-      meth = TLSv1_method();
-      break;
-#endif
-      
-=======
 #if defined OPENSSL_VERSION_MAJOR && OPENSSL_VERSION_MAJOR == 1
 #if defined OPENSSL_VERSION_MINOR && OPENSSL_VERSION_MINOR >= 1
     case TLS_V1:
@@ -256,7 +248,6 @@
     case TLS_V1:
       meth = TLSv1_method();
       break;
->>>>>>> c64d5602
     case TLS_V12:
       meth = TLSv1_2_method();
       break;
