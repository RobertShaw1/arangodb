////////////////////////////////////////////////////////////////////////////////
/// DISCLAIMER
///
/// Copyright 2014-2016 ArangoDB GmbH, Cologne, Germany
/// Copyright 2004-2014 triAGENS GmbH, Cologne, Germany
///
/// Licensed under the Apache License, Version 2.0 (the "License");
/// you may not use this file except in compliance with the License.
/// You may obtain a copy of the License at
///
///     http://www.apache.org/licenses/LICENSE-2.0
///
/// Unless required by applicable law or agreed to in writing, software
/// distributed under the License is distributed on an "AS IS" BASIS,
/// WITHOUT WARRANTIES OR CONDITIONS OF ANY KIND, either express or implied.
/// See the License for the specific language governing permissions and
/// limitations under the License.
///
/// Copyright holder is ArangoDB GmbH, Cologne, Germany
///
/// @author Dr. Frank Celler
/// @author Achim Brandt
////////////////////////////////////////////////////////////////////////////////

#include "HttpResponse.h"

#include "Basics/StringBuffer.h"
#include "Basics/StringUtils.h"
#include "Basics/tri-strings.h"

using namespace arangodb;
using namespace arangodb::basics;
<<<<<<< HEAD
using namespace arangodb::rest;

////////////////////////////////////////////////////////////////////////////////
/// @brief batch error count header
////////////////////////////////////////////////////////////////////////////////

std::string const HttpResponse::BatchErrorHeader = "X-Arango-Errors";

////////////////////////////////////////////////////////////////////////////////
/// @brief hide header "Server: ArangoDB" in HTTP responses
////////////////////////////////////////////////////////////////////////////////

bool HttpResponse::HideProductHeader = false;

////////////////////////////////////////////////////////////////////////////////
/// @brief http response string
////////////////////////////////////////////////////////////////////////////////

std::string HttpResponse::responseString(HttpResponseCode code) {
  switch (code) {
    //  Informational 1xx
    case CONTINUE:
      return "100 Continue";
    case SWITCHING_PROTOCOLS:
      return "101 Switching Protocols";
    case PROCESSING:
      return "102 Processing";

    //  Success 2xx
    case OK:
      return "200 OK";
    case CREATED:
      return "201 Created";
    case ACCEPTED:
      return "202 Accepted";
    case PARTIAL:
      return "203 Non-Authoritative Information";
    case NO_CONTENT:
      return "204 No Content";
    case RESET_CONTENT:
      return "205 Reset Content";
    case PARTIAL_CONTENT:
      return "206 Partial Content";

    //  Redirection 3xx
    case MOVED_PERMANENTLY:
      return "301 Moved Permanently";
    case FOUND:
      return "302 Found";
    case SEE_OTHER:
      return "303 See Other";
    case NOT_MODIFIED:
      return "304 Not Modified";
    case TEMPORARY_REDIRECT:
      return "307 Temporary Redirect";
    case PERMANENT_REDIRECT:
      return "308 Permanent Redirect";

    //  Error 4xx, 5xx
    case BAD:
      return "400 Bad Request";
    case UNAUTHORIZED:
      return "401 Unauthorized";
    case PAYMENT_REQUIRED:
      return "402 Payment Required";
    case FORBIDDEN:
      return "403 Forbidden";
    case NOT_FOUND:
      return "404 Not Found";
    case METHOD_NOT_ALLOWED:
      return "405 Method Not Allowed";
    case NOT_ACCEPTABLE:
      return "406 Not Acceptable";
    case REQUEST_TIMEOUT:
      return "408 Request Timeout";
    case CONFLICT:
      return "409 Conflict";
    case GONE:
      return "410 Gone";
    case LENGTH_REQUIRED:
      return "411 Length Required";
    case PRECONDITION_FAILED:
      return "412 Precondition Failed";
    case REQUEST_ENTITY_TOO_LARGE:
      return "413 Payload Too Large";
    case REQUEST_URI_TOO_LONG:
      return "414 Request-URI Too Long";
    case UNSUPPORTED_MEDIA_TYPE:
      return "415 Unsupported Media Type";
    case REQUESTED_RANGE_NOT_SATISFIABLE:
      return "416 Requested Range Not Satisfiable";
    case EXPECTATION_FAILED:
      return "417 Expectation Failed";
    case I_AM_A_TEAPOT:
      return "418 I'm a teapot";
    case UNPROCESSABLE_ENTITY:
      return "422 Unprocessable Entity";
    case LOCKED:
      return "423 Locked";
    case PRECONDITION_REQUIRED:
      return "428 Precondition Required";
    case TOO_MANY_REQUESTS:
      return "429 Too Many Requests";
    case REQUEST_HEADER_FIELDS_TOO_LARGE:
      return "431 Request Header Fields Too Large";
    case UNAVAILABLE_FOR_LEGAL_REASONS:
      return "451 Unavailable For Legal Reasons";

    case SERVER_ERROR:
      return "500 Internal Server Error";
    case NOT_IMPLEMENTED:
      return "501 Not Implemented";
    case BAD_GATEWAY:
      return "502 Bad Gateway";
    case SERVICE_UNAVAILABLE:
      return "503 Service Unavailable";
    case HTTP_VERSION_NOT_SUPPORTED:
      return "505 HTTP Version Not Supported";
    case BANDWIDTH_LIMIT_EXCEEDED:
      return "509 Bandwidth Limit Exceeded";
    case NOT_EXTENDED:
      return "510 Not Extended";

    // default
    default: {
      // print generic group responses, based on error code group
      int group = ((int)code) / 100;
      switch (group) {
        case 1:
          return StringUtils::itoa((int)code) + " Informational";
        case 2:
          return StringUtils::itoa((int)code) + " Success";
        case 3:
          return StringUtils::itoa((int)code) + " Redirection";
        case 4:
          return StringUtils::itoa((int)code) + " Client error";
        case 5:
          return StringUtils::itoa((int)code) + " Server error";
        default:
          break;
      }
    }
  }

  return StringUtils::itoa((int)code) + " Unknown";
}

////////////////////////////////////////////////////////////////////////////////
/// @brief get http response code from string
////////////////////////////////////////////////////////////////////////////////

HttpResponse::HttpResponseCode HttpResponse::responseCode(
    std::string const& str) {
  int number = ::atoi(str.c_str());

  switch (number) {
    case 100:
      return CONTINUE;
    case 101:
      return SWITCHING_PROTOCOLS;
    case 102:
      return PROCESSING;

    case 200:
      return OK;
    case 201:
      return CREATED;
    case 202:
      return ACCEPTED;
    case 203:
      return PARTIAL;
    case 204:
      return NO_CONTENT;
    case 205:
      return RESET_CONTENT;
    case 206:
      return PARTIAL_CONTENT;

    case 301:
      return MOVED_PERMANENTLY;
    case 302:
      return FOUND;
    case 303:
      return SEE_OTHER;
    case 304:
      return NOT_MODIFIED;
    case 307:
      return TEMPORARY_REDIRECT;
    case 308:
      return PERMANENT_REDIRECT;

    case 400:
      return BAD;
    case 401:
      return UNAUTHORIZED;
    case 402:
      return PAYMENT_REQUIRED;
    case 403:
      return FORBIDDEN;
    case 404:
      return NOT_FOUND;
    case 405:
      return METHOD_NOT_ALLOWED;
    case 406:
      return NOT_ACCEPTABLE;
    case 408:
      return REQUEST_TIMEOUT;
    case 409:
      return CONFLICT;
    case 410:
      return GONE;
    case 411:
      return LENGTH_REQUIRED;
    case 412:
      return PRECONDITION_FAILED;
    case 413:
      return REQUEST_ENTITY_TOO_LARGE;
    case 414:
      return REQUEST_URI_TOO_LONG;
    case 415:
      return UNSUPPORTED_MEDIA_TYPE;
    case 416:
      return REQUESTED_RANGE_NOT_SATISFIABLE;
    case 417:
      return EXPECTATION_FAILED;
    case 418:
      return I_AM_A_TEAPOT;
    case 422:
      return UNPROCESSABLE_ENTITY;
    case 423:
      return LOCKED;
    case 428:
      return PRECONDITION_REQUIRED;
    case 429:
      return TOO_MANY_REQUESTS;
    case 431:
      return REQUEST_HEADER_FIELDS_TOO_LARGE;
    case 451:
      return UNAVAILABLE_FOR_LEGAL_REASONS;

    case 500:
      return SERVER_ERROR;
    case 501:
      return NOT_IMPLEMENTED;
    case 502:
      return BAD_GATEWAY;
    case 503:
      return SERVICE_UNAVAILABLE;
    case 505:
      return HTTP_VERSION_NOT_SUPPORTED;
    case 509:
      return BANDWIDTH_LIMIT_EXCEEDED;
    case 510:
      return NOT_EXTENDED;

    default:
      return NOT_IMPLEMENTED;
  }
}

////////////////////////////////////////////////////////////////////////////////
/// @brief get http response code from integer error code
////////////////////////////////////////////////////////////////////////////////

HttpResponse::HttpResponseCode HttpResponse::responseCode(int code) {
  TRI_ASSERT(code != TRI_ERROR_NO_ERROR);

  switch (code) {
    case TRI_ERROR_BAD_PARAMETER:
    case TRI_ERROR_ARANGO_DATABASE_NAME_INVALID:
    case TRI_ERROR_ARANGO_DOCUMENT_KEY_BAD:
    case TRI_ERROR_ARANGO_DOCUMENT_KEY_UNEXPECTED:
    case TRI_ERROR_ARANGO_DOCUMENT_KEY_MISSING:
    case TRI_ERROR_ARANGO_DOCUMENT_TYPE_INVALID:
    case TRI_ERROR_ARANGO_DOCUMENT_HANDLE_BAD:
    case TRI_ERROR_CLUSTER_MUST_NOT_CHANGE_SHARDING_ATTRIBUTES:
    case TRI_ERROR_CLUSTER_MUST_NOT_SPECIFY_KEY:
    case TRI_ERROR_TYPE_ERROR:
    case TRI_ERROR_QUERY_NUMBER_OUT_OF_RANGE:
    case TRI_ERROR_QUERY_VARIABLE_NAME_INVALID:
    case TRI_ERROR_QUERY_VARIABLE_REDECLARED:
    case TRI_ERROR_QUERY_VARIABLE_NAME_UNKNOWN:
    case TRI_ERROR_QUERY_TOO_MANY_COLLECTIONS:
    case TRI_ERROR_QUERY_FUNCTION_NAME_UNKNOWN:
    case TRI_ERROR_QUERY_FUNCTION_ARGUMENT_NUMBER_MISMATCH:
    case TRI_ERROR_QUERY_FUNCTION_ARGUMENT_TYPE_MISMATCH:
    case TRI_ERROR_QUERY_INVALID_REGEX:
    case TRI_ERROR_QUERY_BIND_PARAMETERS_INVALID:
    case TRI_ERROR_QUERY_BIND_PARAMETER_MISSING:
    case TRI_ERROR_QUERY_BIND_PARAMETER_UNDECLARED:
    case TRI_ERROR_QUERY_BIND_PARAMETER_TYPE:
    case TRI_ERROR_QUERY_INVALID_LOGICAL_VALUE:
    case TRI_ERROR_QUERY_INVALID_ARITHMETIC_VALUE:
    case TRI_ERROR_QUERY_DIVISION_BY_ZERO:
    case TRI_ERROR_QUERY_ARRAY_EXPECTED:
    case TRI_ERROR_QUERY_FAIL_CALLED:
    case TRI_ERROR_QUERY_INVALID_DATE_VALUE:
    case TRI_ERROR_QUERY_MULTI_MODIFY:
    case TRI_ERROR_QUERY_COMPILE_TIME_OPTIONS:
    case TRI_ERROR_QUERY_EXCEPTION_OPTIONS:
    case TRI_ERROR_QUERY_COLLECTION_USED_IN_EXPRESSION:
    case TRI_ERROR_QUERY_DISALLOWED_DYNAMIC_CALL:
    case TRI_ERROR_QUERY_ACCESS_AFTER_MODIFICATION:
    case TRI_ERROR_QUERY_FUNCTION_INVALID_NAME:
    case TRI_ERROR_QUERY_FUNCTION_INVALID_CODE:
    case TRI_ERROR_REPLICATION_INVALID_APPLIER_CONFIGURATION:
    case TRI_ERROR_REPLICATION_RUNNING:
    case TRI_ERROR_REPLICATION_NO_START_TICK:
    case TRI_ERROR_ARANGO_USE_SYSTEM_DATABASE:
    case TRI_ERROR_ARANGO_INVALID_KEY_GENERATOR:
    case TRI_ERROR_ARANGO_INVALID_EDGE_ATTRIBUTE:
    case TRI_ERROR_ARANGO_INDEX_DOCUMENT_ATTRIBUTE_MISSING:
    case TRI_ERROR_ARANGO_INDEX_CREATION_FAILED:
    case TRI_ERROR_ARANGO_COLLECTION_TYPE_MISMATCH:
    case TRI_ERROR_ARANGO_COLLECTION_TYPE_INVALID:
    case TRI_ERROR_ARANGO_VALIDATION_FAILED:
    case TRI_ERROR_ARANGO_ATTRIBUTE_PARSER_FAILED:
    case TRI_ERROR_ARANGO_CROSS_COLLECTION_REQUEST:
    case TRI_ERROR_ARANGO_INDEX_HANDLE_BAD:
    case TRI_ERROR_ARANGO_DOCUMENT_TOO_LARGE:
    case TRI_ERROR_QUERY_PARSE:
    case TRI_ERROR_QUERY_EMPTY:
    case TRI_ERROR_TRANSACTION_NESTED:
    case TRI_ERROR_TRANSACTION_UNREGISTERED_COLLECTION:
    case TRI_ERROR_TRANSACTION_DISALLOWED_OPERATION:
    case TRI_ERROR_USER_INVALID_NAME:
    case TRI_ERROR_USER_INVALID_PASSWORD:
    case TRI_ERROR_TASK_INVALID_ID:
    case TRI_ERROR_GRAPH_INVALID_GRAPH:
    case TRI_ERROR_GRAPH_COULD_NOT_CREATE_GRAPH:
    case TRI_ERROR_GRAPH_INVALID_VERTEX:
    case TRI_ERROR_GRAPH_COULD_NOT_CREATE_VERTEX:
    case TRI_ERROR_GRAPH_COULD_NOT_CHANGE_VERTEX:
    case TRI_ERROR_GRAPH_INVALID_EDGE:
    case TRI_ERROR_GRAPH_COULD_NOT_CREATE_EDGE:
    case TRI_ERROR_GRAPH_COULD_NOT_CHANGE_EDGE:
    case TRI_ERROR_GRAPH_COLLECTION_MULTI_USE:
    case TRI_ERROR_GRAPH_COLLECTION_USE_IN_MULTI_GRAPHS:
    case TRI_ERROR_GRAPH_CREATE_MISSING_NAME:
    case TRI_ERROR_GRAPH_CREATE_MALFORMED_EDGE_DEFINITION:
    case TRI_ERROR_GRAPH_WRONG_COLLECTION_TYPE_VERTEX:
    case TRI_ERROR_GRAPH_NOT_IN_ORPHAN_COLLECTION:
    case TRI_ERROR_GRAPH_COLLECTION_USED_IN_EDGE_DEF:
    case TRI_ERROR_GRAPH_EDGE_COLLECTION_NOT_USED:
    case TRI_ERROR_GRAPH_NOT_AN_ARANGO_COLLECTION:
    case TRI_ERROR_GRAPH_INVALID_EXAMPLE_ARRAY_OBJECT_STRING:
    case TRI_ERROR_GRAPH_INVALID_EXAMPLE_ARRAY_OBJECT:
    case TRI_ERROR_GRAPH_INVALID_NUMBER_OF_ARGUMENTS:
    case TRI_ERROR_GRAPH_INVALID_PARAMETER:
    case TRI_ERROR_GRAPH_INVALID_ID:
    case TRI_ERROR_GRAPH_COLLECTION_USED_IN_ORPHANS:
    case TRI_ERROR_GRAPH_EDGE_COL_DOES_NOT_EXIST:
      return BAD;

    case TRI_ERROR_ARANGO_READ_ONLY:
      return FORBIDDEN;

    case TRI_ERROR_ARANGO_DATABASE_NOT_FOUND:
    case TRI_ERROR_ARANGO_COLLECTION_NOT_FOUND:
    case TRI_ERROR_ARANGO_COLLECTION_NOT_LOADED:
    case TRI_ERROR_ARANGO_DOCUMENT_NOT_FOUND:
    case TRI_ERROR_ARANGO_ENDPOINT_NOT_FOUND:
    case TRI_ERROR_ARANGO_INDEX_NOT_FOUND:
    case TRI_ERROR_CURSOR_NOT_FOUND:
    case TRI_ERROR_QUERY_FUNCTION_NOT_FOUND:
    case TRI_ERROR_QUERY_GEO_INDEX_MISSING:
    case TRI_ERROR_QUERY_FULLTEXT_INDEX_MISSING:
    case TRI_ERROR_QUERY_NOT_FOUND:
    case TRI_ERROR_USER_NOT_FOUND:
    case TRI_ERROR_TASK_NOT_FOUND:
    case TRI_ERROR_GRAPH_NOT_FOUND:
    case TRI_ERROR_GRAPH_VERTEX_COL_DOES_NOT_EXIST:
    case TRI_ERROR_GRAPH_NO_GRAPH_COLLECTION:
    case TRI_ERROR_QUEUE_UNKNOWN:
      return NOT_FOUND;

    case TRI_ERROR_REQUEST_CANCELED:
    case TRI_ERROR_QUERY_KILLED:
    case TRI_ERROR_TRANSACTION_ABORTED:
      return GONE;
=======
>>>>>>> 3bdbded5

std::string const HttpResponse::BATCH_ERROR_HEADER = "x-arango-errors";
bool HttpResponse::HIDE_PRODUCT_HEADER = false;

HttpResponse::HttpResponse(ResponseCode code, uint32_t compatibility)
    : GeneralResponse(code, compatibility),
      _isHeadResponse(false),
      _isChunked(false),
      _body(TRI_UNKNOWN_MEM_ZONE),
      _bodySize(0) {
  if (!HIDE_PRODUCT_HEADER) {
    _headers["server"] = "ArangoDB";
  }

  _headers["connection"] = "Keep-Alive";
  _headers["content-type"] = "text/plain; charset=utf-8";
}

void HttpResponse::setCookie(std::string const& name, std::string const& value,
                             int lifeTimeSeconds, std::string const& path,
                             std::string const& domain, bool secure,
                             bool httpOnly) {
  std::unique_ptr<StringBuffer> buffer =
      std::make_unique<StringBuffer>(TRI_UNKNOWN_MEM_ZONE);

  std::string tmp = StringUtils::trim(name);
  buffer->appendText(tmp);
  buffer->appendChar('=');

  tmp = StringUtils::urlEncode(value);
  buffer->appendText(tmp);

  if (lifeTimeSeconds != 0) {
    time_t rawtime;

    time(&rawtime);
    if (lifeTimeSeconds > 0) {
      rawtime += lifeTimeSeconds;
    } else {
      rawtime = 1;
    }

    if (rawtime > 0) {
      struct tm* timeinfo;
      char buffer2[80];

      timeinfo = gmtime(&rawtime);
      strftime(buffer2, 80, "%a, %d-%b-%Y %H:%M:%S %Z", timeinfo);
      buffer->appendText(TRI_CHAR_LENGTH_PAIR("; expires="));
      buffer->appendText(buffer2);
    }
  }

  if (!path.empty()) {
    buffer->appendText(TRI_CHAR_LENGTH_PAIR("; path="));
    buffer->appendText(path);
  }

  if (!domain.empty()) {
    buffer->appendText(TRI_CHAR_LENGTH_PAIR("; domain="));
    buffer->appendText(domain);
  }

  if (secure) {
    buffer->appendText(TRI_CHAR_LENGTH_PAIR("; secure"));
  }

  if (httpOnly) {
    buffer->appendText(TRI_CHAR_LENGTH_PAIR("; HttpOnly"));
  }

  _cookies.emplace_back(buffer->c_str());
}

void HttpResponse::headResponse(size_t size) {
  _body.clear();
  _isHeadResponse = true;
  _bodySize = size;
}

size_t HttpResponse::bodySize() const {
  if (_isHeadResponse) {
    return _bodySize;
  }
  return _body.length();
}

void HttpResponse::writeHeader(StringBuffer* output) {
  bool const capitalizeHeaders = (_apiCompatibility >= 20100);

  output->appendText(TRI_CHAR_LENGTH_PAIR("HTTP/1.1 "));
  output->appendText(responseString(_responseCode));
  output->appendText(TRI_CHAR_LENGTH_PAIR("\r\n"));

  bool seenTransferEncoding = false;
  std::string transferEncoding;

  for (auto const& it : _headers) {
    std::string const& key = it.first;
    size_t const keyLength = key.size();

    // ignore content-length
    if (keyLength == 14 && key[0] == 'c' &&
        memcmp(key.c_str(), "content-length", keyLength) == 0) {
      continue;
    }

    // save transfer encoding
    if (keyLength == 17 && key[0] == 't' &&
        memcmp(key.c_str(), "transfer-encoding", keyLength) == 0) {
      seenTransferEncoding = true;
      transferEncoding = it.second;
      continue;
    }

    if (capitalizeHeaders) {
      char const* p = key.c_str();
      char const* end = p + keyLength;
      int capState = 1;

      while (p < end) {
        if (capState == 1) {
          // upper case
          output->appendChar(::toupper(*p));
          capState = 0;
        } else if (capState == 0) {
          // normal case
          output->appendChar(::tolower(*p));
          if (*p == '-') {
            capState = 1;
          } else if (*p == ':') {
            capState = 2;
          }
        } else {
          // output as is
          output->appendChar(*p);
        }
        ++p;
      }
    } else {
      output->appendText(key);
    }

    output->appendText(TRI_CHAR_LENGTH_PAIR(": "));
    output->appendText(it.second);
    output->appendText(TRI_CHAR_LENGTH_PAIR("\r\n"));
  }

  for (auto const& it : _cookies) {
    if (capitalizeHeaders) {
      output->appendText(TRI_CHAR_LENGTH_PAIR("Set-Cookie: "));
    } else {
      output->appendText(TRI_CHAR_LENGTH_PAIR("set-cookie: "));
    }

    output->appendText(it);
    output->appendText(TRI_CHAR_LENGTH_PAIR("\r\n"));
  }

  if (seenTransferEncoding && transferEncoding == "chunked") {
    if (capitalizeHeaders) {
      output->appendText(
          TRI_CHAR_LENGTH_PAIR("Transfer-Encoding: chunked\r\n\r\n"));
    } else {
      output->appendText(
          TRI_CHAR_LENGTH_PAIR("transfer-encoding: chunked\r\n\r\n"));
    }
  } else {
    if (seenTransferEncoding) {
      if (capitalizeHeaders) {
        output->appendText(TRI_CHAR_LENGTH_PAIR("Transfer-Encoding: "));
      } else {
        output->appendText(TRI_CHAR_LENGTH_PAIR("transfer-encoding: "));
      }

      output->appendText(transferEncoding);
      output->appendText(TRI_CHAR_LENGTH_PAIR("\r\n"));
    }

    if (capitalizeHeaders) {
      output->appendText(TRI_CHAR_LENGTH_PAIR("Content-Length: "));
    } else {
      output->appendText(TRI_CHAR_LENGTH_PAIR("content-length: "));
    }

    if (_isHeadResponse) {
      // From http://www.w3.org/Protocols/rfc2616/rfc2616-sec14.html#sec14.13
      //
      // 14.13 Content-Length
      //
      // The Content-Length entity-header field indicates the size of the
      // entity-body,
      // in decimal number of OCTETs, sent to the recipient or, in the case of
      // the HEAD method,
      // the size of the entity-body that would have been sent had the request
      // been a GET.
      output->appendInteger(_bodySize);
    } else {
      output->appendInteger(_body.length());
    }

    output->appendText(TRI_CHAR_LENGTH_PAIR("\r\n\r\n"));
  }
  // end of header, body to follow
}

void HttpResponse::checkHeader(std::string const& key,
                               std::string const& value) {
  if (key[0] == 't' && key == "transfer-encoding") {
      if (TRI_CaseEqualString(value.c_str(), "chunked")) {
        _isChunked = true;
      } else {
        _isChunked = false;
      }
    }
}<|MERGE_RESOLUTION|>--- conflicted
+++ resolved
@@ -30,389 +30,6 @@
 
 using namespace arangodb;
 using namespace arangodb::basics;
-<<<<<<< HEAD
-using namespace arangodb::rest;
-
-////////////////////////////////////////////////////////////////////////////////
-/// @brief batch error count header
-////////////////////////////////////////////////////////////////////////////////
-
-std::string const HttpResponse::BatchErrorHeader = "X-Arango-Errors";
-
-////////////////////////////////////////////////////////////////////////////////
-/// @brief hide header "Server: ArangoDB" in HTTP responses
-////////////////////////////////////////////////////////////////////////////////
-
-bool HttpResponse::HideProductHeader = false;
-
-////////////////////////////////////////////////////////////////////////////////
-/// @brief http response string
-////////////////////////////////////////////////////////////////////////////////
-
-std::string HttpResponse::responseString(HttpResponseCode code) {
-  switch (code) {
-    //  Informational 1xx
-    case CONTINUE:
-      return "100 Continue";
-    case SWITCHING_PROTOCOLS:
-      return "101 Switching Protocols";
-    case PROCESSING:
-      return "102 Processing";
-
-    //  Success 2xx
-    case OK:
-      return "200 OK";
-    case CREATED:
-      return "201 Created";
-    case ACCEPTED:
-      return "202 Accepted";
-    case PARTIAL:
-      return "203 Non-Authoritative Information";
-    case NO_CONTENT:
-      return "204 No Content";
-    case RESET_CONTENT:
-      return "205 Reset Content";
-    case PARTIAL_CONTENT:
-      return "206 Partial Content";
-
-    //  Redirection 3xx
-    case MOVED_PERMANENTLY:
-      return "301 Moved Permanently";
-    case FOUND:
-      return "302 Found";
-    case SEE_OTHER:
-      return "303 See Other";
-    case NOT_MODIFIED:
-      return "304 Not Modified";
-    case TEMPORARY_REDIRECT:
-      return "307 Temporary Redirect";
-    case PERMANENT_REDIRECT:
-      return "308 Permanent Redirect";
-
-    //  Error 4xx, 5xx
-    case BAD:
-      return "400 Bad Request";
-    case UNAUTHORIZED:
-      return "401 Unauthorized";
-    case PAYMENT_REQUIRED:
-      return "402 Payment Required";
-    case FORBIDDEN:
-      return "403 Forbidden";
-    case NOT_FOUND:
-      return "404 Not Found";
-    case METHOD_NOT_ALLOWED:
-      return "405 Method Not Allowed";
-    case NOT_ACCEPTABLE:
-      return "406 Not Acceptable";
-    case REQUEST_TIMEOUT:
-      return "408 Request Timeout";
-    case CONFLICT:
-      return "409 Conflict";
-    case GONE:
-      return "410 Gone";
-    case LENGTH_REQUIRED:
-      return "411 Length Required";
-    case PRECONDITION_FAILED:
-      return "412 Precondition Failed";
-    case REQUEST_ENTITY_TOO_LARGE:
-      return "413 Payload Too Large";
-    case REQUEST_URI_TOO_LONG:
-      return "414 Request-URI Too Long";
-    case UNSUPPORTED_MEDIA_TYPE:
-      return "415 Unsupported Media Type";
-    case REQUESTED_RANGE_NOT_SATISFIABLE:
-      return "416 Requested Range Not Satisfiable";
-    case EXPECTATION_FAILED:
-      return "417 Expectation Failed";
-    case I_AM_A_TEAPOT:
-      return "418 I'm a teapot";
-    case UNPROCESSABLE_ENTITY:
-      return "422 Unprocessable Entity";
-    case LOCKED:
-      return "423 Locked";
-    case PRECONDITION_REQUIRED:
-      return "428 Precondition Required";
-    case TOO_MANY_REQUESTS:
-      return "429 Too Many Requests";
-    case REQUEST_HEADER_FIELDS_TOO_LARGE:
-      return "431 Request Header Fields Too Large";
-    case UNAVAILABLE_FOR_LEGAL_REASONS:
-      return "451 Unavailable For Legal Reasons";
-
-    case SERVER_ERROR:
-      return "500 Internal Server Error";
-    case NOT_IMPLEMENTED:
-      return "501 Not Implemented";
-    case BAD_GATEWAY:
-      return "502 Bad Gateway";
-    case SERVICE_UNAVAILABLE:
-      return "503 Service Unavailable";
-    case HTTP_VERSION_NOT_SUPPORTED:
-      return "505 HTTP Version Not Supported";
-    case BANDWIDTH_LIMIT_EXCEEDED:
-      return "509 Bandwidth Limit Exceeded";
-    case NOT_EXTENDED:
-      return "510 Not Extended";
-
-    // default
-    default: {
-      // print generic group responses, based on error code group
-      int group = ((int)code) / 100;
-      switch (group) {
-        case 1:
-          return StringUtils::itoa((int)code) + " Informational";
-        case 2:
-          return StringUtils::itoa((int)code) + " Success";
-        case 3:
-          return StringUtils::itoa((int)code) + " Redirection";
-        case 4:
-          return StringUtils::itoa((int)code) + " Client error";
-        case 5:
-          return StringUtils::itoa((int)code) + " Server error";
-        default:
-          break;
-      }
-    }
-  }
-
-  return StringUtils::itoa((int)code) + " Unknown";
-}
-
-////////////////////////////////////////////////////////////////////////////////
-/// @brief get http response code from string
-////////////////////////////////////////////////////////////////////////////////
-
-HttpResponse::HttpResponseCode HttpResponse::responseCode(
-    std::string const& str) {
-  int number = ::atoi(str.c_str());
-
-  switch (number) {
-    case 100:
-      return CONTINUE;
-    case 101:
-      return SWITCHING_PROTOCOLS;
-    case 102:
-      return PROCESSING;
-
-    case 200:
-      return OK;
-    case 201:
-      return CREATED;
-    case 202:
-      return ACCEPTED;
-    case 203:
-      return PARTIAL;
-    case 204:
-      return NO_CONTENT;
-    case 205:
-      return RESET_CONTENT;
-    case 206:
-      return PARTIAL_CONTENT;
-
-    case 301:
-      return MOVED_PERMANENTLY;
-    case 302:
-      return FOUND;
-    case 303:
-      return SEE_OTHER;
-    case 304:
-      return NOT_MODIFIED;
-    case 307:
-      return TEMPORARY_REDIRECT;
-    case 308:
-      return PERMANENT_REDIRECT;
-
-    case 400:
-      return BAD;
-    case 401:
-      return UNAUTHORIZED;
-    case 402:
-      return PAYMENT_REQUIRED;
-    case 403:
-      return FORBIDDEN;
-    case 404:
-      return NOT_FOUND;
-    case 405:
-      return METHOD_NOT_ALLOWED;
-    case 406:
-      return NOT_ACCEPTABLE;
-    case 408:
-      return REQUEST_TIMEOUT;
-    case 409:
-      return CONFLICT;
-    case 410:
-      return GONE;
-    case 411:
-      return LENGTH_REQUIRED;
-    case 412:
-      return PRECONDITION_FAILED;
-    case 413:
-      return REQUEST_ENTITY_TOO_LARGE;
-    case 414:
-      return REQUEST_URI_TOO_LONG;
-    case 415:
-      return UNSUPPORTED_MEDIA_TYPE;
-    case 416:
-      return REQUESTED_RANGE_NOT_SATISFIABLE;
-    case 417:
-      return EXPECTATION_FAILED;
-    case 418:
-      return I_AM_A_TEAPOT;
-    case 422:
-      return UNPROCESSABLE_ENTITY;
-    case 423:
-      return LOCKED;
-    case 428:
-      return PRECONDITION_REQUIRED;
-    case 429:
-      return TOO_MANY_REQUESTS;
-    case 431:
-      return REQUEST_HEADER_FIELDS_TOO_LARGE;
-    case 451:
-      return UNAVAILABLE_FOR_LEGAL_REASONS;
-
-    case 500:
-      return SERVER_ERROR;
-    case 501:
-      return NOT_IMPLEMENTED;
-    case 502:
-      return BAD_GATEWAY;
-    case 503:
-      return SERVICE_UNAVAILABLE;
-    case 505:
-      return HTTP_VERSION_NOT_SUPPORTED;
-    case 509:
-      return BANDWIDTH_LIMIT_EXCEEDED;
-    case 510:
-      return NOT_EXTENDED;
-
-    default:
-      return NOT_IMPLEMENTED;
-  }
-}
-
-////////////////////////////////////////////////////////////////////////////////
-/// @brief get http response code from integer error code
-////////////////////////////////////////////////////////////////////////////////
-
-HttpResponse::HttpResponseCode HttpResponse::responseCode(int code) {
-  TRI_ASSERT(code != TRI_ERROR_NO_ERROR);
-
-  switch (code) {
-    case TRI_ERROR_BAD_PARAMETER:
-    case TRI_ERROR_ARANGO_DATABASE_NAME_INVALID:
-    case TRI_ERROR_ARANGO_DOCUMENT_KEY_BAD:
-    case TRI_ERROR_ARANGO_DOCUMENT_KEY_UNEXPECTED:
-    case TRI_ERROR_ARANGO_DOCUMENT_KEY_MISSING:
-    case TRI_ERROR_ARANGO_DOCUMENT_TYPE_INVALID:
-    case TRI_ERROR_ARANGO_DOCUMENT_HANDLE_BAD:
-    case TRI_ERROR_CLUSTER_MUST_NOT_CHANGE_SHARDING_ATTRIBUTES:
-    case TRI_ERROR_CLUSTER_MUST_NOT_SPECIFY_KEY:
-    case TRI_ERROR_TYPE_ERROR:
-    case TRI_ERROR_QUERY_NUMBER_OUT_OF_RANGE:
-    case TRI_ERROR_QUERY_VARIABLE_NAME_INVALID:
-    case TRI_ERROR_QUERY_VARIABLE_REDECLARED:
-    case TRI_ERROR_QUERY_VARIABLE_NAME_UNKNOWN:
-    case TRI_ERROR_QUERY_TOO_MANY_COLLECTIONS:
-    case TRI_ERROR_QUERY_FUNCTION_NAME_UNKNOWN:
-    case TRI_ERROR_QUERY_FUNCTION_ARGUMENT_NUMBER_MISMATCH:
-    case TRI_ERROR_QUERY_FUNCTION_ARGUMENT_TYPE_MISMATCH:
-    case TRI_ERROR_QUERY_INVALID_REGEX:
-    case TRI_ERROR_QUERY_BIND_PARAMETERS_INVALID:
-    case TRI_ERROR_QUERY_BIND_PARAMETER_MISSING:
-    case TRI_ERROR_QUERY_BIND_PARAMETER_UNDECLARED:
-    case TRI_ERROR_QUERY_BIND_PARAMETER_TYPE:
-    case TRI_ERROR_QUERY_INVALID_LOGICAL_VALUE:
-    case TRI_ERROR_QUERY_INVALID_ARITHMETIC_VALUE:
-    case TRI_ERROR_QUERY_DIVISION_BY_ZERO:
-    case TRI_ERROR_QUERY_ARRAY_EXPECTED:
-    case TRI_ERROR_QUERY_FAIL_CALLED:
-    case TRI_ERROR_QUERY_INVALID_DATE_VALUE:
-    case TRI_ERROR_QUERY_MULTI_MODIFY:
-    case TRI_ERROR_QUERY_COMPILE_TIME_OPTIONS:
-    case TRI_ERROR_QUERY_EXCEPTION_OPTIONS:
-    case TRI_ERROR_QUERY_COLLECTION_USED_IN_EXPRESSION:
-    case TRI_ERROR_QUERY_DISALLOWED_DYNAMIC_CALL:
-    case TRI_ERROR_QUERY_ACCESS_AFTER_MODIFICATION:
-    case TRI_ERROR_QUERY_FUNCTION_INVALID_NAME:
-    case TRI_ERROR_QUERY_FUNCTION_INVALID_CODE:
-    case TRI_ERROR_REPLICATION_INVALID_APPLIER_CONFIGURATION:
-    case TRI_ERROR_REPLICATION_RUNNING:
-    case TRI_ERROR_REPLICATION_NO_START_TICK:
-    case TRI_ERROR_ARANGO_USE_SYSTEM_DATABASE:
-    case TRI_ERROR_ARANGO_INVALID_KEY_GENERATOR:
-    case TRI_ERROR_ARANGO_INVALID_EDGE_ATTRIBUTE:
-    case TRI_ERROR_ARANGO_INDEX_DOCUMENT_ATTRIBUTE_MISSING:
-    case TRI_ERROR_ARANGO_INDEX_CREATION_FAILED:
-    case TRI_ERROR_ARANGO_COLLECTION_TYPE_MISMATCH:
-    case TRI_ERROR_ARANGO_COLLECTION_TYPE_INVALID:
-    case TRI_ERROR_ARANGO_VALIDATION_FAILED:
-    case TRI_ERROR_ARANGO_ATTRIBUTE_PARSER_FAILED:
-    case TRI_ERROR_ARANGO_CROSS_COLLECTION_REQUEST:
-    case TRI_ERROR_ARANGO_INDEX_HANDLE_BAD:
-    case TRI_ERROR_ARANGO_DOCUMENT_TOO_LARGE:
-    case TRI_ERROR_QUERY_PARSE:
-    case TRI_ERROR_QUERY_EMPTY:
-    case TRI_ERROR_TRANSACTION_NESTED:
-    case TRI_ERROR_TRANSACTION_UNREGISTERED_COLLECTION:
-    case TRI_ERROR_TRANSACTION_DISALLOWED_OPERATION:
-    case TRI_ERROR_USER_INVALID_NAME:
-    case TRI_ERROR_USER_INVALID_PASSWORD:
-    case TRI_ERROR_TASK_INVALID_ID:
-    case TRI_ERROR_GRAPH_INVALID_GRAPH:
-    case TRI_ERROR_GRAPH_COULD_NOT_CREATE_GRAPH:
-    case TRI_ERROR_GRAPH_INVALID_VERTEX:
-    case TRI_ERROR_GRAPH_COULD_NOT_CREATE_VERTEX:
-    case TRI_ERROR_GRAPH_COULD_NOT_CHANGE_VERTEX:
-    case TRI_ERROR_GRAPH_INVALID_EDGE:
-    case TRI_ERROR_GRAPH_COULD_NOT_CREATE_EDGE:
-    case TRI_ERROR_GRAPH_COULD_NOT_CHANGE_EDGE:
-    case TRI_ERROR_GRAPH_COLLECTION_MULTI_USE:
-    case TRI_ERROR_GRAPH_COLLECTION_USE_IN_MULTI_GRAPHS:
-    case TRI_ERROR_GRAPH_CREATE_MISSING_NAME:
-    case TRI_ERROR_GRAPH_CREATE_MALFORMED_EDGE_DEFINITION:
-    case TRI_ERROR_GRAPH_WRONG_COLLECTION_TYPE_VERTEX:
-    case TRI_ERROR_GRAPH_NOT_IN_ORPHAN_COLLECTION:
-    case TRI_ERROR_GRAPH_COLLECTION_USED_IN_EDGE_DEF:
-    case TRI_ERROR_GRAPH_EDGE_COLLECTION_NOT_USED:
-    case TRI_ERROR_GRAPH_NOT_AN_ARANGO_COLLECTION:
-    case TRI_ERROR_GRAPH_INVALID_EXAMPLE_ARRAY_OBJECT_STRING:
-    case TRI_ERROR_GRAPH_INVALID_EXAMPLE_ARRAY_OBJECT:
-    case TRI_ERROR_GRAPH_INVALID_NUMBER_OF_ARGUMENTS:
-    case TRI_ERROR_GRAPH_INVALID_PARAMETER:
-    case TRI_ERROR_GRAPH_INVALID_ID:
-    case TRI_ERROR_GRAPH_COLLECTION_USED_IN_ORPHANS:
-    case TRI_ERROR_GRAPH_EDGE_COL_DOES_NOT_EXIST:
-      return BAD;
-
-    case TRI_ERROR_ARANGO_READ_ONLY:
-      return FORBIDDEN;
-
-    case TRI_ERROR_ARANGO_DATABASE_NOT_FOUND:
-    case TRI_ERROR_ARANGO_COLLECTION_NOT_FOUND:
-    case TRI_ERROR_ARANGO_COLLECTION_NOT_LOADED:
-    case TRI_ERROR_ARANGO_DOCUMENT_NOT_FOUND:
-    case TRI_ERROR_ARANGO_ENDPOINT_NOT_FOUND:
-    case TRI_ERROR_ARANGO_INDEX_NOT_FOUND:
-    case TRI_ERROR_CURSOR_NOT_FOUND:
-    case TRI_ERROR_QUERY_FUNCTION_NOT_FOUND:
-    case TRI_ERROR_QUERY_GEO_INDEX_MISSING:
-    case TRI_ERROR_QUERY_FULLTEXT_INDEX_MISSING:
-    case TRI_ERROR_QUERY_NOT_FOUND:
-    case TRI_ERROR_USER_NOT_FOUND:
-    case TRI_ERROR_TASK_NOT_FOUND:
-    case TRI_ERROR_GRAPH_NOT_FOUND:
-    case TRI_ERROR_GRAPH_VERTEX_COL_DOES_NOT_EXIST:
-    case TRI_ERROR_GRAPH_NO_GRAPH_COLLECTION:
-    case TRI_ERROR_QUEUE_UNKNOWN:
-      return NOT_FOUND;
-
-    case TRI_ERROR_REQUEST_CANCELED:
-    case TRI_ERROR_QUERY_KILLED:
-    case TRI_ERROR_TRANSACTION_ABORTED:
-      return GONE;
-=======
->>>>>>> 3bdbded5
 
 std::string const HttpResponse::BATCH_ERROR_HEADER = "x-arango-errors";
 bool HttpResponse::HIDE_PRODUCT_HEADER = false;
