--- conflicted
+++ resolved
@@ -10,15 +10,14 @@
 #include "mruby/string.h"
 #include "mruby/class.h"
 
-//#define ARY_DEFAULT_LEN  16
 #define ARY_DEFAULT_LEN   4
 #define ARY_SHRINK_RATIO  5 /* must be larger than 2 */
-#ifdef LONG_MAX
-#  define ARY_MAX_SIZE (LONG_MAX / sizeof(mrb_value))
+#ifdef INT_MAX
+#  define ARY_MAX_SIZE (INT_MAX / sizeof(mrb_value))
 #endif
 
 static inline mrb_value
-ary_elt(mrb_value ary, long offset)
+ary_elt(mrb_value ary, int offset)
 {
   if (RARRAY_LEN(ary) == 0) return mrb_nil_value();
   if (offset < 0 || RARRAY_LEN(ary) <= offset) {
@@ -28,12 +27,12 @@
 }
 
 static struct RArray*
-ary_new_capa(mrb_state *mrb, size_t capa)
+ary_new_capa(mrb_state *mrb, int capa)
 {
   struct RArray *a;
-  size_t blen;
-
-#ifdef LONG_MAX
+  int blen;
+
+#ifdef INT_MAX
   if (capa > ARY_MAX_SIZE) {
     mrb_raise(mrb, E_ARGUMENT_ERROR, "ary size too big");
   }
@@ -44,21 +43,15 @@
   }
 
   a = (struct RArray*)mrb_obj_alloc(mrb, MRB_TT_ARRAY, mrb->array_class);
-<<<<<<< HEAD
-  a->buf = mrb_malloc(mrb, blen);
-  memset(a->buf, 0, blen);
-  a->capa = capa;
-=======
   a->ptr = (mrb_value *)mrb_malloc(mrb, blen);
   a->aux.capa = capa;
->>>>>>> b36fa7c5
   a->len = 0;
 
   return a;
 }
 
 mrb_value
-mrb_ary_new_capa(mrb_state *mrb, size_t capa)
+mrb_ary_new_capa(mrb_state *mrb, int capa)
 {
   struct RArray *a = ary_new_capa(mrb, capa);
   return mrb_obj_value(a);
@@ -71,14 +64,14 @@
 }
 
 mrb_value
-mrb_ary_new_from_values(mrb_state *mrb, size_t size, mrb_value *vals)
+mrb_ary_new_from_values(mrb_state *mrb, int size, mrb_value *vals)
 {
   mrb_value ary;
   struct RArray *a;
 
   ary = mrb_ary_new_capa(mrb, size);
   a = mrb_ary_ptr(ary);
-  memcpy(a->buf, vals, sizeof(mrb_value)*size);
+  memcpy(a->ptr, vals, sizeof(mrb_value)*size);
   a->len = size;
 
   return ary;
@@ -93,15 +86,12 @@
   return mrb_ary_new_from_values(mrb, 2, arv);
 }
 
-void
-ary_fill_with_nil(mrb_value *buf, size_t size)
+static void
+ary_fill_with_nil(mrb_value *ptr, int size)
 {
   mrb_value nil = mrb_nil_value();
 
   while((int)(size--)) {
-<<<<<<< HEAD
-    *buf++ = nil;
-=======
     *ptr++ = nil;
   }
 }
@@ -151,16 +141,15 @@
     shared->len = a->len;
     a->aux.shared = shared;
     a->flags |= MRB_ARY_SHARED;
->>>>>>> b36fa7c5
-  }
-}
-
-void
-mrb_ary_expand_capa(mrb_state *mrb, struct RArray *a, size_t len)
-{
-  size_t capa = a->capa;
-
-#ifdef LONG_MAX
+  }
+}
+
+static void
+ary_expand_capa(mrb_state *mrb, struct RArray *a, int len)
+{
+  int capa = a->aux.capa;
+
+#ifdef INT_MAX
   if (len > ARY_MAX_SIZE) {
     mrb_raise(mrb, E_ARGUMENT_ERROR, "array size too big");
   }
@@ -175,26 +164,20 @@
     }
   }
 
-#ifdef LONG_MAX
+#ifdef INT_MAX
   if (capa > ARY_MAX_SIZE) capa = ARY_MAX_SIZE; /* len <= capa <= ARY_MAX_SIZE */
 #endif
 
-<<<<<<< HEAD
-  if (capa > a->capa) {
-    a->capa = capa;
-    a->buf = mrb_realloc(mrb, a->buf, sizeof(mrb_value)*capa);
-=======
   if (capa > a->aux.capa) {
     a->aux.capa = capa;
     a->ptr = (mrb_value *)mrb_realloc(mrb, a->ptr, sizeof(mrb_value)*capa);
->>>>>>> b36fa7c5
-  }
-}
-
-void
-mrb_ary_shrink_capa(mrb_state *mrb, struct RArray *a)
-{
-  size_t capa = a->capa;
+  }
+}
+
+static void
+ary_shrink_capa(mrb_state *mrb, struct RArray *a)
+{
+  int capa = a->aux.capa;
 
   if (capa < ARY_DEFAULT_LEN * 2) return;
   if (capa <= a->len * ARY_SHRINK_RATIO) return;
@@ -207,15 +190,9 @@
     }
   } while(capa > a->len * ARY_SHRINK_RATIO);
 
-<<<<<<< HEAD
-  if (capa > a->len && capa < a->capa) {
-    a->capa = capa;
-    a->buf = mrb_realloc(mrb, a->buf, sizeof(mrb_value)*capa);
-=======
   if (capa > a->len && capa < a->aux.capa) {
     a->aux.capa = capa;
     a->ptr = (mrb_value *)mrb_realloc(mrb, a->ptr, sizeof(mrb_value)*capa);
->>>>>>> b36fa7c5
   }
 }
 
@@ -226,29 +203,37 @@
   int len;
 
   mrb_get_args(mrb, "*", &vals, &len);
-  return mrb_ary_new_from_values(mrb, (size_t)len, vals);
+  return mrb_ary_new_from_values(mrb, (int)len, vals);
+}
+
+static void
+ary_concat(mrb_state *mrb, struct RArray *a, mrb_value *ptr, int blen)
+{
+  int len = a->len + blen;
+
+  ary_modify(mrb, a);
+  if (a->aux.capa < len) ary_expand_capa(mrb, a, len);
+  memcpy(a->ptr+a->len, ptr, sizeof(mrb_value)*blen);
+  mrb_write_barrier(mrb, (struct RBasic*)a);
+  a->len = len;
 }
 
 void
 mrb_ary_concat(mrb_state *mrb, mrb_value self, mrb_value other)
 {
-  struct RArray *a1 = mrb_ary_ptr(self);
   struct RArray *a2 = mrb_ary_ptr(other);
-  size_t len = a1->len + a2->len;
-
-  if (a1->capa < len) mrb_ary_expand_capa(mrb, a1, len);
-  memcpy(a1->buf+a1->len, a2->buf, sizeof(mrb_value)*a2->len);
-  mrb_write_barrier(mrb, (struct RBasic*)a1);
-  a1->len = len;
+
+  ary_concat(mrb, mrb_ary_ptr(self), a2->ptr, a2->len);
 }
 
 mrb_value
 mrb_ary_concat_m(mrb_state *mrb, mrb_value self)
 {
-  mrb_value other;
-
-  mrb_get_args(mrb, "A", &other);
-  mrb_ary_concat(mrb, self, other);
+  mrb_value *ptr;
+  int blen;
+
+  mrb_get_args(mrb, "a", &ptr, &blen);
+  ary_concat(mrb, mrb_ary_ptr(self), ptr, blen);
   return self;
 }
 
@@ -257,15 +242,16 @@
 {
   struct RArray *a1 = mrb_ary_ptr(self);
   struct RArray *a2;
-  mrb_value other;
   mrb_value ary;
-
-  mrb_get_args(mrb, "A", &other);
-  ary = mrb_ary_new_capa(mrb, a1->len + RARRAY_LEN(other));
+  mrb_value *ptr;
+  int blen;
+
+  mrb_get_args(mrb, "a", &ptr, &blen);
+  ary = mrb_ary_new_capa(mrb, a1->len + blen);
   a2 = mrb_ary_ptr(ary);
-  memcpy(a2->buf, a1->buf, sizeof(mrb_value)*a1->len);
-  memcpy(a2->buf + a1->len, RARRAY_PTR(other), sizeof(mrb_value)*RARRAY_LEN(other));
-  a2->len = a1->len + RARRAY_LEN(other);
+  memcpy(a2->ptr, a1->ptr, sizeof(mrb_value)*a1->len);
+  memcpy(a2->ptr + a1->len, ptr, sizeof(mrb_value)*blen);
+  a2->len = a1->len + blen;
 
   return ary;
 }
@@ -294,12 +280,12 @@
   mrb_value ary2;
   struct RArray *a1, *a2;
   mrb_value r = mrb_nil_value();
-  long i, len;
+  int i, len;
 
   mrb_get_args(mrb, "o", &ary2);
   if (mrb_type(ary2) != MRB_TT_ARRAY) return mrb_nil_value();
   a1 = RARRAY(ary1); a2 = RARRAY(ary2);
-  if (a1->len == a2->len && a1->buf == a2->buf) return mrb_fixnum_value(0);
+  if (a1->len == a2->len && a1->ptr == a2->ptr) return mrb_fixnum_value(0);
   else {
     mrb_sym cmp = mrb_intern(mrb, "<=>");
 
@@ -317,22 +303,32 @@
   return mrb_fixnum_value((len == 0)? 0: (len > 0)? 1: -1);
 }
 
-void
-mrb_ary_replace(mrb_state *mrb, struct RArray *a, mrb_value *argv, size_t len)
-{
-  if (a->capa < len) mrb_ary_expand_capa(mrb, a, len);
-  memcpy(a->buf, argv, sizeof(mrb_value)*len);
+static void
+ary_replace(mrb_state *mrb, struct RArray *a, mrb_value *argv, int len)
+{
+  ary_modify(mrb, a);
+  if (a->aux.capa < len)
+    ary_expand_capa(mrb, a, len);
+  memcpy(a->ptr, argv, sizeof(mrb_value)*len);
   mrb_write_barrier(mrb, (struct RBasic*)a);
   a->len = len;
 }
 
+void
+mrb_ary_replace(mrb_state *mrb, mrb_value self, mrb_value other)
+{
+  struct RArray *a2 = mrb_ary_ptr(other);
+
+  ary_replace(mrb, mrb_ary_ptr(self), a2->ptr, a2->len);
+}
+
 mrb_value
 mrb_ary_replace_m(mrb_state *mrb, mrb_value self)
 {
   mrb_value other;
 
-  mrb_get_args(mrb, "o", &other);
-  mrb_ary_replace(mrb, mrb_ary_ptr(self), RARRAY_PTR(other), RARRAY_LEN(other));
+  mrb_get_args(mrb, "A", &other);
+  mrb_ary_replace(mrb, self, other);
 
   return self;
 }
@@ -343,9 +339,8 @@
   struct RArray *a1 = mrb_ary_ptr(self);
   struct RArray *a2;
   mrb_value ary;
-  mrb_value *buf;
+  mrb_value *ptr;
   mrb_int times;
-  //size_t len;
 
   mrb_get_args(mrb, "i", &times);
   if (times < 0) {
@@ -355,40 +350,22 @@
 
   ary = mrb_ary_new_capa(mrb, a1->len * times);
   a2 = mrb_ary_ptr(ary);
-  buf = a2->buf;
+  ptr = a2->ptr;
   while(times--) {
-    memcpy(buf, a1->buf, sizeof(mrb_value)*(a1->len));
-    buf += a1->len;
+    memcpy(ptr, a1->ptr, sizeof(mrb_value)*(a1->len));
+    ptr += a1->len;
     a2->len += a1->len;
   }
 
   return ary;
 }
 
-static void
-ary_reverse(struct RArray *a)
-{
-  mrb_value *p1, *p2;
-
-  p1 = a->buf;
-  p2 = a->buf + a->len - 1;
-
-  while(p1 < p2) {
-    mrb_value tmp = *p1;
-    *p1++ = *p2;
-    *p2-- = tmp;
-  }
-}
-
 mrb_value
 mrb_ary_reverse_bang(mrb_state *mrb, mrb_value self)
 {
   struct RArray *a = mrb_ary_ptr(self);
 
   if (a->len > 1) {
-<<<<<<< HEAD
-    ary_reverse(a);
-=======
     mrb_value *p1, *p2;
 
     ary_modify(mrb, a);
@@ -400,7 +377,6 @@
       *p1++ = *p2;
       *p2-- = tmp;
     }
->>>>>>> b36fa7c5
   }
   return self;
 }
@@ -408,33 +384,41 @@
 mrb_value
 mrb_ary_reverse(mrb_state *mrb, mrb_value self)
 {
-  struct RArray *a = mrb_ary_ptr(self);
+  struct RArray *a = mrb_ary_ptr(self), *b;
   mrb_value ary;
 
   ary = mrb_ary_new_capa(mrb, a->len);
+  b = mrb_ary_ptr(ary);
   if (a->len > 0) {
-    mrb_ary_replace(mrb, mrb_ary_ptr(ary), a->buf, a->len);
-    ary_reverse(mrb_ary_ptr(ary));
+    mrb_value *p1, *p2, *e;
+
+    p1 = a->ptr;
+    e  = p1 + a->len;
+    p2 = b->ptr + a->len - 1;
+    while(p1 < e) {
+      *p2-- = *p1++;
+    }
+    b->len = a->len;
   }
   return ary;
 }
 
 mrb_value
-mrb_ary_new4(mrb_state *mrb, long n, const mrb_value *elts)
+mrb_ary_new4(mrb_state *mrb, int n, const mrb_value *elts)
 {
   mrb_value ary;
 
-  ary = mrb_ary_new_capa(mrb, n);//mrb_ary_new2(n);
+  ary = mrb_ary_new_capa(mrb, n);
   if (n > 0 && elts) {
     memcpy(RARRAY_PTR(ary), elts, sizeof(mrb_value)*n);
-    RARRAY_LEN(ary) = n; //ARY_SET_LEN(ary, n);
+    RARRAY_LEN(ary) = n;
   }
 
   return ary;
 }
 
 mrb_value
-mrb_ary_new_elts(mrb_state *mrb, long n, const mrb_value *elts)
+mrb_ary_new_elts(mrb_state *mrb, int n, const mrb_value *elts)
 {
   return mrb_ary_new4(mrb, n, elts);
 }
@@ -444,19 +428,11 @@
 {
   struct RArray *a = mrb_ary_ptr(ary);
 
-  if (a->len == a->capa) mrb_ary_expand_capa(mrb, a, a->len + 1);
-  a->buf[a->len++] = elem;
+  ary_modify(mrb, a);
+  if (a->len == a->aux.capa)
+    ary_expand_capa(mrb, a, a->len + 1);
+  a->ptr[a->len++] = elem;
   mrb_write_barrier(mrb, (struct RBasic*)a);
-}
-
-mrb_value
-mrb_ary_pop(mrb_state *mrb, mrb_value ary)
-{
-  struct RArray *a = mrb_ary_ptr(ary);
-
-  if (a->len == 0) return mrb_nil_value();
-
-  return a->buf[--a->len];
 }
 
 mrb_value
@@ -474,30 +450,45 @@
 }
 
 mrb_value
-mrb_ary_pop_m(mrb_state *mrb, mrb_value self)
+mrb_ary_pop(mrb_state *mrb, mrb_value ary)
+{
+  struct RArray *a = mrb_ary_ptr(ary);
+
+  if (a->len == 0) return mrb_nil_value();
+  return a->ptr[--a->len];
+}
+
+#define ARY_SHIFT_SHARED_MIN 10
+
+mrb_value
+mrb_ary_shift(mrb_state *mrb, mrb_value self)
 {
   struct RArray *a = mrb_ary_ptr(self);
-
-  return ((a->len == 0)? mrb_nil_value(): mrb_ary_pop(mrb, self));
-}
-
-mrb_value
-mrb_ary_shift(mrb_state *mrb, mrb_value self)
-{
-  struct RArray *a = mrb_ary_ptr(self);
-  mrb_value *buf = a->buf;
-  size_t size = a->len;
   mrb_value val;
 
-  if (size == 0) return mrb_nil_value();
-
-  val = *buf;
-  while((int)(--size)) {
-    *buf = *(buf+1);
-    ++buf;
-  }
-  --a->len;
-
+  if (a->len == 0) return mrb_nil_value();
+  if (a->flags & MRB_ARY_SHARED) {
+  L_SHIFT:
+    val = a->ptr[0];
+    a->ptr++;
+    a->len--;
+    return val;
+  }
+  if (a->len > ARY_SHIFT_SHARED_MIN) {
+    ary_make_shared(mrb, a);
+    goto L_SHIFT;
+  }
+  else {
+    mrb_value *ptr = a->ptr;
+    int size = a->len;
+
+    val = *ptr;
+    while((int)(--size)) {
+      *ptr = *(ptr+1);
+      ++ptr;
+    }
+    --a->len;
+  }
   return val;
 }
 
@@ -510,10 +501,20 @@
 {
   struct RArray *a = mrb_ary_ptr(self);
 
-  if (a->capa < a->len + 1) mrb_ary_expand_capa(mrb, a, a->len + 1);
-  memmove(a->buf + 1, a->buf, sizeof(mrb_value)*a->len);
-  memcpy(a->buf, &item, sizeof(mrb_value));
-  a->len += 1;
+  if ((a->flags & MRB_ARY_SHARED)
+      && a->aux.shared->refcnt == 1 /* shared only referenced from this array */
+      && a->ptr - a->aux.shared->ptr >= 1) /* there's room for unshifted item */ {
+    a->ptr--;
+    a->ptr[0] = item;
+  }
+  else {
+    ary_modify(mrb, a);
+    if (a->aux.capa < a->len + 1)
+      ary_expand_capa(mrb, a, a->len + 1);
+    memmove(a->ptr + 1, a->ptr, sizeof(mrb_value)*a->len);
+    a->ptr[0] = item;
+  }
+  a->len++;
   mrb_write_barrier(mrb, (struct RBasic*)a);
 
   return self;
@@ -527,10 +528,19 @@
   int len;
 
   mrb_get_args(mrb, "*", &vals, &len);
-  if (len == 0) return self;
-  if (a->capa < a->len + len) mrb_ary_expand_capa(mrb, a, a->len + len);
-  memmove(a->buf + len, a->buf, sizeof(mrb_value)*a->len);
-  memcpy(a->buf, vals, sizeof(mrb_value)*len);
+  if ((a->flags & MRB_ARY_SHARED)
+      && a->aux.shared->refcnt == 1 /* shared only referenced from this array */
+      && a->ptr - a->aux.shared->ptr >= len) /* there's room for unshifted item */ {
+    a->ptr -= len;
+  }
+  else {
+    ary_modify(mrb, a);
+    if (len == 0) return self;
+    if (a->aux.capa < a->len + len)
+      ary_expand_capa(mrb, a, a->len + len);
+    memmove(a->ptr + len, a->ptr, sizeof(mrb_value)*a->len);
+  }
+  memcpy(a->ptr, vals, sizeof(mrb_value)*len);
   a->len += len;
   mrb_write_barrier(mrb, (struct RBasic*)a);
 
@@ -544,9 +554,9 @@
 
   /* range check */
   if (n < 0) n += a->len;
-  if (n < 0 || a->len <= (size_t)n) return mrb_nil_value();
-
-  return a->buf[n];
+  if (n < 0 || a->len <= (int)n) return mrb_nil_value();
+
+  return a->ptr[n];
 }
 
 void
@@ -554,6 +564,7 @@
 {
   struct RArray *a = mrb_ary_ptr(ary);
 
+  ary_modify(mrb, a);
   /* range check */
   if (n < 0) {
     n += a->len;
@@ -561,13 +572,14 @@
       mrb_raise(mrb, E_INDEX_ERROR, "index %ld out of array", n - a->len);
     }
   }
-  if (a->len <= (size_t)n) {
-    if (a->capa <= (size_t)n) mrb_ary_expand_capa(mrb, a, n + 1);
-    ary_fill_with_nil(a->buf + a->len, n + 1 - a->len);
+  if (a->len <= (int)n) {
+    if (a->aux.capa <= (int)n)
+      ary_expand_capa(mrb, a, n + 1);
+    ary_fill_with_nil(a->ptr + a->len, n + 1 - a->len);
     a->len = n + 1;
   }
 
-  a->buf[n] = val;
+  a->ptr[n] = val;
   mrb_write_barrier(mrb, (struct RBasic*)a);
 }
 
@@ -576,10 +588,11 @@
 {
   struct RArray *a = mrb_ary_ptr(ary);
   mrb_int tail;
-  size_t size;
+  int size;
   mrb_value *argv;
   int i, argc;
 
+  ary_modify(mrb, a);
   /* range check */
   if (head < 0) {
     head += a->len;
@@ -602,17 +615,18 @@
 
   if (tail < a->len) size += a->len - tail;
 
-  if (size > a->capa) mrb_ary_expand_capa(mrb, a, size);
+  if (size > a->aux.capa)
+    ary_expand_capa(mrb, a, size);
 
   if (head > a->len) {
-    ary_fill_with_nil(a->buf + a->len, (size_t)(head - a->len));
+    ary_fill_with_nil(a->ptr + a->len, (int)(head - a->len));
   }
   else if (head < a->len) {
-    memmove(a->buf + head + argc, a->buf + tail, sizeof(mrb_value)*(a->len - tail));
+    memmove(a->ptr + head + argc, a->ptr + tail, sizeof(mrb_value)*(a->len - tail));
   }
 
   for(i = 0; i < argc; i++) {
-    *(a->buf + head + i) = *(argv + i);
+    *(a->ptr + head + i) = *(argv + i);
   }
 
   a->len = size;
@@ -624,6 +638,32 @@
 mrb_ary_alen(mrb_state *mrb, mrb_value ary)
 {
   return RARRAY_LEN(ary);
+}
+
+void
+mrb_ary_decref(mrb_state *mrb, struct mrb_shared_array *shared)
+{
+  shared->refcnt--;
+  if (shared->refcnt == 0) {
+    mrb_free(mrb, shared->ptr);
+    mrb_free(mrb, shared);
+  }
+}
+
+static mrb_value
+ary_subseq(mrb_state *mrb, struct RArray *a, int beg, int len)
+{
+  struct RArray *b;
+
+  ary_make_shared(mrb, a);
+  b  = (struct RArray*)mrb_obj_alloc(mrb, MRB_TT_ARRAY, mrb->array_class);
+  b->ptr = a->ptr + beg;
+  b->len = len;
+  b->aux.shared = a->aux.shared;
+  b->aux.shared->refcnt++;
+  b->flags |= MRB_ARY_SHARED;
+
+  return mrb_obj_value(b);
 }
 
 mrb_value
@@ -644,20 +684,12 @@
       mrb_raise(mrb, E_TYPE_ERROR, "expected Fixnum");
     }
     if (index < 0) index += a->len;
-<<<<<<< HEAD
-    if (index < 0 || a->len < (size_t)index) return mrb_nil_value();
-    if ((len = mrb_fixnum(argv[0])) < 0) return mrb_nil_value();
-    if (a->len == (size_t)index) return mrb_ary_new(mrb);
-    if ((size_t)len > a->len - index) len = a->len - index;
-    return mrb_ary_new_from_values(mrb, len, a->buf + index);
-=======
     if (index < 0 || a->len < (int)index) return mrb_nil_value();
     len = mrb_fixnum(argv[0]);
     if (len < 0) return mrb_nil_value();
     if (a->len == (int)index) return mrb_ary_new(mrb);
     if ((int)len > a->len - index) len = a->len - index;
     return ary_subseq(mrb, a, index, len);
->>>>>>> b36fa7c5
 
   default:
     mrb_raise(mrb, E_ARGUMENT_ERROR, "wrong number of arguments");
@@ -701,29 +733,25 @@
   struct RArray *a = mrb_ary_ptr(self);
   mrb_int   index;
   mrb_value val;
-  mrb_value *buf;
-  size_t len;
+  mrb_value *ptr;
+  int len;
 
   mrb_get_args(mrb, "i", &index);
   if (index < 0) index += a->len;
-  if (index < 0 || a->len <= (size_t)index) return mrb_nil_value();
-
-<<<<<<< HEAD
-  val = a->buf[index];
-=======
+  if (index < 0 || a->len <= (int)index) return mrb_nil_value();
+
   ary_modify(mrb, a);
   val = a->ptr[index];
->>>>>>> b36fa7c5
-
-  buf = a->buf + index;
+
+  ptr = a->ptr + index;
   len = a->len - index;
   while((int)(--len)) {
-    *buf = *(buf+1);
-    ++buf;
+    *ptr = *(ptr+1);
+    ++ptr;
   }
   --a->len;
 
-  mrb_ary_shrink_capa(mrb, a);
+  ary_shrink_capa(mrb, a);
 
   return val;
 }
@@ -732,8 +760,27 @@
 mrb_ary_first(mrb_state *mrb, mrb_value self)
 {
   struct RArray *a = mrb_ary_ptr(self);
-  //mrb_value ary;
-  size_t size;
+  int size;
+
+  if (mrb_get_args(mrb, "|i", &size) == 0) {
+    return (a->len > 0)? a->ptr[0]: mrb_nil_value();
+  }
+  if (size < 0) {
+    mrb_raise(mrb, E_ARGUMENT_ERROR, "negative array size");
+  }
+
+  if (size > a->len) size = a->len;
+  if (a->flags & MRB_ARY_SHARED) {
+    return ary_subseq(mrb, a, 0, size);
+  }
+  return mrb_ary_new_from_values(mrb, size, a->ptr);
+}
+
+mrb_value
+mrb_ary_last(mrb_state *mrb, mrb_value self)
+{
+  struct RArray *a = mrb_ary_ptr(self);
+  int size;
   mrb_value *vals;
   int len;
 
@@ -741,33 +788,8 @@
   if (len > 1) {
     mrb_raise(mrb, E_ARGUMENT_ERROR, "wrong number of arguments");
   }
-  if (size < 0) {
-    mrb_raise(mrb, E_ARGUMENT_ERROR, "negative array size");
-  }
-
-  if (len == 0) return (a->len > 0)? a->buf[0]: mrb_nil_value();
-
-  /* len == 1 */
-  size = mrb_fixnum(*vals);
-  if (size > a->len) size = a->len;
-  return mrb_ary_new_from_values(mrb, size, a->buf);
-}
-
-mrb_value
-mrb_ary_last(mrb_state *mrb, mrb_value self)
-{
-  struct RArray *a = mrb_ary_ptr(self);
-  //mrb_value ary;
-  size_t size;
-  mrb_value *vals;
-  int len;
-
-  mrb_get_args(mrb, "*", &vals, &len);
-  if (len > 1) {
-    mrb_raise(mrb, E_ARGUMENT_ERROR, "wrong number of arguments");
-  }
-
-  if (len == 0) return (a->len > 0)? a->buf[a->len - 1]: mrb_nil_value();
+
+  if (len == 0) return (a->len > 0)? a->ptr[a->len - 1]: mrb_nil_value();
 
   /* len == 1 */
   size = mrb_fixnum(*vals);
@@ -775,14 +797,17 @@
     mrb_raise(mrb, E_ARGUMENT_ERROR, "negative array size");
   }
   if (size > a->len) size = a->len;
-  return mrb_ary_new_from_values(mrb, size, a->buf + a->len - size);
+  if ((a->flags & MRB_ARY_SHARED) || size > ARY_DEFAULT_LEN) {
+    return ary_subseq(mrb, a, a->len - size, size);
+  }
+  return mrb_ary_new_from_values(mrb, size, a->ptr + a->len - size);
 }
 
 mrb_value
 mrb_ary_index_m(mrb_state *mrb, mrb_value self)
 {
   mrb_value obj;
-  long i;
+  int i;
 
   mrb_get_args(mrb, "o", &obj);
   for (i = 0; i < RARRAY_LEN(self); i++) {
@@ -797,7 +822,7 @@
 mrb_ary_rindex_m(mrb_state *mrb, mrb_value self)
 {
   mrb_value obj;
-  long i;
+  int i;
 
   mrb_get_args(mrb, "o", &obj);
   for (i = RARRAY_LEN(self) - 1; i >= 0; i--) {
@@ -834,13 +859,9 @@
 
   ary_modify(mrb, a);
   a->len = 0;
-<<<<<<< HEAD
-  mrb_ary_shrink_capa(mrb, a);
-=======
   a->aux.capa = 0;
   mrb_free(mrb, a->ptr);
   a->ptr = 0;
->>>>>>> b36fa7c5
 
   return self;
 }
@@ -860,7 +881,7 @@
 }
 
 mrb_value
-mrb_ary_entry(mrb_value ary, long offset)
+mrb_ary_entry(mrb_value ary, int offset)
 {
   if (offset < 0) {
     offset += RARRAY_LEN(ary);
@@ -868,58 +889,43 @@
   return ary_elt(ary, offset);
 }
 
-void
-mrb_mem_clear(mrb_value *mem, long size)
-{
-  while (size--) {
-    *mem++ = mrb_nil_value();
-  }
-}
-
-mrb_value
-mrb_ary_tmp_new(mrb_state *mrb, long capa)
-{
-    return mrb_ary_new_capa(mrb, capa);//ary_new(0, capa);
-}
-
 static mrb_value
 inspect_ary(mrb_state *mrb, mrb_value ary, mrb_value list)
 {
-  long i;
+  int i;
   mrb_value s, arystr;
-  char *head = "[";
-  char *sep = ", ";
-  char *tail = "]";
+  char head[] = { '[' };
+  char sep[] = { ',', ' ' };
+  char tail[] = { ']' };
 
   /* check recursive */
   for(i=0; i<RARRAY_LEN(list); i++) {
     if (mrb_obj_equal(mrb, ary, RARRAY_PTR(list)[i])) {
-      return mrb_str_new2(mrb, "[...]");
+      return mrb_str_new(mrb, "[...]", 5);
     }
   }
 
   mrb_ary_push(mrb, list, ary);
 
   arystr = mrb_str_buf_new(mrb, 64);
-  mrb_str_buf_cat(mrb, arystr, head, strlen(head));
+  mrb_str_buf_cat(mrb, arystr, head, sizeof(head));
 
   for(i=0; i<RARRAY_LEN(ary); i++) {
     int ai = mrb_gc_arena_save(mrb);
 
     if (i > 0) {
-      mrb_str_buf_cat(mrb, arystr, sep, strlen(sep));
+      mrb_str_buf_cat(mrb, arystr, sep, sizeof(sep));
     }
     if (mrb_type(RARRAY_PTR(ary)[i]) == MRB_TT_ARRAY) {
       s = inspect_ary(mrb, RARRAY_PTR(ary)[i], list);
     } else {
       s = mrb_inspect(mrb, RARRAY_PTR(ary)[i]);
     }
-    //mrb_str_buf_append(mrb, arystr, s);
     mrb_str_buf_cat(mrb, arystr, RSTRING_PTR(s), RSTRING_LEN(s));
     mrb_gc_arena_restore(mrb, ai);
   }
 
-  mrb_str_buf_cat(mrb, arystr, tail, strlen(tail));
+  mrb_str_buf_cat(mrb, arystr, tail, sizeof(tail));
   mrb_ary_pop(mrb, list);
 
   return arystr;
@@ -937,7 +943,7 @@
 static mrb_value
 mrb_ary_inspect(mrb_state *mrb, mrb_value ary)
 {
-  if (RARRAY_LEN(ary) == 0) return mrb_str_new2(mrb, "[]");
+  if (RARRAY_LEN(ary) == 0) return mrb_str_new(mrb, "[]", 2);
   #if 0 /* THREAD */
     return mrb_exec_recursive(inspect_ary_r, ary, 0);
   #else
@@ -948,7 +954,7 @@
 static mrb_value
 join_ary(mrb_state *mrb, mrb_value ary, mrb_value sep, mrb_value list)
 {
-  long i;
+  int i;
   mrb_value result, val, tmp;
 
   /* check recursive */
@@ -964,7 +970,6 @@
 
   for(i=0; i<RARRAY_LEN(ary); i++) {
     if (i > 0 && !mrb_nil_p(sep)) {
-      //mrb_str_buf_append(mrb, result, sep); // segv (encoding error?)
       mrb_str_buf_cat(mrb, result, RSTRING_PTR(sep), RSTRING_LEN(sep));
     }
 
@@ -977,7 +982,6 @@
 
     case MRB_TT_STRING:
     str_join:
-      //mrb_str_buf_append(mrb, result, val);
       mrb_str_buf_cat(mrb, result, RSTRING_PTR(val), RSTRING_LEN(val));
       break;
 
@@ -1065,7 +1069,7 @@
   }
   if (RARRAY_LEN(ary1) != RARRAY_LEN(ary2)) return mrb_false_value();
   else {
-    long i;
+    int i;
 
     for (i=0; i<RARRAY_LEN(ary1); i++) {
       if (!mrb_equal(mrb, ary_elt(ary1, i), ary_elt(ary2, i)))
@@ -1094,7 +1098,7 @@
   if (mrb_type(ary2) != MRB_TT_ARRAY) return mrb_false_value();
   if (RARRAY_LEN(ary1) != RARRAY_LEN(ary2)) return mrb_false_value();
   else {
-    long i;
+    int i;
 
     for (i=0; i<RARRAY_LEN(ary1); i++) {
       if (!mrb_eql(mrb, ary_elt(ary1, i), ary_elt(ary2, i)))
@@ -1124,13 +1128,13 @@
   mrb_define_method(mrb, a, "concat",          mrb_ary_concat_m,     ARGS_REQ(1)); /* 15.2.12.5.8  */
   mrb_define_method(mrb, a, "delete_at",       mrb_ary_delete_at,    ARGS_REQ(1)); /* 15.2.12.5.9  */
   mrb_define_method(mrb, a, "empty?",          mrb_ary_empty_p,      ARGS_NONE()); /* 15.2.12.5.12 */
-  mrb_define_method(mrb, a, "first",           mrb_ary_first,        ARGS_ANY());  /* 15.2.12.5.13 */
+  mrb_define_method(mrb, a, "first",           mrb_ary_first,        ARGS_OPT(1)); /* 15.2.12.5.13 */
   mrb_define_method(mrb, a, "index",           mrb_ary_index_m,      ARGS_REQ(1)); /* 15.2.12.5.14 */
   mrb_define_method(mrb, a, "initialize_copy", mrb_ary_replace_m,    ARGS_REQ(1)); /* 15.2.12.5.16 */
   mrb_define_method(mrb, a, "join",            mrb_ary_join_m,       ARGS_ANY());  /* 15.2.12.5.17 */
   mrb_define_method(mrb, a, "last",            mrb_ary_last,         ARGS_ANY());  /* 15.2.12.5.18 */
   mrb_define_method(mrb, a, "length",          mrb_ary_size,         ARGS_NONE()); /* 15.2.12.5.19 */
-  mrb_define_method(mrb, a, "pop",             mrb_ary_pop_m,        ARGS_NONE()); /* 15.2.12.5.21 */
+  mrb_define_method(mrb, a, "pop",             mrb_ary_pop,          ARGS_NONE()); /* 15.2.12.5.21 */
   mrb_define_method(mrb, a, "push",            mrb_ary_push_m,       ARGS_ANY());  /* 15.2.12.5.22 */
   mrb_define_method(mrb, a, "replace",         mrb_ary_replace_m,    ARGS_REQ(1)); /* 15.2.12.5.23 */
   mrb_define_method(mrb, a, "reverse",         mrb_ary_reverse,      ARGS_NONE()); /* 15.2.12.5.24 */
@@ -1145,5 +1149,5 @@
   mrb_define_alias(mrb,   a, "to_s", "inspect");                                   /* 15.2.12.5.32 (x) */
   mrb_define_method(mrb, a, "==",              mrb_ary_equal,        ARGS_REQ(1)); /* 15.2.12.5.33 (x) */
   mrb_define_method(mrb, a, "eql?",            mrb_ary_eql,          ARGS_REQ(1)); /* 15.2.12.5.34 (x) */
-  mrb_define_method(mrb, a, "<=>",              mrb_ary_cmp,         ARGS_REQ(1)); /* 15.2.12.5.36 (x) */
+  mrb_define_method(mrb, a, "<=>",             mrb_ary_cmp,          ARGS_REQ(1)); /* 15.2.12.5.36 (x) */
 }