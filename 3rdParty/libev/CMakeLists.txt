--- conflicted
+++ resolved
@@ -76,20 +76,6 @@
 set(LIBEV_DIR libev-${libev_VERSION})
 
 if (CMAKE_COMPILER_IS_GNUCC OR CMAKE_COMPILER_IS_CLANG)
-<<<<<<< HEAD
-  foreach (flag in
-      CMAKE_C_FLAGS
-      CMAKE_C_FLAGS_DEBUG
-      CMAKE_C_FLAGS_RELEASE
-      CMAKE_C_FLAGS_MINSIZEREL
-      CMAKE_C_FLAGS_RELWITHDEBINFO
-      CMAKE_CXX_FLAGS
-      CMAKE_CXX_FLAGS_DEBUG
-      CMAKE_CXX_FLAGS_RELEASE
-      CMAKE_CXX_FLAGS_MINSIZEREL
-      CMAKE_CXX_FLAGS_RELWITHDEBINFO)
-    set(${flag} "${${flag}} -Wno-unused-function -Wno-unused-parameter -Wno-sign-compare -Wno-old-style-declaration")
-=======
   foreach (flag in 
              CMAKE_C_FLAGS
              CMAKE_C_FLAGS_DEBUG
@@ -102,7 +88,6 @@
              CMAKE_CXX_FLAGS_MINSIZEREL
              CMAKE_CXX_FLAGS_RELWITHDEBINFO)
     set(${flag} "${${flag}} -Wno-all")
->>>>>>> 0f40bc2f
   endforeach()
 endif ()
 
