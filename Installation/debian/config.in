--- conflicted
+++ resolved
@@ -48,11 +48,7 @@
                     ROOT_PW=""
                 else
                     db_input critical @CPACK_PACKAGE_NAME@/password_mismatch
-<<<<<<< HEAD
-	                STATE=$(($STATE - 2))
-=======
-	                  STATE=$(($STATE - 2))
->>>>>>> 748a3f2a
+                    STATE=$((STATE - 2))
                     db_set @CPACK_PACKAGE_NAME@/password_again ""
                 fi
             ;;
@@ -72,7 +68,6 @@
                     db_set @CPACK_PACKAGE_NAME@/backup "false"
                 fi
             ;;
-<<<<<<< HEAD
 
         esac
 
@@ -85,25 +80,4 @@
     done # STATE LOOP
 fi # DO_CONFIGURE
 
-# test if db-dir is in place but arangod is not installed if
-# so try an upgrade
-if test -d /var/lib/arangodb3 -a ! -f /usr/sbin/arangod; then
-    db_set @CPACK_PACKAGE_NAME@/new_install_existing_db_dir "true"
-else
-    db_set @CPACK_PACKAGE_NAME@/new_install_existing_db_dir "false"
-fi
-=======
-
-        esac
-
-        if db_go; then
-            STATE=$((STATE + 1))
-        else
-            STATE=$((STATE - 1))
-        fi
-
-    done # STATE LOOP
-fi # DO_CONFIGURE
->>>>>>> 748a3f2a
-
 exit 0