--- conflicted
+++ resolved
@@ -1,10 +1,5 @@
-<<<<<<< HEAD
 /*jslint indent: 2, nomen: true, maxlen: 120, sloppy: true, vars: true */
 /*global module, require, exports */
-=======
-/*jslint indent: 2, nomen: true, maxlen: 110 */
-/*global require, exports, module */
->>>>>>> d3171179
 
 // Foxx is an easy way to create APIs and simple web applications
 // from within **ArangoDB**.
