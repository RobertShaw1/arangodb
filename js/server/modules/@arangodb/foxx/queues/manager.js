--- conflicted
+++ resolved
@@ -1,5 +1,4 @@
 'use strict';
-
 ////////////////////////////////////////////////////////////////////////////////
 /// DISCLAIMER
 ///
@@ -46,31 +45,6 @@
             busy = true;
             return;
           }
-<<<<<<< HEAD
-        }).execute().toArray();
-
-        if (jobs.length > 0) {
-          busy = true;
-        }
-
-        jobs.forEach(function (job) {
-          db._jobs.update(job, {status: 'progress'});
-          tasks.register({
-            command: function (cfg) {
-              var db = require('@arangodb').db;
-              var initialDatabase = db._name();
-              db._useDatabase(cfg.db);
-              try {
-                require('@arangodb/foxx/queues/worker').work(cfg.job);
-              } catch(e) {}
-              db._useDatabase(initialDatabase);
-            },
-            offset: 1,
-            isSystem: true,
-            params: {
-              job: Object.assign({}, job, {status: 'progress'}),
-              db: db._name()
-=======
 
           var jobs = db._createStatement({
             query: (
@@ -88,7 +62,6 @@
               queue: queue._key,
               now: Date.now(),
               max: queue.maxWorkers - numBusy
->>>>>>> 87ee0c49
             }
           }).execute().toArray();
 
@@ -113,7 +86,7 @@
               offset: 1,
               isSystem: true,
               params: {
-                job: _.extend({}, job, {
+                job: Object.assign({}, job, {
                   status: 'progress'
                 }),
                 db: db._name()
