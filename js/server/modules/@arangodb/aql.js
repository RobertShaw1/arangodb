/* jshint strict: false, unused: true, bitwise: false, esnext: true */
/* global COMPARE_STRING, AQL_WARNING, AQL_QUERY_SLEEP */
/* global OBJECT_HASH */

// //////////////////////////////////////////////////////////////////////////////
// / @brief Aql, internal query functions
// /
// / @file
// /
// / DISCLAIMER
// /
// / Copyright 2010-2012 triagens GmbH, Cologne, Germany
// /
// / Licensed under the Apache License, Version 2.0 (the "License")
// / you may not use this file except in compliance with the License.
// / You may obtain a copy of the License at
// /
// /     http://www.apache.org/licenses/LICENSE-2.0
// /
// / Unless required by applicable law or agreed to in writing, software
// / distributed under the License is distributed on an "AS IS" BASIS,
// / WITHOUT WARRANTIES OR CONDITIONS OF ANY KIND, either express or implied.
// / See the License for the specific language governing permissions and
// / limitations under the License.
// /
// / Copyright holder is triAGENS GmbH, Cologne, Germany
// /
// / @author Jan Steemann
// / @author Copyright 2012, triAGENS GmbH, Cologne, Germany
// //////////////////////////////////////////////////////////////////////////////

var INTERNAL = require('internal');
var ArangoError = require('@arangodb').ArangoError;
var isCoordinator = require('@arangodb/cluster').isCoordinator();

// //////////////////////////////////////////////////////////////////////////////
// / @brief user functions cache
// //////////////////////////////////////////////////////////////////////////////

var UserFunctions = { };

// //////////////////////////////////////////////////////////////////////////////
// / @brief prefab traversal visitors
// //////////////////////////////////////////////////////////////////////////////

var DefaultVisitors = {
  '_AQL::HASATTRIBUTESVISITOR': {
    visitorReturnsResults: true,
    func: function (config, result, vertex, path) {
      if (typeof config.data === 'object' && Array.isArray(config.data.attributes)) {
        if (config.data.attributes.length === 0) {
          return;
        }

        var allowNull = true; // default value
        if (config.data.hasOwnProperty('allowNull')) {
          allowNull = config.data.allowNull;
        }
        var i;
        if (config.data.type === 'any') {
          for (i = 0; i < config.data.attributes.length; ++i) {
            if (!vertex.hasOwnProperty(config.data.attributes[i])) {
              continue;
            }
            if (!allowNull && vertex[config.data.attributes[i]] === null) {
              continue;
            }

            return CLONE({ vertex: vertex, path: path });
          }

          return;
        }

        for (i = 0; i < config.data.attributes.length; ++i) {
          if (!vertex.hasOwnProperty(config.data.attributes[i])) {
            return;
          }
          if (!allowNull &&
            vertex[config.data.attributes[i]] === null) {
            return;
          }
        }

        return CLONE({ vertex: vertex, path: path });
      }
    }
  },
  '_AQL::PROJECTINGVISITOR': {
    visitorReturnsResults: true,
    func: function (config, result, vertex) {
      var values = { };
      if (typeof config.data === 'object' && Array.isArray(config.data.attributes)) {
        config.data.attributes.forEach(function (attribute) {
          values[attribute] = vertex[attribute];
        });
      }
      return values;
    }
  },
  '_AQL::IDVISITOR': {
    visitorReturnsResults: true,
    func: function (config, result, vertex) {
      return vertex._id;
    }
  },
  '_AQL::KEYVISITOR': {
    visitorReturnsResults: true,
    func: function (config, result, vertex) {
      return vertex._key;
    }
  },
  '_AQL::COUNTINGVISITOR': {
    visitorReturnsResults: false,
    func: function (config, result) {
      if (result.length === 0) {
        result.push(0);
      }
      result[0]++;
    }
  }
};

// //////////////////////////////////////////////////////////////////////////////
// / @brief type weight used for sorting and comparing
// //////////////////////////////////////////////////////////////////////////////

var TYPEWEIGHT_NULL = 0;
var TYPEWEIGHT_BOOL = 1;
var TYPEWEIGHT_NUMBER = 2;
var TYPEWEIGHT_STRING = 4;
var TYPEWEIGHT_ARRAY = 8;
var TYPEWEIGHT_OBJECT = 16;

// //////////////////////////////////////////////////////////////////////////////
// / @brief offsets for day of year calculation
// //////////////////////////////////////////////////////////////////////////////

var dayOfYearOffsets = [
  0,
  31, // + 31 Jan
  59, // + 28 Feb*
  90, // + 31 Mar
  120, // + 30 Apr
  151, // + 31 May
  181, // + 30 Jun
  212, // + 31 Jul
  243, // + 31 Aug
  273, // + 30 Sep
  304, // + 31 Oct
  334 // + 30 Nov
];

var dayOfLeapYearOffsets = [
  0,
  31, // + 31 Jan
  59, // + 29 Feb*
  91, // + 31 Mar
  121, // + 30 Apr
  152, // + 31 May
  182, // + 30 Jun
  213, // + 31 Jul
  244, // + 31 Aug
  274, // + 30 Sep
  305, // + 31 Oct
  335 // + 30 Nov
];

// //////////////////////////////////////////////////////////////////////////////
// / @brief lookup array for days in month calculation (leap year aware)
// //////////////////////////////////////////////////////////////////////////////

var daysInMonth = [
  29, // Feb (in leap year)
  31, // Jan
  28, // Feb (in non-leap year)
  31, // Mar
  30, // Apr
  31, // May
  30, // Jun
  31, // Jul
  31, // Aug
  30, // Sep
  31, // Oct
  30, // Nov
  31 // Dec
];

// //////////////////////////////////////////////////////////////////////////////
// / @brief English month names (1-based)
// //////////////////////////////////////////////////////////////////////////////

var monthNames = [
  'January',
  'February',
  'March',
  'April',
  'May',
  'June',
  'July',
  'August',
  'September',
  'October',
  'November',
  'December'
];

// //////////////////////////////////////////////////////////////////////////////
// / @brief English weekday names
// //////////////////////////////////////////////////////////////////////////////

var weekdayNames = [
  'Sunday',
  'Monday',
  'Tuesday',
  'Wednesday',
  'Thursday',
  'Friday',
  'Saturday'
];

// //////////////////////////////////////////////////////////////////////////////
// / @brief add zeros for a total length of width chars (left padding by default)
// //////////////////////////////////////////////////////////////////////////////

function zeropad (n, width, padRight) {
  'use strict';

  padRight = padRight || false;
  n = '' + n;
  if (padRight) {
    return n.length >= width ? n : n + new Array(width - n.length + 1).join('0');
  } else {
    return n.length >= width ? n : new Array(width - n.length + 1).join('0') + n;
  }
}

// //////////////////////////////////////////////////////////////////////////////
// / @brief raise a warning
// //////////////////////////////////////////////////////////////////////////////

function WARN (func, error, data) {
  'use strict';

  if (error.code === INTERNAL.errors.ERROR_QUERY_FUNCTION_ARGUMENT_TYPE_MISMATCH.code) {
    AQL_WARNING(error.code, error.message.replace(/%s/, func));
  } else {
    var prefix = '';
    if (func !== null) {
      prefix = "in function '" + func + "()': ";
    }

    if (typeof data === 'string') {
      AQL_WARNING(error.code, prefix + error.message.replace(/%s/, data));
    } else {
      AQL_WARNING(error.code, prefix + error.message);
    }
  }
}

// //////////////////////////////////////////////////////////////////////////////
// / @brief throw a runtime exception
// //////////////////////////////////////////////////////////////////////////////

function THROW (func, error, data, moreMessage) {
  'use strict';

  var prefix = '';
  if (func !== null && func !== '') {
    prefix = "in function '" + func + "()': ";
  }

  var err = new ArangoError();

  err.errorNum = error.code;
  if (typeof data === 'string') {
    err.errorMessage = prefix + error.message.replace(/%s/, data);
  } else {
    err.errorMessage = prefix + error.message;
  }
  if (moreMessage !== undefined) {
    err.errorMessage += '; ' + moreMessage;
  }

  throw err;
}

// //////////////////////////////////////////////////////////////////////////////
// / @brief return a database-specific function prefix
// //////////////////////////////////////////////////////////////////////////////

function DB_PREFIX () {
  return INTERNAL.db._name();
}

// //////////////////////////////////////////////////////////////////////////////
// / @brief reset the user functions and reload them from the database
// //////////////////////////////////////////////////////////////////////////////

function reloadUserFunctions () {
  'use strict';

  var prefix = DB_PREFIX();
  var c = INTERNAL.db._collection('_aqlfunctions');

  if (c === null) {
    // collection not found. now reset all user functions
    UserFunctions = { };
    UserFunctions[prefix] = { };
    return;
  }

  var foundError = false;
  var functions = { };

  c.toArray().forEach(function (f) {
    var key = f._key.replace(/:{1,}/g, '::');
    var code;

    if (f.code.match(/^\(?function\s+\(/)) {
      code = f.code;
    } else {
      code = '(function() { var callback = ' + f.code + ';\n return callback; })();';
    }

    try {
      var res = INTERNAL.executeScript(code, undefined, '(user function ' + key + ')');
      if (typeof res !== 'function') {
        foundError = true;
      }

      functions[key.toUpperCase()] = {
        name: key,
        func: res,
        isDeterministic: f.isDeterministic || false
      };
    } catch (err) {
      // in case a single function is broken, we still continue with the other ones
      // so that at least some functions remain usable
      foundError = true;
    }
  });

  // now reset the functions for all databases
  // this ensures that functions of other databases will be reloaded next
  // time (the reload does not necessarily need to be carried out in the
  // database in which the function is registered)
  UserFunctions = { };
  UserFunctions[prefix] = functions;

  if (foundError) {
    THROW(null, INTERNAL.errors.ERROR_QUERY_FUNCTION_INVALID_CODE);
  }
}

// //////////////////////////////////////////////////////////////////////////////
// / @brief get a user-function by name
// //////////////////////////////////////////////////////////////////////////////

function GET_USERFUNCTION (name, config) {
  var prefix = DB_PREFIX(), reloaded = false;
  var key = name.toUpperCase();

  var func;

  if (DefaultVisitors.hasOwnProperty(key)) {
    var visitor = DefaultVisitors[key];
    func = visitor.func;
    config.visitorReturnsResults = visitor.visitorReturnsResults;
  } else {
    if (!UserFunctions.hasOwnProperty(prefix)) {
      reloadUserFunctions();
      reloaded = true;
    }

    if (!UserFunctions[prefix].hasOwnProperty(key) && !reloaded) {
      // last chance
      reloadUserFunctions();
    }

    if (!UserFunctions[prefix].hasOwnProperty(key)) {
      THROW(null, INTERNAL.errors.ERROR_QUERY_FUNCTION_NOT_FOUND, name);
    }

    func = UserFunctions[prefix][key].func;
  }

  if (typeof func !== 'function') {
    THROW(null, INTERNAL.errors.ERROR_QUERY_FUNCTION_NOT_FOUND, name);
  }

  return func;
}

// //////////////////////////////////////////////////////////////////////////////
// / @brief normalize a function name
// //////////////////////////////////////////////////////////////////////////////

function NORMALIZE_FNAME (functionName) {
  'use strict';

  var p = functionName.indexOf('::');

  if (p === -1) {
    return functionName;
  }

  return functionName.substr(p + 2);
}

// //////////////////////////////////////////////////////////////////////////////
// / @brief find a fulltext index for a certain attribute & collection
// //////////////////////////////////////////////////////////////////////////////

function INDEX_FULLTEXT (collection, attribute) {
  'use strict';

  var indexes = collection.getIndexes(), i;

  for (i = 0; i < indexes.length; ++i) {
    var index = indexes[i];
    if (index.type === 'fulltext' && index.fields && index.fields[0] === attribute) {
      return index.id;
    }
  }

  return null;
}

// //////////////////////////////////////////////////////////////////////////////
// / @brief get access to a collection
// //////////////////////////////////////////////////////////////////////////////

function COLLECTION (name, func) {
  'use strict';

  if (typeof name !== 'string') {
    THROW(func, INTERNAL.errors.ERROR_QUERY_FUNCTION_ARGUMENT_TYPE_MISMATCH, func);
  }

  var c;
  if (name.substring(0, 1) === '_') {
    // system collections need to be accessed slightly differently as they
    // are not returned by the propertyGetter of db
    c = INTERNAL.db._collection(name);
  } else {
    c = INTERNAL.db[name];
  }

  if (c === null || c === undefined) {
    THROW(func, INTERNAL.errors.ERROR_ARANGO_DATA_SOURCE_NOT_FOUND, String(name));
  }
  return c;
}

// //////////////////////////////////////////////////////////////////////////////
// / @brief clone an object
// //////////////////////////////////////////////////////////////////////////////

function CLONE (obj) {
  'use strict';

  if (obj === null || typeof (obj) !== 'object') {
    return obj;
  }

  var copy;
  if (Array.isArray(obj)) {
    copy = [];
    obj.forEach(function (i) {
      copy.push(CLONE(i));
    });
  } else if (obj instanceof Object) {
    copy = { };
    Object.keys(obj).forEach(function (k) {
      copy[k] = CLONE(obj[k]);
    });
  }

  return copy;
}

// //////////////////////////////////////////////////////////////////////////////
// / @brief box a value into the AQL datatype system
// //////////////////////////////////////////////////////////////////////////////

function FIX_VALUE (value) {
  'use strict';

  var type = typeof (value);

  if (value === undefined ||
    value === null ||
    (type === 'number' && (isNaN(value) || !isFinite(value)))) {
    return null;
  }

  if (type === 'boolean' || type === 'string' || type === 'number') {
    return value;
  }

  if (Array.isArray(value)) {
    var i, n = value.length;
    for (i = 0; i < n; ++i) {
      value[i] = FIX_VALUE(value[i]);
    }

    return value;
  }

  if (type === 'object') {
    var result = { };

    Object.keys(value).forEach(function (k) {
      if (typeof value[k] !== 'function') {
        result[k] = FIX_VALUE(value[k]);
      }
    });

    return result;
  }

  return null;
}

// //////////////////////////////////////////////////////////////////////////////
// / @brief get the sort type of an operand
// //////////////////////////////////////////////////////////////////////////////

function TYPEWEIGHT (value) {
  'use strict';

  if (value !== undefined && value !== null) {
    if (Array.isArray(value)) {
      return TYPEWEIGHT_ARRAY;
    }

    switch (typeof (value)) {
      case 'boolean':
        return TYPEWEIGHT_BOOL;
      case 'number':
        if (isNaN(value) || !isFinite(value)) {
          // not a number => null
          return TYPEWEIGHT_NULL;
        }
        return TYPEWEIGHT_NUMBER;
      case 'string':
        return TYPEWEIGHT_STRING;
      case 'object':
        return TYPEWEIGHT_OBJECT;
    }
  }

  return TYPEWEIGHT_NULL;
}

// //////////////////////////////////////////////////////////////////////////////
// / @brief call a user function
// //////////////////////////////////////////////////////////////////////////////

function FCALL_USER (name, parameters, func) {
  'use strict';

  var prefix = DB_PREFIX(), reloaded = false;
  if (!UserFunctions.hasOwnProperty(prefix)) {
    reloadUserFunctions();
    reloaded = true;
  }

  if (!UserFunctions[prefix].hasOwnProperty(name) && !reloaded) {
    // last chance
    reloadUserFunctions();
  }

  if (!UserFunctions[prefix].hasOwnProperty(name)) {
    THROW(func, INTERNAL.errors.ERROR_QUERY_FUNCTION_NOT_FOUND, name);
  }

  try {
    return FIX_VALUE(UserFunctions[prefix][name].func.apply({ name: name }, parameters));
  } catch (err) {
    THROW(name, INTERNAL.errors.ERROR_QUERY_FUNCTION_RUNTIME_ERROR, AQL_TO_STRING(err.stack || String(err)));
    return null;
  }
}

// //////////////////////////////////////////////////////////////////////////////
// / @brief return the numeric value or undefined if it is out of range
// //////////////////////////////////////////////////////////////////////////////

function NUMERIC_VALUE (value, nullify) {
  'use strict';

  if (value === null || isNaN(value) || !isFinite(value)) {
    if (nullify) {
      return null;
    }
    return 0;
  }

  return value;
}

// //////////////////////////////////////////////////////////////////////////////
// / @brief cast to a bool
// /
// / the operand can have any type, always returns a bool
// //////////////////////////////////////////////////////////////////////////////

function AQL_TO_BOOL (value) {
  'use strict';

  switch (TYPEWEIGHT(value)) {
    case TYPEWEIGHT_NULL:
      return false;
    case TYPEWEIGHT_BOOL:
      return value;
    case TYPEWEIGHT_NUMBER:
      return (value !== 0);
    case TYPEWEIGHT_STRING:
      return (value !== '');
    case TYPEWEIGHT_ARRAY:
    case TYPEWEIGHT_OBJECT:
      return true;
  }
}

// //////////////////////////////////////////////////////////////////////////////
// / @brief cast to a number
// /
// / the operand can have any type, returns a number or null
// //////////////////////////////////////////////////////////////////////////////

function AQL_TO_NUMBER (value) {
  'use strict';

  switch (TYPEWEIGHT(value)) {
    case TYPEWEIGHT_NULL:
      // this covers Infinity and NaN
      return 0;
    case TYPEWEIGHT_BOOL:
      return (value ? 1 : 0);
    case TYPEWEIGHT_NUMBER:
      return value;
    case TYPEWEIGHT_STRING:
      var result = NUMERIC_VALUE(Number(value), false);
      return ((TYPEWEIGHT(result) === TYPEWEIGHT_NUMBER) ? result : null);
    case TYPEWEIGHT_ARRAY:
      if (value.length === 0) {
        return 0;
      }
      if (value.length === 1) {
        return AQL_TO_NUMBER(value[0]);
      }
  // fallthrough intentional
  }
  return 0;
}

// //////////////////////////////////////////////////////////////////////////////
// / @brief cast to a string
// /
// / the operand can have any type, always returns a string
// //////////////////////////////////////////////////////////////////////////////

function AQL_TO_STRING (value) {
  'use strict';

  switch (TYPEWEIGHT(value)) {
    case TYPEWEIGHT_NULL:
      return '';
    case TYPEWEIGHT_BOOL:
      return (value ? 'true' : 'false');
    case TYPEWEIGHT_STRING:
      return value;
    case TYPEWEIGHT_NUMBER:
      return value.toString();
    case TYPEWEIGHT_ARRAY:
    case TYPEWEIGHT_OBJECT:
      return JSON.stringify(value);
  }
}

// //////////////////////////////////////////////////////////////////////////////
// / @brief return at most <limit> documents near a certain point
// //////////////////////////////////////////////////////////////////////////////

function AQL_NEAR (collection, latitude, longitude, limit, distanceAttribute) {
  'use strict';

  if (TYPEWEIGHT(limit) === TYPEWEIGHT_NULL) {
    // use default value
    limit = 100;
  } else {
    if (TYPEWEIGHT(limit) !== TYPEWEIGHT_NUMBER) {
      THROW('NEAR', INTERNAL.errors.ERROR_QUERY_FUNCTION_ARGUMENT_TYPE_MISMATCH);
    }
    limit = AQL_TO_NUMBER(limit);
  }

  var weight = TYPEWEIGHT(distanceAttribute);
  if (weight !== TYPEWEIGHT_NULL && weight !== TYPEWEIGHT_STRING) {
    THROW('NEAR', INTERNAL.errors.ERROR_QUERY_FUNCTION_ARGUMENT_TYPE_MISMATCH);
  }

  var query = COLLECTION(collection, 'NEAR').near(latitude, longitude);
  query._distance = distanceAttribute;
  return query.limit(limit).toArray();
}

// //////////////////////////////////////////////////////////////////////////////
// / @brief return documents within <radius> around a certain point
// //////////////////////////////////////////////////////////////////////////////

function AQL_WITHIN (collection, latitude, longitude, radius, distanceAttribute) {
  'use strict';

  var weight = TYPEWEIGHT(distanceAttribute);
  if (weight !== TYPEWEIGHT_NULL && weight !== TYPEWEIGHT_STRING) {
    THROW('WITHIN', INTERNAL.errors.ERROR_QUERY_FUNCTION_ARGUMENT_TYPE_MISMATCH);
  }

  weight = TYPEWEIGHT(radius);
  if (weight !== TYPEWEIGHT_NULL && weight !== TYPEWEIGHT_NUMBER) {
    THROW('WITHIN', INTERNAL.errors.ERROR_QUERY_FUNCTION_ARGUMENT_TYPE_MISMATCH);
  }
  radius = AQL_TO_NUMBER(radius);

  // Just start a simple query
  var query = COLLECTION(collection, 'WITHIN').within(latitude, longitude, radius);
  query._distance = distanceAttribute;
  return query.toArray();
}

// //////////////////////////////////////////////////////////////////////////////
// / @brief return documents within a bounding rectangle
// //////////////////////////////////////////////////////////////////////////////

function AQL_WITHIN_RECTANGLE (collection, latitude1, longitude1, latitude2, longitude2) {
  'use strict';

  if (TYPEWEIGHT(latitude1) !== TYPEWEIGHT_NUMBER ||
    TYPEWEIGHT(longitude1) !== TYPEWEIGHT_NUMBER ||
    TYPEWEIGHT(latitude2) !== TYPEWEIGHT_NUMBER ||
    TYPEWEIGHT(longitude2) !== TYPEWEIGHT_NUMBER) {
    WARN('WITHIN_RECTANGLE', INTERNAL.errors.ERROR_QUERY_FUNCTION_ARGUMENT_TYPE_MISMATCH);
    return null;
  }

<<<<<<< HEAD
  if (typeof (value) !== 'object') {
    return value;
  }

  var result;

  if (Array.isArray(value)) {
    result = [];
    value.forEach(function (v) {
      result.push(NORMALIZE(v));
    });
  } else {
    result = { };
    KEYS(value, true).forEach(function (a) {
      result[a] = NORMALIZE(value[a]);
    });
  }

  return result;
}

// //////////////////////////////////////////////////////////////////////////////
// / @brief get an attribute from a document (e.g. users.name)
// //////////////////////////////////////////////////////////////////////////////

function DOCUMENT_MEMBER (value, attributeName) {
  'use strict';

  if (TYPEWEIGHT(value) !== TYPEWEIGHT_OBJECT) {
    return null;
  }

  var result = value[attributeName];

  if (TYPEWEIGHT(result) === TYPEWEIGHT_NULL) {
    return null;
  }

  return result;
}

// //////////////////////////////////////////////////////////////////////////////
// / @brief get a document by its unique id or their unique ids
// //////////////////////////////////////////////////////////////////////////////

function DOCUMENT_HANDLE (id) {
  'use strict';

  if (TYPEWEIGHT(id) === TYPEWEIGHT_ARRAY) {
    var result = [], i;
    for (i = 0; i < id.length; ++i) {
      try {
        result.push(INTERNAL.db._document(id[i]));
      } catch (e1) {}
    }
    return result;
  }

  try {
    return INTERNAL.db._document(id);
  } catch (e2) {
    return null;
  }
}

// //////////////////////////////////////////////////////////////////////////////
// / @brief get a document by its unique id or their unique ids
// //////////////////////////////////////////////////////////////////////////////

function AQL_DOCUMENT (collection, id) {
  'use strict';

  // we're polymorphic
  if (id === undefined) {
    // called with a single parameter
    var weight = TYPEWEIGHT(collection);

    if (weight === TYPEWEIGHT_STRING || weight === TYPEWEIGHT_ARRAY) {
      return DOCUMENT_HANDLE(collection);
    }
  }

  if (TYPEWEIGHT(id) === TYPEWEIGHT_ARRAY) {
    var c = COLLECTION(collection, 'DOCUMENT');

    var result = [], i;
    for (i = 0; i < id.length; ++i) {
      try {
        result.push(c.document(id[i]));
      } catch (e1) {}
    }
    return result;
  }

  try {
    if (TYPEWEIGHT(collection) !== TYPEWEIGHT_STRING) {
      WARN('DOCUMENT', INTERNAL.errors.ERROR_QUERY_FUNCTION_ARGUMENT_TYPE_MISMATCH);
      return null;
    }
    return COLLECTION(collection, 'DOCUMENT').document(id);
  } catch (e2) {
    return null;
  }
}

// //////////////////////////////////////////////////////////////////////////////
// / @brief get all documents from the specified collection
// //////////////////////////////////////////////////////////////////////////////

function GET_DOCUMENTS (collection, func) {
  'use strict';

  WARN(null, INTERNAL.errors.ERROR_QUERY_COLLECTION_USED_IN_EXPRESSION, AQL_TO_STRING(collection));

  if (isCoordinator) {
    return COLLECTION(collection, func).all().toArray();
  }

  return COLLECTION(collection, func).ALL().documents;
}

// //////////////////////////////////////////////////////////////////////////////
// / @brief get all documents from the specified collection
// //////////////////////////////////////////////////////////////////////////////

function GET_DOCUMENTS_FROM_VIEW (view, func) {
  'use strict';

  var v = VIEW(view, func);

  return [];
}

// //////////////////////////////////////////////////////////////////////////////
// / @brief get names of all collections
// //////////////////////////////////////////////////////////////////////////////

function AQL_COLLECTIONS () {
  'use strict';

  var result = [];

  INTERNAL.db._collections().forEach(function (c) {
    result.push({
      _id: c._id,
      name: c.name()
    });
  });

  return result;
}

// //////////////////////////////////////////////////////////////////////////////
// / @brief return the number of documents in a collection
// / this is an internal function that is not exposed to end users
// //////////////////////////////////////////////////////////////////////////////

function AQL_COLLECTION_COUNT (name) {
  'use strict';

  if (typeof name !== 'string') {
    THROW('COLLECTION_COUNT', INTERNAL.errors.ERROR_QUERY_FUNCTION_ARGUMENT_TYPE_MISMATCH, 'COLLECTION_COUNT');
  }

  var c = INTERNAL.db._collection(name);
  if (c === null || c === undefined) {
    THROW('COLLECTION_COUNT', INTERNAL.errors.ERROR_ARANGO_DATA_SOURCE_NOT_FOUND, String(name));
  }
  return c.count();
}

// //////////////////////////////////////////////////////////////////////////////
// / @brief execute ternary operator
// /
// / the condition should be a boolean value, returns either the truepart
// / or the falsepart
// //////////////////////////////////////////////////////////////////////////////

function TERNARY_OPERATOR (condition, truePart, falsePart) {
  'use strict';

  if (condition) {
    return truePart();
  }
  return falsePart();
}

// //////////////////////////////////////////////////////////////////////////////
// / @brief perform logical and
// /
// / both operands must be boolean values, returns a boolean, uses short-circuit
// / evaluation
// //////////////////////////////////////////////////////////////////////////////

function LOGICAL_AND (lhs, rhs) {
  'use strict';

  var l = lhs();

  if (!l) {
    return l;
  }

  return rhs();
}

// //////////////////////////////////////////////////////////////////////////////
// / @brief perform logical or
// /
// / both operands must be boolean values, returns a boolean, uses short-circuit
// / evaluation
// //////////////////////////////////////////////////////////////////////////////

function LOGICAL_OR (lhs, rhs) {
  'use strict';

  var l = lhs();

  if (l) {
    return l;
  }

  return rhs();
}

// //////////////////////////////////////////////////////////////////////////////
// / @brief perform logical negation
// /
// / the operand must be a boolean values, returns a boolean
// //////////////////////////////////////////////////////////////////////////////

function LOGICAL_NOT (lhs) {
  'use strict';

  return !AQL_TO_BOOL(lhs);
}

// //////////////////////////////////////////////////////////////////////////////
// / @brief perform equality check for arrays
// //////////////////////////////////////////////////////////////////////////////

function RELATIONAL_ARRAY_FUNC (lhs, rhs, quantifier, func) {
  'use strict';

  if (TYPEWEIGHT(lhs) !== TYPEWEIGHT_ARRAY) {
    return false;
  }

  var n = lhs.length, min, max;
  if (quantifier === 1) {
    // NONE
    if (n === 0) {
      return true;
    }
    min = max = 0;
  } else if (quantifier === 2) {
    // ALL
    if (n === 0) {
      return true;
    }
    min = max = n;
  } else if (quantifier === 3) {
    // ANY
    if (n === 0) {
      return false;
    }
    min = (n === 0 ? 0 : 1);
    max = n;
  }

  var left = n, matches = 0;
  for (var i = 0; i < n; ++i) {
    var result = func(lhs[i], rhs);
    --left;

    if (result) {
      ++matches;
      if (matches > max) {
        // too many matches
        return false;
      }
      if (matches >= min && matches + left <= max) {
        // enough matches
        return true;
      }
    } else {
      if (matches + left < min) {
        // too few matches
        return false;
      }
    }
  }

  return true;
}

// //////////////////////////////////////////////////////////////////////////////
// / @brief perform equality check
// /
// / returns true if the operands are equal, false otherwise
// //////////////////////////////////////////////////////////////////////////////

function RELATIONAL_EQUAL (lhs, rhs) {
  'use strict';

  var leftWeight = TYPEWEIGHT(lhs);
  var rightWeight = TYPEWEIGHT(rhs);

  if (leftWeight !== rightWeight) {
    return false;
  }

  // lhs and rhs have the same type

  if (leftWeight >= TYPEWEIGHT_ARRAY) {
    // arrays and objects
    var keys = KEYLIST(lhs, rhs), i, n = keys.length;
    for (i = 0; i < n; ++i) {
      var key = keys[i];
      if (RELATIONAL_EQUAL(lhs[key], rhs[key]) === false) {
        return false;
      }
    }
    return true;
  }

  // primitive type
  if (leftWeight === TYPEWEIGHT_NULL) {
    return true;
  }

  if (leftWeight === TYPEWEIGHT_STRING) {
    return COMPARE_STRING(lhs, rhs) === 0;
  }

  return (lhs === rhs);
}

// //////////////////////////////////////////////////////////////////////////////
// / @brief perform inequality check
// /
// / returns true if the operands are unequal, false otherwise
// //////////////////////////////////////////////////////////////////////////////

function RELATIONAL_UNEQUAL (lhs, rhs) {
  'use strict';

  var leftWeight = TYPEWEIGHT(lhs);
  var rightWeight = TYPEWEIGHT(rhs);

  if (leftWeight !== rightWeight) {
    return true;
  }

  // lhs and rhs have the same type

  if (leftWeight >= TYPEWEIGHT_ARRAY) {
    // arrays and objects
    var keys = KEYLIST(lhs, rhs), i, n = keys.length;
    for (i = 0; i < n; ++i) {
      var key = keys[i];
      if (RELATIONAL_UNEQUAL(lhs[key], rhs[key]) === true) {
        return true;
      }
    }

    return false;
  }

  // primitive type
  if (leftWeight === TYPEWEIGHT_NULL) {
    return false;
  }

  if (leftWeight === TYPEWEIGHT_STRING) {
    return COMPARE_STRING(lhs, rhs) !== 0;
  }

  return (lhs !== rhs);
}

// //////////////////////////////////////////////////////////////////////////////
// / @brief perform greater than check (inner function)
// //////////////////////////////////////////////////////////////////////////////

function RELATIONAL_GREATER_REC (lhs, rhs) {
  'use strict';

  var leftWeight = TYPEWEIGHT(lhs);
  var rightWeight = TYPEWEIGHT(rhs);

  if (leftWeight > rightWeight) {
    return true;
  }
  if (leftWeight < rightWeight) {
    return false;
  }

  // lhs and rhs have the same type

  if (leftWeight >= TYPEWEIGHT_ARRAY) {
    // arrays and objects
    var keys = KEYLIST(lhs, rhs), i, n = keys.length;
    for (i = 0; i < n; ++i) {
      var key = keys[i], result = RELATIONAL_GREATER_REC(lhs[key], rhs[key]);
      if (result !== null) {
        return result;
      }
    }

    return null;
  }

  // primitive type
  if (leftWeight === TYPEWEIGHT_NULL) {
    return null;
  }

  if (leftWeight === TYPEWEIGHT_STRING) {
    return COMPARE_STRING(lhs, rhs) > 0;
  }

  if (lhs === rhs) {
    return null;
  }

  return (lhs > rhs);
}

// //////////////////////////////////////////////////////////////////////////////
// / @brief perform greater than check
// /
// / returns true if the left operand is greater than the right operand
// //////////////////////////////////////////////////////////////////////////////

function RELATIONAL_GREATER (lhs, rhs) {
  'use strict';

  var result = RELATIONAL_GREATER_REC(lhs, rhs);

  if (result === null) {
    result = false;
  }

  return result;
}

// //////////////////////////////////////////////////////////////////////////////
// / @brief perform greater equal check (inner function)
// //////////////////////////////////////////////////////////////////////////////

function RELATIONAL_GREATEREQUAL_REC (lhs, rhs) {
  'use strict';

  var leftWeight = TYPEWEIGHT(lhs);
  var rightWeight = TYPEWEIGHT(rhs);

  if (leftWeight > rightWeight) {
    return true;
  }
  if (leftWeight < rightWeight) {
    return false;
  }

  // lhs and rhs have the same type

  if (leftWeight >= TYPEWEIGHT_ARRAY) {
    // arrays and objects
    var keys = KEYLIST(lhs, rhs), i, n = keys.length;
    for (i = 0; i < n; ++i) {
      var key = keys[i], result = RELATIONAL_GREATEREQUAL_REC(lhs[key], rhs[key]);
      if (result !== null) {
        return result;
      }
    }

    return null;
  }

  // primitive type
  if (leftWeight === TYPEWEIGHT_NULL) {
    return null;
  }

  if (leftWeight === TYPEWEIGHT_STRING) {
    return COMPARE_STRING(lhs, rhs) >= 0;
  }

  if (lhs === rhs) {
    return null;
  }

  return (lhs >= rhs);
}

// //////////////////////////////////////////////////////////////////////////////
// / @brief perform greater equal check
// /
// / returns true if the left operand is greater or equal to the right operand
// //////////////////////////////////////////////////////////////////////////////

function RELATIONAL_GREATEREQUAL (lhs, rhs) {
  'use strict';

  var result = RELATIONAL_GREATEREQUAL_REC(lhs, rhs);

  if (result === null) {
    result = true;
  }

  return result;
}

// //////////////////////////////////////////////////////////////////////////////
// / @brief perform less than check (inner function)
// //////////////////////////////////////////////////////////////////////////////

function RELATIONAL_LESS_REC (lhs, rhs) {
  'use strict';

  var leftWeight = TYPEWEIGHT(lhs);
  var rightWeight = TYPEWEIGHT(rhs);

  if (leftWeight < rightWeight) {
    return true;
  }
  if (leftWeight > rightWeight) {
    return false;
  }

  // lhs and rhs have the same type

  if (leftWeight >= TYPEWEIGHT_ARRAY) {
    // arrays and objects
    var keys = KEYLIST(lhs, rhs), i, n = keys.length;
    for (i = 0; i < n; ++i) {
      var key = keys[i], result = RELATIONAL_LESS_REC(lhs[key], rhs[key]);
      if (result !== null) {
        return result;
      }
    }

    return null;
  }

  // primitive type
  if (leftWeight === TYPEWEIGHT_NULL) {
    return null;
  }

  if (leftWeight === TYPEWEIGHT_STRING) {
    return COMPARE_STRING(lhs, rhs) < 0;
  }

  if (lhs === rhs) {
    return null;
  }

  return (lhs < rhs);
}

// //////////////////////////////////////////////////////////////////////////////
// / @brief perform less than check
// /
// / returns true if the left operand is less than the right operand
// //////////////////////////////////////////////////////////////////////////////

function RELATIONAL_LESS (lhs, rhs) {
  'use strict';

  var result = RELATIONAL_LESS_REC(lhs, rhs);

  if (result === null) {
    result = false;
  }

  return result;
}

// //////////////////////////////////////////////////////////////////////////////
// / @brief perform less equal check (inner function)
// //////////////////////////////////////////////////////////////////////////////

function RELATIONAL_LESSEQUAL_REC (lhs, rhs) {
  'use strict';

  var leftWeight = TYPEWEIGHT(lhs);
  var rightWeight = TYPEWEIGHT(rhs);

  if (leftWeight < rightWeight) {
    return true;
  }
  if (leftWeight > rightWeight) {
    return false;
  }

  // lhs and rhs have the same type

  if (leftWeight >= TYPEWEIGHT_ARRAY) {
    // arrays and objects
    var keys = KEYLIST(lhs, rhs), i, n = keys.length;
    for (i = 0; i < n; ++i) {
      var key = keys[i], result = RELATIONAL_LESSEQUAL_REC(lhs[key], rhs[key]);
      if (result !== null) {
        return result;
      }
    }

    return null;
  }

  // primitive type
  if (leftWeight === TYPEWEIGHT_NULL) {
    return null;
  }

  if (leftWeight === TYPEWEIGHT_STRING) {
    return COMPARE_STRING(lhs, rhs) <= 0;
  }

  if (lhs === rhs) {
    return null;
  }

  return (lhs <= rhs);
}

// //////////////////////////////////////////////////////////////////////////////
// / @brief perform less equal check
// /
// / returns true if the left operand is less or equal to the right operand
// //////////////////////////////////////////////////////////////////////////////

function RELATIONAL_LESSEQUAL (lhs, rhs) {
  'use strict';

  var result = RELATIONAL_LESSEQUAL_REC(lhs, rhs);

  if (result === null) {
    result = true;
  }

  return result;
}

// //////////////////////////////////////////////////////////////////////////////
// / @brief perform comparison
// /
// / returns -1 if the left operand is less than the right operand, 1 if it is
// / greater, 0 if both operands are equal
// //////////////////////////////////////////////////////////////////////////////

function RELATIONAL_CMP (lhs, rhs) {
  'use strict';

  var leftWeight = TYPEWEIGHT(lhs);
  var rightWeight = TYPEWEIGHT(rhs);

  if (leftWeight < rightWeight) {
    return -1;
  }
  if (leftWeight > rightWeight) {
    return 1;
  }

  // lhs and rhs have the same type

  if (leftWeight >= TYPEWEIGHT_ARRAY) {
    // arrays and objects
    var keys = KEYLIST(lhs, rhs), i, n = keys.length;
    for (i = 0; i < n; ++i) {
      var key = keys[i], result = RELATIONAL_CMP(lhs[key], rhs[key]);
      if (result !== 0) {
        return result;
      }
    }

    return 0;
  }

  // primitive type
  if (leftWeight === TYPEWEIGHT_NULL) {
    return 0;
  }

  if (leftWeight === TYPEWEIGHT_STRING) {
    return COMPARE_STRING(lhs, rhs);
  }

  if (lhs < rhs) {
    return -1;
  }

  if (lhs > rhs) {
    return 1;
  }

  return 0;
}

// //////////////////////////////////////////////////////////////////////////////
// / @brief perform in list check
// /
// / returns true if the left operand is contained in the right operand
// //////////////////////////////////////////////////////////////////////////////

function RELATIONAL_IN (lhs, rhs) {
  'use strict';

  var rightWeight = TYPEWEIGHT(rhs);

  if (rightWeight !== TYPEWEIGHT_ARRAY) {
    WARN(null, INTERNAL.errors.ERROR_QUERY_ARRAY_EXPECTED);
    return false;
  }

  var numRight = rhs.length, i;
  for (i = 0; i < numRight; ++i) {
    if (RELATIONAL_EQUAL(lhs, rhs[i])) {
      return true;
    }
  }

  return false;
}

// //////////////////////////////////////////////////////////////////////////////
// / @brief perform not-in list check
// /
// / returns true if the left operand is not contained in the right operand
// //////////////////////////////////////////////////////////////////////////////

function RELATIONAL_NOT_IN (lhs, rhs) {
  'use strict';

  return !RELATIONAL_IN(lhs, rhs);
}

// //////////////////////////////////////////////////////////////////////////////
// / @brief perform equality check for arrays
// //////////////////////////////////////////////////////////////////////////////

function RELATIONAL_ARRAY_EQUAL (lhs, rhs, quantifier) {
  'use strict';

  return RELATIONAL_ARRAY_FUNC(lhs, rhs, quantifier, RELATIONAL_EQUAL);
}

// //////////////////////////////////////////////////////////////////////////////
// / @brief perform unequality check for arrays
// //////////////////////////////////////////////////////////////////////////////

function RELATIONAL_ARRAY_UNEQUAL (lhs, rhs, quantifier) {
  'use strict';

  return RELATIONAL_ARRAY_FUNC(lhs, rhs, quantifier, RELATIONAL_UNEQUAL);
}

// //////////////////////////////////////////////////////////////////////////////
// / @brief perform greater check for arrays
// //////////////////////////////////////////////////////////////////////////////

function RELATIONAL_ARRAY_GREATER (lhs, rhs, quantifier) {
  'use strict';

  return RELATIONAL_ARRAY_FUNC(lhs, rhs, quantifier, RELATIONAL_GREATER);
}

// //////////////////////////////////////////////////////////////////////////////
// / @brief perform greater equal check for arrays
// //////////////////////////////////////////////////////////////////////////////

function RELATIONAL_ARRAY_GREATEREQUAL (lhs, rhs, quantifier) {
  'use strict';

  return RELATIONAL_ARRAY_FUNC(lhs, rhs, quantifier, RELATIONAL_GREATEREQUAL);
}

// //////////////////////////////////////////////////////////////////////////////
// / @brief perform less check for arrays
// //////////////////////////////////////////////////////////////////////////////

function RELATIONAL_ARRAY_LESS (lhs, rhs, quantifier) {
  'use strict';

  return RELATIONAL_ARRAY_FUNC(lhs, rhs, quantifier, RELATIONAL_LESS);
}

// //////////////////////////////////////////////////////////////////////////////
// / @brief perform less equal check for arrays
// //////////////////////////////////////////////////////////////////////////////

function RELATIONAL_ARRAY_LESSEQUAL (lhs, rhs, quantifier) {
  'use strict';

  return RELATIONAL_ARRAY_FUNC(lhs, rhs, quantifier, RELATIONAL_LESSEQUAL);
}

// //////////////////////////////////////////////////////////////////////////////
// / @brief perform in check for arrays
// //////////////////////////////////////////////////////////////////////////////

function RELATIONAL_ARRAY_IN (lhs, rhs, quantifier) {
  'use strict';

  return RELATIONAL_ARRAY_FUNC(lhs, rhs, quantifier, RELATIONAL_IN);
}

// //////////////////////////////////////////////////////////////////////////////
// / @brief perform in check for arrays
// //////////////////////////////////////////////////////////////////////////////

function RELATIONAL_ARRAY_NOT_IN (lhs, rhs, quantifier) {
  'use strict';

  return RELATIONAL_ARRAY_FUNC(lhs, rhs, quantifier, RELATIONAL_NOT_IN);
}

// //////////////////////////////////////////////////////////////////////////////
// / @brief perform unary plus operation
// //////////////////////////////////////////////////////////////////////////////

function UNARY_PLUS (value) {
  'use strict';

  value = AQL_TO_NUMBER(value);
  return AQL_TO_NUMBER(+ value);
}

// //////////////////////////////////////////////////////////////////////////////
// / @brief perform unary minus operation
// //////////////////////////////////////////////////////////////////////////////

function UNARY_MINUS (value) {
  'use strict';

  value = AQL_TO_NUMBER(value);
  return AQL_TO_NUMBER(- value);
}

// //////////////////////////////////////////////////////////////////////////////
// / @brief perform arithmetic plus or string concatenation
// //////////////////////////////////////////////////////////////////////////////

function ARITHMETIC_PLUS (lhs, rhs) {
  'use strict';

  lhs = AQL_TO_NUMBER(lhs);
  rhs = AQL_TO_NUMBER(rhs);
  return AQL_TO_NUMBER(lhs + rhs);
}

// //////////////////////////////////////////////////////////////////////////////
// / @brief perform arithmetic minus
// //////////////////////////////////////////////////////////////////////////////

function ARITHMETIC_MINUS (lhs, rhs) {
  'use strict';

  lhs = AQL_TO_NUMBER(lhs);
  rhs = AQL_TO_NUMBER(rhs);
  return AQL_TO_NUMBER(lhs - rhs);
}

// //////////////////////////////////////////////////////////////////////////////
// / @brief perform arithmetic multiplication
// //////////////////////////////////////////////////////////////////////////////

function ARITHMETIC_TIMES (lhs, rhs) {
  'use strict';

  lhs = AQL_TO_NUMBER(lhs);
  rhs = AQL_TO_NUMBER(rhs);
  return AQL_TO_NUMBER(lhs * rhs);
}

// //////////////////////////////////////////////////////////////////////////////
// / @brief perform arithmetic division
// //////////////////////////////////////////////////////////////////////////////

function ARITHMETIC_DIVIDE (lhs, rhs) {
  'use strict';

  lhs = AQL_TO_NUMBER(lhs);
  rhs = AQL_TO_NUMBER(rhs);
  if (rhs === 0 || rhs === null || isNaN(rhs) || !isFinite(rhs)) {
    WARN(null, INTERNAL.errors.ERROR_QUERY_DIVISION_BY_ZERO);
    return null;
  }

  return AQL_TO_NUMBER(lhs / rhs);
}

// //////////////////////////////////////////////////////////////////////////////
// / @brief perform arithmetic modulus
// //////////////////////////////////////////////////////////////////////////////

function ARITHMETIC_MODULUS (lhs, rhs) {
  'use strict';

  lhs = AQL_TO_NUMBER(lhs);
  rhs = AQL_TO_NUMBER(rhs);
  if (rhs === 0 || rhs === null || isNaN(rhs) || !isFinite(rhs)) {
    WARN(null, INTERNAL.errors.ERROR_QUERY_DIVISION_BY_ZERO);
    return null;
  }

  return AQL_TO_NUMBER(lhs % rhs);
}

// //////////////////////////////////////////////////////////////////////////////
// / @brief perform string concatenation
// //////////////////////////////////////////////////////////////////////////////

function AQL_CONCAT () {
  'use strict';

  var result = '', what = arguments;
  if (what.length === 1 && Array.isArray(what[0])) {
    what = arguments[0];
  }

  var i, n = what.length;

  for (i = 0; i < n; ++i) {
    var element = what[i];
    var weight = TYPEWEIGHT(element);
    if (weight === TYPEWEIGHT_NULL) {
      continue;
    }
    result += AQL_TO_STRING(element);
  }

  return result;
}

// //////////////////////////////////////////////////////////////////////////////
// / @brief perform string concatenation using a separator character
// //////////////////////////////////////////////////////////////////////////////

function AQL_CONCAT_SEPARATOR () {
  'use strict';

  var separator, found = false, result = '', i, element;

  if (arguments.length === 2 && Array.isArray(arguments[1])) {
    separator = AQL_TO_STRING(arguments[0]);
    for (i = 0; i < arguments[1].length; ++i) {
      element = arguments[1][i];
      if (TYPEWEIGHT(element) === TYPEWEIGHT_NULL) {
        continue;
      }
      if (found) {
        result += separator;
      }
      result += AQL_TO_STRING(element);
      found = true;
    }
    return result;
  }

  for (i = 0; i < arguments.length; ++i) {
    element = arguments[i];

    if (i > 0 && TYPEWEIGHT(element) === TYPEWEIGHT_NULL) {
      continue;
    }
    if (i === 0) {
      separator = AQL_TO_STRING(element);
    } else {
      if (found) {
        result += separator;
      }
      result += AQL_TO_STRING(element);
      found = true;
    }
  }

  return result;
}

// //////////////////////////////////////////////////////////////////////////////
// / @brief return the length of a string in characters (not bytes)
// //////////////////////////////////////////////////////////////////////////////

function AQL_CHAR_LENGTH (value) {
  'use strict';

  // https://mathiasbynens.be/notes/javascript-unicode
  return [...AQL_TO_STRING(value)].length;
}

// //////////////////////////////////////////////////////////////////////////////
// / @brief convert a string to lower case
// //////////////////////////////////////////////////////////////////////////////

function AQL_LOWER (value) {
  'use strict';

  return AQL_TO_STRING(value).toLowerCase();
}

// //////////////////////////////////////////////////////////////////////////////
// / @brief convert a string to upper case
// //////////////////////////////////////////////////////////////////////////////

function AQL_UPPER (value) {
  'use strict';

  return AQL_TO_STRING(value).toUpperCase();
}

// //////////////////////////////////////////////////////////////////////////////
// / @brief return a substring of the string
// //////////////////////////////////////////////////////////////////////////////

function AQL_SUBSTRING (value, offset, count) {
  'use strict';

  // https://mathiasbynens.be/notes/javascript-unicode
  value = [...AQL_TO_STRING(value)];

  if (TYPEWEIGHT(count) !== TYPEWEIGHT_NULL) {
    count = AQL_TO_NUMBER(count);
  }
  if (count === undefined) {
    count = value.length;
  }

  offset = AQL_TO_NUMBER(offset);

  if (offset < 0) {
    offset = value.length + offset;
  }

  return value.slice(offset, offset + count).join('');
}

// //////////////////////////////////////////////////////////////////////////////
// / @brief searches a substring in a string
// //////////////////////////////////////////////////////////////////////////////

function AQL_CONTAINS (value, search, returnIndex) {
  'use strict';

  search = AQL_TO_STRING(search);

  var result;
  if (search.length === 0) {
    result = -1;
  } else {
    result = AQL_TO_STRING(value).indexOf(search);
  }

  if (AQL_TO_BOOL(returnIndex)) {
    return result;
  }

  return (result !== -1);
}

// //////////////////////////////////////////////////////////////////////////////
// / @brief searches a substring in a string, using a regex
// //////////////////////////////////////////////////////////////////////////////

function AQL_LIKE (value, regex, caseInsensitive) {
  'use strict';

  var modifiers = '';
  if (caseInsensitive) {
    modifiers += 'i';
  }

  regex = AQL_TO_STRING(regex);

  if (LikeCache[modifiers][regex] === undefined) {
    LikeCache[modifiers][regex] = COMPILE_LIKE(regex, modifiers);
  }

  try {
    return LikeCache[modifiers][regex].test(AQL_TO_STRING(value));
  } catch (err) {
    WARN('LIKE', INTERNAL.errors.ERROR_QUERY_INVALID_REGEX);
    return false;
  }
}

// //////////////////////////////////////////////////////////////////////////////
// / @brief searches a substring in a string, using a regex
// //////////////////////////////////////////////////////////////////////////////

function AQL_REGEX_TEST (value, regex, caseInsensitive) {
  'use strict';

  var modifiers = '';
  if (caseInsensitive) {
    modifiers += 'i';
  }

  regex = AQL_TO_STRING(regex);

  try {
    if (RegexCache[modifiers][regex] === undefined) {
      RegexCache[modifiers][regex] = COMPILE_REGEX(regex, modifiers);
    }

    return RegexCache[modifiers][regex].test(AQL_TO_STRING(value));
  } catch (err) {
    WARN('REGEX_TEST', INTERNAL.errors.ERROR_QUERY_INVALID_REGEX);
    return null;
  }
}

// //////////////////////////////////////////////////////////////////////////////
// / @brief replaces a substring in a string, using a regex
// //////////////////////////////////////////////////////////////////////////////

function AQL_REGEX_REPLACE (value, regex, replacement, caseInsensitive) {
  'use strict';

  var modifiers = 'g';
  if (caseInsensitive) {
    modifiers += 'i';
  }

  regex = AQL_TO_STRING(regex);

  try {
    if (RegexCache[modifiers][regex] === undefined) {
      RegexCache[modifiers][regex] = COMPILE_REGEX(regex, modifiers);
    }

    return AQL_TO_STRING(value).replace(RegexCache[modifiers][regex], AQL_TO_STRING(replacement));
  } catch (err) {
    WARN('REGEX_REPLACE', INTERNAL.errors.ERROR_QUERY_INVALID_REGEX);
    return null;
  }
}

// //////////////////////////////////////////////////////////////////////////////
// / @brief returns the leftmost parts of a string
// //////////////////////////////////////////////////////////////////////////////

function AQL_LEFT (value, length) {
  'use strict';

  let right = AQL_TO_NUMBER(length);
  if (right < 0) {
    right = 0;
  }

  return [...AQL_TO_STRING(value)].slice(0, right).join('');
}

// //////////////////////////////////////////////////////////////////////////////
// / @brief returns the rightmost parts of a string
// //////////////////////////////////////////////////////////////////////////////

function AQL_RIGHT (value, length) {
  'use strict';

  value = [...AQL_TO_STRING(value)];
  length = AQL_TO_NUMBER(length);

  let left = value.length - length;
  if (left < 0) {
    left = 0;
  }

  return value.slice(left, left+length).join('');
}

// //////////////////////////////////////////////////////////////////////////////
// / @brief returns a trimmed version of a string
// //////////////////////////////////////////////////////////////////////////////

function AQL_TRIM (value, chars) {
  'use strict';

  if (chars === 1) {
    return AQL_LTRIM(value);
  } else if (chars === 2) {
    return AQL_RTRIM(value);
  } else if (chars === null || chars === undefined || chars === 0) {
    return AQL_TO_STRING(value).replace(new RegExp('(^\\s+|\\s+$)', 'g'), '');
  }

  var pattern = CREATE_REGEX_PATTERN(chars);
  return AQL_TO_STRING(value).replace(new RegExp('(^[' + pattern + ']+|[' + pattern + ']+$)', 'g'), '');
}

// //////////////////////////////////////////////////////////////////////////////
// / @brief trim a value from the left
// //////////////////////////////////////////////////////////////////////////////

function AQL_LTRIM (value, chars) {
  'use strict';

  if (chars === null || chars === undefined) {
    chars = '^\\s+';
  } else {
    chars = '^[' + CREATE_REGEX_PATTERN(chars) + ']+';
  }

  return AQL_TO_STRING(value).replace(new RegExp(chars, 'g'), '');
}

// //////////////////////////////////////////////////////////////////////////////
// / @brief trim a value from the right
// //////////////////////////////////////////////////////////////////////////////

function AQL_RTRIM (value, chars) {
  'use strict';

  if (chars === null || chars === undefined) {
    chars = '\\s+$';
  } else {
    chars = '[' + CREATE_REGEX_PATTERN(chars) + ']+$';
  }

  return AQL_TO_STRING(value).replace(new RegExp(chars, 'g'), '');
}

// //////////////////////////////////////////////////////////////////////////////
// / @brief split a string using a separator
// //////////////////////////////////////////////////////////////////////////////

function AQL_SPLIT (value, separator, limit) {
  'use strict';

  if (separator === null || separator === undefined) {
    return [ AQL_TO_STRING(value) ];
  }

  if (TYPEWEIGHT(limit) === TYPEWEIGHT_NULL) {
    limit = undefined;
  } else {
    limit = AQL_TO_NUMBER(limit);
  }

  if (limit < 0) {
    WARN('SPLIT', INTERNAL.errors.ERROR_QUERY_FUNCTION_ARGUMENT_TYPE_MISMATCH);
    return null;
  }

  if (TYPEWEIGHT(separator) === TYPEWEIGHT_ARRAY) {
    var patterns = [];
    separator.forEach(function (s) {
      patterns.push(CREATE_REGEX_PATTERN(AQL_TO_STRING(s)));
    });

    return AQL_TO_STRING(value).split(new RegExp(patterns.join('|'), 'g'), limit);
  }

  return AQL_TO_STRING(value).split(AQL_TO_STRING(separator), limit);
}

// //////////////////////////////////////////////////////////////////////////////
// / @brief replace a search value inside a string
// //////////////////////////////////////////////////////////////////////////////

function AQL_SUBSTITUTE (value, search, replace, limit) {
  'use strict';

  var pattern = '', patterns, replacements = { }, sWeight = TYPEWEIGHT(search);
  value = AQL_TO_STRING(value);

  if (sWeight === TYPEWEIGHT_OBJECT) {
    patterns = [];
    KEYS(search, false).forEach(function (k) {
      patterns.push(CREATE_REGEX_PATTERN(k));
      replacements[k] = AQL_TO_STRING(search[k]);
    });
    pattern = patterns.join('|');
    limit = replace;
  } else if (sWeight === TYPEWEIGHT_STRING) {
    pattern = CREATE_REGEX_PATTERN(search);
    if (TYPEWEIGHT(replace) === TYPEWEIGHT_NULL) {
      replacements[search] = '';
    } else {
      replacements[search] = AQL_TO_STRING(replace);
    }
  } else if (sWeight === TYPEWEIGHT_ARRAY) {
    if (search.length === 0) {
      // empty list
      WARN('SUBSTITUTE', INTERNAL.errors.ERROR_QUERY_FUNCTION_ARGUMENT_TYPE_MISMATCH);
      return value;
    }

    patterns = [];

    if (TYPEWEIGHT(replace) === TYPEWEIGHT_ARRAY) {
      // replace each occurrence with a member from the second list
      search.forEach(function (k, i) {
        k = AQL_TO_STRING(k);
        patterns.push(CREATE_REGEX_PATTERN(k));
        if (i < replace.length) {
          replacements[k] = AQL_TO_STRING(replace[i]);
        } else {
          replacements[k] = '';
        }
      });
    } else {
      // replace all occurrences with a constant string
      if (TYPEWEIGHT(replace) === TYPEWEIGHT_NULL) {
        replace = '';
      } else {
        replace = AQL_TO_STRING(replace);
      }
      search.forEach(function (k) {
        k = AQL_TO_STRING(k);
        patterns.push(CREATE_REGEX_PATTERN(k));
        replacements[k] = replace;
      });
    }
    pattern = patterns.join('|');
  }

  if (pattern === '') {
    return value;
  }

  if (TYPEWEIGHT(limit) === TYPEWEIGHT_NULL) {
    limit = undefined;
  } else {
    limit = AQL_TO_NUMBER(limit);
  }

  if (limit < 0) {
    WARN('SUBSTITUTE', INTERNAL.errors.ERROR_QUERY_FUNCTION_ARGUMENT_TYPE_MISMATCH);
    return null;
  }

  return AQL_TO_STRING(value).replace(new RegExp(pattern, 'g'), function (match) {
    if (limit === undefined) {
      return replacements[match];
    }
    if (limit > 0) {
      --limit;
      return replacements[match];
    }
    return match;
  });
}

// //////////////////////////////////////////////////////////////////////////////
// / @brief generates the MD5 value for a string
// //////////////////////////////////////////////////////////////////////////////

function AQL_MD5 (value) {
  'use strict';

  return INTERNAL.md5(AQL_TO_STRING(value));
}

// //////////////////////////////////////////////////////////////////////////////
// / @brief generates the SHA1 value for a string
// //////////////////////////////////////////////////////////////////////////////

function AQL_SHA1 (value) {
  'use strict';

  return INTERNAL.sha1(AQL_TO_STRING(value));
}

// //////////////////////////////////////////////////////////////////////////////
// / @brief generates the SHA512 value for a string
// //////////////////////////////////////////////////////////////////////////////

function AQL_SHA512 (value) {
  'use strict';

  return INTERNAL.sha512(AQL_TO_STRING(value));
}

// //////////////////////////////////////////////////////////////////////////////
// / @brief generates a hash value for an object
// //////////////////////////////////////////////////////////////////////////////

function AQL_HASH (value) {
  'use strict';

  return OBJECT_HASH(value);
}

// //////////////////////////////////////////////////////////////////////////////
// / @brief returns the typename for an object
// //////////////////////////////////////////////////////////////////////////////

function AQL_TYPENAME (value) {
  'use strict';

  switch (TYPEWEIGHT(value)) {
    case TYPEWEIGHT_BOOL:
      return 'bool';
    case TYPEWEIGHT_NUMBER:
      return 'number';
    case TYPEWEIGHT_STRING:
      return 'string';
    case TYPEWEIGHT_ARRAY:
      return 'array';
    case TYPEWEIGHT_OBJECT:
      return 'object';
  }

  return 'null';
}

// //////////////////////////////////////////////////////////////////////////////
// / @brief generates a random token of the specified length
// //////////////////////////////////////////////////////////////////////////////

function AQL_RANDOM_TOKEN (length) {
  'use strict';

  length = AQL_TO_NUMBER(length);

  if (length <= 0 || length > 65536) {
    THROW('RANDOM_TOKEN', INTERNAL.errors.ERROR_QUERY_FUNCTION_ARGUMENT_TYPE_MISMATCH, 'RANDOM_TOKEN');
  }

  return INTERNAL.genRandomAlphaNumbers(length);
}

// //////////////////////////////////////////////////////////////////////////////
// / @brief finds search in value
// //////////////////////////////////////////////////////////////////////////////

function AQL_FIND_FIRST (value, search, start, end) {
  'use strict';

  if (TYPEWEIGHT(start) !== TYPEWEIGHT_NULL) {
    start = AQL_TO_NUMBER(start);
    if (start < 0) {
      return -1;
    }
  } else {
    start = 0;
  }

  if (TYPEWEIGHT(end) !== TYPEWEIGHT_NULL) {
    end = AQL_TO_NUMBER(end);
    if (end < start || end < 0) {
      return -1;
    }
  } else {
    end = undefined;
  }

  if (end !== undefined) {
    return AQL_TO_STRING(value).substr(0, end + 1).indexOf(AQL_TO_STRING(search), start);
  }

  return AQL_TO_STRING(value).indexOf(AQL_TO_STRING(search), start);
}

// //////////////////////////////////////////////////////////////////////////////
// / @brief finds search in value
// //////////////////////////////////////////////////////////////////////////////

function AQL_FIND_LAST (value, search, start, end) {
  'use strict';

  if (TYPEWEIGHT(start) !== TYPEWEIGHT_NULL) {
    start = AQL_TO_NUMBER(start);
  } else {
    start = undefined;
  }

  if (TYPEWEIGHT(end) !== TYPEWEIGHT_NULL) {
    end = AQL_TO_NUMBER(end);
    if (end < start || end < 0) {
      return -1;
    }
  } else {
    end = undefined;
  }

  var result;
  if (start > 0 || end !== undefined) {
    if (end === undefined) {
      result = AQL_TO_STRING(value).substr(start).lastIndexOf(AQL_TO_STRING(search));
    } else {
      result = AQL_TO_STRING(value).substr(start, end - start + 1).lastIndexOf(AQL_TO_STRING(search));
    }
    if (result !== -1) {
      result += start;
    }
  } else {
    result = AQL_TO_STRING(value).lastIndexOf(AQL_TO_STRING(search));
  }
  return result;
}

// //////////////////////////////////////////////////////////////////////////////
// / @brief cast to a bool
// /
// / the operand can have any type, always returns a bool
// //////////////////////////////////////////////////////////////////////////////

function AQL_TO_BOOL (value) {
  'use strict';

  switch (TYPEWEIGHT(value)) {
    case TYPEWEIGHT_NULL:
      return false;
    case TYPEWEIGHT_BOOL:
      return value;
    case TYPEWEIGHT_NUMBER:
      return (value !== 0);
    case TYPEWEIGHT_STRING:
      return (value !== '');
    case TYPEWEIGHT_ARRAY:
    case TYPEWEIGHT_OBJECT:
      return true;
  }
}

// //////////////////////////////////////////////////////////////////////////////
// / @brief cast to a number
// /
// / the operand can have any type, returns a number or null
// //////////////////////////////////////////////////////////////////////////////

function AQL_TO_NUMBER (value) {
  'use strict';

  switch (TYPEWEIGHT(value)) {
    case TYPEWEIGHT_NULL:
      // this covers Infinity and NaN
      return 0;
    case TYPEWEIGHT_BOOL:
      return (value ? 1 : 0);
    case TYPEWEIGHT_NUMBER:
      return value;
    case TYPEWEIGHT_STRING:
      var result = NUMERIC_VALUE(Number(value), false);
      return ((TYPEWEIGHT(result) === TYPEWEIGHT_NUMBER) ? result : null);
    case TYPEWEIGHT_ARRAY:
      if (value.length === 0) {
        return 0;
      }
      if (value.length === 1) {
        return AQL_TO_NUMBER(value[0]);
      }
  // fallthrough intentional
  }
  return 0;
}

// //////////////////////////////////////////////////////////////////////////////
// / @brief cast to a string
// /
// / the operand can have any type, always returns a string
// //////////////////////////////////////////////////////////////////////////////

function AQL_TO_STRING (value) {
  'use strict';

  switch (TYPEWEIGHT(value)) {
    case TYPEWEIGHT_NULL:
      return '';
    case TYPEWEIGHT_BOOL:
      return (value ? 'true' : 'false');
    case TYPEWEIGHT_STRING:
      return value;
    case TYPEWEIGHT_NUMBER:
      return value.toString();
    case TYPEWEIGHT_ARRAY:
    case TYPEWEIGHT_OBJECT:
      return JSON.stringify(value);
  }
}

// //////////////////////////////////////////////////////////////////////////////
// / @brief cast to an array
// /
// / the operand can have any type, always returns a list
// //////////////////////////////////////////////////////////////////////////////

function AQL_TO_ARRAY (value) {
  'use strict';

  switch (TYPEWEIGHT(value)) {
    case TYPEWEIGHT_NULL:
      return [];
    case TYPEWEIGHT_BOOL:
    case TYPEWEIGHT_NUMBER:
    case TYPEWEIGHT_STRING:
      return [ value ];
    case TYPEWEIGHT_ARRAY:
      return value;
    case TYPEWEIGHT_OBJECT:
      return VALUES(value);
  }
}

// //////////////////////////////////////////////////////////////////////////////
// / @brief return the array as is, or an empty array
// //////////////////////////////////////////////////////////////////////////////

function AQL_ARRAYIZE (value) {
  'use strict';

  if (TYPEWEIGHT(value) !== TYPEWEIGHT_ARRAY) {
    return [];
  }
  return value;
}

function AQL_IS_KEY (value) {
  'use strict';

  if (TYPEWEIGHT(value) !== TYPEWEIGHT_STRING) {
    return false;
  }

  for (var i = 0; i < value.length; ++i) {
    var c = value[i];
    if (!((c >= 'a' && c <= 'z') || (c >= 'A' && c <= 'Z') ||
          (c >= '0' && c <= '9') || c === '_' || c === ':' || c === '-' ||
          c === '@' || c === '.' || c === '(' || c === ')' || c === '+' || c === ',' ||
          c === '=' || c === ';' || c === '$' || c === '!' || c === '*' || c === '\'' ||
          c === '%')) {
      return false;
    }
  }

  return (value.length > 0 && value.length <= 254);
}

// //////////////////////////////////////////////////////////////////////////////
// / @brief test if value is of type null
// /
// / returns a bool
// //////////////////////////////////////////////////////////////////////////////

function AQL_IS_NULL (value) {
  'use strict';

  return (TYPEWEIGHT(value) === TYPEWEIGHT_NULL);
}

// //////////////////////////////////////////////////////////////////////////////
// / @brief test if value is of type bool
// /
// / returns a bool
// //////////////////////////////////////////////////////////////////////////////

function AQL_IS_BOOL (value) {
  'use strict';

  return (TYPEWEIGHT(value) === TYPEWEIGHT_BOOL);
}

// //////////////////////////////////////////////////////////////////////////////
// / @brief test if value is of type number
// /
// / returns a bool
// //////////////////////////////////////////////////////////////////////////////

function AQL_IS_NUMBER (value) {
  'use strict';

  return (TYPEWEIGHT(value) === TYPEWEIGHT_NUMBER);
}

// //////////////////////////////////////////////////////////////////////////////
// / @brief test if value is of type string
// /
// / returns a bool
// //////////////////////////////////////////////////////////////////////////////

function AQL_IS_STRING (value) {
  'use strict';

  return (TYPEWEIGHT(value) === TYPEWEIGHT_STRING);
}

// //////////////////////////////////////////////////////////////////////////////
// / @brief test if value is of type array
// /
// / returns a bool
// //////////////////////////////////////////////////////////////////////////////

function AQL_IS_ARRAY (value) {
  'use strict';

  return (TYPEWEIGHT(value) === TYPEWEIGHT_ARRAY);
}

// //////////////////////////////////////////////////////////////////////////////
// / @brief test if value is of type object
// /
// / returns a bool
// //////////////////////////////////////////////////////////////////////////////

function AQL_IS_OBJECT (value) {
  'use strict';

  return (TYPEWEIGHT(value) === TYPEWEIGHT_OBJECT);
}

// //////////////////////////////////////////////////////////////////////////////
// / @brief test if value is of a valid datestring
// /
// / returns a bool
// //////////////////////////////////////////////////////////////////////////////

function AQL_IS_DATESTRING (value) {
  'use strict';

  if (TYPEWEIGHT(value) !== TYPEWEIGHT_STRING) {
    return false;
  }

  // argument is a string

  // detect invalid dates ("foo" -> "fooZ" -> getTime() == NaN)
  var date = new Date(value);
  if (isNaN(date)) {
    return false;
  }
  return true;
}

// //////////////////////////////////////////////////////////////////////////////
// / @brief integer closest to value, not greater than value
// //////////////////////////////////////////////////////////////////////////////

function AQL_FLOOR (value) {
  'use strict';

  return NUMERIC_VALUE(Math.floor(AQL_TO_NUMBER(value)), true);
}

// //////////////////////////////////////////////////////////////////////////////
// / @brief integer closest to value and not less than value
// //////////////////////////////////////////////////////////////////////////////

function AQL_CEIL (value) {
  'use strict';

  return NUMERIC_VALUE(Math.ceil(AQL_TO_NUMBER(value)), true);
}

// //////////////////////////////////////////////////////////////////////////////
// / @brief integer closest to value
// //////////////////////////////////////////////////////////////////////////////

function AQL_ROUND (value) {
  'use strict';

  return NUMERIC_VALUE(Math.round(AQL_TO_NUMBER(value)), true);
}

// //////////////////////////////////////////////////////////////////////////////
// / @brief absolute value
// //////////////////////////////////////////////////////////////////////////////

function AQL_ABS (value) {
  'use strict';

  return NUMERIC_VALUE(Math.abs(AQL_TO_NUMBER(value)), true);
}

// //////////////////////////////////////////////////////////////////////////////
// / @brief a random value between 0 and 1
// //////////////////////////////////////////////////////////////////////////////

function AQL_RAND () {
  'use strict';

  return Math.random();
}

// //////////////////////////////////////////////////////////////////////////////
// / @brief square root
// //////////////////////////////////////////////////////////////////////////////

function AQL_SQRT (value) {
  'use strict';

  return NUMERIC_VALUE(Math.sqrt(AQL_TO_NUMBER(value)), true);
}

// //////////////////////////////////////////////////////////////////////////////
// / @brief exponentation
// //////////////////////////////////////////////////////////////////////////////

function AQL_POW (base, exp) {
  'use strict';

  return NUMERIC_VALUE(Math.pow(AQL_TO_NUMBER(base), AQL_TO_NUMBER(exp)), true);
}

// //////////////////////////////////////////////////////////////////////////////
// / @brief log(n)
// //////////////////////////////////////////////////////////////////////////////

function AQL_LOG (value) {
  'use strict';

  return NUMERIC_VALUE(Math.log(AQL_TO_NUMBER(value)), true);
}

// //////////////////////////////////////////////////////////////////////////////
// / @brief log(2)
// //////////////////////////////////////////////////////////////////////////////

function AQL_LOG2 (value) {
  'use strict';

  return NUMERIC_VALUE(Math.log2(AQL_TO_NUMBER(value)), true);
}

// //////////////////////////////////////////////////////////////////////////////
// / @brief log(10)
// //////////////////////////////////////////////////////////////////////////////

function AQL_LOG10 (value) {
  'use strict';

  return NUMERIC_VALUE(Math.log10(AQL_TO_NUMBER(value)), true);
}

// //////////////////////////////////////////////////////////////////////////////
// / @brief exp(n)
// //////////////////////////////////////////////////////////////////////////////

function AQL_EXP (value) {
  'use strict';

  return NUMERIC_VALUE(Math.exp(AQL_TO_NUMBER(value)), true);
}

// //////////////////////////////////////////////////////////////////////////////
// / @brief exp(2)
// //////////////////////////////////////////////////////////////////////////////

function AQL_EXP2 (value) {
  'use strict';

  return NUMERIC_VALUE(Math.pow(2, AQL_TO_NUMBER(value)), true);
}

// //////////////////////////////////////////////////////////////////////////////
// / @brief sin
// //////////////////////////////////////////////////////////////////////////////

function AQL_SIN (value) {
  'use strict';

  return NUMERIC_VALUE(Math.sin(AQL_TO_NUMBER(value)), true);
}

// //////////////////////////////////////////////////////////////////////////////
// / @brief cos
// //////////////////////////////////////////////////////////////////////////////

function AQL_COS (value) {
  'use strict';

  return NUMERIC_VALUE(Math.cos(AQL_TO_NUMBER(value)), true);
}

// //////////////////////////////////////////////////////////////////////////////
// / @brief tan
// //////////////////////////////////////////////////////////////////////////////

function AQL_TAN (value) {
  'use strict';

  return NUMERIC_VALUE(Math.tan(AQL_TO_NUMBER(value)), true);
}

// //////////////////////////////////////////////////////////////////////////////
// / @brief asin
// //////////////////////////////////////////////////////////////////////////////

function AQL_ASIN (value) {
  'use strict';

  return NUMERIC_VALUE(Math.asin(AQL_TO_NUMBER(value)), true);
}

// //////////////////////////////////////////////////////////////////////////////
// / @brief acos
// //////////////////////////////////////////////////////////////////////////////

function AQL_ACOS (value) {
  'use strict';

  return NUMERIC_VALUE(Math.acos(AQL_TO_NUMBER(value)), true);
}

// //////////////////////////////////////////////////////////////////////////////
// / @brief atan
// //////////////////////////////////////////////////////////////////////////////

function AQL_ATAN (value) {
  'use strict';

  return NUMERIC_VALUE(Math.atan(AQL_TO_NUMBER(value)), true);
}

// //////////////////////////////////////////////////////////////////////////////
// / @brief atan2
// //////////////////////////////////////////////////////////////////////////////

function AQL_ATAN2 (value1, value2) {
  'use strict';

  return NUMERIC_VALUE(Math.atan2(AQL_TO_NUMBER(value1), AQL_TO_NUMBER(value2)), true);
}

// //////////////////////////////////////////////////////////////////////////////
// / @brief radians
// //////////////////////////////////////////////////////////////////////////////

function AQL_RADIANS (value) {
  'use strict';

  return NUMERIC_VALUE(value * (Math.PI / 180));
}

// //////////////////////////////////////////////////////////////////////////////
// / @brief degrees
// //////////////////////////////////////////////////////////////////////////////

function AQL_DEGREES (value) {
  'use strict';

  return NUMERIC_VALUE(value * (180 / Math.PI));
}

// //////////////////////////////////////////////////////////////////////////////
// / @brief pi
// //////////////////////////////////////////////////////////////////////////////

function AQL_PI () {
  'use strict';

  return Math.PI;
}

// //////////////////////////////////////////////////////////////////////////////
// / @brief get the length of a list, document or string
// //////////////////////////////////////////////////////////////////////////////

function AQL_LENGTH (value) {
  'use strict';

  var typeWeight = TYPEWEIGHT(value);

  if (typeWeight === TYPEWEIGHT_ARRAY) {
    return value.length;
  } else if (typeWeight === TYPEWEIGHT_OBJECT) {
    return KEYS(value, false).length;
  } else if (typeWeight === TYPEWEIGHT_NULL) {
    return 0;
  } else if (typeWeight === TYPEWEIGHT_BOOL) {
    return value ? 1 : 0;
  }

  // https://mathiasbynens.be/notes/javascript-unicode
  return [...AQL_TO_STRING(value)].length;
}

// //////////////////////////////////////////////////////////////////////////////
// / @brief get the first element of a list
// //////////////////////////////////////////////////////////////////////////////

function AQL_FIRST (value) {
  'use strict';

  if (TYPEWEIGHT(value) !== TYPEWEIGHT_ARRAY) {
    WARN('FIRST', INTERNAL.errors.ERROR_QUERY_ARRAY_EXPECTED);
    return null;
  }

  if (value.length === 0) {
    return null;
  }

  return value[0];
}

// //////////////////////////////////////////////////////////////////////////////
// / @brief get the last element of a list
// //////////////////////////////////////////////////////////////////////////////

function AQL_LAST (value) {
  'use strict';

  if (TYPEWEIGHT(value) !== TYPEWEIGHT_ARRAY) {
    WARN('LAST', INTERNAL.errors.ERROR_QUERY_ARRAY_EXPECTED);
    return null;
  }

  if (value.length === 0) {
    return null;
  }

  return value[value.length - 1];
}

// //////////////////////////////////////////////////////////////////////////////
// / @brief get the position of an element in a list
// //////////////////////////////////////////////////////////////////////////////

function AQL_POSITION (value, search, returnIndex) {
  'use strict';

  if (TYPEWEIGHT(value) !== TYPEWEIGHT_ARRAY) {
    WARN('POSITION', INTERNAL.errors.ERROR_QUERY_ARRAY_EXPECTED);
    return null;
  }

  returnIndex = returnIndex || false;

  var i, n = value.length;

  if (n > 0) {
    for (i = 0; i < n; ++i) {
      if (RELATIONAL_EQUAL(value[i], search)) {
        return returnIndex ? i : true;
      }
    }
  }

  return returnIndex ? -1 : false;
}

// //////////////////////////////////////////////////////////////////////////////
// / @brief get the nth element in a list, or null if the item does not exist
// //////////////////////////////////////////////////////////////////////////////

function AQL_NTH (value, position) {
  'use strict';

  if (TYPEWEIGHT(value) !== TYPEWEIGHT_ARRAY) {
    WARN('NTH', INTERNAL.errors.ERROR_QUERY_ARRAY_EXPECTED);
    return null;
  }

  position = AQL_TO_NUMBER(position);
  if (position < 0 || position >= value.length) {
    return null;
  }

  return value[position];
}

// //////////////////////////////////////////////////////////////////////////////
// / @brief reverse the elements in a list or in a string
// //////////////////////////////////////////////////////////////////////////////

function AQL_REVERSE (value) {
  'use strict';

  if (TYPEWEIGHT(value) === TYPEWEIGHT_STRING) {
    return value.split('').reverse().join('');
  }

  if (TYPEWEIGHT(value) === TYPEWEIGHT_ARRAY) {
    return CLONE(value).reverse();
  }

  WARN('REVERSE', INTERNAL.errors.ERROR_QUERY_ARRAY_EXPECTED);
  return null;
}

// //////////////////////////////////////////////////////////////////////////////
// / @brief return a range of values
// //////////////////////////////////////////////////////////////////////////////

function AQL_RANGE (from, to, step) {
  'use strict';

  from = AQL_TO_NUMBER(from) || 0;
  to = AQL_TO_NUMBER(to) || 0;

  if (step === undefined || step === null) {
    if (from <= to) {
      step = 1;
    } else {
      step = -1;
    }
  }

  step = AQL_TO_NUMBER(step);

  // check if we would run into an endless loop
  if (step === 0 || step === null) {
    WARN('RANGE', INTERNAL.errors.ERROR_QUERY_FUNCTION_ARGUMENT_TYPE_MISMATCH);
    return null;
  }
  if (from < to && step < 0) {
    WARN('RANGE', INTERNAL.errors.ERROR_QUERY_FUNCTION_ARGUMENT_TYPE_MISMATCH);
    return null;
  }
  if (from > to && step > 0) {
    WARN('RANGE', INTERNAL.errors.ERROR_QUERY_FUNCTION_ARGUMENT_TYPE_MISMATCH);
    return null;
  }

  var result = [], i;
  if (step < 0 && to <= from) {
    for (i = from; i >= to; i += step) {
      result.push(i);
    }
  } else {
    for (i = from; i <= to; i += step) {
      result.push(i);
    }
  }

  return result;
}

// //////////////////////////////////////////////////////////////////////////////
// / @brief return a list of unique elements from the array
// //////////////////////////////////////////////////////////////////////////////

function AQL_UNIQUE (values) {
  'use strict';

  if (TYPEWEIGHT(values) !== TYPEWEIGHT_ARRAY) {
    WARN('UNIQUE', INTERNAL.errors.ERROR_QUERY_ARRAY_EXPECTED);
    return null;
  }

  var keys = { }, result = [];

  values.forEach(function (value) {
    var normalized = NORMALIZE(value);
    var key = JSON.stringify(normalized);

    if (!keys.hasOwnProperty(key)) {
      keys[key] = normalized;
      result.push(value);
    }
  });

  return result;
}

// //////////////////////////////////////////////////////////////////////////////
// / @brief return a list of unique elements from the array
// //////////////////////////////////////////////////////////////////////////////

function AQL_SORTED_UNIQUE (values) {
  'use strict';

  var unique = AQL_UNIQUE(values);

  if (TYPEWEIGHT(unique) !== TYPEWEIGHT_ARRAY) {
    return null;
  }

  unique.sort(RELATIONAL_CMP);
  return unique;
}

// //////////////////////////////////////////////////////////////////////////////
// / @brief return a sorted list of elements 
// //////////////////////////////////////////////////////////////////////////////

function AQL_SORTED (values) {
  'use strict';

  if (TYPEWEIGHT(values) !== TYPEWEIGHT_ARRAY) {
    return null;
  }

  values.sort(RELATIONAL_CMP);
  return values;
}

// //////////////////////////////////////////////////////////////////////////////
// / @brief create the union (all) of all arguments
// //////////////////////////////////////////////////////////////////////////////

function AQL_UNION () {
  'use strict';

  var result = [], i;

  for (i in arguments) {
    if (arguments.hasOwnProperty(i)) {
      var element = arguments[i];

      if (TYPEWEIGHT(element) !== TYPEWEIGHT_ARRAY) {
        WARN('UNION', INTERNAL.errors.ERROR_QUERY_FUNCTION_ARGUMENT_TYPE_MISMATCH);
        return null;
      }

      var n = element.length, j;

      for (j = 0; j < n; ++j) {
        result.push(element[j]);
      }
    }
  }

  return result;
}

// //////////////////////////////////////////////////////////////////////////////
// / @brief create the union (distinct) of all arguments
// //////////////////////////////////////////////////////////////////////////////

function AQL_UNION_DISTINCT () {
  'use strict';

  var keys = { }, i;

  for (i in arguments) {
    if (arguments.hasOwnProperty(i)) {
      var element = arguments[i];

      if (TYPEWEIGHT(element) !== TYPEWEIGHT_ARRAY) {
        WARN('UNION_DISTINCT', INTERNAL.errors.ERROR_QUERY_FUNCTION_ARGUMENT_TYPE_MISMATCH);
        return null;
      }

      var n = element.length, j;

      for (j = 0; j < n; ++j) {
        var normalized = NORMALIZE(element[j]);
        var key = JSON.stringify(normalized);

        if (!keys.hasOwnProperty(key)) {
          keys[key] = normalized;
        }
      }
    }
  }

  var result = [];
  Object.keys(keys).forEach(function (k) {
    result.push(keys[k]);
  });

  return result;
}

// //////////////////////////////////////////////////////////////////////////////
// / @brief call a function for each element in the input list
// //////////////////////////////////////////////////////////////////////////////

function AQL_CALL (name) {
  'use strict';

  var args = [], i;
  for (i = 1; i < arguments.length; ++i) {
    args.push(arguments[i]);
  }

  return FCALL_DYNAMIC('CALL', true, null, name, args);
}

// //////////////////////////////////////////////////////////////////////////////
// / @brief call a function for each element in the input list
// //////////////////////////////////////////////////////////////////////////////

function AQL_APPLY (name, parameters) {
  'use strict';

  var args = [];
  if (Array.isArray(parameters)) {
    args = args.concat(parameters);
  }

  return FCALL_DYNAMIC('APPLY', true, null, name, args);
}

// //////////////////////////////////////////////////////////////////////////////
// / @brief removes elements from a list
// //////////////////////////////////////////////////////////////////////////////

function AQL_REMOVE_VALUES (list, values) {
  'use strict';

  var type = TYPEWEIGHT(values);
  if (type === TYPEWEIGHT_NULL) {
    return list;
  } else if (type !== TYPEWEIGHT_ARRAY) {
    WARN('REMOVE_VALUES', INTERNAL.errors.ERROR_QUERY_FUNCTION_ARGUMENT_TYPE_MISMATCH);
    return null;
  }

  type = TYPEWEIGHT(list);
  if (type === TYPEWEIGHT_NULL) {
    return [];
  } else if (type === TYPEWEIGHT_ARRAY) {
    var copy = [], i;
    for (i = 0; i < list.length; ++i) {
      if (RELATIONAL_IN(list[i], values)) {
        continue;
      }
      copy.push(CLONE(list[i]));
    }
    return copy;
  }

  WARN('REMOVE_VALUES', INTERNAL.errors.ERROR_QUERY_FUNCTION_ARGUMENT_TYPE_MISMATCH);
  return null;
}

// //////////////////////////////////////////////////////////////////////////////
// / @brief removes an element from a list
// //////////////////////////////////////////////////////////////////////////////

function AQL_REMOVE_VALUE (list, value, limit) {
  'use strict';

  var type = TYPEWEIGHT(list);
  if (type === TYPEWEIGHT_NULL) {
    return [];
  } else if (type === TYPEWEIGHT_ARRAY) {
    if (TYPEWEIGHT(limit) === TYPEWEIGHT_NULL) {
      limit = -1;
    }

    var copy = [], i;
    for (i = 0; i < list.length; ++i) {
      if (limit === -1 && RELATIONAL_CMP(list[i], value) === 0) {
        continue;
      } else if (limit > 0 && RELATIONAL_CMP(list[i], value) === 0) {
        --limit;
        continue;
      }
      copy.push(CLONE(list[i]));
    }
    return copy;
  }

  WARN('REMOVE_VALUE', INTERNAL.errors.ERROR_QUERY_FUNCTION_ARGUMENT_TYPE_MISMATCH);
  return null;
}

// //////////////////////////////////////////////////////////////////////////////
// / @brief removes an element from a list
// //////////////////////////////////////////////////////////////////////////////

function AQL_REMOVE_NTH (list, position) {
  'use strict';

  var type = TYPEWEIGHT(list);
  if (type === TYPEWEIGHT_NULL) {
    return [];
  } else if (type === TYPEWEIGHT_ARRAY) {
    position = AQL_TO_NUMBER(position);
    if (position >= list.length || position < - list.length) {
      return list;
    }
    if (position === 0) {
      return list.slice(1);
    } else if (position === - list.length) {
      return list.slice(position + 1);
    } else if (position === list.length - 1) {
      return list.slice(0, position);
    } else if (position < 0) {
      return list.slice(0, list.length + position).concat(list.slice(list.length + position + 1));
    }

    return list.slice(0, position).concat(list.slice(position + 1));
  }

  WARN('REMOVE_NTH', INTERNAL.errors.ERROR_QUERY_FUNCTION_ARGUMENT_TYPE_MISMATCH);
  return null;
}

// //////////////////////////////////////////////////////////////////////////////
// / @brief adds an element to a list
// //////////////////////////////////////////////////////////////////////////////

function AQL_PUSH (list, value, unique) {
  'use strict';

  var type = TYPEWEIGHT(list);
  if (type === TYPEWEIGHT_NULL) {
    return [ value ];
  } else if (type === TYPEWEIGHT_ARRAY) {
    if (AQL_TO_BOOL(unique)) {
      if (RELATIONAL_IN(value, list)) {
        return list;
      }
    }

    var copy = CLONE(list);
    copy.push(value);
    return copy;
  }

  WARN('PUSH', INTERNAL.errors.ERROR_QUERY_FUNCTION_ARGUMENT_TYPE_MISMATCH);
  return null;
}

// //////////////////////////////////////////////////////////////////////////////
// / @brief adds elements to a list
// //////////////////////////////////////////////////////////////////////////////

function AQL_APPEND (list, values, unique) {
  'use strict';

  var type = TYPEWEIGHT(values);
  if (type === TYPEWEIGHT_NULL) {
    return list;
  } else if (type !== TYPEWEIGHT_ARRAY) {
    values = [ values ];
  }

  if (unique) {
    list = AQL_UNIQUE(list);
  }

  if (values.length === 0) {
    return list;
  }

  unique = AQL_TO_BOOL(unique);
  if (values.length > 1 && unique) {
    // make values unique themselves
    values = AQL_UNIQUE(values);
  }

  type = TYPEWEIGHT(list);
  if (type === TYPEWEIGHT_NULL) {
    return values;
  } else if (type === TYPEWEIGHT_ARRAY) {
    var copy = CLONE(list);
    if (unique) {
      var i;
      for (i = 0; i < values.length; ++i) {
        if (RELATIONAL_IN(values[i], list)) {
          continue;
        }
        copy.push(values[i]);
      }
      return copy;
    }
    return copy.concat(values);
  }

  WARN('APPEND', INTERNAL.errors.ERROR_QUERY_FUNCTION_ARGUMENT_TYPE_MISMATCH);
  return null;
}

// //////////////////////////////////////////////////////////////////////////////
// / @brief pops an element from a list
// //////////////////////////////////////////////////////////////////////////////

function AQL_POP (list) {
  'use strict';

  var type = TYPEWEIGHT(list);
  if (type === TYPEWEIGHT_NULL) {
    return null;
  } else if (type === TYPEWEIGHT_ARRAY) {
    if (list.length === 0) {
      return [];
    }
    var copy = CLONE(list);
    copy.pop();

    return copy;
  }

  WARN('POP', INTERNAL.errors.ERROR_QUERY_FUNCTION_ARGUMENT_TYPE_MISMATCH);
  return null;
}

// //////////////////////////////////////////////////////////////////////////////
// / @brief insert an element into a list
// //////////////////////////////////////////////////////////////////////////////

function AQL_UNSHIFT (list, value, unique) {
  'use strict';

  var type = TYPEWEIGHT(list);
  if (type === TYPEWEIGHT_NULL) {
    return [ value ];
  } else if (type === TYPEWEIGHT_ARRAY) {
    if (unique) {
      if (RELATIONAL_IN(value, list)) {
        return list;
      }
    }

    var copy = CLONE(list);
    copy.unshift(value);
    return copy;
  }

  WARN('UNSHIFT', INTERNAL.errors.ERROR_QUERY_FUNCTION_ARGUMENT_TYPE_MISMATCH);
}

// //////////////////////////////////////////////////////////////////////////////
// / @brief pops an element from a list
// //////////////////////////////////////////////////////////////////////////////

function AQL_SHIFT (list) {
  'use strict';

  var type = TYPEWEIGHT(list);
  if (type === TYPEWEIGHT_NULL) {
    return null;
  } else if (type === TYPEWEIGHT_ARRAY) {
    if (list.length === 0) {
      return [];
    }
    var copy = CLONE(list);
    copy.shift();

    return copy;
  }

  WARN('SHIFT', INTERNAL.errors.ERROR_QUERY_FUNCTION_ARGUMENT_TYPE_MISMATCH);
  return null;
}

// //////////////////////////////////////////////////////////////////////////////
// / @brief extract a slice from an array
// //////////////////////////////////////////////////////////////////////////////

function AQL_SLICE (value, from, to, nonNegative) {
  'use strict';

  if (TYPEWEIGHT(value) !== TYPEWEIGHT_ARRAY) {
    WARN('SLICE', INTERNAL.errors.ERROR_QUERY_FUNCTION_ARGUMENT_TYPE_MISMATCH);
    return null;
  }

  from = AQL_TO_NUMBER(from);
  if (from < 0) {
    from = value.length + from;
    if (from < 0) {
      from = 0;
    }
  }

  if (TYPEWEIGHT(to) !== TYPEWEIGHT_NULL) {
    to = AQL_TO_NUMBER(to);
  }

  if (nonNegative && (from < 0 || to < 0)) {
    return [];
  }

  if (TYPEWEIGHT(to) === TYPEWEIGHT_NULL) {
    to = undefined;
  } else {
    if (to >= 0) {
      to += from;
    } else {
      to = value.length + to;
      if (to < 0) {
        to = 0;
      }
    }
  }

  return value.slice(from, to);
}

// //////////////////////////////////////////////////////////////////////////////
// / @brief subtract lists from other lists
// //////////////////////////////////////////////////////////////////////////////

function AQL_MINUS () {
  'use strict';

  var keys = { }, i, first = true;

  for (i in arguments) {
    if (arguments.hasOwnProperty(i)) {
      var element = arguments[i];

      if (TYPEWEIGHT(element) !== TYPEWEIGHT_ARRAY) {
        WARN('MINUS', INTERNAL.errors.ERROR_QUERY_FUNCTION_ARGUMENT_TYPE_MISMATCH);
        return null;
      }

      var n = element.length, j;

      for (j = 0; j < n; ++j) {
        var normalized = NORMALIZE(element[j]);
        var key = JSON.stringify(normalized);
        var contained = keys.hasOwnProperty(key);

        if (first) {
          if (!contained) {
            keys[key] = normalized;
          }
        } else if (contained) {
          delete keys[key];
        }
      }

      first = false;
    }
  }

  var result = [];
  Object.keys(keys).forEach(function (k) {
    result.push(keys[k]);
  });

  return result;
}

// //////////////////////////////////////////////////////////////////////////////
// / @brief create the intersection of all arguments
// //////////////////////////////////////////////////////////////////////////////

function AQL_INTERSECTION () {
  'use strict';

  var result = [], i, first = true, keys = { };

  var func = function (value) {
    var normalized = NORMALIZE(value);
    keys[JSON.stringify(normalized)] = normalized;
  };

  for (i in arguments) {
    if (arguments.hasOwnProperty(i)) {
      var element = arguments[i];

      if (TYPEWEIGHT(element) !== TYPEWEIGHT_ARRAY) {
        WARN('INTERSECTION', INTERNAL.errors.ERROR_QUERY_FUNCTION_ARGUMENT_TYPE_MISMATCH);
        return null;
      }

      if (first) {
        element.forEach(func);
        first = false;
      } else {
        var j, newKeys = { };
        for (j = 0; j < element.length; ++j) {
          var normalized = NORMALIZE(element[j]);
          var key = JSON.stringify(normalized);

          if (keys.hasOwnProperty(key)) {
            newKeys[key] = normalized;
          }
        }
        keys = newKeys;
        newKeys = null;
      }
    }
  }

  Object.keys(keys).forEach(function (k) {
    result.push(keys[k]);
  });

  return result;
}

// //////////////////////////////////////////////////////////////////////////////
// / @brief create the difference of all arguments, i.e. all unique elements
// / in the arrays
// //////////////////////////////////////////////////////////////////////////////

function AQL_OUTERSECTION () {
  'use strict';

  var i, keys = { };

  var func = function (value) {
    var normalized = NORMALIZE(value);
    var k = JSON.stringify(normalized);
    if (keys.hasOwnProperty(k)) {
      ++keys[k][1];
    } else {
      keys[k] = [value, 1];
    }
  };

  for (i in arguments) {
    if (arguments.hasOwnProperty(i)) {
      var element = arguments[i];

      if (TYPEWEIGHT(element) !== TYPEWEIGHT_ARRAY) {
        WARN('OUTERSECTION', INTERNAL.errors.ERROR_QUERY_FUNCTION_ARGUMENT_TYPE_MISMATCH);
        return null;
      }

      element.forEach(func);
    }
  }

  var result = [];
  Object.keys(keys).forEach(function (k) {
    if (keys[k][1] === 1) {
      result.push(keys[k][0]);
    }
  });

  return result;
}

// //////////////////////////////////////////////////////////////////////////////
// / @brief flatten a list of lists
// //////////////////////////////////////////////////////////////////////////////

function AQL_FLATTEN (values, maxDepth, depth) {
  'use strict';

  if (TYPEWEIGHT(values) !== TYPEWEIGHT_ARRAY) {
    WARN('FLATTEN', INTERNAL.errors.ERROR_QUERY_ARRAY_EXPECTED);
    return null;
  }

  maxDepth = AQL_TO_NUMBER(maxDepth);
  if (TYPEWEIGHT(maxDepth) === TYPEWEIGHT_NULL || maxDepth < 1) {
    maxDepth = 1;
  }

  if (TYPEWEIGHT(depth) === TYPEWEIGHT_NULL) {
    depth = 0;
  }

  var value, result = [];
  var i, n;
  var p = function (v) {
    result.push(v);
  };

  for (i = 0, n = values.length; i < n; ++i) {
    value = values[i];
    if (depth < maxDepth && TYPEWEIGHT(value) === TYPEWEIGHT_ARRAY) {
      AQL_FLATTEN(value, maxDepth, depth + 1).forEach(p);
    } else {
      result.push(value);
    }
  }

  return result;
}

// //////////////////////////////////////////////////////////////////////////////
// / @brief maximum of all values
// //////////////////////////////////////////////////////////////////////////////

function AQL_MAX (values) {
  'use strict';

  if (TYPEWEIGHT(values) !== TYPEWEIGHT_ARRAY) {
    WARN('MAX', INTERNAL.errors.ERROR_QUERY_ARRAY_EXPECTED);
    return null;
  }

  var value, result = null;
  var i, n;

  for (i = 0, n = values.length; i < n; ++i) {
    value = values[i];
    if (TYPEWEIGHT(value) !== TYPEWEIGHT_NULL) {
      if (result === null || RELATIONAL_GREATER(value, result)) {
        result = value;
      }
    }
  }

  return result;
}

// //////////////////////////////////////////////////////////////////////////////
// / @brief minimum of all values
// //////////////////////////////////////////////////////////////////////////////

function AQL_MIN (values) {
  'use strict';

  if (TYPEWEIGHT(values) !== TYPEWEIGHT_ARRAY) {
    WARN('MIN', INTERNAL.errors.ERROR_QUERY_ARRAY_EXPECTED);
    return null;
  }

  var value, result = null;
  var i, n;

  for (i = 0, n = values.length; i < n; ++i) {
    value = values[i];
    if (TYPEWEIGHT(value) !== TYPEWEIGHT_NULL) {
      if (result === null || RELATIONAL_LESS(value, result)) {
        result = value;
      }
    }
  }

  return result;
}

// //////////////////////////////////////////////////////////////////////////////
// / @brief sum of all values
// //////////////////////////////////////////////////////////////////////////////

function AQL_SUM (values) {
  'use strict';

  if (TYPEWEIGHT(values) !== TYPEWEIGHT_ARRAY) {
    WARN('SUM', INTERNAL.errors.ERROR_QUERY_ARRAY_EXPECTED);
    return null;
  }

  var i, n;
  var value, typeWeight, result = 0;

  for (i = 0, n = values.length; i < n; ++i) {
    value = values[i];
    typeWeight = TYPEWEIGHT(value);

    if (typeWeight !== TYPEWEIGHT_NULL) {
      if (typeWeight !== TYPEWEIGHT_NUMBER) {
        WARN('SUM', INTERNAL.errors.ERROR_QUERY_FUNCTION_ARGUMENT_TYPE_MISMATCH);
        return null;
      }
      result += value;
    }
  }

  return NUMERIC_VALUE(result);
}

// //////////////////////////////////////////////////////////////////////////////
// / @brief average of all values
// //////////////////////////////////////////////////////////////////////////////

function AQL_AVERAGE (values) {
  'use strict';

  if (TYPEWEIGHT(values) !== TYPEWEIGHT_ARRAY) {
    WARN('AVERAGE', INTERNAL.errors.ERROR_QUERY_ARRAY_EXPECTED);
    return null;
  }

  var current, typeWeight, sum = 0;
  var i, j, n;

  for (i = 0, j = 0, n = values.length; i < n; ++i) {
    current = values[i];
    typeWeight = TYPEWEIGHT(current);

    if (typeWeight !== TYPEWEIGHT_NULL) {
      if (typeWeight !== TYPEWEIGHT_NUMBER) {
        WARN('AVERAGE', INTERNAL.errors.ERROR_QUERY_INVALID_ARITHMETIC_VALUE);
        return null;
      }

      sum += current;
      j++;
    }
  }

  if (j === 0) {
    return null;
  }

  return NUMERIC_VALUE(sum / j);
}

// //////////////////////////////////////////////////////////////////////////////
// / @brief median of all values
// //////////////////////////////////////////////////////////////////////////////

function AQL_MEDIAN (values) {
  'use strict';

  if (TYPEWEIGHT(values) !== TYPEWEIGHT_ARRAY) {
    WARN('MEDIAN', INTERNAL.errors.ERROR_QUERY_ARRAY_EXPECTED);
    return null;
  }

  var copy = [], current, typeWeight;
  var i, n;

  for (i = 0, n = values.length; i < n; ++i) {
    current = values[i];
    typeWeight = TYPEWEIGHT(current);

    if (typeWeight !== TYPEWEIGHT_NULL) {
      if (typeWeight !== TYPEWEIGHT_NUMBER) {
        WARN('MEDIAN', INTERNAL.errors.ERROR_QUERY_INVALID_ARITHMETIC_VALUE);
        return null;
      }

      copy.push(current);
    }
  }

  if (copy.length === 0) {
    return null;
  }

  copy.sort(RELATIONAL_CMP);

  var midpoint = copy.length / 2;
  if (copy.length % 2 === 0) {
    return NUMERIC_VALUE((copy[midpoint - 1] + copy[midpoint]) / 2);
  }

  return NUMERIC_VALUE(copy[Math.floor(midpoint)]);
}

// //////////////////////////////////////////////////////////////////////////////
// / @brief returns the pth percentile of all values
// //////////////////////////////////////////////////////////////////////////////

function AQL_PERCENTILE (values, p, method) {
  'use strict';

  if (TYPEWEIGHT(values) !== TYPEWEIGHT_ARRAY) {
    WARN('PERCENTILE', INTERNAL.errors.ERROR_QUERY_ARRAY_EXPECTED);
    return null;
  }

  if (TYPEWEIGHT(p) !== TYPEWEIGHT_NUMBER) {
    WARN('PERCENTILE', INTERNAL.errors.ERROR_QUERY_FUNCTION_ARGUMENT_TYPE_MISMATCH);
    return null;
  }

  if (p <= 0 || p > 100) {
    WARN('PERCENTILE', INTERNAL.errors.ERROR_QUERY_FUNCTION_ARGUMENT_TYPE_MISMATCH);
    return null;
  }

  if (method === null || method === undefined) {
    method = 'rank';
  }

  if (method !== 'interpolation' && method !== 'rank') {
    WARN('PERCENTILE', INTERNAL.errors.ERROR_QUERY_FUNCTION_ARGUMENT_TYPE_MISMATCH);
    return null;
  }

  var copy = [], current, typeWeight;
  var i, n;

  for (i = 0, n = values.length; i < n; ++i) {
    current = values[i];
    typeWeight = TYPEWEIGHT(current);

    if (typeWeight !== TYPEWEIGHT_NULL) {
      if (typeWeight !== TYPEWEIGHT_NUMBER) {
        WARN('PERCENTILE', INTERNAL.errors.ERROR_QUERY_INVALID_ARITHMETIC_VALUE);
        return null;
      }

      copy.push(current);
    }
  }

  if (copy.length === 0) {
    return null;
  } else if (copy.length === 1) {
    return copy[0];
  }

  copy.sort(RELATIONAL_CMP);

  var idx, pos;
  if (method === 'interpolation') {
    // interpolation method
    idx = p * (copy.length + 1) / 100;
    pos = Math.floor(idx);
    var delta = idx - pos;

    if (pos >= copy.length) {
      return NUMERIC_VALUE(copy[copy.length - 1]);
    }
    return NUMERIC_VALUE(delta * (copy[pos] - copy[pos - 1]) + copy[pos - 1]);
  } else {
    // rank method
    idx = p * (copy.length) / 100;
    pos = Math.ceil(idx);

    if (pos >= copy.length) {
      return NUMERIC_VALUE(copy[copy.length - 1]);
    }
    return NUMERIC_VALUE(copy[pos - 1]);
  }
}

// //////////////////////////////////////////////////////////////////////////////
// / @brief variance of all values
// //////////////////////////////////////////////////////////////////////////////

function VARIANCE (values) {
  'use strict';

  if (TYPEWEIGHT(values) !== TYPEWEIGHT_ARRAY) {
    WARN('VARIANCE', INTERNAL.errors.ERROR_QUERY_ARRAY_EXPECTED);
    return null;
  }

  var mean = 0, m2 = 0, current, typeWeight, delta;
  var i, j, n;

  for (i = 0, j = 0, n = values.length; i < n; ++i) {
    current = values[i];
    typeWeight = TYPEWEIGHT(current);

    if (typeWeight !== TYPEWEIGHT_NULL) {
      if (typeWeight !== TYPEWEIGHT_NUMBER) {
        WARN('VARIANCE', INTERNAL.errors.ERROR_QUERY_INVALID_ARITHMETIC_VALUE);
        return null;
      }

      delta = current - mean;
      mean += delta / ++j;
      m2 += delta * (current - mean);
    }
  }

  return {
    n: j,
    value: m2
  };
}

// //////////////////////////////////////////////////////////////////////////////
// / @brief sample variance of all values
// //////////////////////////////////////////////////////////////////////////////

function AQL_VARIANCE_SAMPLE (values) {
  'use strict';

  var result = VARIANCE(values);
  if (result === null || result === undefined) {
    return null;
  }

  if (result.n < 2) {
    return null;
  }

  return NUMERIC_VALUE(result.value / (result.n - 1));
}

// //////////////////////////////////////////////////////////////////////////////
// / @brief population variance of all values
// //////////////////////////////////////////////////////////////////////////////

function AQL_VARIANCE_POPULATION (values) {
  'use strict';

  var result = VARIANCE(values);
  if (result === null || result === undefined) {
    return null;
  }

  if (result.n < 1) {
    return null;
  }

  return NUMERIC_VALUE(result.value / result.n);
}

// //////////////////////////////////////////////////////////////////////////////
// / @brief standard deviation of all values
// //////////////////////////////////////////////////////////////////////////////

function AQL_STDDEV_SAMPLE (values) {
  'use strict';

  var result = VARIANCE(values);
  if (result === null || result === undefined) {
    return null;
  }

  if (result.n < 2) {
    return null;
  }

  return NUMERIC_VALUE(Math.sqrt(result.value / (result.n - 1)));
}

// //////////////////////////////////////////////////////////////////////////////
// / @brief standard deviation of all values
// //////////////////////////////////////////////////////////////////////////////

function AQL_STDDEV_POPULATION (values) {
  'use strict';

  var result = VARIANCE(values);
  if (result === null || result === undefined) {
    return null;
  }

  if (result.n < 1) {
    return null;
  }

  return NUMERIC_VALUE(Math.sqrt(result.value / result.n));
}

// //////////////////////////////////////////////////////////////////////////////
// / @brief return at most <limit> documents near a certain point
// //////////////////////////////////////////////////////////////////////////////

function AQL_NEAR (collection, latitude, longitude, limit, distanceAttribute) {
  'use strict';

  if (TYPEWEIGHT(limit) === TYPEWEIGHT_NULL) {
    // use default value
    limit = 100;
  } else {
    if (TYPEWEIGHT(limit) !== TYPEWEIGHT_NUMBER) {
      THROW('NEAR', INTERNAL.errors.ERROR_QUERY_FUNCTION_ARGUMENT_TYPE_MISMATCH);
    }
    limit = AQL_TO_NUMBER(limit);
  }

  var weight = TYPEWEIGHT(distanceAttribute);
  if (weight !== TYPEWEIGHT_NULL && weight !== TYPEWEIGHT_STRING) {
    THROW('NEAR', INTERNAL.errors.ERROR_QUERY_FUNCTION_ARGUMENT_TYPE_MISMATCH);
  }

  var query = COLLECTION(collection, 'NEAR').near(latitude, longitude);
  query._distance = distanceAttribute;
  return query.limit(limit).toArray();
}

// //////////////////////////////////////////////////////////////////////////////
// / @brief return documents within <radius> around a certain point
// //////////////////////////////////////////////////////////////////////////////

function AQL_WITHIN (collection, latitude, longitude, radius, distanceAttribute) {
  'use strict';

  var weight = TYPEWEIGHT(distanceAttribute);
  if (weight !== TYPEWEIGHT_NULL && weight !== TYPEWEIGHT_STRING) {
    THROW('WITHIN', INTERNAL.errors.ERROR_QUERY_FUNCTION_ARGUMENT_TYPE_MISMATCH);
  }

  weight = TYPEWEIGHT(radius);
  if (weight !== TYPEWEIGHT_NULL && weight !== TYPEWEIGHT_NUMBER) {
    THROW('WITHIN', INTERNAL.errors.ERROR_QUERY_FUNCTION_ARGUMENT_TYPE_MISMATCH);
  }
  radius = AQL_TO_NUMBER(radius);

  // Just start a simple query
  var query = COLLECTION(collection, 'WITHIN').within(latitude, longitude, radius);
  query._distance = distanceAttribute;
  return query.toArray();
}

// //////////////////////////////////////////////////////////////////////////////
// / @brief return documents within a bounding rectangle
// //////////////////////////////////////////////////////////////////////////////

function AQL_WITHIN_RECTANGLE (collection, latitude1, longitude1, latitude2, longitude2) {
  'use strict';

  if (TYPEWEIGHT(latitude1) !== TYPEWEIGHT_NUMBER ||
    TYPEWEIGHT(longitude1) !== TYPEWEIGHT_NUMBER ||
    TYPEWEIGHT(latitude2) !== TYPEWEIGHT_NUMBER ||
    TYPEWEIGHT(longitude2) !== TYPEWEIGHT_NUMBER) {
    WARN('WITHIN_RECTANGLE', INTERNAL.errors.ERROR_QUERY_FUNCTION_ARGUMENT_TYPE_MISMATCH);
    return null;
  }

=======
>>>>>>> 34f66539
  return COLLECTION(collection, 'WITHIN_RECTANGLE').withinRectangle(
    latitude1,
    longitude1,
    latitude2,
    longitude2
  ).toArray();
<<<<<<< HEAD
}

function AQL_DISTANCE (latitude1, longitude1, latitude2, longitude2) {
  if (TYPEWEIGHT(latitude1) !== TYPEWEIGHT_NUMBER ||
    TYPEWEIGHT(longitude1) !== TYPEWEIGHT_NUMBER ||
    TYPEWEIGHT(latitude2) !== TYPEWEIGHT_NUMBER ||
    TYPEWEIGHT(longitude2) !== TYPEWEIGHT_NUMBER) {
    WARN('DISTANCE', INTERNAL.errors.ERROR_QUERY_FUNCTION_ARGUMENT_TYPE_MISMATCH);
    return null;
  }

  var p1 = AQL_TO_NUMBER(latitude1) * (Math.PI / 180.0);
  var p2 = AQL_TO_NUMBER(latitude2) * (Math.PI / 180.0);
  var d1 = AQL_TO_NUMBER(latitude2 - latitude1) * (Math.PI / 180.0);
  var d2 = AQL_TO_NUMBER(longitude2 - longitude1) * (Math.PI / 180.0);

  var a = Math.sin(d1 / 2.0) * Math.sin(d1 / 2.0) +
          Math.cos(p1) * Math.cos(p2) *
          Math.sin(d2 / 2.0) * Math.sin(d2 / 2.0);
  var c = 2 * Math.atan2(Math.sqrt(a), Math.sqrt(1.0 - a));

  return AQL_TO_NUMBER(6371e3 * c);
}

// //////////////////////////////////////////////////////////////////////////////
// / @brief return true if a point is contained inside a polygon
// //////////////////////////////////////////////////////////////////////////////

function AQL_IS_IN_POLYGON (points, latitude, longitude) {
  'use strict';

  if (TYPEWEIGHT(points) !== TYPEWEIGHT_ARRAY) {
    WARN('POINT_IN_POLYGON', INTERNAL.errors.ERROR_QUERY_ARRAY_EXPECTED);
    return false;
  }

  var searchLat, searchLon, pointLat, pointLon, geoJson = false;
  if (TYPEWEIGHT(latitude) === TYPEWEIGHT_ARRAY) {
    geoJson = AQL_TO_BOOL(longitude);
    if (geoJson) {
      // first list value is longitude, then latitude
      searchLat = latitude[1];
      searchLon = latitude[0];
      pointLat = 1;
      pointLon = 0;
    } else {
      // first list value is latitude, then longitude
      searchLat = latitude[0];
      searchLon = latitude[1];
      pointLat = 0;
      pointLon = 1;
    }
  } else if (TYPEWEIGHT(latitude) === TYPEWEIGHT_NUMBER &&
    TYPEWEIGHT(longitude) === TYPEWEIGHT_NUMBER) {
    searchLat = latitude;
    searchLon = longitude;
    pointLat = 0;
    pointLon = 1;
  } else {
    WARN('POINT_IN_POLYGON', INTERNAL.errors.ERROR_QUERY_FUNCTION_ARGUMENT_TYPE_MISMATCH);
    return false;
  }

  var i, j = points.length - 1;
  var oddNodes = false;

  for (i = 0; i < points.length; ++i) {
    if (TYPEWEIGHT(points[i]) !== TYPEWEIGHT_ARRAY) {
      continue;
    }

    if (((points[i][pointLat] < searchLat && points[j][pointLat] >= searchLat) ||
      (points[j][pointLat] < searchLat && points[i][pointLat] >= searchLat)) &&
      (points[i][pointLon] <= searchLon || points[j][pointLon] <= searchLon)) {
      oddNodes ^= ((points[i][pointLon] + (searchLat - points[i][pointLat]) /
        (points[j][pointLat] - points[i][pointLat]) *
        (points[j][pointLon] - points[i][pointLon])) < searchLon);
    }

    j = i;
  }

  if (oddNodes) {
    return true;
  }

  return false;
}

// //////////////////////////////////////////////////////////////////////////////
// / @brief return documents that match a fulltext query
// //////////////////////////////////////////////////////////////////////////////

function AQL_FULLTEXT (collection, attribute, query, limit) {
  'use strict';

  var idx = INDEX_FULLTEXT(COLLECTION(collection, 'FULLTEXT'), attribute);

  if (idx === null) {
    THROW('FULLTEXT', INTERNAL.errors.ERROR_QUERY_FULLTEXT_INDEX_MISSING, collection);
  }

  // Just start a simple query
  if (limit !== undefined && limit !== null && limit > 0) {
    return COLLECTION(collection, 'FULLTEXT').fulltext(attribute, query, idx).limit(limit).toArray();
  }
  return COLLECTION(collection, 'FULLTEXT').fulltext(attribute, query, idx).toArray();
}

// //////////////////////////////////////////////////////////////////////////////
// / @brief return the first alternative that's not null until there are no more
// / alternatives. if neither of the alternatives is a value other than null,
// / then null will be returned
// /
// / the operands can have any type
// //////////////////////////////////////////////////////////////////////////////

function AQL_NOT_NULL () {
  'use strict';

  var i;
  for (i in arguments) {
    if (arguments.hasOwnProperty(i)) {
      var element = arguments[i];

      if (TYPEWEIGHT(element) !== TYPEWEIGHT_NULL) {
        return element;
      }
    }
  }

  return null;
}

// //////////////////////////////////////////////////////////////////////////////
// / @brief return the first alternative that's a list until there are no more
// / alternatives. if neither of the alternatives is a list, then null will be
// / returned
// /
// / the operands can have any type
// //////////////////////////////////////////////////////////////////////////////

function AQL_FIRST_LIST () {
  'use strict';

  var i;
  for (i in arguments) {
    if (arguments.hasOwnProperty(i)) {
      var element = arguments[i];

      if (TYPEWEIGHT(element) === TYPEWEIGHT_ARRAY) {
        return element;
      }
    }
  }

  return null;
}

// //////////////////////////////////////////////////////////////////////////////
// / @brief return the first alternative that's a document until there are no
// / more alternatives. if neither of the alternatives is a document, then null
// / will be returned
// /
// / the operands can have any type
// //////////////////////////////////////////////////////////////////////////////

function AQL_FIRST_DOCUMENT () {
  'use strict';

  var i;
  for (i in arguments) {
    if (arguments.hasOwnProperty(i)) {
      var element = arguments[i];

      if (TYPEWEIGHT(element) === TYPEWEIGHT_OBJECT) {
        return element;
      }
    }
  }

  return null;
}

// //////////////////////////////////////////////////////////////////////////////
// / @brief return the parts of a document identifier separately
// /
// / returns a document with the attributes `collection` and `key` or fails if
// / the individual parts cannot be determined.
// //////////////////////////////////////////////////////////////////////////////

function AQL_PARSE_IDENTIFIER (value) {
  'use strict';

  if (TYPEWEIGHT(value) === TYPEWEIGHT_STRING) {
    var parts = value.split('/');
    if (parts.length === 2) {
      return {
        collection: parts[0],
        key: parts[1]
      };
    }
  // fall through intentional
  } else if (TYPEWEIGHT(value) === TYPEWEIGHT_OBJECT) {
    if (value.hasOwnProperty('_id')) {
      return AQL_PARSE_IDENTIFIER(value._id);
    }
  // fall through intentional
  }

  WARN('PARSE_IDENTIFIER', INTERNAL.errors.ERROR_QUERY_FUNCTION_ARGUMENT_TYPE_MISMATCH);
  return null;
}

// //////////////////////////////////////////////////////////////////////////////
// / @brief validates if a document or object is from the specified collection
// //////////////////////////////////////////////////////////////////////////////

function AQL_IS_SAME_COLLECTION (collection, value) {
  'use strict';

  if (TYPEWEIGHT(value) === TYPEWEIGHT_OBJECT) {
    if (value.hasOwnProperty('_id')) {
      value = value._id;
    }
  }

  if (TYPEWEIGHT(value) === TYPEWEIGHT_STRING) {
    var pos = value.indexOf('/');
    if (pos !== -1) {
      return value.substr(0, pos) === collection;
    }
  // fall through intentional
  }

  WARN('AQL_IS_SAME_COLLECTION', INTERNAL.errors.ERROR_QUERY_FUNCTION_ARGUMENT_TYPE_MISMATCH);
  return null;
}

// //////////////////////////////////////////////////////////////////////////////
// / @brief check whether a document has a specific attribute
// //////////////////////////////////////////////////////////////////////////////

function AQL_HAS (element, name) {
  'use strict';

  if (TYPEWEIGHT(element) !== TYPEWEIGHT_OBJECT) {
    return false;
  }

  return element.hasOwnProperty(AQL_TO_STRING(name));
}

// //////////////////////////////////////////////////////////////////////////////
// / @brief return the attribute names of a document as a list
// //////////////////////////////////////////////////////////////////////////////

function AQL_ATTRIBUTES (element, removeInternal, sort) {
  'use strict';

  if (TYPEWEIGHT(element) !== TYPEWEIGHT_OBJECT) {
    WARN('ATTRIBUTES', INTERNAL.errors.ERROR_QUERY_FUNCTION_ARGUMENT_TYPE_MISMATCH);
    return null;
  }

  if (removeInternal) {
    var result = [];

    Object.keys(element).forEach(function (k) {
      if (k[0] !== '_') {
        result.push(k);
      }
    });

    if (sort) {
      result.sort();
    }

    return result;
  }

  return KEYS(element, sort);
}

// //////////////////////////////////////////////////////////////////////////////
// / @brief return the attribute values of a document as a list
// //////////////////////////////////////////////////////////////////////////////

function AQL_VALUES (element, removeInternal) {
  'use strict';

  if (TYPEWEIGHT(element) !== TYPEWEIGHT_OBJECT) {
    WARN('VALUES', INTERNAL.errors.ERROR_QUERY_FUNCTION_ARGUMENT_TYPE_MISMATCH);
    return null;
  }

  var result = [], a;

  for (a in element) {
    if (element.hasOwnProperty(a)) {
      if (a[0] !== '_' || !removeInternal) {
        result.push(element[a]);
      }
    }
  }

  return result;
}

// //////////////////////////////////////////////////////////////////////////////
// / @brief assemble a document from two lists
// //////////////////////////////////////////////////////////////////////////////

function AQL_ZIP (keys, values) {
  'use strict';

  if (TYPEWEIGHT(keys) !== TYPEWEIGHT_ARRAY ||
    TYPEWEIGHT(values) !== TYPEWEIGHT_ARRAY ||
    keys.length !== values.length) {
    WARN('ZIP', INTERNAL.errors.ERROR_QUERY_FUNCTION_ARGUMENT_TYPE_MISMATCH);
    return null;
  }

  var result = { }, i, n = keys.length;

  for (i = 0; i < n; ++i) {
    result[AQL_TO_STRING(keys[i])] = values[i];
  }

  return result;
}

// //////////////////////////////////////////////////////////////////////////////
// / @brief JSON.stringify
// //////////////////////////////////////////////////////////////////////////////

function AQL_JSON_STRINGIFY (value) {
  'use strict';

  return JSON.stringify(value);
}

// //////////////////////////////////////////////////////////////////////////////
// / @brief JSON.parse
// //////////////////////////////////////////////////////////////////////////////

function AQL_JSON_PARSE (value) {
  'use strict';

  try {
    if (typeof value !== 'string') {
      WARN('JSON_PARSE', INTERNAL.errors.ERROR_QUERY_FUNCTION_ARGUMENT_TYPE_MISMATCH);
      return null;
    }
    return JSON.parse(value);
  } catch (err) {
    WARN('JSON_PARSE', INTERNAL.errors.ERROR_QUERY_FUNCTION_ARGUMENT_TYPE_MISMATCH);
    return null;
  }
}

// //////////////////////////////////////////////////////////////////////////////
// / @brief unset specific attributes from a document
// //////////////////////////////////////////////////////////////////////////////

function AQL_UNSET (value) {
  'use strict';

  if (TYPEWEIGHT(value) !== TYPEWEIGHT_OBJECT) {
    WARN('UNSET', INTERNAL.errors.ERROR_QUERY_FUNCTION_ARGUMENT_TYPE_MISMATCH);
    return null;
  }

  var result = { }, keys = EXTRACT_KEYS(arguments, 1, 'UNSET');
  // copy over all that is left

  for (var k in value) {
    if (value.hasOwnProperty(k) && !keys.hasOwnProperty(k)) {
      result[k] = CLONE(value[k]);
    }
  }

  return result;
}

// //////////////////////////////////////////////////////////////////////////////
// / @brief unset specific attributes from a document, recursively
// //////////////////////////////////////////////////////////////////////////////

function AQL_UNSET_RECURSIVE (value) {
  'use strict';

  if (TYPEWEIGHT(value) !== TYPEWEIGHT_OBJECT) {
    WARN('UNSET', INTERNAL.errors.ERROR_QUERY_FUNCTION_ARGUMENT_TYPE_MISMATCH);
    return null;
  }

  var keys = EXTRACT_KEYS(arguments, 1, 'UNSET');
  // copy over all that is left

  var func = function (value) {
    var result = { };
    for (var k in value) {
      if (value.hasOwnProperty(k) && !keys.hasOwnProperty(k)) {
        if (TYPEWEIGHT(value[k]) === TYPEWEIGHT_OBJECT) {
          result[k] = func(value[k], keys);
        } else {
          result[k] = CLONE(value[k]);
        }
      }
    }
    return result;
  };

  return func(value);
}

// //////////////////////////////////////////////////////////////////////////////
// / @brief keep specific attributes from a document
// //////////////////////////////////////////////////////////////////////////////

function AQL_KEEP (value) {
  'use strict';

  if (TYPEWEIGHT(value) !== TYPEWEIGHT_OBJECT) {
    WARN('KEEP', INTERNAL.errors.ERROR_QUERY_FUNCTION_ARGUMENT_TYPE_MISMATCH);
    return null;
  }

  var result = { }, keys = EXTRACT_KEYS(arguments, 1, 'KEEP');

  // copy over all that is left
  for (var k in value) {
    if (value.hasOwnProperty(k) && keys.hasOwnProperty(k)) {
      result[k] = CLONE(value[k]);
    }
  }

  return result;
}

// //////////////////////////////////////////////////////////////////////////////
// / @brief merge all arguments
// //////////////////////////////////////////////////////////////////////////////

function AQL_MERGE () {
  'use strict';

  var result = { };

  var add = function (element) {
    for (var k in element) {
      if (element.hasOwnProperty(k)) {
        result[k] = element[k];
      }
    }
  };

  var i, element;

  if (arguments.length === 1) {
    element = arguments[0];
    if (TYPEWEIGHT(element) !== TYPEWEIGHT_ARRAY) {
      WARN('MERGE', INTERNAL.errors.ERROR_QUERY_FUNCTION_ARGUMENT_TYPE_MISMATCH);
      return null;
    }

    for (i = 0; i < element.length; ++i) {
      if (TYPEWEIGHT(element[i]) !== TYPEWEIGHT_OBJECT) {
        WARN('MERGE', INTERNAL.errors.ERROR_QUERY_FUNCTION_ARGUMENT_TYPE_MISMATCH);
        return null;
      }

      add(element[i]);
    }

    return result;
  }

  var j = 0;
  for (i in arguments) {
    if (arguments.hasOwnProperty(i)) {
      element = arguments[i];

      if (TYPEWEIGHT(element) !== TYPEWEIGHT_OBJECT) {
        WARN('MERGE', INTERNAL.errors.ERROR_QUERY_FUNCTION_ARGUMENT_TYPE_MISMATCH);
        return null;
      }

      if (j === 0) {
        result = element;
      } else {
        add(element);
      }
      ++j;
    }
  }

  return result;
}

// //////////////////////////////////////////////////////////////////////////////
// / @brief merge all arguments recursively
// //////////////////////////////////////////////////////////////////////////////

function AQL_MERGE_RECURSIVE () {
  'use strict';

  var result = { }, i, recurse;

  recurse = function (old, element) {
    var r = CLONE(old);

    Object.keys(element).forEach(function (k) {
      if (r.hasOwnProperty(k) && TYPEWEIGHT(element[k]) === TYPEWEIGHT_OBJECT) {
        r[k] = recurse(r[k], element[k]);
      } else {
        r[k] = element[k];
      }
    });

    return r;
  };

  for (i in arguments) {
    if (arguments.hasOwnProperty(i)) {
      var element = arguments[i];

      if (TYPEWEIGHT(element) !== TYPEWEIGHT_OBJECT) {
        WARN('MERGE_RECURSIVE', INTERNAL.errors.ERROR_QUERY_FUNCTION_ARGUMENT_TYPE_MISMATCH);
        return null;
      }

      result = recurse(result, element);
    }
  }

  return result;
}

// //////////////////////////////////////////////////////////////////////////////
// / @brief translate a value, using a lookup document
// //////////////////////////////////////////////////////////////////////////////

function AQL_TRANSLATE (value, lookup, defaultValue) {
  'use strict';

  if (TYPEWEIGHT(lookup) !== TYPEWEIGHT_OBJECT) {
    WARN('TRANSLATE', INTERNAL.errors.ERROR_QUERY_FUNCTION_ARGUMENT_TYPE_MISMATCH);
    return null;
  }

  if (defaultValue === undefined) {
    defaultValue = value;
  }

  var key = AQL_TO_STRING(value);
  if (lookup.hasOwnProperty(key)) {
    return lookup[key];
  }

  return defaultValue;
}

// //////////////////////////////////////////////////////////////////////////////
// / @brief compare an object against a list of examples and return whether the
// / object matches any of the examples. returns the example index or a bool,
// / depending on the value of the control flag (3rd) parameter
// //////////////////////////////////////////////////////////////////////////////

function AQL_MATCHES (element, examples, returnIndex) {
  'use strict';

  if (TYPEWEIGHT(element) !== TYPEWEIGHT_OBJECT) {
    return false;
  }

  if (!Array.isArray(examples)) {
    examples = [ examples ];
  }
  if (examples.length === 0) {
    WARN('MATCHES', INTERNAL.errors.ERROR_QUERY_FUNCTION_ARGUMENT_TYPE_MISMATCH);
    return false;
  }

  returnIndex = returnIndex || false;
  var i;
  for (i = 0; i < examples.length; ++i) {
    var example = examples[i];
    var result = true;
    if (TYPEWEIGHT(example) !== TYPEWEIGHT_OBJECT) {
      WARN('MATCHES', INTERNAL.errors.ERROR_QUERY_FUNCTION_ARGUMENT_TYPE_MISMATCH);
      continue;
    }

    var keys = KEYS(example), key, j;
    for (j = 0; j < keys.length; ++j) {
      key = keys[j];

      if (!RELATIONAL_EQUAL(element[key], example[key])) {
        result = false;
        break;
      }
    }

    if (result) {
      // 3rd parameter determines whether we return the index or a bool flag
      return (returnIndex ? i : true);
    }
  }

  return (returnIndex ? -1 : false);
}

// //////////////////////////////////////////////////////////////////////////////
// / @brief passthru the argument
// /
// / this function is marked as non-deterministic so its argument withstands
// / query optimization. this function can be used for testing
// //////////////////////////////////////////////////////////////////////////////

function AQL_PASSTHRU (value) {
  'use strict';

  return value;
=======
>>>>>>> 34f66539
}

// //////////////////////////////////////////////////////////////////////////////
// / @brief return documents that match a fulltext query
// //////////////////////////////////////////////////////////////////////////////

function AQL_FULLTEXT (collection, attribute, query, limit) {
  'use strict';

  var idx = INDEX_FULLTEXT(COLLECTION(collection, 'FULLTEXT'), attribute);

  if (idx === null) {
    THROW('FULLTEXT', INTERNAL.errors.ERROR_QUERY_FULLTEXT_INDEX_MISSING, collection);
  }

  // Just start a simple query
  if (limit !== undefined && limit !== null && limit > 0) {
    return COLLECTION(collection, 'FULLTEXT').fulltext(attribute, query, idx).limit(limit).toArray();
  }
  return COLLECTION(collection, 'FULLTEXT').fulltext(attribute, query, idx).toArray();
}

// //////////////////////////////////////////////////////////////////////////////
// / @brief passthru the argument
// /
// / this function is marked as non-deterministic so its argument withstands
// / query optimisation. this function can be used for testing
// //////////////////////////////////////////////////////////////////////////////

function AQL_PASSTHRU (value) {
  'use strict';

  return value;
}

// //////////////////////////////////////////////////////////////////////////////
// / @brief return the current user
// / note: this might be null if the query is not executed in a context that
// / has a user
// //////////////////////////////////////////////////////////////////////////////

function AQL_CURRENT_USER () {
  'use strict';

  if (INTERNAL.getCurrentRequest) {
    var req = INTERNAL.getCurrentRequest();

    if (typeof req === 'object') {
      return req.user;
    }
  }

  return null;
}

// //////////////////////////////////////////////////////////////////////////////
<<<<<<< HEAD
// / @brief return the current database name
// / has a user
// //////////////////////////////////////////////////////////////////////////////

function AQL_CURRENT_DATABASE () {
  'use strict';

  return INTERNAL.db._name();
}

// //////////////////////////////////////////////////////////////////////////////
// / @brief always fail
// /
// / this function is non-deterministic so it is not executed at query
// / optimization time. this function can be used for testing
// //////////////////////////////////////////////////////////////////////////////

function AQL_FAIL (message) {
  'use strict';

  if (TYPEWEIGHT(message) === TYPEWEIGHT_STRING) {
    THROW('FAIL', INTERNAL.errors.ERROR_QUERY_FAIL_CALLED, message);
  }

  THROW('FAIL', INTERNAL.errors.ERROR_QUERY_FAIL_CALLED, '');
}

// //////////////////////////////////////////////////////////////////////////////
=======
>>>>>>> 34f66539
// / @brief helper function for date creation
// //////////////////////////////////////////////////////////////////////////////

function MAKE_DATE (args, func) {
  'use strict';

  var weight;
  var i, n = args.length;

  if (n === 1) {
    // called with one argument only
    weight = TYPEWEIGHT(args[0]);

    if (weight !== TYPEWEIGHT_NUMBER) {
      if (weight !== TYPEWEIGHT_STRING) {
        WARN(func, INTERNAL.errors.ERROR_QUERY_FUNCTION_ARGUMENT_TYPE_MISMATCH);
        return null;
      }

      // argument is a string

      // append zulu time specifier if no other present
      if (!args[0].match(/([zZ]|[+\-]\d+(:\d+)?)$/) ||
        (args[0].match(/-\d+(:\d+)?$/) && !args[0].match(/[tT ]/))) {
        args[0] += 'Z';
      }
    }

    // detect invalid dates ("foo" -> "fooZ" -> getTime() == NaN)
    var date = new Date(args[0]);
    if (isNaN(date)) {
      WARN(func, INTERNAL.errors.ERROR_QUERY_INVALID_DATE_VALUE, func);
      return null;
    }
    return date;
  }

  // called with more than one argument

  if (n < 3) {
    WARN(func, INTERNAL.errors.ERROR_QUERY_FUNCTION_ARGUMENT_NUMBER_MISMATCH, func);
    return null;
  }

  for (i = 0; i < n; ++i) {
    weight = TYPEWEIGHT(args[i]);

    if (weight === TYPEWEIGHT_NULL) {
      args[i] = 0;
    } else {
      if (weight === TYPEWEIGHT_STRING) {
        args[i] = parseInt(args[i], 10);
      } else if (weight !== TYPEWEIGHT_NUMBER) {
        WARN(func, INTERNAL.errors.ERROR_QUERY_FUNCTION_ARGUMENT_TYPE_MISMATCH);
        return null;
      }

      if (args[i] < 0) {
        WARN(func, INTERNAL.errors.ERROR_QUERY_INVALID_DATE_VALUE, func);
        return null;
      }

      if (i === 1) {
        // an exception for handling months: months are 0-based in JavaScript,
        // but 1-based in AQL
        args[i]--;
      }
    }
  }

  var result = new Date(Date.UTC.apply(null, args));

  if (TYPEWEIGHT(result) !== TYPEWEIGHT_NULL) {
    return result;
  }

  // avoid returning NaN here
  return null;
}

// //////////////////////////////////////////////////////////////////////////////
// / @brief return the weekday of the date passed (0 = Sunday, 1 = Monday etc.)
// //////////////////////////////////////////////////////////////////////////////

function AQL_DATE_DAYOFWEEK (value) {
  'use strict';

  try {
    return MAKE_DATE([ value ], 'DATE_DAYOFWEEK').getUTCDay();
  } catch (err) {
    WARN('DATE_DAYOFWEEK', INTERNAL.errors.ERROR_QUERY_INVALID_DATE_VALUE);
    return null;
  }
}

// //////////////////////////////////////////////////////////////////////////////
// / @brief return the day of the year of the date passed
// //////////////////////////////////////////////////////////////////////////////

function AQL_DATE_DAYOFYEAR (value) {
  'use strict';

  try {
    var date = MAKE_DATE([ value ], 'DATE_DAYOFYEAR');
    var m = date.getUTCMonth();
    var d = date.getUTCDate();
    var ly = AQL_DATE_LEAPYEAR(date.getTime());
    // we could duplicate the leap year code here to avoid an extra MAKE_DATE() call...
    // var yr = date.getUTCFullYear()
    // var ly = !((yr % 4) || (!(yr % 100) && (yr % 400)))
    return (ly ? (dayOfLeapYearOffsets[m] + d) : (dayOfYearOffsets[m] + d));
  } catch (err) {
    WARN('DATE_DAYOFYEAR', INTERNAL.errors.ERROR_QUERY_INVALID_DATE_VALUE);
    return null;
  }
}

// //////////////////////////////////////////////////////////////////////////////
// / @brief return the ISO week date of the date passed (1..53)
// //////////////////////////////////////////////////////////////////////////////

function AQL_DATE_ISOWEEK (value) {
  'use strict';

  try {
    var date = MAKE_DATE([ value ], 'DATE_ISOWEEK');
    date.setUTCHours(0, 0, 0, 0);
    date.setUTCDate(date.getUTCDate() + 4 - (date.getUTCDay() || 7));
    return Math.ceil((((date - Date.UTC(date.getUTCFullYear(), 0, 1)) / 864e5) + 1) / 7);
  } catch (err) {
    WARN('DATE_ISOWEEK', INTERNAL.errors.ERROR_QUERY_INVALID_DATE_VALUE);
    return null;
  }
}

// //////////////////////////////////////////////////////////////////////////////
// / @brief return if year of the date passed is a leap year
// //////////////////////////////////////////////////////////////////////////////

function AQL_DATE_LEAPYEAR (value) {
  'use strict';

  try {
    var yr = MAKE_DATE([ value ], 'DATE_LEAPYEAR').getUTCFullYear();
    return ((yr % 4 === 0) && (yr % 100 !== 0)) || (yr % 400 === 0);
  } catch (err) {
    WARN('DATE_LEAPYEAR', INTERNAL.errors.ERROR_QUERY_INVALID_DATE_VALUE);
  }
}

// //////////////////////////////////////////////////////////////////////////////
// / @brief return the ISO week date of the date passed (1..53)
// //////////////////////////////////////////////////////////////////////////////

function AQL_DATE_QUARTER (value) {
  'use strict';

  try {
    return MAKE_DATE([ value ], 'DATE_QUARTER').getUTCMonth() / 3 + 1 | 0;
  } catch (err) {
    WARN('DATE_QUARTER', INTERNAL.errors.ERROR_QUERY_INVALID_DATE_VALUE);
    return null;
  }
}

// //////////////////////////////////////////////////////////////////////////////
// / @brief return number of days in month of date passed (leap year aware)
// //////////////////////////////////////////////////////////////////////////////

function AQL_DATE_DAYS_IN_MONTH (value) {
  'use strict';

  try {
    var date = MAKE_DATE([ value ], 'DATE_DAYS_IN_MONTH');
    var month = date.getUTCMonth() + 1;
    var ly = AQL_DATE_LEAPYEAR(date.getTime());
    return daysInMonth[month === 2 && ly ? 0 : month];
  } catch (err) {
    WARN('DATE_DAYS_IN_MONTH', INTERNAL.errors.ERROR_QUERY_INVALID_DATE_VALUE);
    return null;
  }
}

// //////////////////////////////////////////////////////////////////////////////
// / @brief return at most <limit> documents near a certain point
// //////////////////////////////////////////////////////////////////////////////

function AQL_PREGEL_RESULT (executionNr) {
  'use strict';

  if (isCoordinator) {
      return INTERNAL.db._pregelAqlResult(executionNr);
  } else {
    THROW('PREGEL_RESULT', INTERNAL.errors.ERROR_CLUSTER_ONLY_ON_COORDINATOR);
  }
}

// //////////////////////////////////////////////////////////////////////////////
// / @brief format a date (numerical values only)
// //////////////////////////////////////////////////////////////////////////////

// special escape sequence first, rest ordered by length
var dateMapRegExp = [
  '%&', '%yyyyyy', '%yyyy', '%mmmm', '%wwww', '%mmm', '%www', '%fff', '%xxx',
  '%yy', '%mm', '%dd', '%hh', '%ii', '%ss', '%kk', '%t', '%z', '%w', '%y', '%m',
  '%d', '%h', '%i', '%s', '%f', '%x', '%k', '%l', '%q', '%a', '%%', '%'
].join('|');

function AQL_DATE_FORMAT (value, format) {
  'use strict';
  try {
    var date = MAKE_DATE([ value ], 'DATE_FORMAT');
    var dateStr = date.toISOString();
    var yr = date.getUTCFullYear();
    var offset = yr < 0 || yr > 9999 ? 3 : 0;
    var dateMap = {
      '%t': function () { return date.getTime(); },
      '%z': function () { return dateStr; },
      '%w': function () { return AQL_DATE_DAYOFWEEK(dateStr); },
      '%y': function () { return date.getUTCFullYear(); },
      // there's no really sensible way to handle negative years, but better not drop the sign
      '%yy': function () { return (yr < 0 ? '-' : '') + dateStr.slice(2 + offset, 4 + offset); },
      // preserves full negative years (-000753 is not reduced to -753 or -0753)
      '%yyyy': function () { return dateStr.slice(0, 4 + offset); },
      // zero-pad 4 digit years to length of 6 and add "+" prefix, keep negative as-is
      '%yyyyyy': function () {
        return (yr >= 0 && yr <= 9999)
          ? '+' + zeropad(dateStr.slice(0, 4 + offset), 6)
          : dateStr.slice(0, 7);
      },
      '%m': function () { return date.getUTCMonth() + 1; },
      '%mm': function () { return dateStr.slice(5 + offset, 7 + offset); },
      '%d': function () { return date.getUTCDate(); },
      '%dd': function () { return dateStr.slice(8 + offset, 10 + offset); },
      '%h': function () { return date.getUTCHours(); },
      '%hh': function () { return dateStr.slice(11 + offset, 13 + offset); },
      '%i': function () { return date.getUTCMinutes(); },
      '%ii': function () { return dateStr.slice(14 + offset, 16 + offset); },
      '%s': function () { return date.getUTCSeconds(); },
      '%ss': function () { return dateStr.slice(17 + offset, 19 + offset); },
      '%f': function () { return date.getUTCMilliseconds(); },
      '%fff': function () { return dateStr.slice(20 + offset, 23 + offset); },
      '%x': function () { return AQL_DATE_DAYOFYEAR(dateStr); },
      '%xxx': function () { return zeropad(AQL_DATE_DAYOFYEAR(dateStr), 3); },
      '%k': function () { return AQL_DATE_ISOWEEK(dateStr); },
      '%kk': function () { return zeropad(AQL_DATE_ISOWEEK(dateStr), 2); },
      '%l': function () { return +AQL_DATE_LEAPYEAR(dateStr); },
      '%q': function () { return AQL_DATE_QUARTER(dateStr); },
      '%a': function () { return AQL_DATE_DAYS_IN_MONTH(dateStr); },
      '%mmm': function () { return monthNames[date.getUTCMonth()].substring(0, 3); },
      '%mmmm': function () { return monthNames[date.getUTCMonth()]; },
      '%www': function () { return weekdayNames[AQL_DATE_DAYOFWEEK(dateStr)].substring(0, 3); },
      '%wwww': function () { return weekdayNames[AQL_DATE_DAYOFWEEK(dateStr)]; },
      '%&': function () { return ''; }, // Allow for literal "m" after "%m" ("%mm" -> %m%&m)
      '%%': function () { return '%'; }, // Allow for literal "%y" using "%%y"
      '%': function () { return ''; }
    };
    var exp = new RegExp(dateMapRegExp, 'gi');
    format = format.replace(exp, function (match) {
      return dateMap[match.toLowerCase()]();
    });
    return format;
  } catch (err) {
    WARN('DATE_FORMAT', INTERNAL.errors.ERROR_QUERY_INVALID_DATE_VALUE);
    return null;
  }
}

// //////////////////////////////////////////////////////////////////////////////
// / @brief assert an expression
// //////////////////////////////////////////////////////////////////////////////

function AQL_ASSERT (expression, message) {
  'use strict';
  if(!AQL_TO_BOOL(expression)) {
    THROW('', INTERNAL.errors.ERROR_QUERY_USER_ASSERT, message);
  }
  return true;
}


exports.FCALL_USER = FCALL_USER;

exports.AQL_NEAR = AQL_NEAR;
exports.AQL_WITHIN = AQL_WITHIN;
exports.AQL_WITHIN_RECTANGLE = AQL_WITHIN_RECTANGLE;
exports.AQL_FULLTEXT = AQL_FULLTEXT;
exports.AQL_V8 = AQL_PASSTHRU;
exports.AQL_CURRENT_USER = AQL_CURRENT_USER;
exports.AQL_DATE_FORMAT = AQL_DATE_FORMAT;
exports.AQL_PREGEL_RESULT = AQL_PREGEL_RESULT;

exports.reload = reloadUserFunctions;
exports.fixValue = FIX_VALUE;<|MERGE_RESOLUTION|>--- conflicted
+++ resolved
@@ -747,3811 +747,12 @@
     return null;
   }
 
-<<<<<<< HEAD
-  if (typeof (value) !== 'object') {
-    return value;
-  }
-
-  var result;
-
-  if (Array.isArray(value)) {
-    result = [];
-    value.forEach(function (v) {
-      result.push(NORMALIZE(v));
-    });
-  } else {
-    result = { };
-    KEYS(value, true).forEach(function (a) {
-      result[a] = NORMALIZE(value[a]);
-    });
-  }
-
-  return result;
-}
-
-// //////////////////////////////////////////////////////////////////////////////
-// / @brief get an attribute from a document (e.g. users.name)
-// //////////////////////////////////////////////////////////////////////////////
-
-function DOCUMENT_MEMBER (value, attributeName) {
-  'use strict';
-
-  if (TYPEWEIGHT(value) !== TYPEWEIGHT_OBJECT) {
-    return null;
-  }
-
-  var result = value[attributeName];
-
-  if (TYPEWEIGHT(result) === TYPEWEIGHT_NULL) {
-    return null;
-  }
-
-  return result;
-}
-
-// //////////////////////////////////////////////////////////////////////////////
-// / @brief get a document by its unique id or their unique ids
-// //////////////////////////////////////////////////////////////////////////////
-
-function DOCUMENT_HANDLE (id) {
-  'use strict';
-
-  if (TYPEWEIGHT(id) === TYPEWEIGHT_ARRAY) {
-    var result = [], i;
-    for (i = 0; i < id.length; ++i) {
-      try {
-        result.push(INTERNAL.db._document(id[i]));
-      } catch (e1) {}
-    }
-    return result;
-  }
-
-  try {
-    return INTERNAL.db._document(id);
-  } catch (e2) {
-    return null;
-  }
-}
-
-// //////////////////////////////////////////////////////////////////////////////
-// / @brief get a document by its unique id or their unique ids
-// //////////////////////////////////////////////////////////////////////////////
-
-function AQL_DOCUMENT (collection, id) {
-  'use strict';
-
-  // we're polymorphic
-  if (id === undefined) {
-    // called with a single parameter
-    var weight = TYPEWEIGHT(collection);
-
-    if (weight === TYPEWEIGHT_STRING || weight === TYPEWEIGHT_ARRAY) {
-      return DOCUMENT_HANDLE(collection);
-    }
-  }
-
-  if (TYPEWEIGHT(id) === TYPEWEIGHT_ARRAY) {
-    var c = COLLECTION(collection, 'DOCUMENT');
-
-    var result = [], i;
-    for (i = 0; i < id.length; ++i) {
-      try {
-        result.push(c.document(id[i]));
-      } catch (e1) {}
-    }
-    return result;
-  }
-
-  try {
-    if (TYPEWEIGHT(collection) !== TYPEWEIGHT_STRING) {
-      WARN('DOCUMENT', INTERNAL.errors.ERROR_QUERY_FUNCTION_ARGUMENT_TYPE_MISMATCH);
-      return null;
-    }
-    return COLLECTION(collection, 'DOCUMENT').document(id);
-  } catch (e2) {
-    return null;
-  }
-}
-
-// //////////////////////////////////////////////////////////////////////////////
-// / @brief get all documents from the specified collection
-// //////////////////////////////////////////////////////////////////////////////
-
-function GET_DOCUMENTS (collection, func) {
-  'use strict';
-
-  WARN(null, INTERNAL.errors.ERROR_QUERY_COLLECTION_USED_IN_EXPRESSION, AQL_TO_STRING(collection));
-
-  if (isCoordinator) {
-    return COLLECTION(collection, func).all().toArray();
-  }
-
-  return COLLECTION(collection, func).ALL().documents;
-}
-
-// //////////////////////////////////////////////////////////////////////////////
-// / @brief get all documents from the specified collection
-// //////////////////////////////////////////////////////////////////////////////
-
-function GET_DOCUMENTS_FROM_VIEW (view, func) {
-  'use strict';
-
-  var v = VIEW(view, func);
-
-  return [];
-}
-
-// //////////////////////////////////////////////////////////////////////////////
-// / @brief get names of all collections
-// //////////////////////////////////////////////////////////////////////////////
-
-function AQL_COLLECTIONS () {
-  'use strict';
-
-  var result = [];
-
-  INTERNAL.db._collections().forEach(function (c) {
-    result.push({
-      _id: c._id,
-      name: c.name()
-    });
-  });
-
-  return result;
-}
-
-// //////////////////////////////////////////////////////////////////////////////
-// / @brief return the number of documents in a collection
-// / this is an internal function that is not exposed to end users
-// //////////////////////////////////////////////////////////////////////////////
-
-function AQL_COLLECTION_COUNT (name) {
-  'use strict';
-
-  if (typeof name !== 'string') {
-    THROW('COLLECTION_COUNT', INTERNAL.errors.ERROR_QUERY_FUNCTION_ARGUMENT_TYPE_MISMATCH, 'COLLECTION_COUNT');
-  }
-
-  var c = INTERNAL.db._collection(name);
-  if (c === null || c === undefined) {
-    THROW('COLLECTION_COUNT', INTERNAL.errors.ERROR_ARANGO_DATA_SOURCE_NOT_FOUND, String(name));
-  }
-  return c.count();
-}
-
-// //////////////////////////////////////////////////////////////////////////////
-// / @brief execute ternary operator
-// /
-// / the condition should be a boolean value, returns either the truepart
-// / or the falsepart
-// //////////////////////////////////////////////////////////////////////////////
-
-function TERNARY_OPERATOR (condition, truePart, falsePart) {
-  'use strict';
-
-  if (condition) {
-    return truePart();
-  }
-  return falsePart();
-}
-
-// //////////////////////////////////////////////////////////////////////////////
-// / @brief perform logical and
-// /
-// / both operands must be boolean values, returns a boolean, uses short-circuit
-// / evaluation
-// //////////////////////////////////////////////////////////////////////////////
-
-function LOGICAL_AND (lhs, rhs) {
-  'use strict';
-
-  var l = lhs();
-
-  if (!l) {
-    return l;
-  }
-
-  return rhs();
-}
-
-// //////////////////////////////////////////////////////////////////////////////
-// / @brief perform logical or
-// /
-// / both operands must be boolean values, returns a boolean, uses short-circuit
-// / evaluation
-// //////////////////////////////////////////////////////////////////////////////
-
-function LOGICAL_OR (lhs, rhs) {
-  'use strict';
-
-  var l = lhs();
-
-  if (l) {
-    return l;
-  }
-
-  return rhs();
-}
-
-// //////////////////////////////////////////////////////////////////////////////
-// / @brief perform logical negation
-// /
-// / the operand must be a boolean values, returns a boolean
-// //////////////////////////////////////////////////////////////////////////////
-
-function LOGICAL_NOT (lhs) {
-  'use strict';
-
-  return !AQL_TO_BOOL(lhs);
-}
-
-// //////////////////////////////////////////////////////////////////////////////
-// / @brief perform equality check for arrays
-// //////////////////////////////////////////////////////////////////////////////
-
-function RELATIONAL_ARRAY_FUNC (lhs, rhs, quantifier, func) {
-  'use strict';
-
-  if (TYPEWEIGHT(lhs) !== TYPEWEIGHT_ARRAY) {
-    return false;
-  }
-
-  var n = lhs.length, min, max;
-  if (quantifier === 1) {
-    // NONE
-    if (n === 0) {
-      return true;
-    }
-    min = max = 0;
-  } else if (quantifier === 2) {
-    // ALL
-    if (n === 0) {
-      return true;
-    }
-    min = max = n;
-  } else if (quantifier === 3) {
-    // ANY
-    if (n === 0) {
-      return false;
-    }
-    min = (n === 0 ? 0 : 1);
-    max = n;
-  }
-
-  var left = n, matches = 0;
-  for (var i = 0; i < n; ++i) {
-    var result = func(lhs[i], rhs);
-    --left;
-
-    if (result) {
-      ++matches;
-      if (matches > max) {
-        // too many matches
-        return false;
-      }
-      if (matches >= min && matches + left <= max) {
-        // enough matches
-        return true;
-      }
-    } else {
-      if (matches + left < min) {
-        // too few matches
-        return false;
-      }
-    }
-  }
-
-  return true;
-}
-
-// //////////////////////////////////////////////////////////////////////////////
-// / @brief perform equality check
-// /
-// / returns true if the operands are equal, false otherwise
-// //////////////////////////////////////////////////////////////////////////////
-
-function RELATIONAL_EQUAL (lhs, rhs) {
-  'use strict';
-
-  var leftWeight = TYPEWEIGHT(lhs);
-  var rightWeight = TYPEWEIGHT(rhs);
-
-  if (leftWeight !== rightWeight) {
-    return false;
-  }
-
-  // lhs and rhs have the same type
-
-  if (leftWeight >= TYPEWEIGHT_ARRAY) {
-    // arrays and objects
-    var keys = KEYLIST(lhs, rhs), i, n = keys.length;
-    for (i = 0; i < n; ++i) {
-      var key = keys[i];
-      if (RELATIONAL_EQUAL(lhs[key], rhs[key]) === false) {
-        return false;
-      }
-    }
-    return true;
-  }
-
-  // primitive type
-  if (leftWeight === TYPEWEIGHT_NULL) {
-    return true;
-  }
-
-  if (leftWeight === TYPEWEIGHT_STRING) {
-    return COMPARE_STRING(lhs, rhs) === 0;
-  }
-
-  return (lhs === rhs);
-}
-
-// //////////////////////////////////////////////////////////////////////////////
-// / @brief perform inequality check
-// /
-// / returns true if the operands are unequal, false otherwise
-// //////////////////////////////////////////////////////////////////////////////
-
-function RELATIONAL_UNEQUAL (lhs, rhs) {
-  'use strict';
-
-  var leftWeight = TYPEWEIGHT(lhs);
-  var rightWeight = TYPEWEIGHT(rhs);
-
-  if (leftWeight !== rightWeight) {
-    return true;
-  }
-
-  // lhs and rhs have the same type
-
-  if (leftWeight >= TYPEWEIGHT_ARRAY) {
-    // arrays and objects
-    var keys = KEYLIST(lhs, rhs), i, n = keys.length;
-    for (i = 0; i < n; ++i) {
-      var key = keys[i];
-      if (RELATIONAL_UNEQUAL(lhs[key], rhs[key]) === true) {
-        return true;
-      }
-    }
-
-    return false;
-  }
-
-  // primitive type
-  if (leftWeight === TYPEWEIGHT_NULL) {
-    return false;
-  }
-
-  if (leftWeight === TYPEWEIGHT_STRING) {
-    return COMPARE_STRING(lhs, rhs) !== 0;
-  }
-
-  return (lhs !== rhs);
-}
-
-// //////////////////////////////////////////////////////////////////////////////
-// / @brief perform greater than check (inner function)
-// //////////////////////////////////////////////////////////////////////////////
-
-function RELATIONAL_GREATER_REC (lhs, rhs) {
-  'use strict';
-
-  var leftWeight = TYPEWEIGHT(lhs);
-  var rightWeight = TYPEWEIGHT(rhs);
-
-  if (leftWeight > rightWeight) {
-    return true;
-  }
-  if (leftWeight < rightWeight) {
-    return false;
-  }
-
-  // lhs and rhs have the same type
-
-  if (leftWeight >= TYPEWEIGHT_ARRAY) {
-    // arrays and objects
-    var keys = KEYLIST(lhs, rhs), i, n = keys.length;
-    for (i = 0; i < n; ++i) {
-      var key = keys[i], result = RELATIONAL_GREATER_REC(lhs[key], rhs[key]);
-      if (result !== null) {
-        return result;
-      }
-    }
-
-    return null;
-  }
-
-  // primitive type
-  if (leftWeight === TYPEWEIGHT_NULL) {
-    return null;
-  }
-
-  if (leftWeight === TYPEWEIGHT_STRING) {
-    return COMPARE_STRING(lhs, rhs) > 0;
-  }
-
-  if (lhs === rhs) {
-    return null;
-  }
-
-  return (lhs > rhs);
-}
-
-// //////////////////////////////////////////////////////////////////////////////
-// / @brief perform greater than check
-// /
-// / returns true if the left operand is greater than the right operand
-// //////////////////////////////////////////////////////////////////////////////
-
-function RELATIONAL_GREATER (lhs, rhs) {
-  'use strict';
-
-  var result = RELATIONAL_GREATER_REC(lhs, rhs);
-
-  if (result === null) {
-    result = false;
-  }
-
-  return result;
-}
-
-// //////////////////////////////////////////////////////////////////////////////
-// / @brief perform greater equal check (inner function)
-// //////////////////////////////////////////////////////////////////////////////
-
-function RELATIONAL_GREATEREQUAL_REC (lhs, rhs) {
-  'use strict';
-
-  var leftWeight = TYPEWEIGHT(lhs);
-  var rightWeight = TYPEWEIGHT(rhs);
-
-  if (leftWeight > rightWeight) {
-    return true;
-  }
-  if (leftWeight < rightWeight) {
-    return false;
-  }
-
-  // lhs and rhs have the same type
-
-  if (leftWeight >= TYPEWEIGHT_ARRAY) {
-    // arrays and objects
-    var keys = KEYLIST(lhs, rhs), i, n = keys.length;
-    for (i = 0; i < n; ++i) {
-      var key = keys[i], result = RELATIONAL_GREATEREQUAL_REC(lhs[key], rhs[key]);
-      if (result !== null) {
-        return result;
-      }
-    }
-
-    return null;
-  }
-
-  // primitive type
-  if (leftWeight === TYPEWEIGHT_NULL) {
-    return null;
-  }
-
-  if (leftWeight === TYPEWEIGHT_STRING) {
-    return COMPARE_STRING(lhs, rhs) >= 0;
-  }
-
-  if (lhs === rhs) {
-    return null;
-  }
-
-  return (lhs >= rhs);
-}
-
-// //////////////////////////////////////////////////////////////////////////////
-// / @brief perform greater equal check
-// /
-// / returns true if the left operand is greater or equal to the right operand
-// //////////////////////////////////////////////////////////////////////////////
-
-function RELATIONAL_GREATEREQUAL (lhs, rhs) {
-  'use strict';
-
-  var result = RELATIONAL_GREATEREQUAL_REC(lhs, rhs);
-
-  if (result === null) {
-    result = true;
-  }
-
-  return result;
-}
-
-// //////////////////////////////////////////////////////////////////////////////
-// / @brief perform less than check (inner function)
-// //////////////////////////////////////////////////////////////////////////////
-
-function RELATIONAL_LESS_REC (lhs, rhs) {
-  'use strict';
-
-  var leftWeight = TYPEWEIGHT(lhs);
-  var rightWeight = TYPEWEIGHT(rhs);
-
-  if (leftWeight < rightWeight) {
-    return true;
-  }
-  if (leftWeight > rightWeight) {
-    return false;
-  }
-
-  // lhs and rhs have the same type
-
-  if (leftWeight >= TYPEWEIGHT_ARRAY) {
-    // arrays and objects
-    var keys = KEYLIST(lhs, rhs), i, n = keys.length;
-    for (i = 0; i < n; ++i) {
-      var key = keys[i], result = RELATIONAL_LESS_REC(lhs[key], rhs[key]);
-      if (result !== null) {
-        return result;
-      }
-    }
-
-    return null;
-  }
-
-  // primitive type
-  if (leftWeight === TYPEWEIGHT_NULL) {
-    return null;
-  }
-
-  if (leftWeight === TYPEWEIGHT_STRING) {
-    return COMPARE_STRING(lhs, rhs) < 0;
-  }
-
-  if (lhs === rhs) {
-    return null;
-  }
-
-  return (lhs < rhs);
-}
-
-// //////////////////////////////////////////////////////////////////////////////
-// / @brief perform less than check
-// /
-// / returns true if the left operand is less than the right operand
-// //////////////////////////////////////////////////////////////////////////////
-
-function RELATIONAL_LESS (lhs, rhs) {
-  'use strict';
-
-  var result = RELATIONAL_LESS_REC(lhs, rhs);
-
-  if (result === null) {
-    result = false;
-  }
-
-  return result;
-}
-
-// //////////////////////////////////////////////////////////////////////////////
-// / @brief perform less equal check (inner function)
-// //////////////////////////////////////////////////////////////////////////////
-
-function RELATIONAL_LESSEQUAL_REC (lhs, rhs) {
-  'use strict';
-
-  var leftWeight = TYPEWEIGHT(lhs);
-  var rightWeight = TYPEWEIGHT(rhs);
-
-  if (leftWeight < rightWeight) {
-    return true;
-  }
-  if (leftWeight > rightWeight) {
-    return false;
-  }
-
-  // lhs and rhs have the same type
-
-  if (leftWeight >= TYPEWEIGHT_ARRAY) {
-    // arrays and objects
-    var keys = KEYLIST(lhs, rhs), i, n = keys.length;
-    for (i = 0; i < n; ++i) {
-      var key = keys[i], result = RELATIONAL_LESSEQUAL_REC(lhs[key], rhs[key]);
-      if (result !== null) {
-        return result;
-      }
-    }
-
-    return null;
-  }
-
-  // primitive type
-  if (leftWeight === TYPEWEIGHT_NULL) {
-    return null;
-  }
-
-  if (leftWeight === TYPEWEIGHT_STRING) {
-    return COMPARE_STRING(lhs, rhs) <= 0;
-  }
-
-  if (lhs === rhs) {
-    return null;
-  }
-
-  return (lhs <= rhs);
-}
-
-// //////////////////////////////////////////////////////////////////////////////
-// / @brief perform less equal check
-// /
-// / returns true if the left operand is less or equal to the right operand
-// //////////////////////////////////////////////////////////////////////////////
-
-function RELATIONAL_LESSEQUAL (lhs, rhs) {
-  'use strict';
-
-  var result = RELATIONAL_LESSEQUAL_REC(lhs, rhs);
-
-  if (result === null) {
-    result = true;
-  }
-
-  return result;
-}
-
-// //////////////////////////////////////////////////////////////////////////////
-// / @brief perform comparison
-// /
-// / returns -1 if the left operand is less than the right operand, 1 if it is
-// / greater, 0 if both operands are equal
-// //////////////////////////////////////////////////////////////////////////////
-
-function RELATIONAL_CMP (lhs, rhs) {
-  'use strict';
-
-  var leftWeight = TYPEWEIGHT(lhs);
-  var rightWeight = TYPEWEIGHT(rhs);
-
-  if (leftWeight < rightWeight) {
-    return -1;
-  }
-  if (leftWeight > rightWeight) {
-    return 1;
-  }
-
-  // lhs and rhs have the same type
-
-  if (leftWeight >= TYPEWEIGHT_ARRAY) {
-    // arrays and objects
-    var keys = KEYLIST(lhs, rhs), i, n = keys.length;
-    for (i = 0; i < n; ++i) {
-      var key = keys[i], result = RELATIONAL_CMP(lhs[key], rhs[key]);
-      if (result !== 0) {
-        return result;
-      }
-    }
-
-    return 0;
-  }
-
-  // primitive type
-  if (leftWeight === TYPEWEIGHT_NULL) {
-    return 0;
-  }
-
-  if (leftWeight === TYPEWEIGHT_STRING) {
-    return COMPARE_STRING(lhs, rhs);
-  }
-
-  if (lhs < rhs) {
-    return -1;
-  }
-
-  if (lhs > rhs) {
-    return 1;
-  }
-
-  return 0;
-}
-
-// //////////////////////////////////////////////////////////////////////////////
-// / @brief perform in list check
-// /
-// / returns true if the left operand is contained in the right operand
-// //////////////////////////////////////////////////////////////////////////////
-
-function RELATIONAL_IN (lhs, rhs) {
-  'use strict';
-
-  var rightWeight = TYPEWEIGHT(rhs);
-
-  if (rightWeight !== TYPEWEIGHT_ARRAY) {
-    WARN(null, INTERNAL.errors.ERROR_QUERY_ARRAY_EXPECTED);
-    return false;
-  }
-
-  var numRight = rhs.length, i;
-  for (i = 0; i < numRight; ++i) {
-    if (RELATIONAL_EQUAL(lhs, rhs[i])) {
-      return true;
-    }
-  }
-
-  return false;
-}
-
-// //////////////////////////////////////////////////////////////////////////////
-// / @brief perform not-in list check
-// /
-// / returns true if the left operand is not contained in the right operand
-// //////////////////////////////////////////////////////////////////////////////
-
-function RELATIONAL_NOT_IN (lhs, rhs) {
-  'use strict';
-
-  return !RELATIONAL_IN(lhs, rhs);
-}
-
-// //////////////////////////////////////////////////////////////////////////////
-// / @brief perform equality check for arrays
-// //////////////////////////////////////////////////////////////////////////////
-
-function RELATIONAL_ARRAY_EQUAL (lhs, rhs, quantifier) {
-  'use strict';
-
-  return RELATIONAL_ARRAY_FUNC(lhs, rhs, quantifier, RELATIONAL_EQUAL);
-}
-
-// //////////////////////////////////////////////////////////////////////////////
-// / @brief perform unequality check for arrays
-// //////////////////////////////////////////////////////////////////////////////
-
-function RELATIONAL_ARRAY_UNEQUAL (lhs, rhs, quantifier) {
-  'use strict';
-
-  return RELATIONAL_ARRAY_FUNC(lhs, rhs, quantifier, RELATIONAL_UNEQUAL);
-}
-
-// //////////////////////////////////////////////////////////////////////////////
-// / @brief perform greater check for arrays
-// //////////////////////////////////////////////////////////////////////////////
-
-function RELATIONAL_ARRAY_GREATER (lhs, rhs, quantifier) {
-  'use strict';
-
-  return RELATIONAL_ARRAY_FUNC(lhs, rhs, quantifier, RELATIONAL_GREATER);
-}
-
-// //////////////////////////////////////////////////////////////////////////////
-// / @brief perform greater equal check for arrays
-// //////////////////////////////////////////////////////////////////////////////
-
-function RELATIONAL_ARRAY_GREATEREQUAL (lhs, rhs, quantifier) {
-  'use strict';
-
-  return RELATIONAL_ARRAY_FUNC(lhs, rhs, quantifier, RELATIONAL_GREATEREQUAL);
-}
-
-// //////////////////////////////////////////////////////////////////////////////
-// / @brief perform less check for arrays
-// //////////////////////////////////////////////////////////////////////////////
-
-function RELATIONAL_ARRAY_LESS (lhs, rhs, quantifier) {
-  'use strict';
-
-  return RELATIONAL_ARRAY_FUNC(lhs, rhs, quantifier, RELATIONAL_LESS);
-}
-
-// //////////////////////////////////////////////////////////////////////////////
-// / @brief perform less equal check for arrays
-// //////////////////////////////////////////////////////////////////////////////
-
-function RELATIONAL_ARRAY_LESSEQUAL (lhs, rhs, quantifier) {
-  'use strict';
-
-  return RELATIONAL_ARRAY_FUNC(lhs, rhs, quantifier, RELATIONAL_LESSEQUAL);
-}
-
-// //////////////////////////////////////////////////////////////////////////////
-// / @brief perform in check for arrays
-// //////////////////////////////////////////////////////////////////////////////
-
-function RELATIONAL_ARRAY_IN (lhs, rhs, quantifier) {
-  'use strict';
-
-  return RELATIONAL_ARRAY_FUNC(lhs, rhs, quantifier, RELATIONAL_IN);
-}
-
-// //////////////////////////////////////////////////////////////////////////////
-// / @brief perform in check for arrays
-// //////////////////////////////////////////////////////////////////////////////
-
-function RELATIONAL_ARRAY_NOT_IN (lhs, rhs, quantifier) {
-  'use strict';
-
-  return RELATIONAL_ARRAY_FUNC(lhs, rhs, quantifier, RELATIONAL_NOT_IN);
-}
-
-// //////////////////////////////////////////////////////////////////////////////
-// / @brief perform unary plus operation
-// //////////////////////////////////////////////////////////////////////////////
-
-function UNARY_PLUS (value) {
-  'use strict';
-
-  value = AQL_TO_NUMBER(value);
-  return AQL_TO_NUMBER(+ value);
-}
-
-// //////////////////////////////////////////////////////////////////////////////
-// / @brief perform unary minus operation
-// //////////////////////////////////////////////////////////////////////////////
-
-function UNARY_MINUS (value) {
-  'use strict';
-
-  value = AQL_TO_NUMBER(value);
-  return AQL_TO_NUMBER(- value);
-}
-
-// //////////////////////////////////////////////////////////////////////////////
-// / @brief perform arithmetic plus or string concatenation
-// //////////////////////////////////////////////////////////////////////////////
-
-function ARITHMETIC_PLUS (lhs, rhs) {
-  'use strict';
-
-  lhs = AQL_TO_NUMBER(lhs);
-  rhs = AQL_TO_NUMBER(rhs);
-  return AQL_TO_NUMBER(lhs + rhs);
-}
-
-// //////////////////////////////////////////////////////////////////////////////
-// / @brief perform arithmetic minus
-// //////////////////////////////////////////////////////////////////////////////
-
-function ARITHMETIC_MINUS (lhs, rhs) {
-  'use strict';
-
-  lhs = AQL_TO_NUMBER(lhs);
-  rhs = AQL_TO_NUMBER(rhs);
-  return AQL_TO_NUMBER(lhs - rhs);
-}
-
-// //////////////////////////////////////////////////////////////////////////////
-// / @brief perform arithmetic multiplication
-// //////////////////////////////////////////////////////////////////////////////
-
-function ARITHMETIC_TIMES (lhs, rhs) {
-  'use strict';
-
-  lhs = AQL_TO_NUMBER(lhs);
-  rhs = AQL_TO_NUMBER(rhs);
-  return AQL_TO_NUMBER(lhs * rhs);
-}
-
-// //////////////////////////////////////////////////////////////////////////////
-// / @brief perform arithmetic division
-// //////////////////////////////////////////////////////////////////////////////
-
-function ARITHMETIC_DIVIDE (lhs, rhs) {
-  'use strict';
-
-  lhs = AQL_TO_NUMBER(lhs);
-  rhs = AQL_TO_NUMBER(rhs);
-  if (rhs === 0 || rhs === null || isNaN(rhs) || !isFinite(rhs)) {
-    WARN(null, INTERNAL.errors.ERROR_QUERY_DIVISION_BY_ZERO);
-    return null;
-  }
-
-  return AQL_TO_NUMBER(lhs / rhs);
-}
-
-// //////////////////////////////////////////////////////////////////////////////
-// / @brief perform arithmetic modulus
-// //////////////////////////////////////////////////////////////////////////////
-
-function ARITHMETIC_MODULUS (lhs, rhs) {
-  'use strict';
-
-  lhs = AQL_TO_NUMBER(lhs);
-  rhs = AQL_TO_NUMBER(rhs);
-  if (rhs === 0 || rhs === null || isNaN(rhs) || !isFinite(rhs)) {
-    WARN(null, INTERNAL.errors.ERROR_QUERY_DIVISION_BY_ZERO);
-    return null;
-  }
-
-  return AQL_TO_NUMBER(lhs % rhs);
-}
-
-// //////////////////////////////////////////////////////////////////////////////
-// / @brief perform string concatenation
-// //////////////////////////////////////////////////////////////////////////////
-
-function AQL_CONCAT () {
-  'use strict';
-
-  var result = '', what = arguments;
-  if (what.length === 1 && Array.isArray(what[0])) {
-    what = arguments[0];
-  }
-
-  var i, n = what.length;
-
-  for (i = 0; i < n; ++i) {
-    var element = what[i];
-    var weight = TYPEWEIGHT(element);
-    if (weight === TYPEWEIGHT_NULL) {
-      continue;
-    }
-    result += AQL_TO_STRING(element);
-  }
-
-  return result;
-}
-
-// //////////////////////////////////////////////////////////////////////////////
-// / @brief perform string concatenation using a separator character
-// //////////////////////////////////////////////////////////////////////////////
-
-function AQL_CONCAT_SEPARATOR () {
-  'use strict';
-
-  var separator, found = false, result = '', i, element;
-
-  if (arguments.length === 2 && Array.isArray(arguments[1])) {
-    separator = AQL_TO_STRING(arguments[0]);
-    for (i = 0; i < arguments[1].length; ++i) {
-      element = arguments[1][i];
-      if (TYPEWEIGHT(element) === TYPEWEIGHT_NULL) {
-        continue;
-      }
-      if (found) {
-        result += separator;
-      }
-      result += AQL_TO_STRING(element);
-      found = true;
-    }
-    return result;
-  }
-
-  for (i = 0; i < arguments.length; ++i) {
-    element = arguments[i];
-
-    if (i > 0 && TYPEWEIGHT(element) === TYPEWEIGHT_NULL) {
-      continue;
-    }
-    if (i === 0) {
-      separator = AQL_TO_STRING(element);
-    } else {
-      if (found) {
-        result += separator;
-      }
-      result += AQL_TO_STRING(element);
-      found = true;
-    }
-  }
-
-  return result;
-}
-
-// //////////////////////////////////////////////////////////////////////////////
-// / @brief return the length of a string in characters (not bytes)
-// //////////////////////////////////////////////////////////////////////////////
-
-function AQL_CHAR_LENGTH (value) {
-  'use strict';
-
-  // https://mathiasbynens.be/notes/javascript-unicode
-  return [...AQL_TO_STRING(value)].length;
-}
-
-// //////////////////////////////////////////////////////////////////////////////
-// / @brief convert a string to lower case
-// //////////////////////////////////////////////////////////////////////////////
-
-function AQL_LOWER (value) {
-  'use strict';
-
-  return AQL_TO_STRING(value).toLowerCase();
-}
-
-// //////////////////////////////////////////////////////////////////////////////
-// / @brief convert a string to upper case
-// //////////////////////////////////////////////////////////////////////////////
-
-function AQL_UPPER (value) {
-  'use strict';
-
-  return AQL_TO_STRING(value).toUpperCase();
-}
-
-// //////////////////////////////////////////////////////////////////////////////
-// / @brief return a substring of the string
-// //////////////////////////////////////////////////////////////////////////////
-
-function AQL_SUBSTRING (value, offset, count) {
-  'use strict';
-
-  // https://mathiasbynens.be/notes/javascript-unicode
-  value = [...AQL_TO_STRING(value)];
-
-  if (TYPEWEIGHT(count) !== TYPEWEIGHT_NULL) {
-    count = AQL_TO_NUMBER(count);
-  }
-  if (count === undefined) {
-    count = value.length;
-  }
-
-  offset = AQL_TO_NUMBER(offset);
-
-  if (offset < 0) {
-    offset = value.length + offset;
-  }
-
-  return value.slice(offset, offset + count).join('');
-}
-
-// //////////////////////////////////////////////////////////////////////////////
-// / @brief searches a substring in a string
-// //////////////////////////////////////////////////////////////////////////////
-
-function AQL_CONTAINS (value, search, returnIndex) {
-  'use strict';
-
-  search = AQL_TO_STRING(search);
-
-  var result;
-  if (search.length === 0) {
-    result = -1;
-  } else {
-    result = AQL_TO_STRING(value).indexOf(search);
-  }
-
-  if (AQL_TO_BOOL(returnIndex)) {
-    return result;
-  }
-
-  return (result !== -1);
-}
-
-// //////////////////////////////////////////////////////////////////////////////
-// / @brief searches a substring in a string, using a regex
-// //////////////////////////////////////////////////////////////////////////////
-
-function AQL_LIKE (value, regex, caseInsensitive) {
-  'use strict';
-
-  var modifiers = '';
-  if (caseInsensitive) {
-    modifiers += 'i';
-  }
-
-  regex = AQL_TO_STRING(regex);
-
-  if (LikeCache[modifiers][regex] === undefined) {
-    LikeCache[modifiers][regex] = COMPILE_LIKE(regex, modifiers);
-  }
-
-  try {
-    return LikeCache[modifiers][regex].test(AQL_TO_STRING(value));
-  } catch (err) {
-    WARN('LIKE', INTERNAL.errors.ERROR_QUERY_INVALID_REGEX);
-    return false;
-  }
-}
-
-// //////////////////////////////////////////////////////////////////////////////
-// / @brief searches a substring in a string, using a regex
-// //////////////////////////////////////////////////////////////////////////////
-
-function AQL_REGEX_TEST (value, regex, caseInsensitive) {
-  'use strict';
-
-  var modifiers = '';
-  if (caseInsensitive) {
-    modifiers += 'i';
-  }
-
-  regex = AQL_TO_STRING(regex);
-
-  try {
-    if (RegexCache[modifiers][regex] === undefined) {
-      RegexCache[modifiers][regex] = COMPILE_REGEX(regex, modifiers);
-    }
-
-    return RegexCache[modifiers][regex].test(AQL_TO_STRING(value));
-  } catch (err) {
-    WARN('REGEX_TEST', INTERNAL.errors.ERROR_QUERY_INVALID_REGEX);
-    return null;
-  }
-}
-
-// //////////////////////////////////////////////////////////////////////////////
-// / @brief replaces a substring in a string, using a regex
-// //////////////////////////////////////////////////////////////////////////////
-
-function AQL_REGEX_REPLACE (value, regex, replacement, caseInsensitive) {
-  'use strict';
-
-  var modifiers = 'g';
-  if (caseInsensitive) {
-    modifiers += 'i';
-  }
-
-  regex = AQL_TO_STRING(regex);
-
-  try {
-    if (RegexCache[modifiers][regex] === undefined) {
-      RegexCache[modifiers][regex] = COMPILE_REGEX(regex, modifiers);
-    }
-
-    return AQL_TO_STRING(value).replace(RegexCache[modifiers][regex], AQL_TO_STRING(replacement));
-  } catch (err) {
-    WARN('REGEX_REPLACE', INTERNAL.errors.ERROR_QUERY_INVALID_REGEX);
-    return null;
-  }
-}
-
-// //////////////////////////////////////////////////////////////////////////////
-// / @brief returns the leftmost parts of a string
-// //////////////////////////////////////////////////////////////////////////////
-
-function AQL_LEFT (value, length) {
-  'use strict';
-
-  let right = AQL_TO_NUMBER(length);
-  if (right < 0) {
-    right = 0;
-  }
-
-  return [...AQL_TO_STRING(value)].slice(0, right).join('');
-}
-
-// //////////////////////////////////////////////////////////////////////////////
-// / @brief returns the rightmost parts of a string
-// //////////////////////////////////////////////////////////////////////////////
-
-function AQL_RIGHT (value, length) {
-  'use strict';
-
-  value = [...AQL_TO_STRING(value)];
-  length = AQL_TO_NUMBER(length);
-
-  let left = value.length - length;
-  if (left < 0) {
-    left = 0;
-  }
-
-  return value.slice(left, left+length).join('');
-}
-
-// //////////////////////////////////////////////////////////////////////////////
-// / @brief returns a trimmed version of a string
-// //////////////////////////////////////////////////////////////////////////////
-
-function AQL_TRIM (value, chars) {
-  'use strict';
-
-  if (chars === 1) {
-    return AQL_LTRIM(value);
-  } else if (chars === 2) {
-    return AQL_RTRIM(value);
-  } else if (chars === null || chars === undefined || chars === 0) {
-    return AQL_TO_STRING(value).replace(new RegExp('(^\\s+|\\s+$)', 'g'), '');
-  }
-
-  var pattern = CREATE_REGEX_PATTERN(chars);
-  return AQL_TO_STRING(value).replace(new RegExp('(^[' + pattern + ']+|[' + pattern + ']+$)', 'g'), '');
-}
-
-// //////////////////////////////////////////////////////////////////////////////
-// / @brief trim a value from the left
-// //////////////////////////////////////////////////////////////////////////////
-
-function AQL_LTRIM (value, chars) {
-  'use strict';
-
-  if (chars === null || chars === undefined) {
-    chars = '^\\s+';
-  } else {
-    chars = '^[' + CREATE_REGEX_PATTERN(chars) + ']+';
-  }
-
-  return AQL_TO_STRING(value).replace(new RegExp(chars, 'g'), '');
-}
-
-// //////////////////////////////////////////////////////////////////////////////
-// / @brief trim a value from the right
-// //////////////////////////////////////////////////////////////////////////////
-
-function AQL_RTRIM (value, chars) {
-  'use strict';
-
-  if (chars === null || chars === undefined) {
-    chars = '\\s+$';
-  } else {
-    chars = '[' + CREATE_REGEX_PATTERN(chars) + ']+$';
-  }
-
-  return AQL_TO_STRING(value).replace(new RegExp(chars, 'g'), '');
-}
-
-// //////////////////////////////////////////////////////////////////////////////
-// / @brief split a string using a separator
-// //////////////////////////////////////////////////////////////////////////////
-
-function AQL_SPLIT (value, separator, limit) {
-  'use strict';
-
-  if (separator === null || separator === undefined) {
-    return [ AQL_TO_STRING(value) ];
-  }
-
-  if (TYPEWEIGHT(limit) === TYPEWEIGHT_NULL) {
-    limit = undefined;
-  } else {
-    limit = AQL_TO_NUMBER(limit);
-  }
-
-  if (limit < 0) {
-    WARN('SPLIT', INTERNAL.errors.ERROR_QUERY_FUNCTION_ARGUMENT_TYPE_MISMATCH);
-    return null;
-  }
-
-  if (TYPEWEIGHT(separator) === TYPEWEIGHT_ARRAY) {
-    var patterns = [];
-    separator.forEach(function (s) {
-      patterns.push(CREATE_REGEX_PATTERN(AQL_TO_STRING(s)));
-    });
-
-    return AQL_TO_STRING(value).split(new RegExp(patterns.join('|'), 'g'), limit);
-  }
-
-  return AQL_TO_STRING(value).split(AQL_TO_STRING(separator), limit);
-}
-
-// //////////////////////////////////////////////////////////////////////////////
-// / @brief replace a search value inside a string
-// //////////////////////////////////////////////////////////////////////////////
-
-function AQL_SUBSTITUTE (value, search, replace, limit) {
-  'use strict';
-
-  var pattern = '', patterns, replacements = { }, sWeight = TYPEWEIGHT(search);
-  value = AQL_TO_STRING(value);
-
-  if (sWeight === TYPEWEIGHT_OBJECT) {
-    patterns = [];
-    KEYS(search, false).forEach(function (k) {
-      patterns.push(CREATE_REGEX_PATTERN(k));
-      replacements[k] = AQL_TO_STRING(search[k]);
-    });
-    pattern = patterns.join('|');
-    limit = replace;
-  } else if (sWeight === TYPEWEIGHT_STRING) {
-    pattern = CREATE_REGEX_PATTERN(search);
-    if (TYPEWEIGHT(replace) === TYPEWEIGHT_NULL) {
-      replacements[search] = '';
-    } else {
-      replacements[search] = AQL_TO_STRING(replace);
-    }
-  } else if (sWeight === TYPEWEIGHT_ARRAY) {
-    if (search.length === 0) {
-      // empty list
-      WARN('SUBSTITUTE', INTERNAL.errors.ERROR_QUERY_FUNCTION_ARGUMENT_TYPE_MISMATCH);
-      return value;
-    }
-
-    patterns = [];
-
-    if (TYPEWEIGHT(replace) === TYPEWEIGHT_ARRAY) {
-      // replace each occurrence with a member from the second list
-      search.forEach(function (k, i) {
-        k = AQL_TO_STRING(k);
-        patterns.push(CREATE_REGEX_PATTERN(k));
-        if (i < replace.length) {
-          replacements[k] = AQL_TO_STRING(replace[i]);
-        } else {
-          replacements[k] = '';
-        }
-      });
-    } else {
-      // replace all occurrences with a constant string
-      if (TYPEWEIGHT(replace) === TYPEWEIGHT_NULL) {
-        replace = '';
-      } else {
-        replace = AQL_TO_STRING(replace);
-      }
-      search.forEach(function (k) {
-        k = AQL_TO_STRING(k);
-        patterns.push(CREATE_REGEX_PATTERN(k));
-        replacements[k] = replace;
-      });
-    }
-    pattern = patterns.join('|');
-  }
-
-  if (pattern === '') {
-    return value;
-  }
-
-  if (TYPEWEIGHT(limit) === TYPEWEIGHT_NULL) {
-    limit = undefined;
-  } else {
-    limit = AQL_TO_NUMBER(limit);
-  }
-
-  if (limit < 0) {
-    WARN('SUBSTITUTE', INTERNAL.errors.ERROR_QUERY_FUNCTION_ARGUMENT_TYPE_MISMATCH);
-    return null;
-  }
-
-  return AQL_TO_STRING(value).replace(new RegExp(pattern, 'g'), function (match) {
-    if (limit === undefined) {
-      return replacements[match];
-    }
-    if (limit > 0) {
-      --limit;
-      return replacements[match];
-    }
-    return match;
-  });
-}
-
-// //////////////////////////////////////////////////////////////////////////////
-// / @brief generates the MD5 value for a string
-// //////////////////////////////////////////////////////////////////////////////
-
-function AQL_MD5 (value) {
-  'use strict';
-
-  return INTERNAL.md5(AQL_TO_STRING(value));
-}
-
-// //////////////////////////////////////////////////////////////////////////////
-// / @brief generates the SHA1 value for a string
-// //////////////////////////////////////////////////////////////////////////////
-
-function AQL_SHA1 (value) {
-  'use strict';
-
-  return INTERNAL.sha1(AQL_TO_STRING(value));
-}
-
-// //////////////////////////////////////////////////////////////////////////////
-// / @brief generates the SHA512 value for a string
-// //////////////////////////////////////////////////////////////////////////////
-
-function AQL_SHA512 (value) {
-  'use strict';
-
-  return INTERNAL.sha512(AQL_TO_STRING(value));
-}
-
-// //////////////////////////////////////////////////////////////////////////////
-// / @brief generates a hash value for an object
-// //////////////////////////////////////////////////////////////////////////////
-
-function AQL_HASH (value) {
-  'use strict';
-
-  return OBJECT_HASH(value);
-}
-
-// //////////////////////////////////////////////////////////////////////////////
-// / @brief returns the typename for an object
-// //////////////////////////////////////////////////////////////////////////////
-
-function AQL_TYPENAME (value) {
-  'use strict';
-
-  switch (TYPEWEIGHT(value)) {
-    case TYPEWEIGHT_BOOL:
-      return 'bool';
-    case TYPEWEIGHT_NUMBER:
-      return 'number';
-    case TYPEWEIGHT_STRING:
-      return 'string';
-    case TYPEWEIGHT_ARRAY:
-      return 'array';
-    case TYPEWEIGHT_OBJECT:
-      return 'object';
-  }
-
-  return 'null';
-}
-
-// //////////////////////////////////////////////////////////////////////////////
-// / @brief generates a random token of the specified length
-// //////////////////////////////////////////////////////////////////////////////
-
-function AQL_RANDOM_TOKEN (length) {
-  'use strict';
-
-  length = AQL_TO_NUMBER(length);
-
-  if (length <= 0 || length > 65536) {
-    THROW('RANDOM_TOKEN', INTERNAL.errors.ERROR_QUERY_FUNCTION_ARGUMENT_TYPE_MISMATCH, 'RANDOM_TOKEN');
-  }
-
-  return INTERNAL.genRandomAlphaNumbers(length);
-}
-
-// //////////////////////////////////////////////////////////////////////////////
-// / @brief finds search in value
-// //////////////////////////////////////////////////////////////////////////////
-
-function AQL_FIND_FIRST (value, search, start, end) {
-  'use strict';
-
-  if (TYPEWEIGHT(start) !== TYPEWEIGHT_NULL) {
-    start = AQL_TO_NUMBER(start);
-    if (start < 0) {
-      return -1;
-    }
-  } else {
-    start = 0;
-  }
-
-  if (TYPEWEIGHT(end) !== TYPEWEIGHT_NULL) {
-    end = AQL_TO_NUMBER(end);
-    if (end < start || end < 0) {
-      return -1;
-    }
-  } else {
-    end = undefined;
-  }
-
-  if (end !== undefined) {
-    return AQL_TO_STRING(value).substr(0, end + 1).indexOf(AQL_TO_STRING(search), start);
-  }
-
-  return AQL_TO_STRING(value).indexOf(AQL_TO_STRING(search), start);
-}
-
-// //////////////////////////////////////////////////////////////////////////////
-// / @brief finds search in value
-// //////////////////////////////////////////////////////////////////////////////
-
-function AQL_FIND_LAST (value, search, start, end) {
-  'use strict';
-
-  if (TYPEWEIGHT(start) !== TYPEWEIGHT_NULL) {
-    start = AQL_TO_NUMBER(start);
-  } else {
-    start = undefined;
-  }
-
-  if (TYPEWEIGHT(end) !== TYPEWEIGHT_NULL) {
-    end = AQL_TO_NUMBER(end);
-    if (end < start || end < 0) {
-      return -1;
-    }
-  } else {
-    end = undefined;
-  }
-
-  var result;
-  if (start > 0 || end !== undefined) {
-    if (end === undefined) {
-      result = AQL_TO_STRING(value).substr(start).lastIndexOf(AQL_TO_STRING(search));
-    } else {
-      result = AQL_TO_STRING(value).substr(start, end - start + 1).lastIndexOf(AQL_TO_STRING(search));
-    }
-    if (result !== -1) {
-      result += start;
-    }
-  } else {
-    result = AQL_TO_STRING(value).lastIndexOf(AQL_TO_STRING(search));
-  }
-  return result;
-}
-
-// //////////////////////////////////////////////////////////////////////////////
-// / @brief cast to a bool
-// /
-// / the operand can have any type, always returns a bool
-// //////////////////////////////////////////////////////////////////////////////
-
-function AQL_TO_BOOL (value) {
-  'use strict';
-
-  switch (TYPEWEIGHT(value)) {
-    case TYPEWEIGHT_NULL:
-      return false;
-    case TYPEWEIGHT_BOOL:
-      return value;
-    case TYPEWEIGHT_NUMBER:
-      return (value !== 0);
-    case TYPEWEIGHT_STRING:
-      return (value !== '');
-    case TYPEWEIGHT_ARRAY:
-    case TYPEWEIGHT_OBJECT:
-      return true;
-  }
-}
-
-// //////////////////////////////////////////////////////////////////////////////
-// / @brief cast to a number
-// /
-// / the operand can have any type, returns a number or null
-// //////////////////////////////////////////////////////////////////////////////
-
-function AQL_TO_NUMBER (value) {
-  'use strict';
-
-  switch (TYPEWEIGHT(value)) {
-    case TYPEWEIGHT_NULL:
-      // this covers Infinity and NaN
-      return 0;
-    case TYPEWEIGHT_BOOL:
-      return (value ? 1 : 0);
-    case TYPEWEIGHT_NUMBER:
-      return value;
-    case TYPEWEIGHT_STRING:
-      var result = NUMERIC_VALUE(Number(value), false);
-      return ((TYPEWEIGHT(result) === TYPEWEIGHT_NUMBER) ? result : null);
-    case TYPEWEIGHT_ARRAY:
-      if (value.length === 0) {
-        return 0;
-      }
-      if (value.length === 1) {
-        return AQL_TO_NUMBER(value[0]);
-      }
-  // fallthrough intentional
-  }
-  return 0;
-}
-
-// //////////////////////////////////////////////////////////////////////////////
-// / @brief cast to a string
-// /
-// / the operand can have any type, always returns a string
-// //////////////////////////////////////////////////////////////////////////////
-
-function AQL_TO_STRING (value) {
-  'use strict';
-
-  switch (TYPEWEIGHT(value)) {
-    case TYPEWEIGHT_NULL:
-      return '';
-    case TYPEWEIGHT_BOOL:
-      return (value ? 'true' : 'false');
-    case TYPEWEIGHT_STRING:
-      return value;
-    case TYPEWEIGHT_NUMBER:
-      return value.toString();
-    case TYPEWEIGHT_ARRAY:
-    case TYPEWEIGHT_OBJECT:
-      return JSON.stringify(value);
-  }
-}
-
-// //////////////////////////////////////////////////////////////////////////////
-// / @brief cast to an array
-// /
-// / the operand can have any type, always returns a list
-// //////////////////////////////////////////////////////////////////////////////
-
-function AQL_TO_ARRAY (value) {
-  'use strict';
-
-  switch (TYPEWEIGHT(value)) {
-    case TYPEWEIGHT_NULL:
-      return [];
-    case TYPEWEIGHT_BOOL:
-    case TYPEWEIGHT_NUMBER:
-    case TYPEWEIGHT_STRING:
-      return [ value ];
-    case TYPEWEIGHT_ARRAY:
-      return value;
-    case TYPEWEIGHT_OBJECT:
-      return VALUES(value);
-  }
-}
-
-// //////////////////////////////////////////////////////////////////////////////
-// / @brief return the array as is, or an empty array
-// //////////////////////////////////////////////////////////////////////////////
-
-function AQL_ARRAYIZE (value) {
-  'use strict';
-
-  if (TYPEWEIGHT(value) !== TYPEWEIGHT_ARRAY) {
-    return [];
-  }
-  return value;
-}
-
-function AQL_IS_KEY (value) {
-  'use strict';
-
-  if (TYPEWEIGHT(value) !== TYPEWEIGHT_STRING) {
-    return false;
-  }
-
-  for (var i = 0; i < value.length; ++i) {
-    var c = value[i];
-    if (!((c >= 'a' && c <= 'z') || (c >= 'A' && c <= 'Z') ||
-          (c >= '0' && c <= '9') || c === '_' || c === ':' || c === '-' ||
-          c === '@' || c === '.' || c === '(' || c === ')' || c === '+' || c === ',' ||
-          c === '=' || c === ';' || c === '$' || c === '!' || c === '*' || c === '\'' ||
-          c === '%')) {
-      return false;
-    }
-  }
-
-  return (value.length > 0 && value.length <= 254);
-}
-
-// //////////////////////////////////////////////////////////////////////////////
-// / @brief test if value is of type null
-// /
-// / returns a bool
-// //////////////////////////////////////////////////////////////////////////////
-
-function AQL_IS_NULL (value) {
-  'use strict';
-
-  return (TYPEWEIGHT(value) === TYPEWEIGHT_NULL);
-}
-
-// //////////////////////////////////////////////////////////////////////////////
-// / @brief test if value is of type bool
-// /
-// / returns a bool
-// //////////////////////////////////////////////////////////////////////////////
-
-function AQL_IS_BOOL (value) {
-  'use strict';
-
-  return (TYPEWEIGHT(value) === TYPEWEIGHT_BOOL);
-}
-
-// //////////////////////////////////////////////////////////////////////////////
-// / @brief test if value is of type number
-// /
-// / returns a bool
-// //////////////////////////////////////////////////////////////////////////////
-
-function AQL_IS_NUMBER (value) {
-  'use strict';
-
-  return (TYPEWEIGHT(value) === TYPEWEIGHT_NUMBER);
-}
-
-// //////////////////////////////////////////////////////////////////////////////
-// / @brief test if value is of type string
-// /
-// / returns a bool
-// //////////////////////////////////////////////////////////////////////////////
-
-function AQL_IS_STRING (value) {
-  'use strict';
-
-  return (TYPEWEIGHT(value) === TYPEWEIGHT_STRING);
-}
-
-// //////////////////////////////////////////////////////////////////////////////
-// / @brief test if value is of type array
-// /
-// / returns a bool
-// //////////////////////////////////////////////////////////////////////////////
-
-function AQL_IS_ARRAY (value) {
-  'use strict';
-
-  return (TYPEWEIGHT(value) === TYPEWEIGHT_ARRAY);
-}
-
-// //////////////////////////////////////////////////////////////////////////////
-// / @brief test if value is of type object
-// /
-// / returns a bool
-// //////////////////////////////////////////////////////////////////////////////
-
-function AQL_IS_OBJECT (value) {
-  'use strict';
-
-  return (TYPEWEIGHT(value) === TYPEWEIGHT_OBJECT);
-}
-
-// //////////////////////////////////////////////////////////////////////////////
-// / @brief test if value is of a valid datestring
-// /
-// / returns a bool
-// //////////////////////////////////////////////////////////////////////////////
-
-function AQL_IS_DATESTRING (value) {
-  'use strict';
-
-  if (TYPEWEIGHT(value) !== TYPEWEIGHT_STRING) {
-    return false;
-  }
-
-  // argument is a string
-
-  // detect invalid dates ("foo" -> "fooZ" -> getTime() == NaN)
-  var date = new Date(value);
-  if (isNaN(date)) {
-    return false;
-  }
-  return true;
-}
-
-// //////////////////////////////////////////////////////////////////////////////
-// / @brief integer closest to value, not greater than value
-// //////////////////////////////////////////////////////////////////////////////
-
-function AQL_FLOOR (value) {
-  'use strict';
-
-  return NUMERIC_VALUE(Math.floor(AQL_TO_NUMBER(value)), true);
-}
-
-// //////////////////////////////////////////////////////////////////////////////
-// / @brief integer closest to value and not less than value
-// //////////////////////////////////////////////////////////////////////////////
-
-function AQL_CEIL (value) {
-  'use strict';
-
-  return NUMERIC_VALUE(Math.ceil(AQL_TO_NUMBER(value)), true);
-}
-
-// //////////////////////////////////////////////////////////////////////////////
-// / @brief integer closest to value
-// //////////////////////////////////////////////////////////////////////////////
-
-function AQL_ROUND (value) {
-  'use strict';
-
-  return NUMERIC_VALUE(Math.round(AQL_TO_NUMBER(value)), true);
-}
-
-// //////////////////////////////////////////////////////////////////////////////
-// / @brief absolute value
-// //////////////////////////////////////////////////////////////////////////////
-
-function AQL_ABS (value) {
-  'use strict';
-
-  return NUMERIC_VALUE(Math.abs(AQL_TO_NUMBER(value)), true);
-}
-
-// //////////////////////////////////////////////////////////////////////////////
-// / @brief a random value between 0 and 1
-// //////////////////////////////////////////////////////////////////////////////
-
-function AQL_RAND () {
-  'use strict';
-
-  return Math.random();
-}
-
-// //////////////////////////////////////////////////////////////////////////////
-// / @brief square root
-// //////////////////////////////////////////////////////////////////////////////
-
-function AQL_SQRT (value) {
-  'use strict';
-
-  return NUMERIC_VALUE(Math.sqrt(AQL_TO_NUMBER(value)), true);
-}
-
-// //////////////////////////////////////////////////////////////////////////////
-// / @brief exponentation
-// //////////////////////////////////////////////////////////////////////////////
-
-function AQL_POW (base, exp) {
-  'use strict';
-
-  return NUMERIC_VALUE(Math.pow(AQL_TO_NUMBER(base), AQL_TO_NUMBER(exp)), true);
-}
-
-// //////////////////////////////////////////////////////////////////////////////
-// / @brief log(n)
-// //////////////////////////////////////////////////////////////////////////////
-
-function AQL_LOG (value) {
-  'use strict';
-
-  return NUMERIC_VALUE(Math.log(AQL_TO_NUMBER(value)), true);
-}
-
-// //////////////////////////////////////////////////////////////////////////////
-// / @brief log(2)
-// //////////////////////////////////////////////////////////////////////////////
-
-function AQL_LOG2 (value) {
-  'use strict';
-
-  return NUMERIC_VALUE(Math.log2(AQL_TO_NUMBER(value)), true);
-}
-
-// //////////////////////////////////////////////////////////////////////////////
-// / @brief log(10)
-// //////////////////////////////////////////////////////////////////////////////
-
-function AQL_LOG10 (value) {
-  'use strict';
-
-  return NUMERIC_VALUE(Math.log10(AQL_TO_NUMBER(value)), true);
-}
-
-// //////////////////////////////////////////////////////////////////////////////
-// / @brief exp(n)
-// //////////////////////////////////////////////////////////////////////////////
-
-function AQL_EXP (value) {
-  'use strict';
-
-  return NUMERIC_VALUE(Math.exp(AQL_TO_NUMBER(value)), true);
-}
-
-// //////////////////////////////////////////////////////////////////////////////
-// / @brief exp(2)
-// //////////////////////////////////////////////////////////////////////////////
-
-function AQL_EXP2 (value) {
-  'use strict';
-
-  return NUMERIC_VALUE(Math.pow(2, AQL_TO_NUMBER(value)), true);
-}
-
-// //////////////////////////////////////////////////////////////////////////////
-// / @brief sin
-// //////////////////////////////////////////////////////////////////////////////
-
-function AQL_SIN (value) {
-  'use strict';
-
-  return NUMERIC_VALUE(Math.sin(AQL_TO_NUMBER(value)), true);
-}
-
-// //////////////////////////////////////////////////////////////////////////////
-// / @brief cos
-// //////////////////////////////////////////////////////////////////////////////
-
-function AQL_COS (value) {
-  'use strict';
-
-  return NUMERIC_VALUE(Math.cos(AQL_TO_NUMBER(value)), true);
-}
-
-// //////////////////////////////////////////////////////////////////////////////
-// / @brief tan
-// //////////////////////////////////////////////////////////////////////////////
-
-function AQL_TAN (value) {
-  'use strict';
-
-  return NUMERIC_VALUE(Math.tan(AQL_TO_NUMBER(value)), true);
-}
-
-// //////////////////////////////////////////////////////////////////////////////
-// / @brief asin
-// //////////////////////////////////////////////////////////////////////////////
-
-function AQL_ASIN (value) {
-  'use strict';
-
-  return NUMERIC_VALUE(Math.asin(AQL_TO_NUMBER(value)), true);
-}
-
-// //////////////////////////////////////////////////////////////////////////////
-// / @brief acos
-// //////////////////////////////////////////////////////////////////////////////
-
-function AQL_ACOS (value) {
-  'use strict';
-
-  return NUMERIC_VALUE(Math.acos(AQL_TO_NUMBER(value)), true);
-}
-
-// //////////////////////////////////////////////////////////////////////////////
-// / @brief atan
-// //////////////////////////////////////////////////////////////////////////////
-
-function AQL_ATAN (value) {
-  'use strict';
-
-  return NUMERIC_VALUE(Math.atan(AQL_TO_NUMBER(value)), true);
-}
-
-// //////////////////////////////////////////////////////////////////////////////
-// / @brief atan2
-// //////////////////////////////////////////////////////////////////////////////
-
-function AQL_ATAN2 (value1, value2) {
-  'use strict';
-
-  return NUMERIC_VALUE(Math.atan2(AQL_TO_NUMBER(value1), AQL_TO_NUMBER(value2)), true);
-}
-
-// //////////////////////////////////////////////////////////////////////////////
-// / @brief radians
-// //////////////////////////////////////////////////////////////////////////////
-
-function AQL_RADIANS (value) {
-  'use strict';
-
-  return NUMERIC_VALUE(value * (Math.PI / 180));
-}
-
-// //////////////////////////////////////////////////////////////////////////////
-// / @brief degrees
-// //////////////////////////////////////////////////////////////////////////////
-
-function AQL_DEGREES (value) {
-  'use strict';
-
-  return NUMERIC_VALUE(value * (180 / Math.PI));
-}
-
-// //////////////////////////////////////////////////////////////////////////////
-// / @brief pi
-// //////////////////////////////////////////////////////////////////////////////
-
-function AQL_PI () {
-  'use strict';
-
-  return Math.PI;
-}
-
-// //////////////////////////////////////////////////////////////////////////////
-// / @brief get the length of a list, document or string
-// //////////////////////////////////////////////////////////////////////////////
-
-function AQL_LENGTH (value) {
-  'use strict';
-
-  var typeWeight = TYPEWEIGHT(value);
-
-  if (typeWeight === TYPEWEIGHT_ARRAY) {
-    return value.length;
-  } else if (typeWeight === TYPEWEIGHT_OBJECT) {
-    return KEYS(value, false).length;
-  } else if (typeWeight === TYPEWEIGHT_NULL) {
-    return 0;
-  } else if (typeWeight === TYPEWEIGHT_BOOL) {
-    return value ? 1 : 0;
-  }
-
-  // https://mathiasbynens.be/notes/javascript-unicode
-  return [...AQL_TO_STRING(value)].length;
-}
-
-// //////////////////////////////////////////////////////////////////////////////
-// / @brief get the first element of a list
-// //////////////////////////////////////////////////////////////////////////////
-
-function AQL_FIRST (value) {
-  'use strict';
-
-  if (TYPEWEIGHT(value) !== TYPEWEIGHT_ARRAY) {
-    WARN('FIRST', INTERNAL.errors.ERROR_QUERY_ARRAY_EXPECTED);
-    return null;
-  }
-
-  if (value.length === 0) {
-    return null;
-  }
-
-  return value[0];
-}
-
-// //////////////////////////////////////////////////////////////////////////////
-// / @brief get the last element of a list
-// //////////////////////////////////////////////////////////////////////////////
-
-function AQL_LAST (value) {
-  'use strict';
-
-  if (TYPEWEIGHT(value) !== TYPEWEIGHT_ARRAY) {
-    WARN('LAST', INTERNAL.errors.ERROR_QUERY_ARRAY_EXPECTED);
-    return null;
-  }
-
-  if (value.length === 0) {
-    return null;
-  }
-
-  return value[value.length - 1];
-}
-
-// //////////////////////////////////////////////////////////////////////////////
-// / @brief get the position of an element in a list
-// //////////////////////////////////////////////////////////////////////////////
-
-function AQL_POSITION (value, search, returnIndex) {
-  'use strict';
-
-  if (TYPEWEIGHT(value) !== TYPEWEIGHT_ARRAY) {
-    WARN('POSITION', INTERNAL.errors.ERROR_QUERY_ARRAY_EXPECTED);
-    return null;
-  }
-
-  returnIndex = returnIndex || false;
-
-  var i, n = value.length;
-
-  if (n > 0) {
-    for (i = 0; i < n; ++i) {
-      if (RELATIONAL_EQUAL(value[i], search)) {
-        return returnIndex ? i : true;
-      }
-    }
-  }
-
-  return returnIndex ? -1 : false;
-}
-
-// //////////////////////////////////////////////////////////////////////////////
-// / @brief get the nth element in a list, or null if the item does not exist
-// //////////////////////////////////////////////////////////////////////////////
-
-function AQL_NTH (value, position) {
-  'use strict';
-
-  if (TYPEWEIGHT(value) !== TYPEWEIGHT_ARRAY) {
-    WARN('NTH', INTERNAL.errors.ERROR_QUERY_ARRAY_EXPECTED);
-    return null;
-  }
-
-  position = AQL_TO_NUMBER(position);
-  if (position < 0 || position >= value.length) {
-    return null;
-  }
-
-  return value[position];
-}
-
-// //////////////////////////////////////////////////////////////////////////////
-// / @brief reverse the elements in a list or in a string
-// //////////////////////////////////////////////////////////////////////////////
-
-function AQL_REVERSE (value) {
-  'use strict';
-
-  if (TYPEWEIGHT(value) === TYPEWEIGHT_STRING) {
-    return value.split('').reverse().join('');
-  }
-
-  if (TYPEWEIGHT(value) === TYPEWEIGHT_ARRAY) {
-    return CLONE(value).reverse();
-  }
-
-  WARN('REVERSE', INTERNAL.errors.ERROR_QUERY_ARRAY_EXPECTED);
-  return null;
-}
-
-// //////////////////////////////////////////////////////////////////////////////
-// / @brief return a range of values
-// //////////////////////////////////////////////////////////////////////////////
-
-function AQL_RANGE (from, to, step) {
-  'use strict';
-
-  from = AQL_TO_NUMBER(from) || 0;
-  to = AQL_TO_NUMBER(to) || 0;
-
-  if (step === undefined || step === null) {
-    if (from <= to) {
-      step = 1;
-    } else {
-      step = -1;
-    }
-  }
-
-  step = AQL_TO_NUMBER(step);
-
-  // check if we would run into an endless loop
-  if (step === 0 || step === null) {
-    WARN('RANGE', INTERNAL.errors.ERROR_QUERY_FUNCTION_ARGUMENT_TYPE_MISMATCH);
-    return null;
-  }
-  if (from < to && step < 0) {
-    WARN('RANGE', INTERNAL.errors.ERROR_QUERY_FUNCTION_ARGUMENT_TYPE_MISMATCH);
-    return null;
-  }
-  if (from > to && step > 0) {
-    WARN('RANGE', INTERNAL.errors.ERROR_QUERY_FUNCTION_ARGUMENT_TYPE_MISMATCH);
-    return null;
-  }
-
-  var result = [], i;
-  if (step < 0 && to <= from) {
-    for (i = from; i >= to; i += step) {
-      result.push(i);
-    }
-  } else {
-    for (i = from; i <= to; i += step) {
-      result.push(i);
-    }
-  }
-
-  return result;
-}
-
-// //////////////////////////////////////////////////////////////////////////////
-// / @brief return a list of unique elements from the array
-// //////////////////////////////////////////////////////////////////////////////
-
-function AQL_UNIQUE (values) {
-  'use strict';
-
-  if (TYPEWEIGHT(values) !== TYPEWEIGHT_ARRAY) {
-    WARN('UNIQUE', INTERNAL.errors.ERROR_QUERY_ARRAY_EXPECTED);
-    return null;
-  }
-
-  var keys = { }, result = [];
-
-  values.forEach(function (value) {
-    var normalized = NORMALIZE(value);
-    var key = JSON.stringify(normalized);
-
-    if (!keys.hasOwnProperty(key)) {
-      keys[key] = normalized;
-      result.push(value);
-    }
-  });
-
-  return result;
-}
-
-// //////////////////////////////////////////////////////////////////////////////
-// / @brief return a list of unique elements from the array
-// //////////////////////////////////////////////////////////////////////////////
-
-function AQL_SORTED_UNIQUE (values) {
-  'use strict';
-
-  var unique = AQL_UNIQUE(values);
-
-  if (TYPEWEIGHT(unique) !== TYPEWEIGHT_ARRAY) {
-    return null;
-  }
-
-  unique.sort(RELATIONAL_CMP);
-  return unique;
-}
-
-// //////////////////////////////////////////////////////////////////////////////
-// / @brief return a sorted list of elements 
-// //////////////////////////////////////////////////////////////////////////////
-
-function AQL_SORTED (values) {
-  'use strict';
-
-  if (TYPEWEIGHT(values) !== TYPEWEIGHT_ARRAY) {
-    return null;
-  }
-
-  values.sort(RELATIONAL_CMP);
-  return values;
-}
-
-// //////////////////////////////////////////////////////////////////////////////
-// / @brief create the union (all) of all arguments
-// //////////////////////////////////////////////////////////////////////////////
-
-function AQL_UNION () {
-  'use strict';
-
-  var result = [], i;
-
-  for (i in arguments) {
-    if (arguments.hasOwnProperty(i)) {
-      var element = arguments[i];
-
-      if (TYPEWEIGHT(element) !== TYPEWEIGHT_ARRAY) {
-        WARN('UNION', INTERNAL.errors.ERROR_QUERY_FUNCTION_ARGUMENT_TYPE_MISMATCH);
-        return null;
-      }
-
-      var n = element.length, j;
-
-      for (j = 0; j < n; ++j) {
-        result.push(element[j]);
-      }
-    }
-  }
-
-  return result;
-}
-
-// //////////////////////////////////////////////////////////////////////////////
-// / @brief create the union (distinct) of all arguments
-// //////////////////////////////////////////////////////////////////////////////
-
-function AQL_UNION_DISTINCT () {
-  'use strict';
-
-  var keys = { }, i;
-
-  for (i in arguments) {
-    if (arguments.hasOwnProperty(i)) {
-      var element = arguments[i];
-
-      if (TYPEWEIGHT(element) !== TYPEWEIGHT_ARRAY) {
-        WARN('UNION_DISTINCT', INTERNAL.errors.ERROR_QUERY_FUNCTION_ARGUMENT_TYPE_MISMATCH);
-        return null;
-      }
-
-      var n = element.length, j;
-
-      for (j = 0; j < n; ++j) {
-        var normalized = NORMALIZE(element[j]);
-        var key = JSON.stringify(normalized);
-
-        if (!keys.hasOwnProperty(key)) {
-          keys[key] = normalized;
-        }
-      }
-    }
-  }
-
-  var result = [];
-  Object.keys(keys).forEach(function (k) {
-    result.push(keys[k]);
-  });
-
-  return result;
-}
-
-// //////////////////////////////////////////////////////////////////////////////
-// / @brief call a function for each element in the input list
-// //////////////////////////////////////////////////////////////////////////////
-
-function AQL_CALL (name) {
-  'use strict';
-
-  var args = [], i;
-  for (i = 1; i < arguments.length; ++i) {
-    args.push(arguments[i]);
-  }
-
-  return FCALL_DYNAMIC('CALL', true, null, name, args);
-}
-
-// //////////////////////////////////////////////////////////////////////////////
-// / @brief call a function for each element in the input list
-// //////////////////////////////////////////////////////////////////////////////
-
-function AQL_APPLY (name, parameters) {
-  'use strict';
-
-  var args = [];
-  if (Array.isArray(parameters)) {
-    args = args.concat(parameters);
-  }
-
-  return FCALL_DYNAMIC('APPLY', true, null, name, args);
-}
-
-// //////////////////////////////////////////////////////////////////////////////
-// / @brief removes elements from a list
-// //////////////////////////////////////////////////////////////////////////////
-
-function AQL_REMOVE_VALUES (list, values) {
-  'use strict';
-
-  var type = TYPEWEIGHT(values);
-  if (type === TYPEWEIGHT_NULL) {
-    return list;
-  } else if (type !== TYPEWEIGHT_ARRAY) {
-    WARN('REMOVE_VALUES', INTERNAL.errors.ERROR_QUERY_FUNCTION_ARGUMENT_TYPE_MISMATCH);
-    return null;
-  }
-
-  type = TYPEWEIGHT(list);
-  if (type === TYPEWEIGHT_NULL) {
-    return [];
-  } else if (type === TYPEWEIGHT_ARRAY) {
-    var copy = [], i;
-    for (i = 0; i < list.length; ++i) {
-      if (RELATIONAL_IN(list[i], values)) {
-        continue;
-      }
-      copy.push(CLONE(list[i]));
-    }
-    return copy;
-  }
-
-  WARN('REMOVE_VALUES', INTERNAL.errors.ERROR_QUERY_FUNCTION_ARGUMENT_TYPE_MISMATCH);
-  return null;
-}
-
-// //////////////////////////////////////////////////////////////////////////////
-// / @brief removes an element from a list
-// //////////////////////////////////////////////////////////////////////////////
-
-function AQL_REMOVE_VALUE (list, value, limit) {
-  'use strict';
-
-  var type = TYPEWEIGHT(list);
-  if (type === TYPEWEIGHT_NULL) {
-    return [];
-  } else if (type === TYPEWEIGHT_ARRAY) {
-    if (TYPEWEIGHT(limit) === TYPEWEIGHT_NULL) {
-      limit = -1;
-    }
-
-    var copy = [], i;
-    for (i = 0; i < list.length; ++i) {
-      if (limit === -1 && RELATIONAL_CMP(list[i], value) === 0) {
-        continue;
-      } else if (limit > 0 && RELATIONAL_CMP(list[i], value) === 0) {
-        --limit;
-        continue;
-      }
-      copy.push(CLONE(list[i]));
-    }
-    return copy;
-  }
-
-  WARN('REMOVE_VALUE', INTERNAL.errors.ERROR_QUERY_FUNCTION_ARGUMENT_TYPE_MISMATCH);
-  return null;
-}
-
-// //////////////////////////////////////////////////////////////////////////////
-// / @brief removes an element from a list
-// //////////////////////////////////////////////////////////////////////////////
-
-function AQL_REMOVE_NTH (list, position) {
-  'use strict';
-
-  var type = TYPEWEIGHT(list);
-  if (type === TYPEWEIGHT_NULL) {
-    return [];
-  } else if (type === TYPEWEIGHT_ARRAY) {
-    position = AQL_TO_NUMBER(position);
-    if (position >= list.length || position < - list.length) {
-      return list;
-    }
-    if (position === 0) {
-      return list.slice(1);
-    } else if (position === - list.length) {
-      return list.slice(position + 1);
-    } else if (position === list.length - 1) {
-      return list.slice(0, position);
-    } else if (position < 0) {
-      return list.slice(0, list.length + position).concat(list.slice(list.length + position + 1));
-    }
-
-    return list.slice(0, position).concat(list.slice(position + 1));
-  }
-
-  WARN('REMOVE_NTH', INTERNAL.errors.ERROR_QUERY_FUNCTION_ARGUMENT_TYPE_MISMATCH);
-  return null;
-}
-
-// //////////////////////////////////////////////////////////////////////////////
-// / @brief adds an element to a list
-// //////////////////////////////////////////////////////////////////////////////
-
-function AQL_PUSH (list, value, unique) {
-  'use strict';
-
-  var type = TYPEWEIGHT(list);
-  if (type === TYPEWEIGHT_NULL) {
-    return [ value ];
-  } else if (type === TYPEWEIGHT_ARRAY) {
-    if (AQL_TO_BOOL(unique)) {
-      if (RELATIONAL_IN(value, list)) {
-        return list;
-      }
-    }
-
-    var copy = CLONE(list);
-    copy.push(value);
-    return copy;
-  }
-
-  WARN('PUSH', INTERNAL.errors.ERROR_QUERY_FUNCTION_ARGUMENT_TYPE_MISMATCH);
-  return null;
-}
-
-// //////////////////////////////////////////////////////////////////////////////
-// / @brief adds elements to a list
-// //////////////////////////////////////////////////////////////////////////////
-
-function AQL_APPEND (list, values, unique) {
-  'use strict';
-
-  var type = TYPEWEIGHT(values);
-  if (type === TYPEWEIGHT_NULL) {
-    return list;
-  } else if (type !== TYPEWEIGHT_ARRAY) {
-    values = [ values ];
-  }
-
-  if (unique) {
-    list = AQL_UNIQUE(list);
-  }
-
-  if (values.length === 0) {
-    return list;
-  }
-
-  unique = AQL_TO_BOOL(unique);
-  if (values.length > 1 && unique) {
-    // make values unique themselves
-    values = AQL_UNIQUE(values);
-  }
-
-  type = TYPEWEIGHT(list);
-  if (type === TYPEWEIGHT_NULL) {
-    return values;
-  } else if (type === TYPEWEIGHT_ARRAY) {
-    var copy = CLONE(list);
-    if (unique) {
-      var i;
-      for (i = 0; i < values.length; ++i) {
-        if (RELATIONAL_IN(values[i], list)) {
-          continue;
-        }
-        copy.push(values[i]);
-      }
-      return copy;
-    }
-    return copy.concat(values);
-  }
-
-  WARN('APPEND', INTERNAL.errors.ERROR_QUERY_FUNCTION_ARGUMENT_TYPE_MISMATCH);
-  return null;
-}
-
-// //////////////////////////////////////////////////////////////////////////////
-// / @brief pops an element from a list
-// //////////////////////////////////////////////////////////////////////////////
-
-function AQL_POP (list) {
-  'use strict';
-
-  var type = TYPEWEIGHT(list);
-  if (type === TYPEWEIGHT_NULL) {
-    return null;
-  } else if (type === TYPEWEIGHT_ARRAY) {
-    if (list.length === 0) {
-      return [];
-    }
-    var copy = CLONE(list);
-    copy.pop();
-
-    return copy;
-  }
-
-  WARN('POP', INTERNAL.errors.ERROR_QUERY_FUNCTION_ARGUMENT_TYPE_MISMATCH);
-  return null;
-}
-
-// //////////////////////////////////////////////////////////////////////////////
-// / @brief insert an element into a list
-// //////////////////////////////////////////////////////////////////////////////
-
-function AQL_UNSHIFT (list, value, unique) {
-  'use strict';
-
-  var type = TYPEWEIGHT(list);
-  if (type === TYPEWEIGHT_NULL) {
-    return [ value ];
-  } else if (type === TYPEWEIGHT_ARRAY) {
-    if (unique) {
-      if (RELATIONAL_IN(value, list)) {
-        return list;
-      }
-    }
-
-    var copy = CLONE(list);
-    copy.unshift(value);
-    return copy;
-  }
-
-  WARN('UNSHIFT', INTERNAL.errors.ERROR_QUERY_FUNCTION_ARGUMENT_TYPE_MISMATCH);
-}
-
-// //////////////////////////////////////////////////////////////////////////////
-// / @brief pops an element from a list
-// //////////////////////////////////////////////////////////////////////////////
-
-function AQL_SHIFT (list) {
-  'use strict';
-
-  var type = TYPEWEIGHT(list);
-  if (type === TYPEWEIGHT_NULL) {
-    return null;
-  } else if (type === TYPEWEIGHT_ARRAY) {
-    if (list.length === 0) {
-      return [];
-    }
-    var copy = CLONE(list);
-    copy.shift();
-
-    return copy;
-  }
-
-  WARN('SHIFT', INTERNAL.errors.ERROR_QUERY_FUNCTION_ARGUMENT_TYPE_MISMATCH);
-  return null;
-}
-
-// //////////////////////////////////////////////////////////////////////////////
-// / @brief extract a slice from an array
-// //////////////////////////////////////////////////////////////////////////////
-
-function AQL_SLICE (value, from, to, nonNegative) {
-  'use strict';
-
-  if (TYPEWEIGHT(value) !== TYPEWEIGHT_ARRAY) {
-    WARN('SLICE', INTERNAL.errors.ERROR_QUERY_FUNCTION_ARGUMENT_TYPE_MISMATCH);
-    return null;
-  }
-
-  from = AQL_TO_NUMBER(from);
-  if (from < 0) {
-    from = value.length + from;
-    if (from < 0) {
-      from = 0;
-    }
-  }
-
-  if (TYPEWEIGHT(to) !== TYPEWEIGHT_NULL) {
-    to = AQL_TO_NUMBER(to);
-  }
-
-  if (nonNegative && (from < 0 || to < 0)) {
-    return [];
-  }
-
-  if (TYPEWEIGHT(to) === TYPEWEIGHT_NULL) {
-    to = undefined;
-  } else {
-    if (to >= 0) {
-      to += from;
-    } else {
-      to = value.length + to;
-      if (to < 0) {
-        to = 0;
-      }
-    }
-  }
-
-  return value.slice(from, to);
-}
-
-// //////////////////////////////////////////////////////////////////////////////
-// / @brief subtract lists from other lists
-// //////////////////////////////////////////////////////////////////////////////
-
-function AQL_MINUS () {
-  'use strict';
-
-  var keys = { }, i, first = true;
-
-  for (i in arguments) {
-    if (arguments.hasOwnProperty(i)) {
-      var element = arguments[i];
-
-      if (TYPEWEIGHT(element) !== TYPEWEIGHT_ARRAY) {
-        WARN('MINUS', INTERNAL.errors.ERROR_QUERY_FUNCTION_ARGUMENT_TYPE_MISMATCH);
-        return null;
-      }
-
-      var n = element.length, j;
-
-      for (j = 0; j < n; ++j) {
-        var normalized = NORMALIZE(element[j]);
-        var key = JSON.stringify(normalized);
-        var contained = keys.hasOwnProperty(key);
-
-        if (first) {
-          if (!contained) {
-            keys[key] = normalized;
-          }
-        } else if (contained) {
-          delete keys[key];
-        }
-      }
-
-      first = false;
-    }
-  }
-
-  var result = [];
-  Object.keys(keys).forEach(function (k) {
-    result.push(keys[k]);
-  });
-
-  return result;
-}
-
-// //////////////////////////////////////////////////////////////////////////////
-// / @brief create the intersection of all arguments
-// //////////////////////////////////////////////////////////////////////////////
-
-function AQL_INTERSECTION () {
-  'use strict';
-
-  var result = [], i, first = true, keys = { };
-
-  var func = function (value) {
-    var normalized = NORMALIZE(value);
-    keys[JSON.stringify(normalized)] = normalized;
-  };
-
-  for (i in arguments) {
-    if (arguments.hasOwnProperty(i)) {
-      var element = arguments[i];
-
-      if (TYPEWEIGHT(element) !== TYPEWEIGHT_ARRAY) {
-        WARN('INTERSECTION', INTERNAL.errors.ERROR_QUERY_FUNCTION_ARGUMENT_TYPE_MISMATCH);
-        return null;
-      }
-
-      if (first) {
-        element.forEach(func);
-        first = false;
-      } else {
-        var j, newKeys = { };
-        for (j = 0; j < element.length; ++j) {
-          var normalized = NORMALIZE(element[j]);
-          var key = JSON.stringify(normalized);
-
-          if (keys.hasOwnProperty(key)) {
-            newKeys[key] = normalized;
-          }
-        }
-        keys = newKeys;
-        newKeys = null;
-      }
-    }
-  }
-
-  Object.keys(keys).forEach(function (k) {
-    result.push(keys[k]);
-  });
-
-  return result;
-}
-
-// //////////////////////////////////////////////////////////////////////////////
-// / @brief create the difference of all arguments, i.e. all unique elements
-// / in the arrays
-// //////////////////////////////////////////////////////////////////////////////
-
-function AQL_OUTERSECTION () {
-  'use strict';
-
-  var i, keys = { };
-
-  var func = function (value) {
-    var normalized = NORMALIZE(value);
-    var k = JSON.stringify(normalized);
-    if (keys.hasOwnProperty(k)) {
-      ++keys[k][1];
-    } else {
-      keys[k] = [value, 1];
-    }
-  };
-
-  for (i in arguments) {
-    if (arguments.hasOwnProperty(i)) {
-      var element = arguments[i];
-
-      if (TYPEWEIGHT(element) !== TYPEWEIGHT_ARRAY) {
-        WARN('OUTERSECTION', INTERNAL.errors.ERROR_QUERY_FUNCTION_ARGUMENT_TYPE_MISMATCH);
-        return null;
-      }
-
-      element.forEach(func);
-    }
-  }
-
-  var result = [];
-  Object.keys(keys).forEach(function (k) {
-    if (keys[k][1] === 1) {
-      result.push(keys[k][0]);
-    }
-  });
-
-  return result;
-}
-
-// //////////////////////////////////////////////////////////////////////////////
-// / @brief flatten a list of lists
-// //////////////////////////////////////////////////////////////////////////////
-
-function AQL_FLATTEN (values, maxDepth, depth) {
-  'use strict';
-
-  if (TYPEWEIGHT(values) !== TYPEWEIGHT_ARRAY) {
-    WARN('FLATTEN', INTERNAL.errors.ERROR_QUERY_ARRAY_EXPECTED);
-    return null;
-  }
-
-  maxDepth = AQL_TO_NUMBER(maxDepth);
-  if (TYPEWEIGHT(maxDepth) === TYPEWEIGHT_NULL || maxDepth < 1) {
-    maxDepth = 1;
-  }
-
-  if (TYPEWEIGHT(depth) === TYPEWEIGHT_NULL) {
-    depth = 0;
-  }
-
-  var value, result = [];
-  var i, n;
-  var p = function (v) {
-    result.push(v);
-  };
-
-  for (i = 0, n = values.length; i < n; ++i) {
-    value = values[i];
-    if (depth < maxDepth && TYPEWEIGHT(value) === TYPEWEIGHT_ARRAY) {
-      AQL_FLATTEN(value, maxDepth, depth + 1).forEach(p);
-    } else {
-      result.push(value);
-    }
-  }
-
-  return result;
-}
-
-// //////////////////////////////////////////////////////////////////////////////
-// / @brief maximum of all values
-// //////////////////////////////////////////////////////////////////////////////
-
-function AQL_MAX (values) {
-  'use strict';
-
-  if (TYPEWEIGHT(values) !== TYPEWEIGHT_ARRAY) {
-    WARN('MAX', INTERNAL.errors.ERROR_QUERY_ARRAY_EXPECTED);
-    return null;
-  }
-
-  var value, result = null;
-  var i, n;
-
-  for (i = 0, n = values.length; i < n; ++i) {
-    value = values[i];
-    if (TYPEWEIGHT(value) !== TYPEWEIGHT_NULL) {
-      if (result === null || RELATIONAL_GREATER(value, result)) {
-        result = value;
-      }
-    }
-  }
-
-  return result;
-}
-
-// //////////////////////////////////////////////////////////////////////////////
-// / @brief minimum of all values
-// //////////////////////////////////////////////////////////////////////////////
-
-function AQL_MIN (values) {
-  'use strict';
-
-  if (TYPEWEIGHT(values) !== TYPEWEIGHT_ARRAY) {
-    WARN('MIN', INTERNAL.errors.ERROR_QUERY_ARRAY_EXPECTED);
-    return null;
-  }
-
-  var value, result = null;
-  var i, n;
-
-  for (i = 0, n = values.length; i < n; ++i) {
-    value = values[i];
-    if (TYPEWEIGHT(value) !== TYPEWEIGHT_NULL) {
-      if (result === null || RELATIONAL_LESS(value, result)) {
-        result = value;
-      }
-    }
-  }
-
-  return result;
-}
-
-// //////////////////////////////////////////////////////////////////////////////
-// / @brief sum of all values
-// //////////////////////////////////////////////////////////////////////////////
-
-function AQL_SUM (values) {
-  'use strict';
-
-  if (TYPEWEIGHT(values) !== TYPEWEIGHT_ARRAY) {
-    WARN('SUM', INTERNAL.errors.ERROR_QUERY_ARRAY_EXPECTED);
-    return null;
-  }
-
-  var i, n;
-  var value, typeWeight, result = 0;
-
-  for (i = 0, n = values.length; i < n; ++i) {
-    value = values[i];
-    typeWeight = TYPEWEIGHT(value);
-
-    if (typeWeight !== TYPEWEIGHT_NULL) {
-      if (typeWeight !== TYPEWEIGHT_NUMBER) {
-        WARN('SUM', INTERNAL.errors.ERROR_QUERY_FUNCTION_ARGUMENT_TYPE_MISMATCH);
-        return null;
-      }
-      result += value;
-    }
-  }
-
-  return NUMERIC_VALUE(result);
-}
-
-// //////////////////////////////////////////////////////////////////////////////
-// / @brief average of all values
-// //////////////////////////////////////////////////////////////////////////////
-
-function AQL_AVERAGE (values) {
-  'use strict';
-
-  if (TYPEWEIGHT(values) !== TYPEWEIGHT_ARRAY) {
-    WARN('AVERAGE', INTERNAL.errors.ERROR_QUERY_ARRAY_EXPECTED);
-    return null;
-  }
-
-  var current, typeWeight, sum = 0;
-  var i, j, n;
-
-  for (i = 0, j = 0, n = values.length; i < n; ++i) {
-    current = values[i];
-    typeWeight = TYPEWEIGHT(current);
-
-    if (typeWeight !== TYPEWEIGHT_NULL) {
-      if (typeWeight !== TYPEWEIGHT_NUMBER) {
-        WARN('AVERAGE', INTERNAL.errors.ERROR_QUERY_INVALID_ARITHMETIC_VALUE);
-        return null;
-      }
-
-      sum += current;
-      j++;
-    }
-  }
-
-  if (j === 0) {
-    return null;
-  }
-
-  return NUMERIC_VALUE(sum / j);
-}
-
-// //////////////////////////////////////////////////////////////////////////////
-// / @brief median of all values
-// //////////////////////////////////////////////////////////////////////////////
-
-function AQL_MEDIAN (values) {
-  'use strict';
-
-  if (TYPEWEIGHT(values) !== TYPEWEIGHT_ARRAY) {
-    WARN('MEDIAN', INTERNAL.errors.ERROR_QUERY_ARRAY_EXPECTED);
-    return null;
-  }
-
-  var copy = [], current, typeWeight;
-  var i, n;
-
-  for (i = 0, n = values.length; i < n; ++i) {
-    current = values[i];
-    typeWeight = TYPEWEIGHT(current);
-
-    if (typeWeight !== TYPEWEIGHT_NULL) {
-      if (typeWeight !== TYPEWEIGHT_NUMBER) {
-        WARN('MEDIAN', INTERNAL.errors.ERROR_QUERY_INVALID_ARITHMETIC_VALUE);
-        return null;
-      }
-
-      copy.push(current);
-    }
-  }
-
-  if (copy.length === 0) {
-    return null;
-  }
-
-  copy.sort(RELATIONAL_CMP);
-
-  var midpoint = copy.length / 2;
-  if (copy.length % 2 === 0) {
-    return NUMERIC_VALUE((copy[midpoint - 1] + copy[midpoint]) / 2);
-  }
-
-  return NUMERIC_VALUE(copy[Math.floor(midpoint)]);
-}
-
-// //////////////////////////////////////////////////////////////////////////////
-// / @brief returns the pth percentile of all values
-// //////////////////////////////////////////////////////////////////////////////
-
-function AQL_PERCENTILE (values, p, method) {
-  'use strict';
-
-  if (TYPEWEIGHT(values) !== TYPEWEIGHT_ARRAY) {
-    WARN('PERCENTILE', INTERNAL.errors.ERROR_QUERY_ARRAY_EXPECTED);
-    return null;
-  }
-
-  if (TYPEWEIGHT(p) !== TYPEWEIGHT_NUMBER) {
-    WARN('PERCENTILE', INTERNAL.errors.ERROR_QUERY_FUNCTION_ARGUMENT_TYPE_MISMATCH);
-    return null;
-  }
-
-  if (p <= 0 || p > 100) {
-    WARN('PERCENTILE', INTERNAL.errors.ERROR_QUERY_FUNCTION_ARGUMENT_TYPE_MISMATCH);
-    return null;
-  }
-
-  if (method === null || method === undefined) {
-    method = 'rank';
-  }
-
-  if (method !== 'interpolation' && method !== 'rank') {
-    WARN('PERCENTILE', INTERNAL.errors.ERROR_QUERY_FUNCTION_ARGUMENT_TYPE_MISMATCH);
-    return null;
-  }
-
-  var copy = [], current, typeWeight;
-  var i, n;
-
-  for (i = 0, n = values.length; i < n; ++i) {
-    current = values[i];
-    typeWeight = TYPEWEIGHT(current);
-
-    if (typeWeight !== TYPEWEIGHT_NULL) {
-      if (typeWeight !== TYPEWEIGHT_NUMBER) {
-        WARN('PERCENTILE', INTERNAL.errors.ERROR_QUERY_INVALID_ARITHMETIC_VALUE);
-        return null;
-      }
-
-      copy.push(current);
-    }
-  }
-
-  if (copy.length === 0) {
-    return null;
-  } else if (copy.length === 1) {
-    return copy[0];
-  }
-
-  copy.sort(RELATIONAL_CMP);
-
-  var idx, pos;
-  if (method === 'interpolation') {
-    // interpolation method
-    idx = p * (copy.length + 1) / 100;
-    pos = Math.floor(idx);
-    var delta = idx - pos;
-
-    if (pos >= copy.length) {
-      return NUMERIC_VALUE(copy[copy.length - 1]);
-    }
-    return NUMERIC_VALUE(delta * (copy[pos] - copy[pos - 1]) + copy[pos - 1]);
-  } else {
-    // rank method
-    idx = p * (copy.length) / 100;
-    pos = Math.ceil(idx);
-
-    if (pos >= copy.length) {
-      return NUMERIC_VALUE(copy[copy.length - 1]);
-    }
-    return NUMERIC_VALUE(copy[pos - 1]);
-  }
-}
-
-// //////////////////////////////////////////////////////////////////////////////
-// / @brief variance of all values
-// //////////////////////////////////////////////////////////////////////////////
-
-function VARIANCE (values) {
-  'use strict';
-
-  if (TYPEWEIGHT(values) !== TYPEWEIGHT_ARRAY) {
-    WARN('VARIANCE', INTERNAL.errors.ERROR_QUERY_ARRAY_EXPECTED);
-    return null;
-  }
-
-  var mean = 0, m2 = 0, current, typeWeight, delta;
-  var i, j, n;
-
-  for (i = 0, j = 0, n = values.length; i < n; ++i) {
-    current = values[i];
-    typeWeight = TYPEWEIGHT(current);
-
-    if (typeWeight !== TYPEWEIGHT_NULL) {
-      if (typeWeight !== TYPEWEIGHT_NUMBER) {
-        WARN('VARIANCE', INTERNAL.errors.ERROR_QUERY_INVALID_ARITHMETIC_VALUE);
-        return null;
-      }
-
-      delta = current - mean;
-      mean += delta / ++j;
-      m2 += delta * (current - mean);
-    }
-  }
-
-  return {
-    n: j,
-    value: m2
-  };
-}
-
-// //////////////////////////////////////////////////////////////////////////////
-// / @brief sample variance of all values
-// //////////////////////////////////////////////////////////////////////////////
-
-function AQL_VARIANCE_SAMPLE (values) {
-  'use strict';
-
-  var result = VARIANCE(values);
-  if (result === null || result === undefined) {
-    return null;
-  }
-
-  if (result.n < 2) {
-    return null;
-  }
-
-  return NUMERIC_VALUE(result.value / (result.n - 1));
-}
-
-// //////////////////////////////////////////////////////////////////////////////
-// / @brief population variance of all values
-// //////////////////////////////////////////////////////////////////////////////
-
-function AQL_VARIANCE_POPULATION (values) {
-  'use strict';
-
-  var result = VARIANCE(values);
-  if (result === null || result === undefined) {
-    return null;
-  }
-
-  if (result.n < 1) {
-    return null;
-  }
-
-  return NUMERIC_VALUE(result.value / result.n);
-}
-
-// //////////////////////////////////////////////////////////////////////////////
-// / @brief standard deviation of all values
-// //////////////////////////////////////////////////////////////////////////////
-
-function AQL_STDDEV_SAMPLE (values) {
-  'use strict';
-
-  var result = VARIANCE(values);
-  if (result === null || result === undefined) {
-    return null;
-  }
-
-  if (result.n < 2) {
-    return null;
-  }
-
-  return NUMERIC_VALUE(Math.sqrt(result.value / (result.n - 1)));
-}
-
-// //////////////////////////////////////////////////////////////////////////////
-// / @brief standard deviation of all values
-// //////////////////////////////////////////////////////////////////////////////
-
-function AQL_STDDEV_POPULATION (values) {
-  'use strict';
-
-  var result = VARIANCE(values);
-  if (result === null || result === undefined) {
-    return null;
-  }
-
-  if (result.n < 1) {
-    return null;
-  }
-
-  return NUMERIC_VALUE(Math.sqrt(result.value / result.n));
-}
-
-// //////////////////////////////////////////////////////////////////////////////
-// / @brief return at most <limit> documents near a certain point
-// //////////////////////////////////////////////////////////////////////////////
-
-function AQL_NEAR (collection, latitude, longitude, limit, distanceAttribute) {
-  'use strict';
-
-  if (TYPEWEIGHT(limit) === TYPEWEIGHT_NULL) {
-    // use default value
-    limit = 100;
-  } else {
-    if (TYPEWEIGHT(limit) !== TYPEWEIGHT_NUMBER) {
-      THROW('NEAR', INTERNAL.errors.ERROR_QUERY_FUNCTION_ARGUMENT_TYPE_MISMATCH);
-    }
-    limit = AQL_TO_NUMBER(limit);
-  }
-
-  var weight = TYPEWEIGHT(distanceAttribute);
-  if (weight !== TYPEWEIGHT_NULL && weight !== TYPEWEIGHT_STRING) {
-    THROW('NEAR', INTERNAL.errors.ERROR_QUERY_FUNCTION_ARGUMENT_TYPE_MISMATCH);
-  }
-
-  var query = COLLECTION(collection, 'NEAR').near(latitude, longitude);
-  query._distance = distanceAttribute;
-  return query.limit(limit).toArray();
-}
-
-// //////////////////////////////////////////////////////////////////////////////
-// / @brief return documents within <radius> around a certain point
-// //////////////////////////////////////////////////////////////////////////////
-
-function AQL_WITHIN (collection, latitude, longitude, radius, distanceAttribute) {
-  'use strict';
-
-  var weight = TYPEWEIGHT(distanceAttribute);
-  if (weight !== TYPEWEIGHT_NULL && weight !== TYPEWEIGHT_STRING) {
-    THROW('WITHIN', INTERNAL.errors.ERROR_QUERY_FUNCTION_ARGUMENT_TYPE_MISMATCH);
-  }
-
-  weight = TYPEWEIGHT(radius);
-  if (weight !== TYPEWEIGHT_NULL && weight !== TYPEWEIGHT_NUMBER) {
-    THROW('WITHIN', INTERNAL.errors.ERROR_QUERY_FUNCTION_ARGUMENT_TYPE_MISMATCH);
-  }
-  radius = AQL_TO_NUMBER(radius);
-
-  // Just start a simple query
-  var query = COLLECTION(collection, 'WITHIN').within(latitude, longitude, radius);
-  query._distance = distanceAttribute;
-  return query.toArray();
-}
-
-// //////////////////////////////////////////////////////////////////////////////
-// / @brief return documents within a bounding rectangle
-// //////////////////////////////////////////////////////////////////////////////
-
-function AQL_WITHIN_RECTANGLE (collection, latitude1, longitude1, latitude2, longitude2) {
-  'use strict';
-
-  if (TYPEWEIGHT(latitude1) !== TYPEWEIGHT_NUMBER ||
-    TYPEWEIGHT(longitude1) !== TYPEWEIGHT_NUMBER ||
-    TYPEWEIGHT(latitude2) !== TYPEWEIGHT_NUMBER ||
-    TYPEWEIGHT(longitude2) !== TYPEWEIGHT_NUMBER) {
-    WARN('WITHIN_RECTANGLE', INTERNAL.errors.ERROR_QUERY_FUNCTION_ARGUMENT_TYPE_MISMATCH);
-    return null;
-  }
-
-=======
->>>>>>> 34f66539
   return COLLECTION(collection, 'WITHIN_RECTANGLE').withinRectangle(
     latitude1,
     longitude1,
     latitude2,
     longitude2
   ).toArray();
-<<<<<<< HEAD
-}
-
-function AQL_DISTANCE (latitude1, longitude1, latitude2, longitude2) {
-  if (TYPEWEIGHT(latitude1) !== TYPEWEIGHT_NUMBER ||
-    TYPEWEIGHT(longitude1) !== TYPEWEIGHT_NUMBER ||
-    TYPEWEIGHT(latitude2) !== TYPEWEIGHT_NUMBER ||
-    TYPEWEIGHT(longitude2) !== TYPEWEIGHT_NUMBER) {
-    WARN('DISTANCE', INTERNAL.errors.ERROR_QUERY_FUNCTION_ARGUMENT_TYPE_MISMATCH);
-    return null;
-  }
-
-  var p1 = AQL_TO_NUMBER(latitude1) * (Math.PI / 180.0);
-  var p2 = AQL_TO_NUMBER(latitude2) * (Math.PI / 180.0);
-  var d1 = AQL_TO_NUMBER(latitude2 - latitude1) * (Math.PI / 180.0);
-  var d2 = AQL_TO_NUMBER(longitude2 - longitude1) * (Math.PI / 180.0);
-
-  var a = Math.sin(d1 / 2.0) * Math.sin(d1 / 2.0) +
-          Math.cos(p1) * Math.cos(p2) *
-          Math.sin(d2 / 2.0) * Math.sin(d2 / 2.0);
-  var c = 2 * Math.atan2(Math.sqrt(a), Math.sqrt(1.0 - a));
-
-  return AQL_TO_NUMBER(6371e3 * c);
-}
-
-// //////////////////////////////////////////////////////////////////////////////
-// / @brief return true if a point is contained inside a polygon
-// //////////////////////////////////////////////////////////////////////////////
-
-function AQL_IS_IN_POLYGON (points, latitude, longitude) {
-  'use strict';
-
-  if (TYPEWEIGHT(points) !== TYPEWEIGHT_ARRAY) {
-    WARN('POINT_IN_POLYGON', INTERNAL.errors.ERROR_QUERY_ARRAY_EXPECTED);
-    return false;
-  }
-
-  var searchLat, searchLon, pointLat, pointLon, geoJson = false;
-  if (TYPEWEIGHT(latitude) === TYPEWEIGHT_ARRAY) {
-    geoJson = AQL_TO_BOOL(longitude);
-    if (geoJson) {
-      // first list value is longitude, then latitude
-      searchLat = latitude[1];
-      searchLon = latitude[0];
-      pointLat = 1;
-      pointLon = 0;
-    } else {
-      // first list value is latitude, then longitude
-      searchLat = latitude[0];
-      searchLon = latitude[1];
-      pointLat = 0;
-      pointLon = 1;
-    }
-  } else if (TYPEWEIGHT(latitude) === TYPEWEIGHT_NUMBER &&
-    TYPEWEIGHT(longitude) === TYPEWEIGHT_NUMBER) {
-    searchLat = latitude;
-    searchLon = longitude;
-    pointLat = 0;
-    pointLon = 1;
-  } else {
-    WARN('POINT_IN_POLYGON', INTERNAL.errors.ERROR_QUERY_FUNCTION_ARGUMENT_TYPE_MISMATCH);
-    return false;
-  }
-
-  var i, j = points.length - 1;
-  var oddNodes = false;
-
-  for (i = 0; i < points.length; ++i) {
-    if (TYPEWEIGHT(points[i]) !== TYPEWEIGHT_ARRAY) {
-      continue;
-    }
-
-    if (((points[i][pointLat] < searchLat && points[j][pointLat] >= searchLat) ||
-      (points[j][pointLat] < searchLat && points[i][pointLat] >= searchLat)) &&
-      (points[i][pointLon] <= searchLon || points[j][pointLon] <= searchLon)) {
-      oddNodes ^= ((points[i][pointLon] + (searchLat - points[i][pointLat]) /
-        (points[j][pointLat] - points[i][pointLat]) *
-        (points[j][pointLon] - points[i][pointLon])) < searchLon);
-    }
-
-    j = i;
-  }
-
-  if (oddNodes) {
-    return true;
-  }
-
-  return false;
-}
-
-// //////////////////////////////////////////////////////////////////////////////
-// / @brief return documents that match a fulltext query
-// //////////////////////////////////////////////////////////////////////////////
-
-function AQL_FULLTEXT (collection, attribute, query, limit) {
-  'use strict';
-
-  var idx = INDEX_FULLTEXT(COLLECTION(collection, 'FULLTEXT'), attribute);
-
-  if (idx === null) {
-    THROW('FULLTEXT', INTERNAL.errors.ERROR_QUERY_FULLTEXT_INDEX_MISSING, collection);
-  }
-
-  // Just start a simple query
-  if (limit !== undefined && limit !== null && limit > 0) {
-    return COLLECTION(collection, 'FULLTEXT').fulltext(attribute, query, idx).limit(limit).toArray();
-  }
-  return COLLECTION(collection, 'FULLTEXT').fulltext(attribute, query, idx).toArray();
-}
-
-// //////////////////////////////////////////////////////////////////////////////
-// / @brief return the first alternative that's not null until there are no more
-// / alternatives. if neither of the alternatives is a value other than null,
-// / then null will be returned
-// /
-// / the operands can have any type
-// //////////////////////////////////////////////////////////////////////////////
-
-function AQL_NOT_NULL () {
-  'use strict';
-
-  var i;
-  for (i in arguments) {
-    if (arguments.hasOwnProperty(i)) {
-      var element = arguments[i];
-
-      if (TYPEWEIGHT(element) !== TYPEWEIGHT_NULL) {
-        return element;
-      }
-    }
-  }
-
-  return null;
-}
-
-// //////////////////////////////////////////////////////////////////////////////
-// / @brief return the first alternative that's a list until there are no more
-// / alternatives. if neither of the alternatives is a list, then null will be
-// / returned
-// /
-// / the operands can have any type
-// //////////////////////////////////////////////////////////////////////////////
-
-function AQL_FIRST_LIST () {
-  'use strict';
-
-  var i;
-  for (i in arguments) {
-    if (arguments.hasOwnProperty(i)) {
-      var element = arguments[i];
-
-      if (TYPEWEIGHT(element) === TYPEWEIGHT_ARRAY) {
-        return element;
-      }
-    }
-  }
-
-  return null;
-}
-
-// //////////////////////////////////////////////////////////////////////////////
-// / @brief return the first alternative that's a document until there are no
-// / more alternatives. if neither of the alternatives is a document, then null
-// / will be returned
-// /
-// / the operands can have any type
-// //////////////////////////////////////////////////////////////////////////////
-
-function AQL_FIRST_DOCUMENT () {
-  'use strict';
-
-  var i;
-  for (i in arguments) {
-    if (arguments.hasOwnProperty(i)) {
-      var element = arguments[i];
-
-      if (TYPEWEIGHT(element) === TYPEWEIGHT_OBJECT) {
-        return element;
-      }
-    }
-  }
-
-  return null;
-}
-
-// //////////////////////////////////////////////////////////////////////////////
-// / @brief return the parts of a document identifier separately
-// /
-// / returns a document with the attributes `collection` and `key` or fails if
-// / the individual parts cannot be determined.
-// //////////////////////////////////////////////////////////////////////////////
-
-function AQL_PARSE_IDENTIFIER (value) {
-  'use strict';
-
-  if (TYPEWEIGHT(value) === TYPEWEIGHT_STRING) {
-    var parts = value.split('/');
-    if (parts.length === 2) {
-      return {
-        collection: parts[0],
-        key: parts[1]
-      };
-    }
-  // fall through intentional
-  } else if (TYPEWEIGHT(value) === TYPEWEIGHT_OBJECT) {
-    if (value.hasOwnProperty('_id')) {
-      return AQL_PARSE_IDENTIFIER(value._id);
-    }
-  // fall through intentional
-  }
-
-  WARN('PARSE_IDENTIFIER', INTERNAL.errors.ERROR_QUERY_FUNCTION_ARGUMENT_TYPE_MISMATCH);
-  return null;
-}
-
-// //////////////////////////////////////////////////////////////////////////////
-// / @brief validates if a document or object is from the specified collection
-// //////////////////////////////////////////////////////////////////////////////
-
-function AQL_IS_SAME_COLLECTION (collection, value) {
-  'use strict';
-
-  if (TYPEWEIGHT(value) === TYPEWEIGHT_OBJECT) {
-    if (value.hasOwnProperty('_id')) {
-      value = value._id;
-    }
-  }
-
-  if (TYPEWEIGHT(value) === TYPEWEIGHT_STRING) {
-    var pos = value.indexOf('/');
-    if (pos !== -1) {
-      return value.substr(0, pos) === collection;
-    }
-  // fall through intentional
-  }
-
-  WARN('AQL_IS_SAME_COLLECTION', INTERNAL.errors.ERROR_QUERY_FUNCTION_ARGUMENT_TYPE_MISMATCH);
-  return null;
-}
-
-// //////////////////////////////////////////////////////////////////////////////
-// / @brief check whether a document has a specific attribute
-// //////////////////////////////////////////////////////////////////////////////
-
-function AQL_HAS (element, name) {
-  'use strict';
-
-  if (TYPEWEIGHT(element) !== TYPEWEIGHT_OBJECT) {
-    return false;
-  }
-
-  return element.hasOwnProperty(AQL_TO_STRING(name));
-}
-
-// //////////////////////////////////////////////////////////////////////////////
-// / @brief return the attribute names of a document as a list
-// //////////////////////////////////////////////////////////////////////////////
-
-function AQL_ATTRIBUTES (element, removeInternal, sort) {
-  'use strict';
-
-  if (TYPEWEIGHT(element) !== TYPEWEIGHT_OBJECT) {
-    WARN('ATTRIBUTES', INTERNAL.errors.ERROR_QUERY_FUNCTION_ARGUMENT_TYPE_MISMATCH);
-    return null;
-  }
-
-  if (removeInternal) {
-    var result = [];
-
-    Object.keys(element).forEach(function (k) {
-      if (k[0] !== '_') {
-        result.push(k);
-      }
-    });
-
-    if (sort) {
-      result.sort();
-    }
-
-    return result;
-  }
-
-  return KEYS(element, sort);
-}
-
-// //////////////////////////////////////////////////////////////////////////////
-// / @brief return the attribute values of a document as a list
-// //////////////////////////////////////////////////////////////////////////////
-
-function AQL_VALUES (element, removeInternal) {
-  'use strict';
-
-  if (TYPEWEIGHT(element) !== TYPEWEIGHT_OBJECT) {
-    WARN('VALUES', INTERNAL.errors.ERROR_QUERY_FUNCTION_ARGUMENT_TYPE_MISMATCH);
-    return null;
-  }
-
-  var result = [], a;
-
-  for (a in element) {
-    if (element.hasOwnProperty(a)) {
-      if (a[0] !== '_' || !removeInternal) {
-        result.push(element[a]);
-      }
-    }
-  }
-
-  return result;
-}
-
-// //////////////////////////////////////////////////////////////////////////////
-// / @brief assemble a document from two lists
-// //////////////////////////////////////////////////////////////////////////////
-
-function AQL_ZIP (keys, values) {
-  'use strict';
-
-  if (TYPEWEIGHT(keys) !== TYPEWEIGHT_ARRAY ||
-    TYPEWEIGHT(values) !== TYPEWEIGHT_ARRAY ||
-    keys.length !== values.length) {
-    WARN('ZIP', INTERNAL.errors.ERROR_QUERY_FUNCTION_ARGUMENT_TYPE_MISMATCH);
-    return null;
-  }
-
-  var result = { }, i, n = keys.length;
-
-  for (i = 0; i < n; ++i) {
-    result[AQL_TO_STRING(keys[i])] = values[i];
-  }
-
-  return result;
-}
-
-// //////////////////////////////////////////////////////////////////////////////
-// / @brief JSON.stringify
-// //////////////////////////////////////////////////////////////////////////////
-
-function AQL_JSON_STRINGIFY (value) {
-  'use strict';
-
-  return JSON.stringify(value);
-}
-
-// //////////////////////////////////////////////////////////////////////////////
-// / @brief JSON.parse
-// //////////////////////////////////////////////////////////////////////////////
-
-function AQL_JSON_PARSE (value) {
-  'use strict';
-
-  try {
-    if (typeof value !== 'string') {
-      WARN('JSON_PARSE', INTERNAL.errors.ERROR_QUERY_FUNCTION_ARGUMENT_TYPE_MISMATCH);
-      return null;
-    }
-    return JSON.parse(value);
-  } catch (err) {
-    WARN('JSON_PARSE', INTERNAL.errors.ERROR_QUERY_FUNCTION_ARGUMENT_TYPE_MISMATCH);
-    return null;
-  }
-}
-
-// //////////////////////////////////////////////////////////////////////////////
-// / @brief unset specific attributes from a document
-// //////////////////////////////////////////////////////////////////////////////
-
-function AQL_UNSET (value) {
-  'use strict';
-
-  if (TYPEWEIGHT(value) !== TYPEWEIGHT_OBJECT) {
-    WARN('UNSET', INTERNAL.errors.ERROR_QUERY_FUNCTION_ARGUMENT_TYPE_MISMATCH);
-    return null;
-  }
-
-  var result = { }, keys = EXTRACT_KEYS(arguments, 1, 'UNSET');
-  // copy over all that is left
-
-  for (var k in value) {
-    if (value.hasOwnProperty(k) && !keys.hasOwnProperty(k)) {
-      result[k] = CLONE(value[k]);
-    }
-  }
-
-  return result;
-}
-
-// //////////////////////////////////////////////////////////////////////////////
-// / @brief unset specific attributes from a document, recursively
-// //////////////////////////////////////////////////////////////////////////////
-
-function AQL_UNSET_RECURSIVE (value) {
-  'use strict';
-
-  if (TYPEWEIGHT(value) !== TYPEWEIGHT_OBJECT) {
-    WARN('UNSET', INTERNAL.errors.ERROR_QUERY_FUNCTION_ARGUMENT_TYPE_MISMATCH);
-    return null;
-  }
-
-  var keys = EXTRACT_KEYS(arguments, 1, 'UNSET');
-  // copy over all that is left
-
-  var func = function (value) {
-    var result = { };
-    for (var k in value) {
-      if (value.hasOwnProperty(k) && !keys.hasOwnProperty(k)) {
-        if (TYPEWEIGHT(value[k]) === TYPEWEIGHT_OBJECT) {
-          result[k] = func(value[k], keys);
-        } else {
-          result[k] = CLONE(value[k]);
-        }
-      }
-    }
-    return result;
-  };
-
-  return func(value);
-}
-
-// //////////////////////////////////////////////////////////////////////////////
-// / @brief keep specific attributes from a document
-// //////////////////////////////////////////////////////////////////////////////
-
-function AQL_KEEP (value) {
-  'use strict';
-
-  if (TYPEWEIGHT(value) !== TYPEWEIGHT_OBJECT) {
-    WARN('KEEP', INTERNAL.errors.ERROR_QUERY_FUNCTION_ARGUMENT_TYPE_MISMATCH);
-    return null;
-  }
-
-  var result = { }, keys = EXTRACT_KEYS(arguments, 1, 'KEEP');
-
-  // copy over all that is left
-  for (var k in value) {
-    if (value.hasOwnProperty(k) && keys.hasOwnProperty(k)) {
-      result[k] = CLONE(value[k]);
-    }
-  }
-
-  return result;
-}
-
-// //////////////////////////////////////////////////////////////////////////////
-// / @brief merge all arguments
-// //////////////////////////////////////////////////////////////////////////////
-
-function AQL_MERGE () {
-  'use strict';
-
-  var result = { };
-
-  var add = function (element) {
-    for (var k in element) {
-      if (element.hasOwnProperty(k)) {
-        result[k] = element[k];
-      }
-    }
-  };
-
-  var i, element;
-
-  if (arguments.length === 1) {
-    element = arguments[0];
-    if (TYPEWEIGHT(element) !== TYPEWEIGHT_ARRAY) {
-      WARN('MERGE', INTERNAL.errors.ERROR_QUERY_FUNCTION_ARGUMENT_TYPE_MISMATCH);
-      return null;
-    }
-
-    for (i = 0; i < element.length; ++i) {
-      if (TYPEWEIGHT(element[i]) !== TYPEWEIGHT_OBJECT) {
-        WARN('MERGE', INTERNAL.errors.ERROR_QUERY_FUNCTION_ARGUMENT_TYPE_MISMATCH);
-        return null;
-      }
-
-      add(element[i]);
-    }
-
-    return result;
-  }
-
-  var j = 0;
-  for (i in arguments) {
-    if (arguments.hasOwnProperty(i)) {
-      element = arguments[i];
-
-      if (TYPEWEIGHT(element) !== TYPEWEIGHT_OBJECT) {
-        WARN('MERGE', INTERNAL.errors.ERROR_QUERY_FUNCTION_ARGUMENT_TYPE_MISMATCH);
-        return null;
-      }
-
-      if (j === 0) {
-        result = element;
-      } else {
-        add(element);
-      }
-      ++j;
-    }
-  }
-
-  return result;
-}
-
-// //////////////////////////////////////////////////////////////////////////////
-// / @brief merge all arguments recursively
-// //////////////////////////////////////////////////////////////////////////////
-
-function AQL_MERGE_RECURSIVE () {
-  'use strict';
-
-  var result = { }, i, recurse;
-
-  recurse = function (old, element) {
-    var r = CLONE(old);
-
-    Object.keys(element).forEach(function (k) {
-      if (r.hasOwnProperty(k) && TYPEWEIGHT(element[k]) === TYPEWEIGHT_OBJECT) {
-        r[k] = recurse(r[k], element[k]);
-      } else {
-        r[k] = element[k];
-      }
-    });
-
-    return r;
-  };
-
-  for (i in arguments) {
-    if (arguments.hasOwnProperty(i)) {
-      var element = arguments[i];
-
-      if (TYPEWEIGHT(element) !== TYPEWEIGHT_OBJECT) {
-        WARN('MERGE_RECURSIVE', INTERNAL.errors.ERROR_QUERY_FUNCTION_ARGUMENT_TYPE_MISMATCH);
-        return null;
-      }
-
-      result = recurse(result, element);
-    }
-  }
-
-  return result;
-}
-
-// //////////////////////////////////////////////////////////////////////////////
-// / @brief translate a value, using a lookup document
-// //////////////////////////////////////////////////////////////////////////////
-
-function AQL_TRANSLATE (value, lookup, defaultValue) {
-  'use strict';
-
-  if (TYPEWEIGHT(lookup) !== TYPEWEIGHT_OBJECT) {
-    WARN('TRANSLATE', INTERNAL.errors.ERROR_QUERY_FUNCTION_ARGUMENT_TYPE_MISMATCH);
-    return null;
-  }
-
-  if (defaultValue === undefined) {
-    defaultValue = value;
-  }
-
-  var key = AQL_TO_STRING(value);
-  if (lookup.hasOwnProperty(key)) {
-    return lookup[key];
-  }
-
-  return defaultValue;
-}
-
-// //////////////////////////////////////////////////////////////////////////////
-// / @brief compare an object against a list of examples and return whether the
-// / object matches any of the examples. returns the example index or a bool,
-// / depending on the value of the control flag (3rd) parameter
-// //////////////////////////////////////////////////////////////////////////////
-
-function AQL_MATCHES (element, examples, returnIndex) {
-  'use strict';
-
-  if (TYPEWEIGHT(element) !== TYPEWEIGHT_OBJECT) {
-    return false;
-  }
-
-  if (!Array.isArray(examples)) {
-    examples = [ examples ];
-  }
-  if (examples.length === 0) {
-    WARN('MATCHES', INTERNAL.errors.ERROR_QUERY_FUNCTION_ARGUMENT_TYPE_MISMATCH);
-    return false;
-  }
-
-  returnIndex = returnIndex || false;
-  var i;
-  for (i = 0; i < examples.length; ++i) {
-    var example = examples[i];
-    var result = true;
-    if (TYPEWEIGHT(example) !== TYPEWEIGHT_OBJECT) {
-      WARN('MATCHES', INTERNAL.errors.ERROR_QUERY_FUNCTION_ARGUMENT_TYPE_MISMATCH);
-      continue;
-    }
-
-    var keys = KEYS(example), key, j;
-    for (j = 0; j < keys.length; ++j) {
-      key = keys[j];
-
-      if (!RELATIONAL_EQUAL(element[key], example[key])) {
-        result = false;
-        break;
-      }
-    }
-
-    if (result) {
-      // 3rd parameter determines whether we return the index or a bool flag
-      return (returnIndex ? i : true);
-    }
-  }
-
-  return (returnIndex ? -1 : false);
-}
-
-// //////////////////////////////////////////////////////////////////////////////
-// / @brief passthru the argument
-// /
-// / this function is marked as non-deterministic so its argument withstands
-// / query optimization. this function can be used for testing
-// //////////////////////////////////////////////////////////////////////////////
-
-function AQL_PASSTHRU (value) {
-  'use strict';
-
-  return value;
-=======
->>>>>>> 34f66539
 }
 
 // //////////////////////////////////////////////////////////////////////////////
@@ -4608,37 +809,6 @@
 }
 
 // //////////////////////////////////////////////////////////////////////////////
-<<<<<<< HEAD
-// / @brief return the current database name
-// / has a user
-// //////////////////////////////////////////////////////////////////////////////
-
-function AQL_CURRENT_DATABASE () {
-  'use strict';
-
-  return INTERNAL.db._name();
-}
-
-// //////////////////////////////////////////////////////////////////////////////
-// / @brief always fail
-// /
-// / this function is non-deterministic so it is not executed at query
-// / optimization time. this function can be used for testing
-// //////////////////////////////////////////////////////////////////////////////
-
-function AQL_FAIL (message) {
-  'use strict';
-
-  if (TYPEWEIGHT(message) === TYPEWEIGHT_STRING) {
-    THROW('FAIL', INTERNAL.errors.ERROR_QUERY_FAIL_CALLED, message);
-  }
-
-  THROW('FAIL', INTERNAL.errors.ERROR_QUERY_FAIL_CALLED, '');
-}
-
-// //////////////////////////////////////////////////////////////////////////////
-=======
->>>>>>> 34f66539
 // / @brief helper function for date creation
 // //////////////////////////////////////////////////////////////////////////////
 
