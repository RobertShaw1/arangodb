--- conflicted
+++ resolved
@@ -160,7 +160,7 @@
       var expected = { writesExecuted: 0, writesIgnored: 0 };
       let query = "FOR d IN " + cn1 + " FILTER d.value1 < 0 REMOVE d IN " + cn1;
       var actual = getModifyQueryResults(query);
-
+      
       assertEqual(100, c1.count());
       assertEqual(expected, sanitizeStats(actual));
       
@@ -515,11 +515,7 @@
 /// @brief test insert
 ////////////////////////////////////////////////////////////////////////////////
 
-<<<<<<< HEAD
     testInsertDouble : function () {
-=======
-    testInsertDobule : function () {
->>>>>>> 72517c62
       c1.truncate();
       c2.truncate();
       var expected = { writesExecuted: 0, writesIgnored: 0 };
