/* jshint globalstrict:true, strict:true, maxlen: 5000 */
/* global describe, before, after, it, require*/

// //////////////////////////////////////////////////////////////////////////////
// / @brief tests for user access rights
// /
// / @file
// /
// / DISCLAIMER
// /
// / Copyright 2017 ArangoDB GmbH, Cologne, Germany
// /
// / Licensed under the Apache License, Version 2.0 (the "License");
// / you may not use this file except in compliance with the License.
// / You may obtain a copy of the License at
// /
// /     http://www.apache.org/licenses/LICENSE-2.0
// /
// / Unless required by applicable law or agreed to in writing, software
// / distributed under the License is distributed on an "AS IS" BASIS,
// / WITHOUT WARRANTIES OR CONDITIONS OF ANY KIND, either express or implied.
// / See the License for the specific language governing permissions and
// / limitations under the License.
// /
// / Copyright holder is ArangoDB GmbH, Cologne, Germany
// /
// / @author Michael Hackstein
// / @author Mark Vollmary
// / @author Copyright 2017, ArangoDB GmbH, Cologne, Germany
// //////////////////////////////////////////////////////////////////////////////

'use strict';

const expect = require('chai').expect;
const users = require('@arangodb/users');
const helper = require('@arangodb/user-helper');
const foxxManager = require('@arangodb/foxx/manager');
const dbName = helper.dbName;
const rightLevels = helper.rightLevels;
const errors = require('@arangodb').errors;
const fs = require('fs');
const basePath = fs.makeAbsolute(fs.join(require('internal').startupPath, 'common', 'test-data', 'apps'));

const userSet = helper.userSet;
const systemLevel = helper.systemLevel;
const dbLevel = helper.dbLevel;
const colLevel = helper.colLevel;

const arangodb = require('@arangodb');
const arango = require('@arangodb').arango;
const aql = arangodb.aql;
const db = require('internal').db;
for (let l of rightLevels) {
  systemLevel[l] = new Set();
  dbLevel[l] = new Set();
  colLevel[l] = new Set();
}

helper.switchUser('root', '_system');
helper.removeAllUsers();
helper.generateAllUsers();

describe('User Rights Management', () => {
  it('should check if all users are created', () => {
    helper.switchUser('root', '_system');
    expect(userSet.size).to.be.greaterThan(0);
    expect(userSet.size).to.equal(helper.userCount);
    for (let name of userSet) {
      expect(users.document(name), `Could not find user: ${name}`).to.not.be.undefined;
    }
  });

  it('should test rights for', () => {
    expect(userSet.size).to.be.greaterThan(0);
    for (let name of userSet) {
      let canUse = false;
      try {
        helper.switchUser(name, dbName);
        canUse = true;
      } catch (e) {
        canUse = false;
      }

      if (canUse) {
        describe(`user ${name}`, () => {
          const mount = `/${name}_mount`;
          before(() => {
            helper.switchUser(name, dbName);
            db._useDatabase(dbName);
          });

          after(() => {
            helper.switchUser('root', dbName);
            try {
              foxxManager.uninstall(mount, {force: true});
            } catch (e) {}
          });

          it('register a Foxx service', () => {
            if (dbLevel['rw'].has(name)) {
              try {
                foxxManager.install(fs.join(basePath, 'minimal-working-service'), mount);
                const size = db._query(aql`
                  FOR service IN _apps
                  FILTER service.mount == ${mount}
                  RETURN service.checksum
                `).toArray().length;
<<<<<<< HEAD
                expect(size).to.equal(1, `${name} could not register Foxx service with sufficient rights`);
=======
                expect(size).to.equal(1, `${name} could not register foxx service with sufficient rights`);
                // The service should return the user we acces it as:
                let res = arango.PUT(mount, '');
                expect(res.hello._documents[0]).to.be.equal(name);
>>>>>>> 34f66539
              } catch (e) {
                if (e.errorNum === errors.ERROR_ARANGO_READ_ONLY.code ||
                    e.errorNum === errors.ERROR_FORBIDDEN.code) {
                  expect(false).to.be.equal(true, `${name} could not register Foxx service with sufficient rights`);
                } // FIXME: workaround ignore all other errors for now
              }
            } else {
              try {
                foxxManager.install(fs.join(basePath, 'minimal-working-service'), mount);
              } catch (e) {
                // expect(e.errorNum).to.equal(errors.ERROR_ARANGO_READ_ONLY.code);
                // TODO should be forbidden rather than read only
                // expect(e.errorNum).to.equal(errors.ERROR_FORBIDDEN.code);
              }
              const size = db._query(aql`
                FOR service IN _apps
                FILTER service.mount == ${mount}
                RETURN service.checksum
              `).toArray().length;
              expect(size).to.equal(0, `${name} could register Foxx service with insufficient rights`);
            }
          });
        });
      }
    }
  });
});<|MERGE_RESOLUTION|>--- conflicted
+++ resolved
@@ -105,14 +105,10 @@
                   FILTER service.mount == ${mount}
                   RETURN service.checksum
                 `).toArray().length;
-<<<<<<< HEAD
-                expect(size).to.equal(1, `${name} could not register Foxx service with sufficient rights`);
-=======
                 expect(size).to.equal(1, `${name} could not register foxx service with sufficient rights`);
                 // The service should return the user we acces it as:
                 let res = arango.PUT(mount, '');
                 expect(res.hello._documents[0]).to.be.equal(name);
->>>>>>> 34f66539
               } catch (e) {
                 if (e.errorNum === errors.ERROR_ARANGO_READ_ONLY.code ||
                     e.errorNum === errors.ERROR_FORBIDDEN.code) {
