--- conflicted
+++ resolved
@@ -505,11 +505,7 @@
         testCase = '"undefined"';
       }
       testCode = 'const runTest = require("jsunity").runTest; ' +
-<<<<<<< HEAD
-        'return runTest(' + JSON.stringify(file) + ', true, "' + options.testCase + '");';
-=======
         'return runTest(' + JSON.stringify(file) + ', true, ' + testCase + ');';
->>>>>>> f2ca06f4
     } else {
       testCode = 'const runTest = require("@arangodb/mocha-runner"); ' +
         'return runTest(' + JSON.stringify(file) + ', true' + mochaGrep + ');';
