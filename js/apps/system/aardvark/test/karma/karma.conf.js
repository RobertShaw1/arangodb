// Karma configuration
// Generated on Thu Jul 04 2013 11:39:34 GMT+0200 (CEST)

module.exports = function(karma) {

  karma.set({

    // base path, that will be used to resolve files and exclude
    basePath: '../../',


    // frameworks to use
    //frameworks: ['jasmine', 'junit-reporter'],
    frameworks: ['jasmine'],


    // list of files / patterns to load in the browser
    files: [
      /*
      'test/lib/jasmine-1.3.1/jasmine-html.js',
      'test/lib/jslint.js',

      //Templates
      {pattern: 'frontend/js/templates/*.ejs', served: true, included: true, watched: true},

      'frontend/js/lib/jquery-2.1.0.min.js',
      'frontend/js/lib/jquery-ui-1.9.2.custom.js',
      'frontend/js/lib/jquery.dataTables.js',
      'frontend/js/lib/jquery.autogrow.js',
      'frontend/js/lib/jquery.jeditable.js',
      'frontend/js/lib/jquery.jeditable.autogrow.js',
      'frontend/js/lib/jquery.snippet.js',
      'frontend/js/lib/jquery.slideto.min.js',
      'frontend/js/lib/jquery.wiggle.min.js',
      'frontend/js/lib/jquery.contextmenu.js',
      'frontend/js/lib/handlebars-1.0.rc.1.js',
      'frontend/js/lib/underscore.js',
      'frontend/js/lib/backbone.js',
      'frontend/js/lib/d3.v3.min.js',
      'frontend/js/lib/nv.d3.js',
      'frontend/js/lib/d3.fisheye.js',
      'frontend/js/lib/ColVis.js',
      'frontend/js/lib/bootstrap.js',
      'frontend/js/lib/bootstrap-pagination.js',
      'frontend/src/ace.js',
      'frontend/js/lib/jqconsole.min.js',
      'frontend/js/lib/splitter.js',
      'frontend/js/lib/swagger.js',
      'frontend/js/lib/swagger-ui.js',
      'frontend/js/lib/highlight.7.3.pack.js',
      
      // arangodb
      'frontend/js/arango/arango.js',
      'frontend/js/arango/templateEngine.js',
      'frontend/js/shell/browser.js',
      'frontend/js/modules/org/arangodb/arango-collection-common.js',
      'frontend/js/modules/org/arangodb/arango-collection.js',
      'frontend/js/modules/org/arangodb/arango-database.js',
      'frontend/js/modules/org/arangodb/arango-query-cursor.js',
      'frontend/js/modules/org/arangodb/arango-statement-common.js',
      'frontend/js/modules/org/arangodb/arango-statement.js',
      'frontend/js/modules/org/arangodb/arangosh.js',
      'frontend/js/modules/org/arangodb/graph-common.js',
      'frontend/js/modules/org/arangodb/graph.js',
      'frontend/js/modules/org/arangodb/mimetypes.js',
      'frontend/js/modules/org/arangodb/simple-query-common.js',
      'frontend/js/modules/org/arangodb/simple-query.js',
      'frontend/js/modules/org/arangodb/aql/functions.js',
      'frontend/js/modules/org/arangodb/graph/traversal.js',
      'frontend/js/modules/org/arangodb-common.js',
      'frontend/js/modules/org/arangodb.js',
      'frontend/js/bootstrap/errors.js',
      'frontend/js/bootstrap/monkeypatches.js',
      'frontend/js/bootstrap/module-internal.js',
      'frontend/js/client/bootstrap/module-internal.js',
      'frontend/js/client/client.js',

      // Mocks
      'test/specs/graphViewer/helper/eventHelper.js',
      'test/specs/graphViewer/helper/objectsHelper.js',
      'test/specs/graphViewer/helper/mocks.js',
      'test/specs/graphViewer/helper/commMock.js',
      'test/specs/graphViewer/helper/uiMatchers.js',

      // GraphViewer
      // Core Modules
      'frontend/js/graphViewer/graphViewer.js',
      'frontend/js/graphViewer/graph/domObserverFactory.js',
      'frontend/js/graphViewer/graph/colourMapper.js',
      'frontend/js/graphViewer/graph/communityNode.js',
      'frontend/js/graphViewer/graph/webWorkerWrapper.js',
      'frontend/js/graphViewer/graph/nodeShaper.js',
      'frontend/js/graphViewer/graph/abstractAdapter.js',
      'frontend/js/graphViewer/graph/JSONAdapter.js',
      'frontend/js/graphViewer/graph/arangoAdapter.js',
      'frontend/js/graphViewer/graph/foxxAdapter.js',
      'frontend/js/graphViewer/graph/previewAdapter.js',
      'frontend/js/graphViewer/graph/edgeShaper.js',
      'frontend/js/graphViewer/graph/forceLayouter.js',
      'frontend/js/graphViewer/graph/eventDispatcher.js',
      'frontend/js/graphViewer/graph/eventLibrary.js',
      'frontend/js/graphViewer/graph/zoomManager.js',
      'frontend/js/graphViewer/graph/nodeReducer.js',
      'frontend/js/graphViewer/graph/modularityJoiner.js',

      // UI Modules
      'frontend/js/graphViewer/ui/modalDialogHelper.js',
      'frontend/js/graphViewer/ui/contextMenuHelper.js',
      'frontend/js/graphViewer/ui/nodeShaperControls.js',
      'frontend/js/graphViewer/ui/edgeShaperControls.js',
      'frontend/js/graphViewer/ui/arangoAdapterControls.js',
      'frontend/js/graphViewer/ui/layouterControls.js',
      'frontend/js/graphViewer/ui/uiComponentsHelper.js',
      'frontend/js/graphViewer/ui/eventDispatcherControls.js',
      'frontend/js/graphViewer/ui/graphViewerUI.js',
      'frontend/js/graphViewer/ui/graphViewerWidget.js',
      'frontend/js/graphViewer/ui/graphViewerPreview.js',

      // Models
      'frontend/js/models/currentDatabase.js',
      'frontend/js/models/arangoCollection.js',
      'frontend/js/models/arangoDatabase.js',
      'frontend/js/models/arangoDocument.js',
      'frontend/js/models/arangoLog.js',
      'frontend/js/models/arangoStatistics.js',
      'frontend/js/models/arangoStatisticsDescription.js',
      'frontend/js/models/foxx.js',
      'frontend/js/models/notification.js',
      'frontend/js/models/graph.js',
      'frontend/js/models/clusterServer.js',
      'frontend/js/models/clusterCoordinator.js',
      'frontend/js/models/clusterDatabase.js',
      'frontend/js/models/clusterCollection.js',
      'frontend/js/models/clusterShard.js',

      // Collections
      'frontend/js/collections/arangoCollections.js',
      'frontend/js/collections/arangoDocuments.js',
      'frontend/js/collections/arangoDocument.js',
      'frontend/js/collections/arangoDatabase.js',
      'frontend/js/collections/arangoLogs.js',
      'frontend/js/collections/arangoUsers.js',
      'frontend/js/collections/arangoStatisticsCollection.js',
      'frontend/js/collections/arangoStatisticsDescriptionCollection.js',
      'frontend/js/collections/foxxCollection.js',
      'frontend/js/collections/graphCollection.js',
      'frontend/js/collections/clusterServers.js',
      'frontend/js/collections/clusterCoordinators.js',
      'frontend/js/collections/clusterDatabases.js',
      'frontend/js/collections/clusterCollections.js',
      'frontend/js/collections/clusterShards.js',
      'frontend/js/collections/notificationCollection.js',

      // Views
      'frontend/js/views/navigationView.js',
      'frontend/js/views/apiView.js',
      'frontend/js/views/footerView.js',
      'frontend/js/views/queryView.js',
      'frontend/js/views/shellView.js',
      'frontend/js/views/dashboardView.js',
      'frontend/js/views/collectionsView.js',
      'frontend/js/views/collectionView.js',
      'frontend/js/views/collectionInfoView.js',
      'frontend/js/views/newCollectionView.js',
      'frontend/js/views/collectionsItemView.js',
      'frontend/js/views/documentsView.js',
      'frontend/js/views/documentView.js',
      'frontend/js/views/documentSourceView.js',
      'frontend/js/views/logsView.js',
      'frontend/js/views/applicationsView.js',
      'frontend/js/views/foxxActiveView.js',
      'frontend/js/views/foxxActiveListView.js',
      'frontend/js/views/foxxInstalledView.js',
      'frontend/js/views/foxxInstalledListView.js',
      'frontend/js/views/foxxEditView.js',
      'frontend/js/views/foxxMountView.js',
      'frontend/js/views/appDocumentationView.js',
      'frontend/js/views/graphView.js',
      'frontend/js/views/graphManagementView.js',
      'frontend/js/views/addNewGraphView.js',
      'frontend/js/views/deleteGraphView.js',
      'frontend/js/views/dbSelectionView.js',
      'frontend/js/views/editListEntryView.js',
      'frontend/js/views/loginView.js',
      'frontend/js/views/clusterDashboardView.js',
      'frontend/js/views/clusterOverviewView.js',
      'frontend/js/views/clusterServerView.js',
      'frontend/js/views/clusterCoordinatorView.js',
      'frontend/js/views/clusterDatabaseView.js',
      'frontend/js/views/clusterCollectionView.js',
      'frontend/js/views/clusterShardsView.js',

      'frontend/js/views/statisticBarView.js',
      'frontend/js/views/userBarView.js',

      //Views Planner
      'plannerFrontend/js/views/planScenarioSelectorView.js',
      'plannerFrontend/js/views/planSymmetricView.js',
      'plannerFrontend/js/views/planTestView.js',

      // Router
      'frontend/js/routers/router.js',
      'plannerFrontend/js/routers/clusterRouter.js',

      //Views cluster
      'clusterFrontend/js/views/showClusterView.js',

      // Router
      'frontend/js/routers/router.js',
      'clusterFrontend/js/routers/clusterRouter.js',


<<<<<<< HEAD
      //Templates
      {pattern: 'frontend/js/templates/*.ejs', served:true, included:false, watched: true},
      {pattern: 'clusterFrontend/js/templates/*.ejs', served:true, included:false, watched: true},
      {pattern: 'plannerFrontend/js/templates/*.ejs', served:true, included:false, watched: true},
=======
>>>>>>> bd5eecff
      // Specs
      // GraphViewer
      
      'test/specs/graphViewer/specColourMapper/colourMapperSpec.js',
      'test/specs/graphViewer/specWindowObjects/domObserverFactorySpec.js',
      'test/specs/graphViewer/specCommunityNode/communityNodeSpec.js',
      'test/specs/graphViewer/specAdapter/interfaceSpec.js',
      'test/specs/graphViewer/specAdapter/abstractAdapterSpec.js',
      'test/specs/graphViewer/specAdapter/jsonAdapterSpec.js',
      'test/specs/graphViewer/specAdapter/arangoAdapterSpec.js',
      'test/specs/graphViewer/specAdapter/foxxAdapterSpec.js',
      'test/specs/graphViewer/specAdapter/previewAdapterSpec.js',
      'test/specs/graphViewer/specAdapter/arangoAdapterUISpec.js',
      'test/specs/graphViewer/specNodeShaper/nodeShaperSpec.js', 
      'test/specs/graphViewer/specNodeShaper/nodeShaperUISpec.js',
      'test/specs/graphViewer/specEdgeShaper/edgeShaperSpec.js', 
      'test/specs/graphViewer/specEdgeShaper/edgeShaperUISpec.js',
      'test/specs/graphViewer/specForceLayouter/forceLayouterSpec.js',
      'test/specs/graphViewer/specForceLayouter/forceLayouterUISpec.js',
      'test/specs/graphViewer/specEvents/eventLibrarySpec.js',
      'test/specs/graphViewer/specEvents/eventDispatcherSpec.js',
      'test/specs/graphViewer/specEvents/eventDispatcherUISpec.js',
      'test/specs/graphViewer/specZoomManager/zoomManagerSpec.js',
      'test/specs/graphViewer/specGraphViewer/graphViewerSpec.js',
      'test/specs/graphViewer/specGraphViewer/graphViewerUISpec.js',
      'test/specs/graphViewer/specGraphViewer/graphViewerWidgetSpec.js',
      'test/specs/graphViewer/specGraphViewer/graphViewerPreviewSpec.js',
      'test/specs/graphViewer/specNodeReducer/nodeReducerSpec.js',
//      'test/specs/graphViewer/specNodeReducer/modularityJoinerSpec.js',
//      'test/specs/graphViewer/specWindowObjects/workerWrapperSpec.js',
      'test/specs/graphViewer/specContextMenu/contextMenuSpec.js', 

      // Arango
      'test/specs/arango/arangoSpec.js',

      // Models
      'test/specs/models/currentDatabaseSpec.js',
      'test/specs/models/graphSpec.js',

      // Collections
      'test/specs/collections/clusterServersSpec.js',
      'test/specs/collections/clusterDatabasesSpec.js',
      'test/specs/collections/clusterCollectionsSpec.js',
      'test/specs/collections/clusterShardsSpec.js',


      // Views
      'test/specs/views/editListEntryViewSpec.js',
      'test/specs/views/collectionViewSpec.js',
      'test/specs/views/collectionsViewSpec.js',
      'test/specs/views/foxxEditViewSpec.js',
      'test/specs/views/dbSelectionViewSpec.js',
      'test/specs/views/navigationViewSpec.js',
      'test/specs/views/graphViewSpec.js',
      'test/specs/views/graphManagementViewSpec.js',
      'test/specs/views/addNewGraphViewSpec.js',
      'test/specs/views/clusterDashboardViewSpec.js',
      'test/specs/views/clusterOverviewViewSpec.js',
      'test/specs/views/clusterServerViewSpec.js',
      'test/specs/views/clusterCoordinatorViewSpec.js',
      'test/specs/views/clusterDatabaseViewSpec.js',
      'test/specs/views/clusterCollectionViewSpec.js',
      'test/specs/views/clusterShardsViewSpec.js',
      // Router
      'test/specs/router/routerSpec.js',
      // JSLint
<<<<<<< HEAD
      'test/specJSLint/jsLintSpec.js',

      //Planner

      //Router
      'test/specs/planner/router/routerSpec.js',
      //View
      'test/specs/planner/views/planSymmetricViewSpec.js',
      'test/specs/planner/views/planTestViewSpec.js',
      'test/specs/planner/views/planScenarioSelectorViewSpec.js',


      //Cluster

      //Router
      'test/specs/cluster/router/routerSpec.js'
      //View



=======
      
      'test/specJSLint/jsLintSpec.js'
      */
>>>>>>> bd5eecff
    ],


    // list of files to exclude
    exclude: [
      
    ],

    // test results reporter to use
    // possible values: 'dots', 'progress', 'junit', 'growl', 'coverage'
    reporters: ['dots'],

    // web server port
    port: 9876,


    // cli runner port
    runnerPort: 9100,

    // enable / disable colors in the output (reporters and logs)
    colors: false,


    // level of logging
    // possible values: karma.LOG_DISABLE || karma.LOG_ERROR || karma.LOG_WARN || karma.LOG_INFO || karma.LOG_DEBUG
    logLevel: karma.LOG_INFO,


    // enable / disable watching file and executing tests whenever any file changes
    autoWatch: false,


    // Start these browsers, currently available:
    // - Chrome
    // - ChromeCanary
    // - Firefox
    // - Opera
    // - Safari (only Mac)
    // - PhantomJS
    // - IE (only Windows)
    browsers: ["PhantomJS", "Firefox"],

    // If browser does not capture in given timeout [ms], kill it
    captureTimeout: 60000,


    // Continuous Integration mode
    // if true, it capture browsers, run tests and exit
    singleRun: true
  });
};<|MERGE_RESOLUTION|>--- conflicted
+++ resolved
@@ -209,14 +209,6 @@
       'frontend/js/routers/router.js',
       'clusterFrontend/js/routers/clusterRouter.js',
 
-
-<<<<<<< HEAD
-      //Templates
-      {pattern: 'frontend/js/templates/*.ejs', served:true, included:false, watched: true},
-      {pattern: 'clusterFrontend/js/templates/*.ejs', served:true, included:false, watched: true},
-      {pattern: 'plannerFrontend/js/templates/*.ejs', served:true, included:false, watched: true},
-=======
->>>>>>> bd5eecff
       // Specs
       // GraphViewer
       
@@ -282,8 +274,6 @@
       'test/specs/views/clusterShardsViewSpec.js',
       // Router
       'test/specs/router/routerSpec.js',
-      // JSLint
-<<<<<<< HEAD
       'test/specJSLint/jsLintSpec.js',
 
       //Planner
@@ -301,14 +291,9 @@
       //Router
       'test/specs/cluster/router/routerSpec.js'
       //View
-
-
-
-=======
       
       'test/specJSLint/jsLintSpec.js'
       */
->>>>>>> bd5eecff
     ],
 
 
