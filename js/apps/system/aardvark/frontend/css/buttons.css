--- conflicted
+++ resolved
@@ -12,8 +12,6 @@
   top: 3px;
   position: relative;
 }
-
-<<<<<<< HEAD
 
 .badge, .label, .btn {
   text-shadow: none !important;
@@ -290,11 +288,10 @@
   width: 120px;
 }
 
-=======
+
 a.headerButton {
  margin-top: -2px; 
  margin-left: 5px;
  margin-right: 5px;
  min-height: 23px;
-}
->>>>>>> 78d29b15
+}