--- conflicted
+++ resolved
@@ -10,8 +10,15 @@
 
     template: clusterTemplateEngine.createTemplate("showCluster.ejs"),
 
-<<<<<<< HEAD
     initialize: function() {
+      this.interval = 1000;
+      this.isUpdating = false;
+      this.timer = null;
+      this.totalTimeChart = {};
+      this.knownServers = [];
+      this.graph = undefined;
+      this.updateServerTime();
+
       this.dbservers = new window.ClusterServers();
       this.dbservers.fetch({
         async : false
@@ -20,33 +27,30 @@
       this.coordinators.fetch({
         async : false
       });
+      this.dbservers.startUpdating();
+      this.coordinators.startUpdating();
+
       if (this.statisticsDescription === undefined) {
         this.statisticsDescription = new window.StatisticsDescription();
         this.statisticsDescription.fetch({
-          async:false
+          async: false
         });
       }
-      var self = this;
-      var statCollect = new window.ClusterStatisticsCollection();
-      this.dbservers.forEach(function (dbserver) {
-        var stat = new window.Statistics({name: dbserver.id});
-        stat.url = dbserver.get("address").replace("tcp", "http") + "/_admin/statistics";
-        statCollect.add(stat);
-      });
-
-      this.coordinators.forEach(function (coordinator) {
-        var stat = new window.Statistics({name: coordinator.id});
-        stat.url = coordinator.get("address").replace("tcp", "http") + "/_admin/statistics";
-        statCollect.add(stat);
-      });
-      statCollect.fetch();
-      this.data = statCollect;
 
       var typeModel = new window.ClusterType();
       typeModel.fetch({
         async: false
       });
       this.type = typeModel.get("type");
+
+
+      this.dbservers.bind("add", this.rerender.bind(this));
+      this.dbservers.bind("change", this.rerender.bind(this));
+      this.dbservers.bind("remove", this.rerender.bind(this));
+      this.coordinators.bind("add", this.rerender.bind(this));
+      this.coordinators.bind("change", this.rerender.bind(this));
+      this.coordinators.bind("remove", this.rerender.bind(this));
+      this.startUpdating();
     },
 
     listByAddress: function() {
@@ -55,110 +59,8 @@
       return byAddress;
     },
 
-    render: function() {
-      var self = this;
-      console.log(this.listByAddress());
-      $(this.el).html(this.template.render({
-        byAddress: this.listByAddress(),
-        type: this.type
-      }));
-      var totalTimeData = [];
-      this.data.forEach(function(m) {
-        totalTimeData.push({key: m.get("name"), value :m.get("client").totalTime.sum});
-      });
-      self.renderPieChart(totalTimeData);
-    },
-
-
-
-    renderPieChart: function(dataset) {
-      var w = 620;
-      var h = 480;
-
-
-
-      var radius = Math.min(w, h) / 2; //change 2 to 1.4. It's hilarious.
-
-      var color = d3.scale.category20();
-
-      var arc = d3.svg.arc() //each datapoint will create one later.
-      .outerRadius(radius - 20)
-      .innerRadius(0);
-
-      var pie = d3.layout.pie()
-      .sort(function (d) {
-        return d.value;
-      })
-      .value(function (d) {
-        return d.value;
-      });
-
-      var svg = d3.select("#clusterGraphs").append("svg")
-      .attr("width", w)
-      .attr("height", h)
-      .attr("class", "clusterChart")
-      .append("g") //someone to transform. Groups data.
-      .attr("transform", "translate(" + w / 2 + "," + h / 2 + ")");
-
-      var slices = svg.selectAll(".arc")
-      .data(pie(dataset))
-      .enter().append("g")
-      .attr("class", "slice");
-
-      slices.append("path")
-      .attr("d", arc)
-      .style("fill", function (d, i) {
-        return color(i);
-      });
-
-      //add text, even
-      slices.append("text")
-      .attr("transform", function (d) {
-        return "translate(" + arc.centroid(d) + ")";
-      })
-      .attr("class", "data-title")
-      .text(function (d) {
-        return d.data.key;
-      });
-    }
-=======
-      updateServerTime: function() {
-          this.serverTime = new Date().getTime();
-      },
-
-
-      initialize: function() {
-        this.interval = 1000;
-        this.isUpdating = false;
-        this.timer = null;
-        this.totalTimeChart = {};
-        this.knownServers = [];
-        this.graph = undefined;
-        this.updateServerTime();
-
-        this.dbservers = new window.ClusterServers();
-        this.dbservers.startUpdating();
-        this.dbservers.fetch({
-            async : false
-        });
-        this.coordinators = new window.ClusterCoordinators();
-        this.coordinators.startUpdating();
-        this.coordinators.fetch({
-            async : false
-        });
-        if (this.statisticsDescription === undefined) {
-            this.statisticsDescription = new window.StatisticsDescription();
-            this.statisticsDescription.fetch({
-                async:false
-            });
-        }
-        this.dbservers.bind("add", this.rerender.bind(this));
-        this.dbservers.bind("change", this.rerender.bind(this));
-        this.dbservers.bind("remove", this.rerender.bind(this));
-        this.coordinators.bind("add", this.rerender.bind(this));
-        this.coordinators.bind("change", this.rerender.bind(this));
-        this.coordinators.bind("remove", this.rerender.bind(this));
-        this.startUpdating();
+    updateServerTime: function() {
+        this.serverTime = new Date().getTime();
     },
 
     rerender : function() {
@@ -171,7 +73,10 @@
     },
 
     render: function() {
-      $(this.el).html(this.template.render({}));
+      $(this.el).html(this.template.render({
+        byAddress: this.listByAddress(),
+        type: this.type
+      }));
       this.getServerStatistics();
       var data = this.generatePieData();
       this.renderPieChart(data);
@@ -380,7 +285,6 @@
               };
               self.graph.updateOptions({clickCallback: onclick}, true);
               self.graph.setSelection(false, 'ClusterAverage', true);
-              //console.log(g);
           };
           makeGraph("lineGraph");
 
@@ -403,10 +307,6 @@
               self.rerender();
           }, this.interval);
       }
-
->>>>>>> 481a10e9
   });
 
-
-
 }());