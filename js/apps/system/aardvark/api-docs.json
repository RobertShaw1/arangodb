{
    "swaggerVersion": "1.1", 
<<<<<<< HEAD
    "apiVersion": "1.4.0-rc1", 
=======
    "apiVersion": "1.4.11", 
>>>>>>> 33846f46
    "apis": [
        {
            "path": "api-docs/aqlfunction.{format}", 
            "description": "aqlfunction API"
        }, 
        {
            "path": "api-docs/batch.{format}", 
            "description": "batch API"
        }, 
        {
            "path": "api-docs/collection.{format}", 
            "description": "collection API"
        }, 
        {
            "path": "api-docs/cursor.{format}", 
            "description": "cursor API"
        }, 
        {
            "path": "api-docs/database.{format}", 
            "description": "database API"
        }, 
        {
            "path": "api-docs/document.{format}", 
            "description": "document API"
        }, 
        {
            "path": "api-docs/edge.{format}", 
            "description": "edge API"
        }, 
        {
            "path": "api-docs/edges.{format}", 
            "description": "edges API"
        }, 
        {
            "path": "api-docs/endpoint.{format}", 
            "description": "endpoint API"
        }, 
        {
            "path": "api-docs/explain.{format}", 
            "description": "explain API"
        }, 
        {
            "path": "api-docs/graph.{format}", 
            "description": "graph API"
        }, 
        {
            "path": "api-docs/import.{format}", 
            "description": "import API"
        }, 
        {
            "path": "api-docs/index.{format}", 
            "description": "index API"
        }, 
        {
            "path": "api-docs/job.{format}", 
            "description": "job API"
        }, 
        {
            "path": "api-docs/log.{format}", 
            "description": "log API"
        }, 
        {
            "path": "api-docs/query.{format}", 
            "description": "query API"
        }, 
        {
            "path": "api-docs/replication.{format}", 
            "description": "replication API"
        }, 
        {
            "path": "api-docs/simple.{format}", 
            "description": "simple API"
        }, 
        {
            "path": "api-docs/structure.{format}", 
            "description": "structure API"
        }, 
        {
            "path": "api-docs/system.{format}", 
            "description": "system API"
        }, 
        {
            "path": "api-docs/transaction.{format}", 
            "description": "transaction API"
        }, 
        {
            "path": "api-docs/traversal.{format}", 
            "description": "traversal API"
        }, 
        {
            "path": "api-docs/user.{format}", 
            "description": "user API"
        }, 
        {
            "path": "api-docs/version.{format}", 
            "description": "version API"
        }
    ]
}<|MERGE_RESOLUTION|>--- conflicted
+++ resolved
@@ -1,10 +1,6 @@
 {
     "swaggerVersion": "1.1", 
-<<<<<<< HEAD
-    "apiVersion": "1.4.0-rc1", 
-=======
     "apiVersion": "1.4.11", 
->>>>>>> 33846f46
     "apis": [
         {
             "path": "api-docs/aqlfunction.{format}", 
