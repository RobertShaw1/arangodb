--- conflicted
+++ resolved
@@ -6,11 +6,7 @@
     "coffee-script": "1.7.1",
     "decimal": "0.0.2",
     "docco": "0.6.3",
-<<<<<<< HEAD
-    "expect.js": "0.3.1",
-=======
     "expect.js": "^0.3.1",
->>>>>>> 05b8115a
     "foxx_generator": "0.5.1",
     "htmlparser2": "3.7.2",
     "http-errors": "1.2.8",
