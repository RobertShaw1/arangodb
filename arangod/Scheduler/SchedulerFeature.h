--- conflicted
+++ resolved
@@ -56,11 +56,8 @@
   uint64_t _nrMinimalThreads = 2;
   uint64_t _nrMaximalThreads = 0;
   uint64_t _queueSize = 128;
-<<<<<<< HEAD
-=======
   uint64_t _fifo1Size = 16 * 4096;
   uint64_t _fifo2Size = 4096;
->>>>>>> 4bd3571a
 
  public:
   size_t concurrency() const { return static_cast<size_t>(_nrMaximalThreads); }
