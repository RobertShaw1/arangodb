--- conflicted
+++ resolved
@@ -99,13 +99,8 @@
 
     // when we enter this method,
     // _nrRunning has already been increased for this thread
-<<<<<<< HEAD
-    LOG_TOPIC(DEBUG, Logger::THREADS)
-        << "started thread: " << _scheduler->infoStatus();
-=======
     LOG_TOPIC(DEBUG, Logger::THREADS) << "started thread: "
                                       << _scheduler->infoStatus();
->>>>>>> 1ed2ac27
 
     // some random delay value to avoid all initial threads checking for
     // their deletion at the very same time
@@ -153,13 +148,8 @@
       }
     }
 
-<<<<<<< HEAD
     LOG_TOPIC(DEBUG, Logger::THREADS)
         << "stopped (" << _scheduler->infoStatus() << ")";
-=======
-    LOG_TOPIC(DEBUG, Logger::THREADS) << "stopped (" << _scheduler->infoStatus()
-                                      << ")";
->>>>>>> 1ed2ac27
 
     if (doDecrement) {
       // only decrement here if this wasn't already done above
@@ -180,7 +170,6 @@
 Scheduler::Scheduler(uint64_t nrMinimum, uint64_t nrMaximum,
                      uint64_t maxQueueSize, uint64_t fifo1Size,
                      uint64_t fifo2Size)
-<<<<<<< HEAD
     : _queuedV8(0),
       _maxQueuedV8(std::max(1ULL, nrMaximum - nrMinimum)),
       _maxQueueSize(maxQueueSize),
@@ -196,19 +185,6 @@
   _fifoSize[FIFO1] = 0;
   _fifoSize[FIFO2] = 0;
   _fifoSize[FIFO8] = 0;
-=======
-    : _maxQueueSize(maxQueueSize),
-      _counters(0),
-      _maxFifoSize{fifo1Size, fifo2Size},
-      _fifo1(_maxFifoSize[0]),
-      _fifo2(_maxFifoSize[1]),
-      _fifos{&_fifo1, &_fifo2},
-      _minThreads(nrMinimum),
-      _maxThreads(nrMaximum),
-      _lastAllBusyStamp(0.0) {
-  _fifoSize[0] = 0;
-  _fifoSize[1] = 0;
->>>>>>> 1ed2ac27
 
   // setup signal handlers
   initializeSignalHandlers();
@@ -217,7 +193,6 @@
 Scheduler::~Scheduler() {
   stopRebalancer();
 
-<<<<<<< HEAD
   FifoJob* job = nullptr;
 
   for (int i = 0; i < NUMBER_FIFOS; ++i) {
@@ -229,8 +204,6 @@
     }
   }
 
-=======
->>>>>>> 1ed2ac27
   _managerGuard.reset();
   _managerContext.reset();
 
@@ -250,7 +223,6 @@
 }
 
 // do not pass callback by reference, might get deleted before execution
-<<<<<<< HEAD
 void Scheduler::post(std::function<void()> const callback, bool isV8,
                      uint64_t timeout) {
   incQueued();
@@ -291,20 +263,7 @@
 
           return;
         }
-=======
-void Scheduler::post(std::function<void()> const& callback) {
-  incQueued();
-
-  try {
-    // capture without self, ioContext will not live longer than scheduler
-    _ioContext.get()->post([this, callback]() {
-      JobGuard guard(this);
-      guard.work();
->>>>>>> 1ed2ac27
-
-      decQueued();
-
-<<<<<<< HEAD
+
         decQueued();
 
         callback();
@@ -327,23 +286,13 @@
       --_queuedV8;
     }
 
-=======
-      callback();
-    });
-  } catch (...) {
-    decQueued();
->>>>>>> 1ed2ac27
     throw;
   }
 }
 
 // do not pass callback by reference, might get deleted before execution
 void Scheduler::post(asio_ns::io_context::strand& strand,
-<<<<<<< HEAD
                      std::function<void()> const callback) {
-=======
-                     std::function<void()> const& callback) {
->>>>>>> 1ed2ac27
   incQueued();
 
   try {
@@ -368,7 +317,6 @@
 
   switch (prio) {
     case RequestPriority::HIGH:
-<<<<<<< HEAD
       if (0 < _fifoSize[FIFO1]) {
         ok = pushToFifo(FIFO1, callback, false);
       } else if (canPostDirectly()) {
@@ -393,27 +341,6 @@
     case RequestPriority::V8:
       ok = pushToFifo(FIFO2, callback, true);
       break;
-=======
-      if (0 < _fifoSize[0]) {
-        ok = pushToFifo(static_cast<int>(prio), callback);
-      } else if (canPostDirectly()) {
-        post(callback);
-      } else {
-        ok = pushToFifo(static_cast<int>(prio), callback);
-      }
-      break;
-    case RequestPriority::LOW:
-      if (0 < _fifoSize[0]) {
-        ok = pushToFifo(static_cast<int>(prio), callback);
-      } else if (0 < _fifoSize[1]) {
-        ok = pushToFifo(static_cast<int>(prio), callback);
-      } else if (canPostDirectly()) {
-        post(callback);
-      } else {
-        pushToFifo(static_cast<int>(prio), callback);
-      }
-      break;
->>>>>>> 1ed2ac27
     default:
       TRI_ASSERT(false);
       break;
@@ -424,7 +351,6 @@
 
 void Scheduler::drain() {
   while (canPostDirectly()) {
-<<<<<<< HEAD
     bool found = popFifo(FIFO1);
 
     if (!found) {
@@ -440,17 +366,6 @@
     if (!found) {
       break;
     }
-=======
-    bool found = popFifo(1);
-
-    if (!found) {
-      found = popFifo(2);
-
-      if (!found) {
-        break;
-      }
-    }
->>>>>>> 1ed2ac27
   }
 }
 
@@ -462,25 +377,17 @@
   b.add("in-progress", VPackValue(static_cast<int32_t>(numWorking(counters))));
   b.add("queued", VPackValue(static_cast<int32_t>(numQueued(counters))));
   b.add("queue-size", VPackValue(static_cast<int32_t>(_maxQueueSize)));
-<<<<<<< HEAD
   b.add("current-fifo1", VPackValue(static_cast<int32_t>(_fifoSize[FIFO1])));
   b.add("fifo1-size", VPackValue(static_cast<int32_t>(_maxFifoSize[FIFO1])));
   b.add("current-fifo2", VPackValue(static_cast<int32_t>(_fifoSize[FIFO2])));
   b.add("fifo2-size", VPackValue(static_cast<int32_t>(_maxFifoSize[FIFO2])));
   b.add("current-fifo8", VPackValue(static_cast<int32_t>(_fifoSize[FIFO8])));
   b.add("fifo8-size", VPackValue(static_cast<int32_t>(_maxFifoSize[FIFO8])));
-=======
-  b.add("current-fifo1", VPackValue(static_cast<int32_t>(_fifoSize[0])));
-  b.add("fifo1-size", VPackValue(static_cast<int32_t>(_maxFifoSize[0])));
-  b.add("current-fifo2", VPackValue(static_cast<int32_t>(_fifoSize[1])));
-  b.add("fifo2-size", VPackValue(static_cast<int32_t>(_maxFifoSize[1])));
->>>>>>> 1ed2ac27
 }
 
 Scheduler::QueueStatistics Scheduler::queueStatistics() const {
   auto counters = getCounters();
 
-<<<<<<< HEAD
   return QueueStatistics{numRunning(counters),
                          numWorking(counters),
                          numQueued(counters),
@@ -488,16 +395,11 @@
                          static_cast<uint64_t>(_fifoSize[FIFO8]),
                          static_cast<uint64_t>(_fifoSize[FIFO8]),
                          static_cast<uint64_t>(_queuedV8)};
-=======
-  return QueueStatistics{numRunning(counters), numWorking(counters),
-                         numQueued(counters)};
->>>>>>> 1ed2ac27
 }
 
 std::string Scheduler::infoStatus() {
   uint64_t const counters = _counters.load();
 
-<<<<<<< HEAD
   return "scheduler " + std::to_string(numRunning(counters)) + " (" +
          std::to_string(_minThreads) + "<" + std::to_string(_maxThreads) +
          ") in-progress " + std::to_string(numWorking(counters)) + " queued " +
@@ -510,16 +412,6 @@
          " (<=" + std::to_string(_maxFifoSize[FIFO2]) + ") F8 " +
          std::to_string(_fifoSize[FIFO8]) +
          " (<=" + std::to_string(_maxFifoSize[FIFO8]) + ")";
-=======
-  return "scheduler threads " + std::to_string(numRunning(counters)) + " (" +
-         std::to_string(_minThreads) + "<" + std::to_string(_maxThreads) +
-         ") in-progress " + std::to_string(numWorking(counters)) + " queued " +
-         std::to_string(numQueued(counters)) + " (<=" +
-         std::to_string(_maxQueueSize) + ") fifo1 " +
-         std::to_string(_fifoSize[0]) + " (<=" + std::to_string(_maxFifoSize[0]) +
-         ") fifo2 " + std::to_string(_fifoSize[1]) + " (<=" +
-         std::to_string(_maxFifoSize[1]) + ")";
->>>>>>> 1ed2ac27
 }
 
 bool Scheduler::canPostDirectly() const noexcept {
@@ -530,7 +422,6 @@
   return nrWorking + nrQueued <= _maxQueueSize;
 }
 
-<<<<<<< HEAD
 bool Scheduler::pushToFifo(int64_t fifo, std::function<void()> const& callback,
                            bool isV8) {
   TRI_ASSERT(0 <= fifo && fifo < NUMBER_FIFOS);
@@ -538,13 +429,6 @@
 
   size_t p = static_cast<size_t>(fifo);
   std::unique_ptr<FifoJob> job(new FifoJob(callback, isV8));
-=======
-bool Scheduler::pushToFifo(size_t fifo, std::function<void()> const& callback) {
-  size_t p = fifo - 1;
-  TRI_ASSERT(0 < fifo && p < NUMBER_FIFOS);
-
-  auto job = std::make_unique<FifoJob>(callback);
->>>>>>> 1ed2ac27
 
   try {
     if (0 < _maxFifoSize[p] && (int64_t)_maxFifoSize[p] <= _fifoSize[p]) {
@@ -564,11 +448,7 @@
     auto nrQueued = numQueued(counters);
 
     if (0 == nrWorking + nrQueued) {
-<<<<<<< HEAD
       post([] { /*wakeup call for scheduler thread*/ }, false);
-=======
-      post([] { /*wakeup call for scheduler thread*/ });
->>>>>>> 1ed2ac27
     }
   } catch (...) {
     return false;
@@ -577,7 +457,6 @@
   return true;
 }
 
-<<<<<<< HEAD
 bool Scheduler::popFifo(int64_t fifo) {
   TRI_ASSERT(0 <= fifo && fifo < NUMBER_FIFOS);
 
@@ -598,18 +477,6 @@
       pushToFifo(FIFO8, job->_callback, job->_isV8);
       delete job;
     }
-=======
-bool Scheduler::popFifo(size_t fifo) {
-  int64_t p = fifo - 1;
-  TRI_ASSERT(0 <= p && p < NUMBER_FIFOS);
-
-  FifoJob* job = nullptr;
-  bool ok = _fifos[p]->pop(job) && job != nullptr;
-
-  if (ok) {
-    post(job->_callback);
-    delete job;
->>>>>>> 1ed2ac27
 
     --_fifoSize[p];
   }
@@ -643,11 +510,8 @@
 
   TRI_ASSERT(0 < _minThreads);
   TRI_ASSERT(_minThreads <= _maxThreads);
-<<<<<<< HEAD
   TRI_ASSERT(0 < _maxQueueSize);
   TRI_ASSERT(0 < _maxQueuedV8);
-=======
->>>>>>> 1ed2ac27
 
   for (uint64_t i = 0; i < _minThreads; ++i) {
     {
@@ -700,14 +564,8 @@
 
     std::this_thread::yield();
     // we can be quite generous here with waiting...
-<<<<<<< HEAD
     // as we are in the shutdown already, we do not care if we need to wait
-    // for
-=======
-    // as we are in the shutdown already, we do not care if we need to wait for
->>>>>>> 1ed2ac27
-    // a
-    // bit longer
+    // for a bit longer
     std::this_thread::sleep_for(std::chrono::microseconds(20000));
   }
 
@@ -772,19 +630,11 @@
   ++count;
 
   if (count % 50 == 0) {
-<<<<<<< HEAD
     LOG_TOPIC(DEBUG, Logger::THREADS)
         << "rebalancing threads: " << infoStatus();
   } else if (count % 5 == 0) {
     LOG_TOPIC(TRACE, Logger::THREADS)
         << "rebalancing threads: " << infoStatus();
-=======
-    LOG_TOPIC(DEBUG, Logger::THREADS) << "rebalancing threads: "
-                                      << infoStatus();
-  } else if (count % 5 == 0) {
-    LOG_TOPIC(TRACE, Logger::THREADS) << "rebalancing threads: "
-                                      << infoStatus();
->>>>>>> 1ed2ac27
   }
 
   while (true) {
