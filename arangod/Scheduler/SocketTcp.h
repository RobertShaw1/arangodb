--- conflicted
+++ resolved
@@ -42,10 +42,6 @@
 
   SocketTcp(SocketTcp&& that) = delete;
 
-<<<<<<< HEAD
- public:
-=======
->>>>>>> 3438a268
   std::string peerAddress() const override {
     return _peerEndpoint.address().to_string();
   }
