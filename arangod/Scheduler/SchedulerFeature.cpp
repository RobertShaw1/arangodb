////////////////////////////////////////////////////////////////////////////////
/// DISCLAIMER
///
/// Copyright 2014-2016 ArangoDB GmbH, Cologne, Germany
/// Copyright 2004-2014 triAGENS GmbH, Cologne, Germany
///
/// Licensed under the Apache License, Version 2.0 (the "License");
/// you may not use this file except in compliance with the License.
/// You may obtain a copy of the License at
///
///     http://www.apache.org/licenses/LICENSE-2.0
///
/// Unless required by applicable law or agreed to in writing, software
/// distributed under the License is distributed on an "AS IS" BASIS,
/// WITHOUT WARRANTIES OR CONDITIONS OF ANY KIND, either express or implied.
/// See the License for the specific language governing permissions and
/// limitations under the License.
///
/// Copyright holder is ArangoDB GmbH, Cologne, Germany
///
/// @author Dr. Frank Celler
////////////////////////////////////////////////////////////////////////////////

#include "SchedulerFeature.h"

#ifdef _WIN32
#include <stdio.h>
#include <windows.h>
#endif

#include "ApplicationFeatures/ApplicationServer.h"
#include "Basics/ArangoGlobalContext.h"
#include "Logger/LogAppender.h"
#include "Logger/Logger.h"
#include "ProgramOptions/ProgramOptions.h"
#include "ProgramOptions/Section.h"
#include "RestServer/ServerFeature.h"
#include "Scheduler/Scheduler.h"
#include "V8Server/V8DealerFeature.h"
#include "V8Server/v8-dispatcher.h"

#include <chrono>
#include <thread>

using namespace arangodb;
using namespace arangodb::application_features;
using namespace arangodb::basics;
using namespace arangodb::options;
using namespace arangodb::rest;

Scheduler* SchedulerFeature::SCHEDULER = nullptr;

SchedulerFeature::SchedulerFeature(
    application_features::ApplicationServer* server)
    : ApplicationFeature(server, "Scheduler"), _scheduler(nullptr) {
  setOptional(true);
  startsAfter("GreetingsPhase");

  startsAfter("FileDescriptors");
<<<<<<< HEAD
=======
  startsAfter("Logger");
  startsAfter("Random");
>>>>>>> ccde2a5e
}

SchedulerFeature::~SchedulerFeature() {}

void SchedulerFeature::collectOptions(
    std::shared_ptr<options::ProgramOptions> options) {
  options->addSection("scheduler", "Configure the I/O scheduler");

  options->addOption("--server.threads", "number of threads",
                     new UInt64Parameter(&_nrMaximalThreads));

  options->addHiddenOption(
      "--server.queue-size",
      "number of simultaneously queues requests inside the scheduler",
      new UInt64Parameter(&_queueSize));

  options->addHiddenOption("--server.prio1-size", "size of the priority 1 fifo",
                           new UInt64Parameter(&_fifo1Size));

  options->addHiddenOption("--server.prio2-size", "size of the priority 2 fifo",
                           new UInt64Parameter(&_fifo2Size));

  options->addHiddenOption("--server.minimal-threads",
                           "minimal number of threads",
                           new UInt64Parameter(&_nrMinimalThreads));

  // obsolete options
  options->addObsoleteOption("--server.maximal-threads",
                             "maximal number of threads", true);

  // renamed options
  options->addOldOption("scheduler.threads", "server.threads");
  options->addOldOption("server.maximal-queue-size", "server.queue-size");
}

void SchedulerFeature::validateOptions(
    std::shared_ptr<options::ProgramOptions>) {
  if (_nrMaximalThreads == 0) {
    _nrMaximalThreads = TRI_numberProcessors();
  }

  if (_queueSize == 0) {
    _queueSize = _nrMaximalThreads * 8;
  }

  if (_fifo1Size < 1) {
    _fifo1Size = 1;
  }

  if (_fifo2Size < 1) {
    _fifo2Size = 1;
  }
}

void SchedulerFeature::start() {
  auto const N = TRI_numberProcessors();

  LOG_TOPIC(DEBUG, arangodb::Logger::THREADS)
      << "Detected number of processors: " << N;

  if (_nrMaximalThreads > 2 * N) {
    LOG_TOPIC(WARN, arangodb::Logger::THREADS)
        << "--server.threads (" << _nrMaximalThreads
        << ") is more than twice the number of cores (" << N
        << "), this might overload the server";
  }

  if (_nrMinimalThreads < 2) {
    LOG_TOPIC(WARN, arangodb::Logger::THREADS) << "--server.minimal-threads ("
                                               << _nrMinimalThreads
                                               << ") should be at least 2";
    _nrMinimalThreads = 2;
  }

  if (_nrMinimalThreads >= _nrMaximalThreads) {
    LOG_TOPIC(WARN, arangodb::Logger::THREADS)
        << "--server.threads (" << _nrMaximalThreads << ") should be at least "
        << (_nrMinimalThreads + 1) << ", raising it";
    _nrMaximalThreads = _nrMinimalThreads + 1;
  }

  TRI_ASSERT(2 <= _nrMinimalThreads);
  TRI_ASSERT(_nrMinimalThreads < _nrMaximalThreads);

  ArangoGlobalContext::CONTEXT->maskAllSignals();
  buildScheduler();

  bool ok = _scheduler->start();

  if (!ok) {
    LOG_TOPIC(FATAL, arangodb::Logger::FIXME)
        << "the scheduler cannot be started";
    FATAL_ERROR_EXIT();
  }

  buildHangupHandler();

  LOG_TOPIC(DEBUG, Logger::STARTUP) << "scheduler has started";

  V8DealerFeature* dealer =
      ApplicationServer::getFeature<V8DealerFeature>("V8Dealer");
  if (dealer->isEnabled()) {
    dealer->defineContextUpdate(
        [](v8::Isolate* isolate, v8::Handle<v8::Context> context, size_t) {
          TRI_InitV8Dispatcher(isolate, context);
        },
        nullptr);
  }
}

void SchedulerFeature::beginShutdown() {
  // shut-down scheduler
  if (_scheduler != nullptr) {
    _scheduler->stopRebalancer();
  }
}

void SchedulerFeature::stop() {
  static size_t const MAX_TRIES = 100;

  // shutdown user jobs (needs the scheduler)
  TRI_ShutdownV8Dispatcher();

  // cancel signals
  if (_exitSignals != nullptr) {
    auto exitSignals = _exitSignals;
    _exitSignals.reset();
    exitSignals->cancel();
  }

#ifndef _WIN32
  if (_hangupSignals != nullptr) {
    _hangupSignals->cancel();
    _hangupSignals.reset();
  }
#endif

  // shut-down scheduler
  _scheduler->beginShutdown();

  for (size_t count = 0; count < MAX_TRIES && _scheduler->isRunning();
       ++count) {
    LOG_TOPIC(TRACE, Logger::STARTUP) << "waiting for scheduler to stop";
    std::this_thread::sleep_for(std::chrono::microseconds(100000));
  }

  // shutdown user jobs again, in case new ones appear
  TRI_ShutdownV8Dispatcher();

  _scheduler->shutdown();
}

void SchedulerFeature::unprepare() { SCHEDULER = nullptr; }

#ifdef _WIN32
bool CtrlHandler(DWORD eventType) {
  bool shutdown = false;
  std::string shutdownMessage;

  switch (eventType) {
    case CTRL_BREAK_EVENT: {
      shutdown = true;
      shutdownMessage = "control-break received";
      break;
    }

    case CTRL_C_EVENT: {
      shutdown = true;
      shutdownMessage = "control-c received";
      break;
    }

    case CTRL_CLOSE_EVENT: {
      shutdown = true;
      shutdownMessage = "window-close received";
      break;
    }

    case CTRL_LOGOFF_EVENT: {
      shutdown = true;
      shutdownMessage = "user-logoff received";
      break;
    }

    case CTRL_SHUTDOWN_EVENT: {
      shutdown = true;
      shutdownMessage = "system-shutdown received";
      break;
    }

    default: {
      shutdown = false;
      break;
    }
  }

  if (shutdown == false) {
    LOG_TOPIC(ERR, arangodb::Logger::FIXME)
        << "Invalid CTRL HANDLER event received - ignoring event";
    return true;
  }

  static bool seen = false;

  if (!seen) {
    LOG_TOPIC(INFO, arangodb::Logger::FIXME)
        << shutdownMessage << ", beginning shut down sequence";

    if (application_features::ApplicationServer::server != nullptr) {
      application_features::ApplicationServer::server->beginShutdown();
    }

    seen = true;
    return true;
  }

  // ........................................................................
  // user is desperate to kill the server!
  // ........................................................................

  LOG_TOPIC(INFO, arangodb::Logger::FIXME) << shutdownMessage
                                           << ", terminating";
  _exit(EXIT_FAILURE);  // quick exit for windows
  return true;
}

#endif

void SchedulerFeature::buildScheduler() {
  _scheduler = std::make_unique<Scheduler>(_nrMinimalThreads, _nrMaximalThreads,
                                           _queueSize, _fifo1Size, _fifo2Size);

  SCHEDULER = _scheduler.get();
}

void SchedulerFeature::buildControlCHandler() {
#ifdef _WIN32
  {
    int result = SetConsoleCtrlHandler((PHANDLER_ROUTINE)CtrlHandler, true);

    if (result == 0) {
      LOG_TOPIC(WARN, arangodb::Logger::FIXME)
          << "unable to install control-c handler";
    }
  }
#else

  // Signal masking on POSIX platforms
  //
  // POSIX allows signals to be blocked using functions such as sigprocmask()
  // and pthread_sigmask(). For signals to be delivered, programs must ensure
  // that any signals registered using signal_set objects are unblocked in at
  // least one thread.
  sigset_t all;
  sigemptyset(&all);
  pthread_sigmask(SIG_SETMASK, &all, nullptr);

  _exitSignals.reset(_scheduler->newSignalSet());
  _exitSignals->add(SIGINT);
  _exitSignals->add(SIGTERM);
  _exitSignals->add(SIGQUIT);

  _signalHandler = [this](const asio_ns::error_code& error, int number) {
    if (error) {
      return;
    }

    LOG_TOPIC(INFO, arangodb::Logger::FIXME)
        << "control-c received, beginning shut down sequence";
    server()->beginShutdown();

    auto exitSignals = _exitSignals;

    if (exitSignals.get() != nullptr) {
      exitSignals->async_wait(_exitHandler);
    }
  };

  _exitHandler = [](const asio_ns::error_code& error, int number) {
    if (error) {
      return;
    }

    LOG_TOPIC(FATAL, arangodb::Logger::FIXME)
        << "control-c received (again!), terminating";
    FATAL_ERROR_EXIT();
  };

  _exitSignals->async_wait(_signalHandler);
#endif
}

void SchedulerFeature::buildHangupHandler() {
#ifndef _WIN32
  _hangupSignals.reset(_scheduler->newSignalSet());
  _hangupSignals->add(SIGHUP);

  _hangupHandler = [this](const asio_ns::error_code& error, int number) {
    if (error) {
      return;
    }

    LOG_TOPIC(INFO, arangodb::Logger::FIXME)
        << "hangup received, about to reopen logfile";
    LogAppender::reopen();
    LOG_TOPIC(INFO, arangodb::Logger::FIXME)
        << "hangup received, reopened logfile";

    _hangupSignals->async_wait(_hangupHandler);
  };

  _hangupSignals->async_wait(_hangupHandler);
#endif
}<|MERGE_RESOLUTION|>--- conflicted
+++ resolved
@@ -57,11 +57,6 @@
   startsAfter("GreetingsPhase");
 
   startsAfter("FileDescriptors");
-<<<<<<< HEAD
-=======
-  startsAfter("Logger");
-  startsAfter("Random");
->>>>>>> ccde2a5e
 }
 
 SchedulerFeature::~SchedulerFeature() {}
