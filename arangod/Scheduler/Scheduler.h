////////////////////////////////////////////////////////////////////////////////
/// DISCLAIMER
///
/// Copyright 2014-2018 ArangoDB GmbH, Cologne, Germany
/// Copyright 2004-2014 triAGENS GmbH, Cologne, Germany
///
/// Licensed under the Apache License, Version 2.0 (the "License");
/// you may not use this file except in compliance with the License.
/// You may obtain a copy of the License at
///
///     http://www.apache.org/licenses/LICENSE-2.0
///
/// Unless required by applicable law or agreed to in writing, software
/// distributed under the License is distributed on an "AS IS" BASIS,
/// WITHOUT WARRANTIES OR CONDITIONS OF ANY KIND, either express or implied.
/// See the License for the specific language governing permissions and
/// limitations under the License.
///
/// Copyright holder is ArangoDB GmbH, Cologne, Germany
///
/// @author Dr. Frank Celler
/// @author Achim Brandt
////////////////////////////////////////////////////////////////////////////////

#ifndef ARANGOD_SCHEDULER_SCHEDULER_H
#define ARANGOD_SCHEDULER_SCHEDULER_H 1

#include "Basics/Common.h"

#include <boost/lockfree/queue.hpp>

#include "Basics/Mutex.h"
#include "Basics/asio_ns.h"
#include "Basics/socket-utils.h"
#include "Endpoint/Endpoint.h"
#include "GeneralServer/RequestLane.h"

namespace arangodb {
class JobGuard;
class ListenTask;

namespace velocypack {
class Builder;
}

namespace rest {
class GeneralCommTask;
class SocketTask;

class Scheduler {
  Scheduler(Scheduler const&) = delete;
  Scheduler& operator=(Scheduler const&) = delete;

  friend class arangodb::JobGuard;
  friend class arangodb::rest::GeneralCommTask;
  friend class arangodb::rest::SocketTask;
  friend class arangodb::ListenTask;

 public:
<<<<<<< HEAD
  Scheduler(uint64_t minThreads, uint64_t maxThreads, uint64_t maxQueueSize);
=======
  Scheduler(uint64_t minThreads, uint64_t maxThreads, uint64_t maxQueueSize,
            uint64_t fifo1Size, uint64_t fifo2Size);
>>>>>>> 4bd3571a
  virtual ~Scheduler();

  // queue handling:
  //
  // The Scheduler queue is an `io_context` that is server by a number
  // of SchedulerThreads. Jobs can be posted to the `io_context` using
  // the function `post`. A job in the Scheduler queue can be queues,
  // i.e. the executing has not yet been started, or running, i.e.
  // the executing has already been started.
  //
  // `numRunning` returns the number of running threads that are
  // currently serving the `io_context`.
  //
  // `numQueued` returns the number of jobs queued in the io_context
  // that are not yet worked on.
  //
  // `numWorking`returns the number of jobs currently worked on.
  //
  // The scheduler also has a number of FIFO where it stores jobs in
  // case that the there are too many jobs in Scheduler queue. The
  // function `queue` will handle the queuing. Depending on the fifos
  // and the number of queues jobs it will either queue the job
  // directly in the Scheduler queue or move it to the corresponding
  // FIFO.

 public:
  struct QueueStatistics {
    uint64_t _running;
    uint64_t _working;
    uint64_t _queued;
  };

<<<<<<< HEAD
  void post(std::function<void()> const& callback);
  void post(asio_ns::io_context::strand&, std::function<void()> const& callback);
=======
  void post(std::function<void()> const callback);
  void post(asio_ns::io_context::strand&,
            std::function<void()> const callback);
>>>>>>> 4bd3571a

  bool queue(RequestPriority prio, std::function<void()> const&);
  void drain();

  void addQueueStatistics(velocypack::Builder&) const;
  QueueStatistics queueStatistics() const;
  std::string infoStatus();

  bool isRunning() const { return numRunning(_counters) > 0; }
  bool isStopping() const noexcept { return (_counters & (1ULL << 63)) != 0; }

 private:
  inline void setStopping() noexcept { _counters |= (1ULL << 63); }

  inline bool isStopping(uint64_t value) const noexcept {
    return (value & (1ULL << 63)) != 0;
  }

  bool canPostDirectly() const noexcept;

  static uint64_t numRunning(uint64_t value) noexcept {
    return value & 0xFFFFULL;
  }

  inline void incRunning() noexcept { _counters += 1ULL << 0; }

  inline void decRunning() noexcept {
    TRI_ASSERT((_counters & 0xFFFFUL) > 0);
    _counters -= 1ULL << 0;
  }

  static uint64_t numQueued(uint64_t value) noexcept {
    return (value >> 32) & 0xFFFFULL;
  }

  inline void incQueued() noexcept { _counters += 1ULL << 32; }

  inline void decQueued() noexcept {
    TRI_ASSERT(((_counters & 0XFFFF00000000UL) >> 32) > 0);
    _counters -= 1ULL << 32;
  }

  static uint64_t numWorking(uint64_t value) noexcept {
    return (value >> 16) & 0xFFFFULL;
  }

  inline void incWorking() noexcept { _counters += 1ULL << 16; }

  inline void decWorking() noexcept {
    TRI_ASSERT(((_counters & 0XFFFF0000UL) >> 16) > 0);
    _counters -= 1ULL << 16;
  }

  // maximal number of running + queued jobs in the Scheduler `io_context`
  uint64_t const _maxQueueSize;

  // we store most of the threads status info in a single atomic uint64_t
  // the encoding of the values inside this variable is (left to right means
  // high to low bytes):
  //
  //   AA BB CC DD
  //
  // we use the lowest 2 bytes (DD) to store the number of running threads
  //
  // the next lowest bytes (CC) are used to store the number of currently
  // working threads
  //
  // the next bytes (BB) are used to store the number of currently blocked
  // threads
  //
  // the highest bytes (AA) are used only to encode a stopping bit. when this
  // bit is set, the scheduler is stopping (or already stopped)

  std::atomic<uint64_t> _counters;

  inline uint64_t getCounters() const noexcept { return _counters; }

  // the fifos will collect the outstand requests in case the Scheduler
  // queue is full

  struct FifoJob {
    FifoJob(std::function<void()> const& callback) : _callback(callback) {}
    std::function<void()> _callback;
  };

  bool pushToFifo(size_t fifo, std::function<void()> const& callback);
  bool popFifo(size_t fifo);

  static int64_t const NUMBER_FIFOS = 2;
  uint64_t const _maxFifoSize[NUMBER_FIFOS];
  std::atomic<int64_t> _fifoSize[NUMBER_FIFOS];
  boost::lockfree::queue<FifoJob*> _fifo1;
  boost::lockfree::queue<FifoJob*> _fifo2;
  boost::lockfree::queue<FifoJob*>* _fifos[NUMBER_FIFOS];

  // the following methds create tasks in the `io_context`.
  // The `io_context` itself is not exposed because everything
  // should use the method `post` of the Scheduler.

 public:
  template <typename T>
  asio_ns::deadline_timer* newDeadlineTimer(T timeout) {
    return new asio_ns::deadline_timer(*_ioContext, timeout);
  }

  asio_ns::steady_timer* newSteadyTimer() {
    return new asio_ns::steady_timer(*_ioContext);
  }

  asio_ns::io_context::strand* newStrand() {
    return new asio_ns::io_context::strand(*_ioContext);
  }

  asio_ns::ip::tcp::acceptor* newAcceptor() {
    return new asio_ns::ip::tcp::acceptor(*_ioContext);
  }

#ifndef _WIN32
  asio_ns::local::stream_protocol::acceptor* newDomainAcceptor() {
    return new asio_ns::local::stream_protocol::acceptor(*_ioContext);
  }
#endif

  asio_ns::ip::tcp::socket* newSocket() {
    return new asio_ns::ip::tcp::socket(*_ioContext);
  }

#ifndef _WIN32
  asio_ns::local::stream_protocol::socket* newDomainSocket() {
    return new asio_ns::local::stream_protocol::socket(*_ioContext);
  }
#endif

  asio_ns::ssl::stream<asio_ns::ip::tcp::socket>* newSslSocket(
      asio_ns::ssl::context& context) {
    return new asio_ns::ssl::stream<asio_ns::ip::tcp::socket>(*_ioContext,
                                                              context);
  }

  asio_ns::ip::tcp::resolver* newResolver() {
    return new asio_ns::ip::tcp::resolver(*_ioContext);
  }

  asio_ns::signal_set* newSignalSet() {
    return new asio_ns::signal_set(*_managerContext);
  }

 private:
  static void initializeSignalHandlers();

  // `start`will start the Scheduler threads
  // `stopRebalancer` will stop the rebalancer thread
  // `beginShutdown` will begin to shut down the Scheduler threads
  // `shutdown` will shutdown the Scheduler threads

 public:
  bool start();
  void beginShutdown();
  void shutdown();

 private:
  void startIoService();
  void startManagerThread();
  void startRebalancer();

 public:
  void stopRebalancer() noexcept;

 private:
  std::shared_ptr<asio_ns::io_context::work> _serviceGuard;
  std::unique_ptr<asio_ns::io_context> _ioContext;

  std::shared_ptr<asio_ns::io_context::work> _managerGuard;
  std::unique_ptr<asio_ns::io_context> _managerContext;

  std::unique_ptr<asio_ns::steady_timer> _threadManager;
  std::function<void(const asio_ns::error_code&)> _threadHandler;

  // There will never be less than `_minThread` Scheduler threads.
  // There will never be more than `_maxThread` Scheduler threads.

 private:
  void rebalanceThreads();

 public:
  // decrements the nrRunning counter for the thread
  void threadHasStopped();

  // check if the current thread should be stopped returns true if
  // yes, otherwise false. when the function returns true, it has
  // already decremented the nrRunning counter!
  bool threadShouldStop(double now);

 private:
  void startNewThread();

 private:
  uint64_t const _minThreads;
  uint64_t const _maxThreads;

  mutable Mutex _threadCreateLock;
  double _lastAllBusyStamp;
};
}
}

#endif<|MERGE_RESOLUTION|>--- conflicted
+++ resolved
@@ -57,12 +57,8 @@
   friend class arangodb::ListenTask;
 
  public:
-<<<<<<< HEAD
-  Scheduler(uint64_t minThreads, uint64_t maxThreads, uint64_t maxQueueSize);
-=======
   Scheduler(uint64_t minThreads, uint64_t maxThreads, uint64_t maxQueueSize,
             uint64_t fifo1Size, uint64_t fifo2Size);
->>>>>>> 4bd3571a
   virtual ~Scheduler();
 
   // queue handling:
@@ -95,14 +91,9 @@
     uint64_t _queued;
   };
 
-<<<<<<< HEAD
-  void post(std::function<void()> const& callback);
-  void post(asio_ns::io_context::strand&, std::function<void()> const& callback);
-=======
   void post(std::function<void()> const callback);
   void post(asio_ns::io_context::strand&,
             std::function<void()> const callback);
->>>>>>> 4bd3571a
 
   bool queue(RequestPriority prio, std::function<void()> const&);
   void drain();
