//////////////////////////////////////////////////////////////////////////////
/// DISCLAIMER
///
/// Copyright 2014-2016 ArangoDB GmbH, Cologne, Germany
/// Copyright 2004-2014 triAGENS GmbH, Cologne, Germany
///
/// Licensed under the Apache License, Version 2.0 (the "License");
/// you may not use this file except in compliance with the License.
/// You may obtain a copy of the License at
///
///     http://www.apache.org/licenses/LICENSE-2.0
///
/// Unless required by applicable law or agreed to in writing, software
/// distributed under the License is distributed on an "AS IS" BASIS,
/// WITHOUT WARRANTIES OR CONDITIONS OF ANY KIND, either express or implied.
/// See the License for the specific language governing permissions and
/// limitations under the License.
///
/// Copyright holder is ArangoDB GmbH, Cologne, Germany
///
/// @author Achim Brandt
/// @author Dr. Frank Celler
/// @author Jan Christoph Uhde
////////////////////////////////////////////////////////////////////////////////

#include "GeneralCommTask.h"

#include "Basics/HybridLogicalClock.h"
#include "Basics/Locking.h"
#include "Basics/MutexLocker.h"
#include "Basics/StaticStrings.h"
#include "Cluster/ServerState.h"
#include "GeneralServer/AsyncJobManager.h"
#include "GeneralServer/AuthenticationFeature.h"
#include "GeneralServer/GeneralServer.h"
#include "GeneralServer/GeneralServerFeature.h"
#include "GeneralServer/RestHandler.h"
#include "GeneralServer/RestHandlerFactory.h"
#include "Logger/Logger.h"
#include "Meta/conversion.h"
#include "Replication/ReplicationFeature.h"
#include "RestServer/DatabaseFeature.h"
#include "RestServer/VocbaseContext.h"
#include "Scheduler/JobGuard.h"
#include "Scheduler/Scheduler.h"
#include "Scheduler/SchedulerFeature.h"
#include "Scheduler/Socket.h"
#include "Utils/Events.h"
#include "VocBase/ticks.h"
#include "VocBase/vocbase.h"

using namespace arangodb;
using namespace arangodb::basics;
using namespace arangodb::rest;

namespace {
// some static URL path prefixes
static std::string const AdminAardvark("/_admin/aardvark/");
static std::string const ApiUser("/_api/user/");
static std::string const Open("/_open/");
}

// -----------------------------------------------------------------------------
// --SECTION--                                      constructors and destructors
// -----------------------------------------------------------------------------

GeneralCommTask::GeneralCommTask(Scheduler* scheduler, GeneralServer* server,
                                 std::unique_ptr<Socket> socket,
                                 ConnectionInfo&& info, double keepAliveTimeout,
                                 bool skipSocketInit)
    : Task(scheduler, "GeneralCommTask"),
      SocketTask(scheduler, std::move(socket), std::move(info),
                 keepAliveTimeout, skipSocketInit),
      _server(server),
      _auth(nullptr) {
  _auth = application_features::ApplicationServer::getFeature<
      AuthenticationFeature>("Authentication");
  TRI_ASSERT(_auth != nullptr);
}

GeneralCommTask::~GeneralCommTask() {
  for (auto& statistics : _statisticsMap) {
    auto stat = statistics.second;

    if (stat != nullptr) {
      stat->release();
    }
  }
}

// -----------------------------------------------------------------------------
// --SECTION--                                                 protected methods
// -----------------------------------------------------------------------------

namespace {
TRI_vocbase_t* lookupDatabaseFromRequest(GeneralRequest& req) {
  DatabaseFeature* databaseFeature = DatabaseFeature::DATABASE;

  // get database name from request
  std::string const& dbName = req.databaseName();

  if (dbName.empty()) {
    // if no databases was specified in the request, use system database name
    // as a fallback
    req.setDatabaseName(StaticStrings::SystemDatabase);
    return databaseFeature->useDatabase(StaticStrings::SystemDatabase);
  }

  return databaseFeature->useDatabase(dbName);
}
}

/// Set the appropriate requestContext
namespace {
bool resolveRequestContext(GeneralRequest& req) {
  TRI_vocbase_t* vocbase = ::lookupDatabaseFromRequest(req);

  // invalid database name specified, database not found etc.
  if (vocbase == nullptr) {
    return false;
  }

  TRI_ASSERT(!vocbase->isDangling());

  // the vocbase context is now responsible for releasing the vocbase
  req.setRequestContext(VocbaseContext::create(req, *vocbase), true);

  // the "true" means the request is the owner of the context
  return true;
}
}

/// Must be called before calling executeRequest, will add an error
/// response if execution is supposed to be aborted
GeneralCommTask::RequestFlow GeneralCommTask::prepareExecution(
    GeneralRequest& req) {
  if (!::resolveRequestContext(req)) { // false if db not found
    if (_auth->isActive()) {
      // prevent guessing database names (issue #5030)
      auth::Level lvl = auth::Level::NONE;
      if (req.authenticated()) {
        lvl = _auth->userManager()->databaseAuthLevel(req.user(), req.databaseName());
      }
      if (lvl == auth::Level::NONE) {
        addErrorResponse(rest::ResponseCode::UNAUTHORIZED, req.contentTypeResponse(),
                         req.messageId(), TRI_ERROR_FORBIDDEN);
        return RequestFlow::Abort;
      }
    }
    addErrorResponse(rest::ResponseCode::NOT_FOUND, req.contentTypeResponse(),
                      req.messageId(), TRI_ERROR_ARANGO_DATABASE_NOT_FOUND);
    return RequestFlow::Abort;
  }
  TRI_ASSERT(req.requestContext() != nullptr);

  // check source
  bool found;
  std::string const& source =
      req.header(StaticStrings::ClusterCommSource, found);
  if (found) {
    LOG_TOPIC(DEBUG, Logger::REQUESTS) << "\"request-source\",\"" << (void*)this
                                       << "\",\"" << source << "\"";
  }
  
  std::string const& path = req.requestPath();
  
  // In the shutdown phase we simply return 503:
  if (application_features::ApplicationServer::isStopping()) {
    std::unique_ptr<GeneralResponse> res = createResponse(ResponseCode::SERVICE_UNAVAILABLE, req.messageId());
    addResponse(*res, nullptr);
    return RequestFlow::Abort;
  }
  
  // In the bootstrap phase, we would like that coordinators answer the
  // following endpoints, but not yet others:
  ServerState::Mode mode = ServerState::mode();
  switch (mode) {
    case ServerState::Mode::MAINTENANCE: {
      if ((!ServerState::instance()->isCoordinator() &&
           path.find("/_api/agency/agency-callbacks") == std::string::npos) ||
          (path.find("/_api/agency/agency-callbacks") == std::string::npos &&
           path.find("/_api/aql") == std::string::npos)) {
            LOG_TOPIC(TRACE, arangodb::Logger::FIXME) << "Maintenance mode: refused path: " << path;
            std::unique_ptr<GeneralResponse> res = createResponse(ResponseCode::SERVICE_UNAVAILABLE, req.messageId());
            addResponse(*res, nullptr);
            return RequestFlow::Abort;
          }
      break;
    }
    case ServerState::Mode::REDIRECT:
    case ServerState::Mode::TRYAGAIN: {
      if (path.find("/_admin/shutdown") == std::string::npos &&
          path.find("/_admin/cluster/health") == std::string::npos &&
          path.find("/_admin/log") == std::string::npos &&
          path.find("/_admin/server/role") == std::string::npos &&
          path.find("/_admin/server/availability") == std::string::npos &&
          path.find("/_admin/status") == std::string::npos &&
          path.find("/_admin/statistics") == std::string::npos &&
          path.find("/_api/agency/agency-callbacks") == std::string::npos &&
          path.find("/_api/cluster/") == std::string::npos &&
          path.find("/_api/replication") == std::string::npos &&
          path.find("/_api/version") == std::string::npos &&
          path.find("/_api/wal") == std::string::npos) {
        LOG_TOPIC(TRACE, arangodb::Logger::FIXME) << "Redirect/Try-again: refused path: " << path;
        std::unique_ptr<GeneralResponse> res = createResponse(ResponseCode::SERVICE_UNAVAILABLE, req.messageId());
        ReplicationFeature::prepareFollowerResponse(res.get(), mode);
        addResponse(*res, nullptr);
        return RequestFlow::Abort;
      }
      break;
    }
    case ServerState::Mode::DEFAULT:
    case ServerState::Mode::INVALID:
      // no special handling required
      break;
  }

  // now check the authentication will determine if the user can access
  // this path checks db permissions and contains exceptions for the
  // users API to allow logins
  const rest::ResponseCode code = GeneralCommTask::canAccessPath(req);
  if (code == rest::ResponseCode::UNAUTHORIZED) {
    addErrorResponse(rest::ResponseCode::UNAUTHORIZED,
                     req.contentTypeResponse(), req.messageId(),
                     TRI_ERROR_FORBIDDEN,
                     "not authorized to execute this request");
    return RequestFlow::Abort;
  }

  if (code == rest::ResponseCode::OK && req.authenticated()) {
    // check for an HLC time stamp only with auth
    std::string const& timeStamp = req.header(StaticStrings::HLCHeader, found);
    if (found) {
      uint64_t parsed = basics::HybridLogicalClock::decodeTimeStamp(timeStamp);
      if (parsed != 0 && parsed != UINT64_MAX) {
        TRI_HybridLogicalClock(parsed);
      }
    }
  }

  return RequestFlow::Continue;
}

/// Must be called from addResponse, before response is rendered
void GeneralCommTask::finishExecution(GeneralResponse& res) const {
  ServerState::Mode mode = ServerState::mode();
  if (mode == ServerState::Mode::REDIRECT ||
      mode == ServerState::Mode::TRYAGAIN) {
    ReplicationFeature::setEndpointHeader(&res, mode);
  }

  // TODO add server ID on coordinators ?
}

/// Push this request into the execution pipeline
void GeneralCommTask::executeRequest(
    std::unique_ptr<GeneralRequest>&& request,
    std::unique_ptr<GeneralResponse>&& response) {
  bool found;
  // check for an async request (before the handler steals the request)
  std::string const& asyncExec = request->header(StaticStrings::Async, found);

  // store the message id for error handling
  uint64_t messageId = 0UL;
  if (request) {
    messageId = request->messageId();
  } else if (response) {
    messageId = response->messageId();
  } else {
    LOG_TOPIC(WARN, Logger::COMMUNICATION)
        << "could not find corresponding request/response";
  }

  rest::ContentType respType = request->contentTypeResponse();
  // create a handler, this takes ownership of request and response
  std::shared_ptr<RestHandler> handler(
      GeneralServerFeature::HANDLER_FACTORY->createHandler(
          std::move(request), std::move(response)));

  // give up, if we cannot find a handler
  if (handler == nullptr) {
    LOG_TOPIC(TRACE, arangodb::Logger::FIXME)
        << "no handler is known, giving up";
    addSimpleResponse(rest::ResponseCode::NOT_FOUND, respType, messageId,
                      VPackBuffer<uint8_t>());
    return;
  }

  // forward to correct server if necessary
  bool forwarded = handler->forwardRequest();
  if (forwarded) {
    addResponse(*handler->response(), handler->stealStatistics());
    return;
  }

  // asynchronous request
  if (found && (asyncExec == "true" || asyncExec == "store")) {
    RequestStatistics::SET_ASYNC(statistics(messageId));
    handler->setStatistics(stealStatistics(messageId));

    uint64_t jobId = 0;

    bool ok = false;
    if (asyncExec == "store") {
      // persist the responses
      ok = handleRequestAsync(std::move(handler), &jobId);
    } else {
      // don't persist the responses
      ok = handleRequestAsync(std::move(handler));
    }

    if (ok) {
      std::unique_ptr<GeneralResponse> response =
          createResponse(rest::ResponseCode::ACCEPTED, messageId);

      if (jobId > 0) {
        // return the job id we just created
        response->setHeaderNC(StaticStrings::AsyncId, StringUtils::itoa(jobId));
      }

      addResponse(*response, nullptr);
    } else {
      addErrorResponse(rest::ResponseCode::SERVICE_UNAVAILABLE,
                       request->contentTypeResponse(), messageId,
                       TRI_ERROR_QUEUE_FULL);
    }
  } else {
    // synchronous request
    handler->setStatistics(stealStatistics(messageId));
    // handleRequestSync adds an error response
    handleRequestSync(std::move(handler));
  }
}

// -----------------------------------------------------------------------------
// --SECTION-- statistics handling                             protected methods
// -----------------------------------------------------------------------------

void GeneralCommTask::setStatistics(uint64_t id, RequestStatistics* stat) {
  MUTEX_LOCKER(locker, _statisticsMutex);

  auto iter = _statisticsMap.find(id);

  if (iter == _statisticsMap.end()) {
    if (stat != nullptr) {
      _statisticsMap.emplace(std::make_pair(id, stat));
    }
  } else {
    iter->second->release();

    if (stat != nullptr) {
      iter->second = stat;
    } else {
      _statisticsMap.erase(iter);
    }
  }
}

RequestStatistics* GeneralCommTask::acquireStatistics(uint64_t id) {
  RequestStatistics* stat = RequestStatistics::acquire();
  setStatistics(id, stat);
  return stat;
}

RequestStatistics* GeneralCommTask::statistics(uint64_t id) {
  MUTEX_LOCKER(locker, _statisticsMutex);

  auto iter = _statisticsMap.find(id);

  if (iter == _statisticsMap.end()) {
    return nullptr;
  }

  return iter->second;
}

RequestStatistics* GeneralCommTask::stealStatistics(uint64_t id) {
  MUTEX_LOCKER(locker, _statisticsMutex);

  auto iter = _statisticsMap.find(id);

  if (iter == _statisticsMap.end()) {
    return nullptr;
  }

  RequestStatistics* stat = iter->second;
  _statisticsMap.erase(iter);

  return stat;
}

/// @brief send response including error response body
void GeneralCommTask::addErrorResponse(rest::ResponseCode code,
                                       rest::ContentType respType,
                                       uint64_t messageId, int errorNum,
                                       std::string const& msg) {
  VPackBuffer<uint8_t> buffer;
  VPackBuilder builder(buffer);
  builder.openObject();
  builder.add(StaticStrings::Error, VPackValue(errorNum != TRI_ERROR_NO_ERROR));
  builder.add(StaticStrings::ErrorNum, VPackValue(errorNum));
  builder.add(StaticStrings::ErrorMessage, VPackValue(msg));
  builder.add(StaticStrings::Code, VPackValue((int)code));
  builder.close();

  addSimpleResponse(code, respType, messageId, std::move(buffer));
}

void GeneralCommTask::addErrorResponse(rest::ResponseCode code,
                                       rest::ContentType respType,
                                       uint64_t messageId, int errorNum) {
  addErrorResponse(code, respType, messageId, errorNum, TRI_errno_string(errorNum));
}

// -----------------------------------------------------------------------------
// --SECTION--                                                   private methods
// -----------------------------------------------------------------------------

// Execute a request either on the network thread or put it in a background
// thread. Depending on the number of running threads requests may be queued
// and scheduled later when the number of used threads decreases
bool GeneralCommTask::handleRequestSync(std::shared_ptr<RestHandler> handler) {
<<<<<<< HEAD
  int const queuePrio = handler->queue();
  bool isDirect = false;
  bool isPrio = false;

  // Strand implementations may cause everything to halt
  // if we handle AQL snippets directly on the network thread
  if (queuePrio == JobQueue::AQL_QUEUE) {
    isPrio = true;
  } else if (handler->isDirect()) {
    isDirect = true;
  } else if (ServerState::instance()->isDBServer()) {
    isPrio = true;
  } else if (handler->needsOwnThread()) {
    isPrio = true;
  } else if (queuePrio != JobQueue::BACKGROUND_QUEUE &&
             _scheduler->shouldExecuteDirect()) {
    isDirect = true;
  }

  if (isDirect && !allowDirectHandling()) {
    isDirect = false;
    isPrio = true;
  }

  if (isDirect) {
    TRI_ASSERT(handler->queue() !=
               JobQueue::AQL_QUEUE);  // not allowed with strands
    handleRequestDirectly(basics::ConditionalLocking::DoNotLock,
                          std::move(handler));
    return true;
  }

=======
  auto const lane = handler->lane();
>>>>>>> 18bf61c4
  auto self = shared_from_this();

  bool ok = SchedulerFeature::SCHEDULER->queue(PriorityRequestLane(lane), [self, this, handler]() {
    handleRequestDirectly(basics::ConditionalLocking::DoLock,
                          std::move(handler));
  });

  uint64_t messageId = handler->messageId();

  if (!ok) {
    addErrorResponse(rest::ResponseCode::SERVICE_UNAVAILABLE,
                     handler->request()->contentTypeResponse(), messageId,
                     TRI_ERROR_QUEUE_FULL);
  }

  return ok;
}

// Just run the handler, could have been called in a different thread
void GeneralCommTask::handleRequestDirectly(
    bool doLock, std::shared_ptr<RestHandler> handler) {
  TRI_ASSERT(doLock || _peer->runningInThisThread());

  auto self = shared_from_this();
  handler->runHandler([self, this, doLock](rest::RestHandler* handler) {
    RequestStatistics* stat = handler->stealStatistics();
    // TODO we could reduce all of this to strand::dispatch ?
    if (doLock || !_peer->runningInThisThread()) {
      // Note that the latter is for the case that a handler was put to sleep
      // and woke up in a different thread.
      auto h = handler->shared_from_this();

      _peer->post(
          [self, this, stat, h]() { addResponse(*(h->response()), stat); });
    } else {
      addResponse(*handler->response(), stat);
    }
  });
}

// handle a request which came in with the x-arango-async header
bool GeneralCommTask::handleRequestAsync(std::shared_ptr<RestHandler> handler,
                                         uint64_t* jobId) {
  auto self = shared_from_this();

  if (jobId != nullptr) {
    *jobId = handler->handlerId();
    GeneralServerFeature::JOB_MANAGER->initAsyncJob(handler.get());

    // callback will persist the response with the AsyncJobManager
    return SchedulerFeature::SCHEDULER->queue(
        PriorityRequestLane(handler->lane()), [self, handler] {
          handler->runHandler([](RestHandler* h) {
            GeneralServerFeature::JOB_MANAGER->finishAsyncJob(h);
          });
        });
  } else {
    // here the response will just be ignored
    return SchedulerFeature::SCHEDULER->queue(
      PriorityRequestLane(handler->lane()),
        [self, handler] { handler->runHandler([](RestHandler*) {}); });
  }
}

////////////////////////////////////////////////////////////////////////////////
/// @brief checks the access rights for a specified path
////////////////////////////////////////////////////////////////////////////////

rest::ResponseCode GeneralCommTask::canAccessPath(
    GeneralRequest& request) const {
  if (!_auth->isActive()) {
    // no authentication required at all
    return rest::ResponseCode::OK;
  } else if (ServerState::isMaintenance()) {
    return rest::ResponseCode::SERVICE_UNAVAILABLE;
  }

  std::string const& path = request.requestPath();
  std::string const& username = request.user();
  rest::ResponseCode result = request.authenticated()
                                  ? rest::ResponseCode::OK
                                  : rest::ResponseCode::UNAUTHORIZED;

  VocbaseContext* vc = static_cast<VocbaseContext*>(request.requestContext());
  TRI_ASSERT(vc != nullptr);
  if (vc->databaseAuthLevel() == auth::Level::NONE &&
      !StringUtils::isPrefix(path, ApiUser)) {
    events::NotAuthorized(&request);
    result = rest::ResponseCode::UNAUTHORIZED;
    LOG_TOPIC(TRACE, Logger::AUTHORIZATION) << "Access forbidden to " << path;
  }

  // mop: inside the authenticateRequest() request->user will be populated
  // bool forceOpen = false;

  // we need to check for some special cases, where users may be allowed
  // to proceed even unauthorized
  if (!request.authenticated()) {
#ifdef ARANGODB_HAVE_DOMAIN_SOCKETS
    // check if we need to run authentication for this type of
    // endpoint
    ConnectionInfo const& ci = request.connectionInfo();

    if (ci.endpointType == Endpoint::DomainType::UNIX &&
        !_auth->authenticationUnixSockets()) {
      // no authentication required for unix domain socket connections
      result = rest::ResponseCode::OK;
    }
#endif

    if (result != rest::ResponseCode::OK && _auth->authenticationSystemOnly()) {
      // authentication required, but only for /_api, /_admin etc.

      if (!path.empty()) {
        // check if path starts with /_
        // or path begins with /
        if (path[0] != '/' || (path.size() > 1 && path[1] != '_')) {
          // simon: upgrade rights for Foxx apps. FIXME
          result = rest::ResponseCode::OK;
          vc->forceSuperuser();
          LOG_TOPIC(TRACE, Logger::AUTHORIZATION) << "Upgrading rights for "
                                                  << path;
        }
      }
    }

    if (result != rest::ResponseCode::OK) {
      if (path == "/" || StringUtils::isPrefix(path, Open) ||
          StringUtils::isPrefix(path, AdminAardvark) ||
          path == "/_admin/server/availability") {
        // mop: these paths are always callable...they will be able to check
        // req.user when it could be validated
        result = rest::ResponseCode::OK;
        vc->forceSuperuser();
      } else if (request.requestType() == RequestType::POST &&
                 !username.empty() &&
                 StringUtils::isPrefix(path, ApiUser + username + '/')) {
        // simon: unauthorized users should be able to call
        // `/_api/users/<name>` to check their passwords
        result = rest::ResponseCode::OK;
        vc->forceReadOnly();
      }
    }
  }

  return result;
}<|MERGE_RESOLUTION|>--- conflicted
+++ resolved
@@ -420,42 +420,7 @@
 // thread. Depending on the number of running threads requests may be queued
 // and scheduled later when the number of used threads decreases
 bool GeneralCommTask::handleRequestSync(std::shared_ptr<RestHandler> handler) {
-<<<<<<< HEAD
-  int const queuePrio = handler->queue();
-  bool isDirect = false;
-  bool isPrio = false;
-
-  // Strand implementations may cause everything to halt
-  // if we handle AQL snippets directly on the network thread
-  if (queuePrio == JobQueue::AQL_QUEUE) {
-    isPrio = true;
-  } else if (handler->isDirect()) {
-    isDirect = true;
-  } else if (ServerState::instance()->isDBServer()) {
-    isPrio = true;
-  } else if (handler->needsOwnThread()) {
-    isPrio = true;
-  } else if (queuePrio != JobQueue::BACKGROUND_QUEUE &&
-             _scheduler->shouldExecuteDirect()) {
-    isDirect = true;
-  }
-
-  if (isDirect && !allowDirectHandling()) {
-    isDirect = false;
-    isPrio = true;
-  }
-
-  if (isDirect) {
-    TRI_ASSERT(handler->queue() !=
-               JobQueue::AQL_QUEUE);  // not allowed with strands
-    handleRequestDirectly(basics::ConditionalLocking::DoNotLock,
-                          std::move(handler));
-    return true;
-  }
-
-=======
   auto const lane = handler->lane();
->>>>>>> 18bf61c4
   auto self = shared_from_this();
 
   bool ok = SchedulerFeature::SCHEDULER->queue(PriorityRequestLane(lane), [self, this, handler]() {
