--- conflicted
+++ resolved
@@ -592,11 +592,7 @@
   } else if (authResult == rest::ResponseCode::NOT_FOUND) { // not found
     handleSimpleError(authResult, *_incompleteRequest, TRI_ERROR_ARANGO_DATABASE_NOT_FOUND,
                       TRI_errno_string(TRI_ERROR_ARANGO_DATABASE_NOT_FOUND), 1);
-<<<<<<< HEAD
-  } else {  // not authenticated, might be because _users is out of sync    
-=======
   } else {  // not authenticated, might be because _users is out of sync
->>>>>>> 3434125c
     ServerState::Mode mode = ServerState::serverMode();
     if (mode == ServerState::Mode::REDIRECT || mode == ServerState::Mode::TRYAGAIN) {
       HttpResponse resp(rest::ResponseCode::SERVICE_UNAVAILABLE, leaseStringBuffer(0));
