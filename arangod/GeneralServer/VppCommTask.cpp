--- conflicted
+++ resolved
@@ -401,13 +401,8 @@
   if (doExecute) {
     VPackSlice header = message.header();
     LOG_TOPIC(DEBUG, Logger::COMMUNICATION)
-<<<<<<< HEAD
-        << "got request:" << header.toJson();
+        << "got request:" << header.toJson(&_headerOptions);
     int type = meta::underlyingValue(rest::RequestType::ILLEGAL);
-=======
-        << "got request:" << header.toJson(&_headerOptions);
-    int type = meta::underlyingValue(GeneralRequest::RequestType::ILLEGAL);
->>>>>>> b2f99ada
     try {
       type = header.get("type", &_headerOptions).getInt();
     } catch (std::exception const& e) {
