////////////////////////////////////////////////////////////////////////////////
/// DISCLAIMER
///
/// Copyright 2014-2016 ArangoDB GmbH, Cologne, Germany
/// Copyright 2004-2014 triAGENS GmbH, Cologne, Germany
///
/// Licensed under the Apache License, Version 2.0 (the "License");
/// you may not use this file except in compliance with the License.
/// You may obtain a copy of the License at
///
///     http://www.apache.org/licenses/LICENSE-2.0
///
/// Unless required by applicable law or agreed to in writing, software
/// distributed under the License is distributed on an "AS IS" BASIS,
/// WITHOUT WARRANTIES OR CONDITIONS OF ANY KIND, either express or implied.
/// See the License for the specific language governing permissions and
/// limitations under the License.
///
/// Copyright holder is ArangoDB GmbH, Cologne, Germany
///
/// @author Dr. Frank Celler
////////////////////////////////////////////////////////////////////////////////

#include "v8-query.h"
#include "Aql/Query.h"
#include "Aql/QueryResultV8.h"
#include "Basics/StaticStrings.h"
#include "Basics/VelocyPackHelper.h"
#include "Basics/fasthash.h"
#include "MMFiles/MMFilesGeoIndex.h"
#include "Utils/OperationCursor.h"
#include "Utils/SingleCollectionTransaction.h"
#include "Utils/V8TransactionContext.h"
#include "V8/v8-globals.h"
#include "V8/v8-conv.h"
#include "V8/v8-utils.h"
#include "V8/v8-vpack.h"
#include "V8Server/v8-vocbase.h"
#include "V8Server/v8-vocindex.h"
#include "VocBase/LogicalCollection.h"
#include "VocBase/ManagedDocumentResult.h"
#include "VocBase/vocbase.h"

#include <velocypack/Builder.h>
#include <velocypack/Iterator.h>
#include <velocypack/Slice.h>
#include <velocypack/velocypack-aliases.h>

using namespace arangodb;
using namespace arangodb::basics;

////////////////////////////////////////////////////////////////////////////////
/// @brief run an AQL query and return the result as a V8 array 
////////////////////////////////////////////////////////////////////////////////

static aql::QueryResultV8 AqlQuery(v8::Isolate* isolate,
                                   arangodb::LogicalCollection const* col,
                                   std::string const& aql,
                                   std::shared_ptr<VPackBuilder> bindVars) {
  TRI_ASSERT(col != nullptr);

  TRI_GET_GLOBALS();
  arangodb::aql::Query query(true, col->vocbase(), aql.c_str(), aql.size(),
                             bindVars, nullptr, arangodb::aql::PART_MAIN);

  auto queryResult = query.executeV8(
      isolate, static_cast<arangodb::aql::QueryRegistry*>(v8g->_queryRegistry));

  if (queryResult.code != TRI_ERROR_NO_ERROR) {
    if (queryResult.code == TRI_ERROR_REQUEST_CANCELED ||
        queryResult.code == TRI_ERROR_QUERY_KILLED) {
      THROW_ARANGO_EXCEPTION(TRI_ERROR_REQUEST_CANCELED);
    }

    THROW_ARANGO_EXCEPTION_MESSAGE(queryResult.code, queryResult.details);
  }

  return queryResult;
}

////////////////////////////////////////////////////////////////////////////////
/// @brief looks up edges for given direction
////////////////////////////////////////////////////////////////////////////////

static void EdgesQuery(TRI_edge_direction_e direction,
                       v8::FunctionCallbackInfo<v8::Value> const& args) {
  v8::Isolate* isolate = args.GetIsolate();
  v8::HandleScope scope(isolate);
  
  // first and only argument should be a list of document idenfifier
  if (args.Length() != 1) {
    switch (direction) {
      case TRI_EDGE_IN:
        TRI_V8_THROW_EXCEPTION_USAGE("inEdges(<vertices>)");

      case TRI_EDGE_OUT:
        TRI_V8_THROW_EXCEPTION_USAGE("outEdges(<vertices>)");

      case TRI_EDGE_ANY:
      default: { TRI_V8_THROW_EXCEPTION_USAGE("edges(<vertices>)"); }
    }
  }
    
  auto buildFilter = [](TRI_edge_direction_e direction, std::string const& op) -> std::string {
    switch (direction) {
      case TRI_EDGE_IN:
        return "FILTER doc._to " + op + " @value";
      case TRI_EDGE_OUT:
        return "FILTER doc._from " + op + " @value";
      case TRI_EDGE_ANY:
        return "FILTER doc._from " + op + " @value || doc._to " + op + " @value";
    }

    THROW_ARANGO_EXCEPTION_MESSAGE(TRI_ERROR_INTERNAL, "invalid edge index direction");
  };

  arangodb::LogicalCollection const* collection =
      TRI_UnwrapClass<arangodb::LogicalCollection>(args.Holder(),
                                                   TRI_GetVocBaseColType());

  if (collection == nullptr) {
    TRI_V8_THROW_EXCEPTION_INTERNAL("cannot extract collection");
  }
  
  if (collection->type() != TRI_COL_TYPE_EDGE) {
    TRI_V8_THROW_EXCEPTION(TRI_ERROR_ARANGO_COLLECTION_TYPE_INVALID);
  }


  auto addOne = [](v8::Isolate* isolate, VPackBuilder* builder, v8::Handle<v8::Value> const val) {
    if (val->IsString() || val->IsStringObject()) {
      builder->add(VPackValue(TRI_ObjectToString(val)));
    } else if (val->IsObject()) {
      v8::Handle<v8::Object> obj = val->ToObject();
      if (obj->Has(TRI_V8_ASCII_STD_STRING(isolate, StaticStrings::IdString))) {
        builder->add(VPackValue(TRI_ObjectToString(obj->Get(TRI_V8_ASCII_STD_STRING(isolate, StaticStrings::IdString)))));
      } else {
        builder->add(VPackValue(""));
      }
    } else {
      THROW_ARANGO_EXCEPTION_MESSAGE(TRI_ERROR_BAD_PARAMETER, "invalid value type. expecting string or object value");
    }
  };
  
  auto bindVars = std::make_shared<VPackBuilder>();
  bindVars->openObject();
  bindVars->add("@collection", VPackValue(collection->name()));
  bindVars->add(VPackValue("value"));

  if (args[0]->IsArray()) {
    bindVars->openArray();
    v8::Handle<v8::Array> arr = v8::Handle<v8::Array>::Cast(args[0]);
    uint32_t n = arr->Length();
    for (uint32_t i = 0; i < n; ++i) {
      addOne(isolate, bindVars.get(), arr->Get(i));
    }
    bindVars->close();
  }
  else {
    addOne(isolate, bindVars.get(), args[0]);
  }
  bindVars->close();

  std::string filter;
  // argument is a list of vertices
  if (args[0]->IsArray()) {
    filter = buildFilter(direction, "IN");
  }
  else {
    filter = buildFilter(direction, "==");
  }

  std::string const queryString = "FOR doc IN @@collection " + filter + " RETURN doc";
  v8::Handle<v8::Value> result = AqlQuery(isolate, collection, queryString, bindVars).result;
    
  TRI_V8_RETURN(result);
}

////////////////////////////////////////////////////////////////////////////////
/// @brief selects all documents from a collection
////////////////////////////////////////////////////////////////////////////////

static void JS_AllQuery(v8::FunctionCallbackInfo<v8::Value> const& args) {
  TRI_V8_TRY_CATCH_BEGIN(isolate);
  v8::HandleScope scope(isolate);

  // expecting two arguments
  if (args.Length() != 2) {
    TRI_V8_THROW_EXCEPTION_USAGE("ALL(<skip>, <limit>)");
  }

  arangodb::LogicalCollection* collection =
      TRI_UnwrapClass<arangodb::LogicalCollection>(args.Holder(),
                                                   TRI_GetVocBaseColType());

  if (collection == nullptr) {
    TRI_V8_THROW_EXCEPTION_INTERNAL("cannot extract collection");
  }

  // extract skip and limit
  int64_t skip = 0;
  uint64_t limit = UINT64_MAX;

  if (!args[0]->IsNull() && !args[0]->IsUndefined()) {
    skip = TRI_ObjectToInt64(args[0]);
  }

  if (!args[1]->IsNull() && !args[1]->IsUndefined()) {
    limit = TRI_ObjectToUInt64(args[1], false);
  }
  
  std::string const collectionName(collection->name());

  std::shared_ptr<V8TransactionContext> transactionContext =
      V8TransactionContext::Create(collection->vocbase(), true);
  SingleCollectionTransaction trx(transactionContext, collection->cid(),
                                  TRI_TRANSACTION_READ);

  int res = trx.begin();

  if (res != TRI_ERROR_NO_ERROR) {
    TRI_V8_THROW_EXCEPTION(res);
  }

  // We directly read the entire cursor. so batchsize == limit
  std::unique_ptr<OperationCursor> opCursor =
      trx.indexScan(collectionName, Transaction::CursorType::ALL,
                    Transaction::IndexHandle(), {}, nullptr, skip, limit, limit, false);

  if (opCursor->failed()) {
    TRI_V8_THROW_EXCEPTION(opCursor->code);
  }

  OperationResult countResult = trx.count(collectionName, true);
  res = trx.finish(countResult.code);

  if (countResult.failed()) {
    TRI_V8_THROW_EXCEPTION(countResult.code);
  }

  if (res != TRI_ERROR_NO_ERROR) {
    TRI_V8_THROW_EXCEPTION(res);
  }

  VPackSlice count = countResult.slice();
  TRI_ASSERT(count.isNumber());

  if (!opCursor->hasMore()) {
    // OUT OF MEMORY. initial hasMore should return true even if index is empty
    TRI_V8_THROW_EXCEPTION(TRI_ERROR_OUT_OF_MEMORY);
  }
  
  // copy default options
  VPackOptions resultOptions = VPackOptions::Defaults;
  resultOptions.customTypeHandler = transactionContext->orderCustomTypeHandler().get();

  std::vector<IndexLookupResult> batch;
<<<<<<< HEAD
  opCursor->getMoreMptr(batch);
  // We only need this one call, limit == batchsize
  ManagedDocumentResult mmdr;
=======
>>>>>>> 1da0a37e
  VPackBuilder resultBuilder;
  resultBuilder.openArray();
  while (opCursor->hasMore()) {
    opCursor->getMoreMptr(batch);
    // We only need this one call, limit == batchsize
    ManagedDocumentResult mmdr(&trx);
    for (auto const& it : batch) {
      TRI_voc_rid_t revisionId = it.revisionId();
      if (collection->readRevision(&trx, mmdr, revisionId)) {
        resultBuilder.add(VPackSlice(mmdr.vpack()));
      }
    }
  }
  resultBuilder.close();

  VPackSlice docs = resultBuilder.slice();
  TRI_ASSERT(docs.isArray());
  // setup result
  v8::Handle<v8::Object> result = v8::Object::New(isolate);
  auto documents = TRI_VPackToV8(isolate, docs, &resultOptions);
  result->Set(TRI_V8_ASCII_STRING("documents"), documents);
  result->Set(TRI_V8_ASCII_STRING("total"),
              v8::Number::New(isolate, count.getNumericValue<double>()));
  result->Set(TRI_V8_ASCII_STRING("count"),
              v8::Number::New(isolate, static_cast<double>(docs.length())));

  TRI_V8_RETURN(result);
  TRI_V8_TRY_CATCH_END
}

////////////////////////////////////////////////////////////////////////////////
/// @brief selects a random document
///
/// @FUN{@FA{collection}.any()}
///
/// The @FN{any} method returns a random document from the collection.  It
/// returns
/// @LIT{null} if the collection is empty.
////////////////////////////////////////////////////////////////////////////////

static void JS_AnyQuery(v8::FunctionCallbackInfo<v8::Value> const& args) {
  TRI_V8_TRY_CATCH_BEGIN(isolate);
  v8::HandleScope scope(isolate);

  arangodb::LogicalCollection const* col = TRI_UnwrapClass<arangodb::LogicalCollection>(
      args.Holder(), TRI_GetVocBaseColType());

  if (col == nullptr) {
    TRI_V8_THROW_EXCEPTION_INTERNAL("cannot extract collection");
  }

  std::string const collectionName(col->name());

  std::shared_ptr<V8TransactionContext> transactionContext =
      V8TransactionContext::Create(col->vocbase(), true);
  SingleCollectionTransaction trx(transactionContext, col->cid(),
                                  TRI_TRANSACTION_READ);

  int res = trx.begin();

  if (res != TRI_ERROR_NO_ERROR) {
    TRI_V8_THROW_EXCEPTION(res);
  }
  
  OperationResult cursor = trx.any(collectionName);

  res = trx.finish(cursor.code);

  if (cursor.failed()) {
    TRI_V8_THROW_EXCEPTION(cursor.code);
  }

  if (res != TRI_ERROR_NO_ERROR) {
    TRI_V8_THROW_EXCEPTION(res);
  }

  VPackSlice doc = cursor.slice();
  TRI_ASSERT(doc.isArray());

  if (doc.length() == 0) {
    // The collection is empty.
    TRI_V8_RETURN_NULL();
  }

  // copy default options
  VPackOptions resultOptions = VPackOptions::Defaults;
  resultOptions.customTypeHandler = transactionContext->orderCustomTypeHandler().get();
  TRI_V8_RETURN(TRI_VPackToV8(isolate, doc.at(0), &resultOptions));
  TRI_V8_TRY_CATCH_END
}

////////////////////////////////////////////////////////////////////////////////
/// @brief was docuBlock collectionChecksum
////////////////////////////////////////////////////////////////////////////////

static void JS_ChecksumCollection(
    v8::FunctionCallbackInfo<v8::Value> const& args) {
  TRI_V8_TRY_CATCH_BEGIN(isolate);
  v8::HandleScope scope(isolate);

  arangodb::LogicalCollection const* col = TRI_UnwrapClass<arangodb::LogicalCollection>(
      args.Holder(), TRI_GetVocBaseColType());

  if (col == nullptr) {
    TRI_V8_THROW_EXCEPTION_INTERNAL("cannot extract collection");
  }

  TRI_THROW_SHARDING_COLLECTION_NOT_YET_IMPLEMENTED(col);

  bool withRevisions = false;
  bool withData = false;

  if (args.Length() > 0) {
    withRevisions = TRI_ObjectToBoolean(args[0]);
    if (args.Length() > 1) {
      withData = TRI_ObjectToBoolean(args[1]);
    }
  }

  SingleCollectionTransaction trx(V8TransactionContext::Create(col->vocbase(), true),
                                          col->cid(), TRI_TRANSACTION_READ);

  int res = trx.begin();

  if (res != TRI_ERROR_NO_ERROR) {
    TRI_V8_THROW_EXCEPTION(res);
  }

  trx.orderDitch(col->cid()); // will throw when it fails
  
  // get last tick
  LogicalCollection* collection = trx.documentCollection();
  auto physical = collection->getPhysical();
  TRI_ASSERT(physical != nullptr);
  std::string const revisionId = TRI_RidToString(physical->revision());
  uint64_t hash = 0;
        
  ManagedDocumentResult mmdr;
  trx.invokeOnAllElements(col->name(), [&hash, &withData, &withRevisions, &trx, &collection, &mmdr](MMFilesSimpleIndexElement const& element) {
    collection->readRevision(&trx, mmdr, element.revisionId());
    VPackSlice const slice(mmdr.vpack());

    uint64_t localHash = Transaction::extractKeyFromDocument(slice).hashString(); 

    if (withRevisions) {
      localHash += Transaction::extractRevSliceFromDocument(slice).hash();
    }

    if (withData) {
      // with data
      uint64_t const n = slice.length() ^ 0xf00ba44ba5;
      uint64_t seed = fasthash64_uint64(n, 0xdeadf054);

      for (auto const& it : VPackObjectIterator(slice, false)) {
        // loop over all attributes, but exclude _rev, _id and _key
        // _id is different for each collection anyway, _rev is covered by withRevisions, and _key
        // was already handled before
        VPackValueLength keyLength;
        char const* key = it.key.getString(keyLength);
        if (keyLength >= 3 && 
            key[0] == '_' &&
            ((keyLength == 3 && memcmp(key, "_id", 3) == 0) ||
             (keyLength == 4 && (memcmp(key, "_key", 4) == 0 || memcmp(key, "_rev", 4) == 0)))) {
          // exclude attribute
          continue;
        }

        localHash ^= it.key.hash(seed) ^ 0xba5befd00d; 
        localHash += it.value.normalizedHash(seed) ^ 0xd4129f526421; 
      }
    }
    
    hash ^= localHash;
    return true;
  });

  trx.finish(res);

  std::string const hashString = std::to_string(hash);

  v8::Handle<v8::Object> result = v8::Object::New(isolate);
  result->Set(TRI_V8_ASCII_STRING("checksum"), TRI_V8_STD_STRING(hashString));
  result->Set(TRI_V8_ASCII_STRING("revision"), TRI_V8_STD_STRING(revisionId));
    
  TRI_V8_RETURN(result);
  TRI_V8_TRY_CATCH_END
}

////////////////////////////////////////////////////////////////////////////////
/// @brief was docuBlock edgeCollectionEdges
////////////////////////////////////////////////////////////////////////////////

static void JS_EdgesQuery(v8::FunctionCallbackInfo<v8::Value> const& args) {
  TRI_V8_TRY_CATCH_BEGIN(isolate);
  return EdgesQuery(TRI_EDGE_ANY, args);

  // cppcheck-suppress *
  TRI_V8_TRY_CATCH_END
}

////////////////////////////////////////////////////////////////////////////////
/// @brief was docuBlock edgeCollectionInEdges
////////////////////////////////////////////////////////////////////////////////

static void JS_InEdgesQuery(v8::FunctionCallbackInfo<v8::Value> const& args) {
  TRI_V8_TRY_CATCH_BEGIN(isolate);
  return EdgesQuery(TRI_EDGE_IN, args);

  // cppcheck-suppress *
  TRI_V8_TRY_CATCH_END
}

////////////////////////////////////////////////////////////////////////////////
/// @brief was docuBlock edgeCollectionOutEdges
////////////////////////////////////////////////////////////////////////////////

static void JS_OutEdgesQuery(v8::FunctionCallbackInfo<v8::Value> const& args) {
  TRI_V8_TRY_CATCH_BEGIN(isolate);
  return EdgesQuery(TRI_EDGE_OUT, args);

  // cppcheck-suppress *
  TRI_V8_TRY_CATCH_END
}

////////////////////////////////////////////////////////////////////////////////
/// @brief was docuBlock collectionFulltext
////////////////////////////////////////////////////////////////////////////////

static void JS_FulltextQuery(v8::FunctionCallbackInfo<v8::Value> const& args) {
  TRI_V8_TRY_CATCH_BEGIN(isolate);
  v8::HandleScope scope(isolate);

  arangodb::LogicalCollection const* collection =
      TRI_UnwrapClass<arangodb::LogicalCollection>(args.Holder(),
                                                   TRI_GetVocBaseColType());

  if (collection == nullptr) {
    TRI_V8_THROW_EXCEPTION_INTERNAL("cannot extract collection");
  }
  
  TRI_THROW_SHARDING_COLLECTION_NOT_YET_IMPLEMENTED(collection);

  // expected: FULLTEXT(<index-handle>, <query>, <limit>)
  if (args.Length() < 2) {
    TRI_V8_THROW_EXCEPTION_USAGE("FULLTEXT(<index-handle>, <query>, <limit>)");
  }

  // extract the index attribute
  std::string attribute;
  {
    SingleCollectionTransaction trx(
        V8TransactionContext::Create(collection->vocbase(), true),
        collection->cid(), TRI_TRANSACTION_READ);

    int res = trx.begin();

    if (res != TRI_ERROR_NO_ERROR) {
      TRI_V8_THROW_EXCEPTION(res);
    }
    auto idx = TRI_LookupIndexByHandle(isolate, trx.resolver(), collection,
                                       args[0], false);

    if (idx == nullptr ||
        idx->type() != arangodb::Index::TRI_IDX_TYPE_FULLTEXT_INDEX) {
      TRI_V8_THROW_EXCEPTION(TRI_ERROR_ARANGO_NO_INDEX);
    }

    // get index attribute
    TRI_AttributeNamesToString(idx->fields()[0], attribute);
    trx.finish(TRI_ERROR_NO_ERROR);
  }

  std::string const searchQuery(TRI_ObjectToString(args[1]));

  size_t maxResults = 0;  // 0 means "all results"

  if (args.Length() >= 3 && args[2]->IsNumber()) {
    int64_t value = TRI_ObjectToInt64(args[2]);
    if (value > 0) {
      maxResults = static_cast<size_t>(value);
    }
  }
  
  auto bindVars = std::make_shared<VPackBuilder>();
  bindVars->openObject();
  bindVars->add("@collection", VPackValue(collection->name()));
  bindVars->add("attribute", VPackValue(attribute));
  bindVars->add("query", VPackValue(searchQuery));
  bindVars->add("maxResults", VPackValue(maxResults));
  bindVars->close();

  std::string const queryString = "FOR doc IN FULLTEXT(@@collection, @attribute, @query, @maxResults) RETURN doc";
  aql::QueryResultV8 queryResult = AqlQuery(isolate, collection, queryString, bindVars);

  v8::Handle<v8::Object> result = v8::Object::New(isolate);
  result->Set(TRI_V8_ASCII_STRING("documents"), queryResult.result);

  TRI_V8_RETURN(result);

  TRI_V8_TRY_CATCH_END
}

////////////////////////////////////////////////////////////////////////////////
/// @brief selects points near a given coordinate
////////////////////////////////////////////////////////////////////////////////

static void JS_NearQuery(v8::FunctionCallbackInfo<v8::Value> const& args) {
  TRI_V8_TRY_CATCH_BEGIN(isolate);
  v8::HandleScope scope(isolate);

  arangodb::LogicalCollection const* collection =
      TRI_UnwrapClass<arangodb::LogicalCollection>(args.Holder(),
                                                   TRI_GetVocBaseColType());

  if (collection == nullptr) {
    TRI_V8_THROW_EXCEPTION_INTERNAL("cannot extract collection");
  }
    
  TRI_THROW_SHARDING_COLLECTION_NOT_YET_IMPLEMENTED(collection);

  // expected: NEAR(<index-id>, <latitude>, <longitude>, <limit>)
  if (args.Length() < 4) {
    TRI_V8_THROW_EXCEPTION_USAGE(
        "WITHIN(<index-handle>, <latitude>, <longitude>, <limit>, <distance>)");
  }
  
  {
    SingleCollectionTransaction trx(
        V8TransactionContext::Create(collection->vocbase(), true),
        collection->cid(), TRI_TRANSACTION_READ);

    int res = trx.begin();

    if (res != TRI_ERROR_NO_ERROR) {
      TRI_V8_THROW_EXCEPTION(res);
    }

    // extract the index
    auto idx = TRI_LookupIndexByHandle(isolate, trx.resolver(), collection,
                                       args[0], false);

    if (idx == nullptr ||
        (idx->type() != arangodb::Index::TRI_IDX_TYPE_GEO1_INDEX &&
         idx->type() != arangodb::Index::TRI_IDX_TYPE_GEO2_INDEX)) {
      TRI_V8_THROW_EXCEPTION(TRI_ERROR_ARANGO_NO_INDEX);
    }
    
    trx.finish(TRI_ERROR_NO_ERROR);
  }
  
  // extract latitude, longitude, limit, distance etc.
  std::string queryString;

  auto bindVars = std::make_shared<VPackBuilder>();
  bindVars->openObject();
  bindVars->add("@collection", VPackValue(collection->name()));
  bindVars->add("latitude", VPackValue(TRI_ObjectToDouble(args[1])));
  bindVars->add("longitude", VPackValue(TRI_ObjectToDouble(args[2])));
  bindVars->add("limit", VPackValue(TRI_ObjectToDouble(args[3])));
  if (args.Length() >= 5 && !args[4]->IsNull() && !args[4]->IsUndefined()) {
    // have a distance attribute
    bindVars->add("distanceAttribute", VPackValue(TRI_ObjectToString(args[4])));
    queryString = "FOR doc IN NEAR(@@collection, @latitude, @longitude, @radius, @distanceAttribute) RETURN doc";
  }
  else {
    queryString = "FOR doc IN NEAR(@@collection, @latitude, @longitude, @radius) RETURN doc";
  }
  bindVars->close();

  aql::QueryResultV8 queryResult = AqlQuery(isolate, collection, queryString, bindVars);

  v8::Handle<v8::Object> result = v8::Object::New(isolate);
  result->Set(TRI_V8_ASCII_STRING("documents"), queryResult.result);

  TRI_V8_RETURN(result);
  TRI_V8_TRY_CATCH_END
}

////////////////////////////////////////////////////////////////////////////////
/// @brief selects points within a given radius
////////////////////////////////////////////////////////////////////////////////

static void JS_WithinQuery(v8::FunctionCallbackInfo<v8::Value> const& args) {
  TRI_V8_TRY_CATCH_BEGIN(isolate);
  v8::HandleScope scope(isolate);

  arangodb::LogicalCollection const* collection =
      TRI_UnwrapClass<arangodb::LogicalCollection>(args.Holder(),
                                                   TRI_GetVocBaseColType());

  if (collection == nullptr) {
    TRI_V8_THROW_EXCEPTION_INTERNAL("cannot extract collection");
  }
    
  TRI_THROW_SHARDING_COLLECTION_NOT_YET_IMPLEMENTED(collection);

  // expected: WITHIN(<index-handle>, <latitude>, <longitude>, <radius>)
  if (args.Length() < 4) {
    TRI_V8_THROW_EXCEPTION_USAGE(
        "WITHIN(<index-handle>, <latitude>, <longitude>, <radius>, <distance>)");
  }
  
  {
    SingleCollectionTransaction trx(
        V8TransactionContext::Create(collection->vocbase(), true),
        collection->cid(), TRI_TRANSACTION_READ);

    int res = trx.begin();

    if (res != TRI_ERROR_NO_ERROR) {
      TRI_V8_THROW_EXCEPTION(res);
    }

    // extract the index
    auto idx = TRI_LookupIndexByHandle(isolate, trx.resolver(), collection,
                                       args[0], false);

    if (idx == nullptr ||
        (idx->type() != arangodb::Index::TRI_IDX_TYPE_GEO1_INDEX &&
         idx->type() != arangodb::Index::TRI_IDX_TYPE_GEO2_INDEX)) {
      TRI_V8_THROW_EXCEPTION(TRI_ERROR_ARANGO_NO_INDEX);
    }
    
    trx.finish(TRI_ERROR_NO_ERROR);
  }
  
  // extract latitude, longitude, radius, distance etc.
  std::string queryString;

  auto bindVars = std::make_shared<VPackBuilder>();
  bindVars->openObject();
  bindVars->add("@collection", VPackValue(collection->name()));
  bindVars->add("latitude", VPackValue(TRI_ObjectToDouble(args[1])));
  bindVars->add("longitude", VPackValue(TRI_ObjectToDouble(args[2])));
  bindVars->add("radius", VPackValue(TRI_ObjectToDouble(args[3])));
  if (args.Length() >= 5 && !args[4]->IsNull() && !args[4]->IsUndefined()) {
    // have a distance attribute
    bindVars->add("distanceAttribute", VPackValue(TRI_ObjectToString(args[4])));
    queryString = "FOR doc IN WITHIN(@@collection, @latitude, @longitude, @radius, @distanceAttribute) RETURN doc";
  }
  else {
    queryString = "FOR doc IN WITHIN(@@collection, @latitude, @longitude, @radius) RETURN doc";
  }
  bindVars->close();

  aql::QueryResultV8 queryResult = AqlQuery(isolate, collection, queryString, bindVars);

  v8::Handle<v8::Object> result = v8::Object::New(isolate);
  result->Set(TRI_V8_ASCII_STRING("documents"), queryResult.result);

  TRI_V8_RETURN(result);
  TRI_V8_TRY_CATCH_END
}

////////////////////////////////////////////////////////////////////////////////
/// @brief was docuBlock collectionLookupByKeys
////////////////////////////////////////////////////////////////////////////////

static void JS_LookupByKeys(v8::FunctionCallbackInfo<v8::Value> const& args) {
  TRI_V8_TRY_CATCH_BEGIN(isolate);
  v8::HandleScope scope(isolate);

  arangodb::LogicalCollection const* collection =
      TRI_UnwrapClass<arangodb::LogicalCollection>(args.Holder(),
                                                   TRI_GetVocBaseColType());

  if (collection == nullptr) {
    TRI_V8_THROW_EXCEPTION_INTERNAL("cannot extract collection");
  }

  if (args.Length() != 1 || !args[0]->IsArray()) {
    TRI_V8_THROW_EXCEPTION_USAGE("documents(<keys>)");
  }

  auto bindVars = std::make_shared<VPackBuilder>();
  bindVars->openObject();
  bindVars->add("@collection", VPackValue(collection->name()));

  VPackBuilder keys;
  int res = TRI_V8ToVPack(isolate, keys, args[0], false);

  if (res != TRI_ERROR_NO_ERROR) {
    TRI_V8_THROW_EXCEPTION(res);
  }

  VPackBuilder strippedBuilder =
      arangodb::aql::BindParameters::StripCollectionNames(keys.slice(), collection->name().c_str());

  bindVars->add("keys", strippedBuilder.slice());
  bindVars->close();

  std::string const queryString(
      "FOR doc IN @@collection FILTER doc._key IN @keys RETURN doc");

  aql::QueryResultV8 queryResult = AqlQuery(isolate, collection, queryString, bindVars);

  v8::Handle<v8::Object> result = v8::Object::New(isolate);
  result->Set(TRI_V8_ASCII_STRING("documents"), queryResult.result);

  TRI_V8_RETURN(result);
  TRI_V8_TRY_CATCH_END
}

////////////////////////////////////////////////////////////////////////////////
/// @brief was docuBlock collectionRemoveByKeys
////////////////////////////////////////////////////////////////////////////////

static void JS_RemoveByKeys(v8::FunctionCallbackInfo<v8::Value> const& args) {
  TRI_V8_TRY_CATCH_BEGIN(isolate);
  v8::HandleScope scope(isolate);

  arangodb::LogicalCollection const* collection =
      TRI_UnwrapClass<arangodb::LogicalCollection>(args.Holder(),
                                                   TRI_GetVocBaseColType());

  if (collection == nullptr) {
    TRI_V8_THROW_EXCEPTION_INTERNAL("cannot extract collection");
  }

  if (args.Length() != 1 || !args[0]->IsArray()) {
    TRI_V8_THROW_EXCEPTION_USAGE("removeByKeys(<keys>)");
  }

  auto bindVars = std::make_shared<VPackBuilder>();
  bindVars->openObject();
  bindVars->add("@collection", VPackValue(collection->name()));
  bindVars->add(VPackValue("keys"));

  int res = TRI_V8ToVPack(isolate, *(bindVars.get()), args[0], false);
  if (res != TRI_ERROR_NO_ERROR) {
    TRI_V8_THROW_EXCEPTION(res);
  }
  bindVars->close();

  std::string const queryString(
      "FOR key IN @keys REMOVE key IN @@collection OPTIONS { ignoreErrors: true }");

  aql::QueryResultV8 queryResult = AqlQuery(isolate, collection, queryString, bindVars);

  size_t ignored = 0;
  size_t removed = 0;

  if (queryResult.stats != nullptr) {
    VPackSlice stats = queryResult.stats->slice();

    if (!stats.isNone()) {
      TRI_ASSERT(stats.isObject());
      VPackSlice found = stats.get("writesIgnored");
      if (found.isNumber()) {
        ignored = found.getNumericValue<size_t>();
      }

      found = stats.get("writesExecuted");
      if (found.isNumber()) {
        removed = found.getNumericValue<size_t>();
      }
    }
  }

  v8::Handle<v8::Object> result = v8::Object::New(isolate);
  result->Set(TRI_V8_ASCII_STRING("removed"),
              v8::Number::New(isolate, static_cast<double>(removed)));
  result->Set(TRI_V8_ASCII_STRING("ignored"),
              v8::Number::New(isolate, static_cast<double>(ignored)));

  TRI_V8_RETURN(result);
  TRI_V8_TRY_CATCH_END
}

////////////////////////////////////////////////////////////////////////////////
/// @brief creates the query functions
////////////////////////////////////////////////////////////////////////////////

void TRI_InitV8Queries(v8::Isolate* isolate, v8::Handle<v8::Context> context) {
  v8::HandleScope scope(isolate);

  TRI_GET_GLOBALS();
  TRI_ASSERT(v8g != nullptr);

  TRI_GET_GLOBAL(VocbaseColTempl, v8::ObjectTemplate);
  TRI_ASSERT(!VocbaseColTempl.IsEmpty());

  // .............................................................................
  // generate the arangodb::LogicalCollection template
  // .............................................................................

  TRI_AddMethodVocbase(isolate, VocbaseColTempl, TRI_V8_ASCII_STRING("ALL"),
                       JS_AllQuery, true);
  TRI_AddMethodVocbase(isolate, VocbaseColTempl, TRI_V8_ASCII_STRING("ANY"),
                       JS_AnyQuery, true);
  TRI_AddMethodVocbase(isolate, VocbaseColTempl,
                       TRI_V8_ASCII_STRING("checksum"), JS_ChecksumCollection);
  TRI_AddMethodVocbase(isolate, VocbaseColTempl, TRI_V8_ASCII_STRING("EDGES"),
                       JS_EdgesQuery, true);
  TRI_AddMethodVocbase(isolate, VocbaseColTempl,
                       TRI_V8_ASCII_STRING("FULLTEXT"), JS_FulltextQuery, true);
  TRI_AddMethodVocbase(isolate, VocbaseColTempl, TRI_V8_ASCII_STRING("INEDGES"),
                       JS_InEdgesQuery, true);
  TRI_AddMethodVocbase(isolate, VocbaseColTempl, TRI_V8_ASCII_STRING("NEAR"),
                       JS_NearQuery, true);
  TRI_AddMethodVocbase(isolate, VocbaseColTempl,
                       TRI_V8_ASCII_STRING("OUTEDGES"), JS_OutEdgesQuery, true);
  TRI_AddMethodVocbase(isolate, VocbaseColTempl, TRI_V8_ASCII_STRING("WITHIN"),
                       JS_WithinQuery, true);
  TRI_AddMethodVocbase(isolate, VocbaseColTempl,
                       TRI_V8_ASCII_STRING("lookupByKeys"), JS_LookupByKeys,
                       true);  // an alias for .documents
  TRI_AddMethodVocbase(isolate, VocbaseColTempl,
                       TRI_V8_ASCII_STRING("documents"), JS_LookupByKeys, true);
  TRI_AddMethodVocbase(isolate, VocbaseColTempl,
                       TRI_V8_ASCII_STRING("removeByKeys"), JS_RemoveByKeys,
                       true);
}<|MERGE_RESOLUTION|>--- conflicted
+++ resolved
@@ -255,18 +255,12 @@
   resultOptions.customTypeHandler = transactionContext->orderCustomTypeHandler().get();
 
   std::vector<IndexLookupResult> batch;
-<<<<<<< HEAD
-  opCursor->getMoreMptr(batch);
-  // We only need this one call, limit == batchsize
   ManagedDocumentResult mmdr;
-=======
->>>>>>> 1da0a37e
   VPackBuilder resultBuilder;
   resultBuilder.openArray();
   while (opCursor->hasMore()) {
     opCursor->getMoreMptr(batch);
     // We only need this one call, limit == batchsize
-    ManagedDocumentResult mmdr(&trx);
     for (auto const& it : batch) {
       TRI_voc_rid_t revisionId = it.revisionId();
       if (collection->readRevision(&trx, mmdr, revisionId)) {
