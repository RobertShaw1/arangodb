--- conflicted
+++ resolved
@@ -648,12 +648,6 @@
     }
   };
 
-<<<<<<< HEAD
-    if (shardKeysChanged(col->_dbName, cidString, old, builder.slice(),
-                         false)) {
-      TRI_V8_THROW_EXCEPTION(
-          TRI_ERROR_CLUSTER_MUST_NOT_CHANGE_SHARDING_ATTRIBUTES);
-=======
   if (!args[0]->IsArray()) {
     VPackObjectBuilder guard(&searchBuilder);
     workOnOneDocument(args[0]);
@@ -663,7 +657,6 @@
     for (uint32_t i = 0; i < searchVals->Length(); ++i) {
       VPackObjectBuilder guard(&searchBuilder);
       workOnOneDocument(searchVals->Get(i));
->>>>>>> e68a60f8
     }
   }
 
@@ -876,26 +869,8 @@
     TRI_V8_THROW_EXCEPTION_MESSAGE(res, "cannot drop collection");
   }
 
-<<<<<<< HEAD
-  std::string key =
-      TRI_EXTRACT_MARKER_KEY(&trx, &mptr);  // PROTECTED by trx here
-
-  v8::Handle<v8::Object> result = v8::Object::New(isolate);
-  TRI_GET_GLOBAL_STRING(_IdKey);
-  TRI_GET_GLOBAL_STRING(_RevKey);
-  TRI_GET_GLOBAL_STRING(_KeyKey);
-  result->Set(
-      _IdKey,
-      V8DocumentId(isolate, trx.resolver()->getCollectionName(col->_cid), key));
-  result->Set(_RevKey,
-              V8RevisionId(isolate, TRI_EXTRACT_MARKER_RID(&trx, &mptr)));
-  result->Set(_KeyKey, TRI_V8_STD_STRING(key));
-
-  TRI_V8_RETURN(result);
-=======
   TRI_V8_RETURN_UNDEFINED();
   TRI_V8_TRY_CATCH_END
->>>>>>> e68a60f8
 }
 
 ////////////////////////////////////////////////////////////////////////////////
