////////////////////////////////////////////////////////////////////////////////
/// DISCLAIMER
///
/// Copyright 2014-2016 ArangoDB GmbH, Cologne, Germany
/// Copyright 2004-2014 triAGENS GmbH, Cologne, Germany
///
/// Licensed under the Apache License, Version 2.0 (the "License");
/// you may not use this file except in compliance with the License.
/// You may obtain a copy of the License at
///
///     http://www.apache.org/licenses/LICENSE-2.0
///
/// Unless required by applicable law or agreed to in writing, software
/// distributed under the License is distributed on an "AS IS" BASIS,
/// WITHOUT WARRANTIES OR CONDITIONS OF ANY KIND, either express or implied.
/// See the License for the specific language governing permissions and
/// limitations under the License.
///
/// Copyright holder is ArangoDB GmbH, Cologne, Germany
///
/// @author Dr. Frank Celler
////////////////////////////////////////////////////////////////////////////////

#include "RestBaseHandler.h"

#include <velocypack/Builder.h>
#include <velocypack/Dumper.h>
#include <velocypack/Options.h>
#include <velocypack/velocypack-aliases.h>

#include "Basics/StaticStrings.h"
#include "Basics/StringUtils.h"
#include "Meta/conversion.h"
#include "Rest/HttpRequest.h"
#include "Rest/HttpResponse.h"
#include "Utils/TransactionContext.h"

using namespace arangodb;
using namespace arangodb::basics;
using namespace arangodb::rest;

RestBaseHandler::RestBaseHandler(GeneralRequest* request,
                                 GeneralResponse* response)
    : RestHandler(request, response) {}

void RestBaseHandler::handleError(Exception const& ex) {
  generateError(GeneralResponse::responseCode(ex.code()), ex.code(), ex.what());
}

////////////////////////////////////////////////////////////////////////////////
/// @brief generates a result from VelocyPack
////////////////////////////////////////////////////////////////////////////////

<<<<<<< HEAD
void RestBaseHandler::generateResult(rest::ResponseCode code,
                                     VPackSlice const& slice) {
=======
template<typename Payload>
void RestBaseHandler::generateResult(rest::ResponseCode code,
                                     Payload&& payload) {
>>>>>>> e1fac75b
  resetResponse(code);
  VPackOptions options(VPackOptions::Defaults);
  options.escapeUnicode = true;
  writeResult(std::forward<Payload>(payload), options);
}

<<<<<<< HEAD
void RestBaseHandler::generateResult(rest::ResponseCode code,
                                     VPackSlice const& slice,
=======
template<typename Payload>
void RestBaseHandler::generateResult(rest::ResponseCode code,
                                     Payload&& payload,
>>>>>>> e1fac75b
                                     VPackOptions const* options) {
  resetResponse(code);
  VPackOptions tmpoptions(*options);
  tmpoptions.escapeUnicode = true;
<<<<<<< HEAD
  writeResult(slice, tmpoptions);
=======
  writeResult(std::forward<Payload>(payload), tmpoptions);
>>>>>>> e1fac75b
}
////////////////////////////////////////////////////////////////////////////////
/// @brief generates a result from VelocyPack
////////////////////////////////////////////////////////////////////////////////

template<typename Payload>
void RestBaseHandler::generateResult(
<<<<<<< HEAD
    rest::ResponseCode code, VPackSlice const& slice,
    std::shared_ptr<TransactionContext> context) {
  resetResponse(code);
  writeResult(slice, *(context->getVPackOptionsForDump()));
=======
    rest::ResponseCode code, Payload&& payload,
    std::shared_ptr<TransactionContext> context) {
  resetResponse(code);
  writeResult(std::forward<Payload>(payload), *(context->getVPackOptionsForDump()));
>>>>>>> e1fac75b
}

////////////////////////////////////////////////////////////////////////////////
/// @brief generates an error
////////////////////////////////////////////////////////////////////////////////

void RestBaseHandler::generateError(rest::ResponseCode code, int errorCode) {
  char const* message = TRI_errno_string(errorCode);

  if (message != nullptr) {
    generateError(code, errorCode, std::string(message));
  } else {
    generateError(code, errorCode, std::string("unknown error"));
  }
}

////////////////////////////////////////////////////////////////////////////////
/// @brief generates an error
////////////////////////////////////////////////////////////////////////////////

void RestBaseHandler::generateError(rest::ResponseCode code, int errorCode,
                                    std::string const& message) {
  resetResponse(code);

  VPackBuffer<uint8_t> buffer;
  VPackBuilder builder(buffer);
  try {
    builder.add(VPackValue(VPackValueType::Object));
    builder.add("error", VPackValue(true));
    if (message.empty()) {
      // prevent empty error messages
      builder.add("errorMessage", VPackValue(TRI_errno_string(errorCode)));
    } else {
      builder.add("errorMessage", VPackValue(message));
    }
    builder.add("code", VPackValue(static_cast<int>(code)));
    builder.add("errorNum", VPackValue(errorCode));
    builder.close();

    VPackOptions options(VPackOptions::Defaults);
    options.escapeUnicode = true;
    writeResult(std::move(buffer), options);
  } catch (...) {
    // Building the error response failed
  }
}

////////////////////////////////////////////////////////////////////////////////
/// @brief generates an OUT_OF_MEMORY error
////////////////////////////////////////////////////////////////////////////////

void RestBaseHandler::generateOOMError() {
  generateError(rest::ResponseCode::SERVER_ERROR, TRI_ERROR_OUT_OF_MEMORY);
}

////////////////////////////////////////////////////////////////////////////////
/// @brief generates a cancel message
////////////////////////////////////////////////////////////////////////////////

void RestBaseHandler::generateCanceled() {
  return generateError(rest::ResponseCode::GONE, TRI_ERROR_REQUEST_CANCELED);
}

//////////////////////////////////////////////////////////////////////////////
/// @brief writes volocypack or json to response
//////////////////////////////////////////////////////////////////////////////

template<typename Payload>
void RestBaseHandler::writeResult(Payload&& payload,
                                  VPackOptions const& options) {
  try {
    TRI_ASSERT(options.escapeUnicode);
    if (_request != nullptr) {
      _response->setContentType(_request->contentTypeResponse());
    }
<<<<<<< HEAD
    _response->setPayload(slice, true, options);
=======
    _response->setPayload(std::forward<Payload>(payload), true, options);
>>>>>>> e1fac75b
  } catch (std::exception const& ex) {
    generateError(rest::ResponseCode::SERVER_ERROR, TRI_ERROR_INTERNAL,
                  ex.what());
  } catch (...) {
    generateError(rest::ResponseCode::SERVER_ERROR, TRI_ERROR_INTERNAL,
                  "cannot generate output");
  }
}

//TODO -- rather move code to header (slower linking) or remove templates
template void RestBaseHandler::generateResult<VPackBuffer<uint8_t>>(rest::ResponseCode, VPackBuffer<uint8_t>&&);
template void RestBaseHandler::generateResult<VPackSlice>(rest::ResponseCode, VPackSlice&&);
template void RestBaseHandler::generateResult<VPackSlice&>(rest::ResponseCode, VPackSlice&);

template void RestBaseHandler::generateResult<VPackBuffer<uint8_t>>(rest::ResponseCode, VPackBuffer<uint8_t>&&, VPackOptions const*);
template void RestBaseHandler::generateResult<VPackSlice>(rest::ResponseCode, VPackSlice&&, VPackOptions const*);
template void RestBaseHandler::generateResult<VPackSlice&>(rest::ResponseCode, VPackSlice&, VPackOptions const*);

template void RestBaseHandler::generateResult<VPackBuffer<uint8_t>>(rest::ResponseCode, VPackBuffer<uint8_t>&&, std::shared_ptr<arangodb::TransactionContext>);
template void RestBaseHandler::generateResult<VPackSlice>(rest::ResponseCode, VPackSlice&&, std::shared_ptr<arangodb::TransactionContext>);
template void RestBaseHandler::generateResult<VPackSlice&>(rest::ResponseCode, VPackSlice&, std::shared_ptr<arangodb::TransactionContext>);

template void RestBaseHandler::writeResult<VPackBuffer<uint8_t>>(VPackBuffer<uint8_t>&& payload, VPackOptions const&);
template void RestBaseHandler::writeResult<VPackSlice>(VPackSlice&& payload, VPackOptions const&);
template void RestBaseHandler::writeResult<VPackSlice&>(VPackSlice& payload, VPackOptions const&);
template void RestBaseHandler::writeResult<VPackSlice const&>(VPackSlice const& payload, VPackOptions const&);<|MERGE_RESOLUTION|>--- conflicted
+++ resolved
@@ -51,37 +51,23 @@
 /// @brief generates a result from VelocyPack
 ////////////////////////////////////////////////////////////////////////////////
 
-<<<<<<< HEAD
-void RestBaseHandler::generateResult(rest::ResponseCode code,
-                                     VPackSlice const& slice) {
-=======
 template<typename Payload>
 void RestBaseHandler::generateResult(rest::ResponseCode code,
                                      Payload&& payload) {
->>>>>>> e1fac75b
   resetResponse(code);
   VPackOptions options(VPackOptions::Defaults);
   options.escapeUnicode = true;
   writeResult(std::forward<Payload>(payload), options);
 }
 
-<<<<<<< HEAD
-void RestBaseHandler::generateResult(rest::ResponseCode code,
-                                     VPackSlice const& slice,
-=======
 template<typename Payload>
 void RestBaseHandler::generateResult(rest::ResponseCode code,
                                      Payload&& payload,
->>>>>>> e1fac75b
                                      VPackOptions const* options) {
   resetResponse(code);
   VPackOptions tmpoptions(*options);
   tmpoptions.escapeUnicode = true;
-<<<<<<< HEAD
-  writeResult(slice, tmpoptions);
-=======
   writeResult(std::forward<Payload>(payload), tmpoptions);
->>>>>>> e1fac75b
 }
 ////////////////////////////////////////////////////////////////////////////////
 /// @brief generates a result from VelocyPack
@@ -89,17 +75,10 @@
 
 template<typename Payload>
 void RestBaseHandler::generateResult(
-<<<<<<< HEAD
-    rest::ResponseCode code, VPackSlice const& slice,
-    std::shared_ptr<TransactionContext> context) {
-  resetResponse(code);
-  writeResult(slice, *(context->getVPackOptionsForDump()));
-=======
     rest::ResponseCode code, Payload&& payload,
     std::shared_ptr<TransactionContext> context) {
   resetResponse(code);
   writeResult(std::forward<Payload>(payload), *(context->getVPackOptionsForDump()));
->>>>>>> e1fac75b
 }
 
 ////////////////////////////////////////////////////////////////////////////////
@@ -175,11 +154,7 @@
     if (_request != nullptr) {
       _response->setContentType(_request->contentTypeResponse());
     }
-<<<<<<< HEAD
-    _response->setPayload(slice, true, options);
-=======
     _response->setPayload(std::forward<Payload>(payload), true, options);
->>>>>>> e1fac75b
   } catch (std::exception const& ex) {
     generateError(rest::ResponseCode::SERVER_ERROR, TRI_ERROR_INTERNAL,
                   ex.what());
