--- conflicted
+++ resolved
@@ -98,11 +98,7 @@
 
 void RestBaseHandler::generateError(rest::ResponseCode code, int errorCode,
                                     std::string const& message) {
-<<<<<<< HEAD
-  setResponseCode(code);
-=======
   resetResponse(code);
->>>>>>> ed111a39
 
   VPackBuilder builder;
   try {
