--- conflicted
+++ resolved
@@ -193,11 +193,7 @@
     if (ClusterInfo* clusterInfo = ClusterInfo::instance()) {
       clusterInfo->loadPlan();
     }
-<<<<<<< HEAD
-
-    return RestStatus::DONE;
-=======
->>>>>>> 24dccfee
+
   }
   return RestStatus::DONE;
 }
