////////////////////////////////////////////////////////////////////////////////
/// DISCLAIMER
///
/// Copyright 2017 ArangoDB GmbH, Cologne, Germany
///
/// Licensed under the Apache License, Version 2.0 (the "License");
/// you may not use this file except in compliance with the License.
/// You may obtain a copy of the License at
///
///     http://www.apache.org/licenses/LICENSE-2.0
///
/// Unless required by applicable law or agreed to in writing, software
/// distributed under the License is distributed on an "AS IS" BASIS,
/// WITHOUT WARRANTIES OR CONDITIONS OF ANY KIND, either express or implied.
/// See the License for the specific language governing permissions and
/// limitations under the License.
///
/// Copyright holder is ArangoDB GmbH, Cologne, Germany
///
/// @author Simon Grätzer
////////////////////////////////////////////////////////////////////////////////

#ifndef ARANGOD_REST_HANDLER_REST_USERS_HANDLER_H
#define ARANGOD_REST_HANDLER_REST_USERS_HANDLER_H 1

#include "RestHandler/RestBaseHandler.h"

namespace arangodb {
namespace auth {
  class UserManager;
}

class RestUsersHandler : public arangodb::RestBaseHandler {
 public:
  RestUsersHandler(GeneralRequest*, GeneralResponse*);

 public:
  virtual char const* name() const override { return "RestUsersHandler"; }
<<<<<<< HEAD
  size_t queue() const override;
  bool isDirect() const override { return false; }
=======
  RequestLane lane() const override final { return RequestLane::CLIENT_SLOW; }
>>>>>>> 18bf61c4
  RestStatus execute() override;

 private:
  bool isAdminUser() const;
  bool canAccessUser(std::string const& user) const;

  /// helper to generate a compliant response for individual user requests
  void generateUserResult(rest::ResponseCode code, VPackBuilder const& doc);

  void generateDatabaseResult(auth::UserManager*, std::string const& user,
                              bool full);

  RestStatus getRequest(auth::UserManager*);
  RestStatus postRequest(auth::UserManager*);
  RestStatus putRequest(auth::UserManager*);
  RestStatus patchRequest(auth::UserManager*);
  RestStatus deleteRequest(auth::UserManager*);
};
}

#endif<|MERGE_RESOLUTION|>--- conflicted
+++ resolved
@@ -36,12 +36,7 @@
 
  public:
   virtual char const* name() const override { return "RestUsersHandler"; }
-<<<<<<< HEAD
-  size_t queue() const override;
-  bool isDirect() const override { return false; }
-=======
   RequestLane lane() const override final { return RequestLane::CLIENT_SLOW; }
->>>>>>> 18bf61c4
   RestStatus execute() override;
 
  private:
