////////////////////////////////////////////////////////////////////////////////
//
/// @brief replication request handler
///
/// @file
///
/// DISCLAIMER
///
/// Copyright 2014 ArangoDB GmbH, Cologne, Germany
/// Copyright 2004-2014 triAGENS GmbH, Cologne, Germany
///
/// Licensed under the Apache License, Version 2.0 (the "License");
/// you may not use this file except in compliance with the License.
/// You may obtain a copy of the License at
///
///     http://www.apache.org/licenses/LICENSE-2.0
///
/// Unless required by applicable law or agreed to in writing, software
/// distributed under the License is distributed on an "AS IS" BASIS,
/// WITHOUT WARRANTIES OR CONDITIONS OF ANY KIND, either express or implied.
/// See the License for the specific language governing permissions and
/// limitations under the License.
///
/// Copyright holder is ArangoDB GmbH, Cologne, Germany
///
/// @author Jan Steemann
/// @author Copyright 2014, ArangoDB GmbH, Cologne, Germany
/// @author Copyright 2012-2014, triAGENS GmbH, Cologne, Germany
////////////////////////////////////////////////////////////////////////////////

#include "RestReplicationHandler.h"
#include "Basics/conversions.h"
#include "Basics/files.h"
#include "Basics/JsonHelper.h"
#include "Basics/logging.h"
#include "Basics/ReadLocker.h"
#include "Basics/VelocyPackHelper.h"
#include "Cluster/ClusterMethods.h"
#include "Cluster/ClusterComm.h"
#include "HttpServer/HttpServer.h"
#include "Indexes/EdgeIndex.h"
#include "Indexes/Index.h"
#include "Indexes/PrimaryIndex.h"
#include "Replication/InitialSyncer.h"
#include "Rest/HttpRequest.h"
#include "Utils/CollectionGuard.h"
#include "Utils/CollectionKeys.h"
#include "Utils/CollectionKeysRepository.h"
#include "Utils/transactions.h"
#include "VocBase/compactor.h"
#include "VocBase/replication-applier.h"
#include "VocBase/replication-dump.h"
#include "VocBase/server.h"
#include "VocBase/update-policy.h"
#include "Wal/LogfileManager.h"

#include <velocypack/Collection.h>
#include <velocypack/Iterator.h>
#include <velocypack/Parser.h>
#include <velocypack/velocypack-aliases.h>

using namespace std;
using namespace triagens::basics;
using namespace triagens::rest;
using namespace triagens::arango;

// -----------------------------------------------------------------------------
// --SECTION--                                       initialize static variables
// -----------------------------------------------------------------------------

uint64_t const RestReplicationHandler::defaultChunkSize = 128 * 1024;

uint64_t const RestReplicationHandler::maxChunkSize     = 128 * 1024 * 1024;

// -----------------------------------------------------------------------------
// --SECTION--                                      constructors and destructors
// -----------------------------------------------------------------------------

////////////////////////////////////////////////////////////////////////////////
/// @brief constructor
////////////////////////////////////////////////////////////////////////////////

RestReplicationHandler::RestReplicationHandler (HttpRequest* request)
  : RestVocbaseBaseHandler(request) {
}

////////////////////////////////////////////////////////////////////////////////
/// @brief destructor
////////////////////////////////////////////////////////////////////////////////

RestReplicationHandler::~RestReplicationHandler () {
}

// -----------------------------------------------------------------------------
// --SECTION--                                               HttpHandler methods
// -----------------------------------------------------------------------------

////////////////////////////////////////////////////////////////////////////////
/// {@inheritDoc}
////////////////////////////////////////////////////////////////////////////////

HttpHandler::status_t RestReplicationHandler::execute () {
  // extract the request type
  HttpRequest::HttpRequestType const type = _request->requestType();

  vector<string> const& suffix = _request->suffix();

  const size_t len = suffix.size();

  if (len >= 1) {
    const string& command = suffix[0];

    if (command == "logger-state") {
      if (type != HttpRequest::HTTP_REQUEST_GET) {
        goto BAD_CALL;
      }
      handleCommandLoggerState();
    }
    else if (command == "logger-tick-ranges") {
      if (type != HttpRequest::HTTP_REQUEST_GET) {
        goto BAD_CALL;
      }
      if (isCoordinatorError()) {
        return status_t(HttpHandler::HANDLER_DONE);
      }
      handleCommandLoggerTickRanges();
    }
    else if (command == "logger-first-tick") {
      if (type != HttpRequest::HTTP_REQUEST_GET) {
        goto BAD_CALL;
      }
      if (isCoordinatorError()) {
        return status_t(HttpHandler::HANDLER_DONE);
      }
      handleCommandLoggerFirstTick();
    }
    else if (command == "logger-follow") {
      if (type != HttpRequest::HTTP_REQUEST_GET &&
          type != HttpRequest::HTTP_REQUEST_PUT) {
        goto BAD_CALL;
      }
      if (isCoordinatorError()) {
        return status_t(HttpHandler::HANDLER_DONE);
      }
      handleCommandLoggerFollow();
    }
    else if (command == "determine-open-transactions") {
      if (type != HttpRequest::HTTP_REQUEST_GET) {
        goto BAD_CALL;
      }
      handleCommandDetermineOpenTransactions();
    }
    else if (command == "batch") {

      if (ServerState::instance()->isCoordinator()) {
        handleTrampolineCoordinator();
      }
      else {
        handleCommandBatch();
      }
    }
    else if (command == "inventory") {
      if (type != HttpRequest::HTTP_REQUEST_GET) {
        goto BAD_CALL;
      }
      if (ServerState::instance()->isCoordinator()) {
        handleTrampolineCoordinator();
      }
      else {
        handleCommandInventory();
      }
    }
    else if (command == "keys") {
      if (type != HttpRequest::HTTP_REQUEST_GET &&
          type != HttpRequest::HTTP_REQUEST_POST &&
          type != HttpRequest::HTTP_REQUEST_PUT &&
          type != HttpRequest::HTTP_REQUEST_DELETE) {
        goto BAD_CALL;
      }
      
      if (isCoordinatorError()) {
        return status_t(HttpHandler::HANDLER_DONE);
      }

      if (type == HttpRequest::HTTP_REQUEST_POST) {
        handleCommandCreateKeys();
      }
      else if (type == HttpRequest::HTTP_REQUEST_GET) {
        handleCommandGetKeys();
      }
      else if (type == HttpRequest::HTTP_REQUEST_PUT) {
        handleCommandFetchKeys();
      }
      else if (type == HttpRequest::HTTP_REQUEST_DELETE) {
        handleCommandRemoveKeys();
      }
    }
    else if (command == "dump") {
      if (type != HttpRequest::HTTP_REQUEST_GET) {
        goto BAD_CALL;
      }

      if (ServerState::instance()->isCoordinator()) {
        handleTrampolineCoordinator();
      }
      else {
        handleCommandDump();
      }
    }
    else if (command == "restore-collection") {
      if (type != HttpRequest::HTTP_REQUEST_PUT) {
        goto BAD_CALL;
      }

      handleCommandRestoreCollection();
    }
    else if (command == "restore-indexes") {
      if (type != HttpRequest::HTTP_REQUEST_PUT) {
        goto BAD_CALL;
      }

      handleCommandRestoreIndexes();
    }
    else if (command == "restore-data") {
      if (type != HttpRequest::HTTP_REQUEST_PUT) {
        goto BAD_CALL;
      }

      if (ServerState::instance()->isCoordinator()) {
        handleCommandRestoreDataCoordinator();
      }
      else {
        handleCommandRestoreData();
      }
    }
    else if (command == "sync") {
      if (type != HttpRequest::HTTP_REQUEST_PUT) {
        goto BAD_CALL;
      }

      if (isCoordinatorError()) {
        return status_t(HttpHandler::HANDLER_DONE);
      }

      handleCommandSync();
    }
    else if (command == "make-slave") {
      if (type != HttpRequest::HTTP_REQUEST_PUT) {
        goto BAD_CALL;
      }

      if (isCoordinatorError()) {
        return status_t(HttpHandler::HANDLER_DONE);
      }
    
      handleCommandMakeSlave();
    }
    else if (command == "server-id") {
      if (type != HttpRequest::HTTP_REQUEST_GET) {
        goto BAD_CALL;
      }
      handleCommandServerId();
    }
    else if (command == "applier-config") {
      if (type == HttpRequest::HTTP_REQUEST_GET) {
        handleCommandApplierGetConfig();
      }
      else {
        if (type != HttpRequest::HTTP_REQUEST_PUT) {
          goto BAD_CALL;
        }
        handleCommandApplierSetConfig();
      }
    }
    else if (command == "applier-start") {
      if (type != HttpRequest::HTTP_REQUEST_PUT) {
        goto BAD_CALL;
      }

      if (isCoordinatorError()) {
        return status_t(HttpHandler::HANDLER_DONE);
      }

      handleCommandApplierStart();
    }
    else if (command == "applier-stop") {
      if (type != HttpRequest::HTTP_REQUEST_PUT) {
        goto BAD_CALL;
      }

      if (isCoordinatorError()) {
        return status_t(HttpHandler::HANDLER_DONE);
      }

      handleCommandApplierStop();
    }
    else if (command == "applier-state") {
      if (type == HttpRequest::HTTP_REQUEST_DELETE) {
        handleCommandApplierDeleteState();
      }
      else {
        if (type != HttpRequest::HTTP_REQUEST_GET) {
          goto BAD_CALL;
        }
        handleCommandApplierGetState();
      }
    }
    else if (command == "clusterInventory") {
      if (type != HttpRequest::HTTP_REQUEST_GET) {
        goto BAD_CALL;
      }
      if (! ServerState::instance()->isCoordinator()) {
        generateError(HttpResponse::FORBIDDEN,
                      TRI_ERROR_CLUSTER_ONLY_ON_COORDINATOR);
      }
      else {
        handleCommandClusterInventory();
      }
    }
    else {
      generateError(HttpResponse::BAD,
                    TRI_ERROR_HTTP_BAD_PARAMETER,
                    "invalid command");
    }

    return status_t(HttpHandler::HANDLER_DONE);
  }

BAD_CALL:
  if (len != 1) {
    generateError(HttpResponse::BAD,
                  TRI_ERROR_HTTP_SUPERFLUOUS_SUFFICES,
                  "expecting URL /_api/replication/<command>");
  }
  else {
    generateError(HttpResponse::METHOD_NOT_ALLOWED, TRI_ERROR_HTTP_METHOD_NOT_ALLOWED);
  }

  return status_t(HttpHandler::HANDLER_DONE);
}

// -----------------------------------------------------------------------------
// --SECTION--                                             public static methods
// -----------------------------------------------------------------------------

////////////////////////////////////////////////////////////////////////////////
/// @brief comparator to sort collections
/// sort order is by collection type first (vertices before edges, this is
/// because edges depend on vertices being there), then name
////////////////////////////////////////////////////////////////////////////////

bool RestReplicationHandler::sortCollections (TRI_vocbase_col_t const* l,
                                              TRI_vocbase_col_t const* r) {
  if (l->_type != r->_type) {
    return l->_type < r->_type;
  }
  return strcasecmp(l->_name, r->_name) < 0;
}

////////////////////////////////////////////////////////////////////////////////
/// @brief filter a collection based on collection attributes
////////////////////////////////////////////////////////////////////////////////

bool RestReplicationHandler::filterCollection (TRI_vocbase_col_t* collection,
                                               void* data) {
  if (collection->_type != (TRI_col_type_t) TRI_COL_TYPE_DOCUMENT &&
      collection->_type != (TRI_col_type_t) TRI_COL_TYPE_EDGE) {
    // invalid type
    return false;
  }

  bool includeSystem = *((bool*) data);

  if (! includeSystem && collection->_name[0] == '_') {
    // exclude all system collections
    return false;
  }

  if (TRI_ExcludeCollectionReplication(collection->_name, includeSystem)) {
    // collection is excluded from replication
    return false;
  }

  // all other cases should be included
  return true;
}

// -----------------------------------------------------------------------------
// --SECTION--                                                   private methods
// -----------------------------------------------------------------------------

////////////////////////////////////////////////////////////////////////////////
/// @brief creates an error if called on a coordinator server
////////////////////////////////////////////////////////////////////////////////

bool RestReplicationHandler::isCoordinatorError () {
  if (_vocbase->_type == TRI_VOCBASE_TYPE_COORDINATOR) {
    generateError(HttpResponse::NOT_IMPLEMENTED,
                  TRI_ERROR_CLUSTER_UNSUPPORTED,
                  "replication API is not supported on a coordinator");
    return true;
  }

  return false;
}

////////////////////////////////////////////////////////////////////////////////
/// @brief insert the applier action into an action list
////////////////////////////////////////////////////////////////////////////////

void RestReplicationHandler::insertClient (TRI_voc_tick_t lastServedTick) {
  bool found;
  char const* value = _request->value("serverId", found);

  if (found) {
    TRI_server_id_t serverId = (TRI_server_id_t) StringUtils::uint64(value);

    if (serverId > 0) {
      _vocbase->updateReplicationClient(serverId, lastServedTick);
    }
  }
}

////////////////////////////////////////////////////////////////////////////////
/// @brief determine the chunk size
////////////////////////////////////////////////////////////////////////////////

uint64_t RestReplicationHandler::determineChunkSize () const {
  // determine chunk size
  uint64_t chunkSize = defaultChunkSize;

  bool found;
  const char* value = _request->value("chunkSize", found);

  if (found) {
    // query parameter "chunkSize" was specified
    chunkSize = StringUtils::uint64(value);

    // don't allow overly big allocations
    if (chunkSize > maxChunkSize) {
      chunkSize = maxChunkSize;
    }
  }

  return chunkSize;
}

////////////////////////////////////////////////////////////////////////////////
/// @startDocuBlock JSF_get_api_replication_logger_return_state
/// @brief returns the state of the replication logger
///
/// @RESTHEADER{GET /_api/replication/logger-state, Return replication logger state}
///
/// @RESTDESCRIPTION
/// Returns the current state of the server's replication logger. The state will
/// include information about whether the logger is running and about the last
/// logged tick value. This tick value is important for incremental fetching of
/// data.
///
/// The body of the response contains a JSON object with the following
/// attributes:
///
/// - *state*: the current logger state as a JSON object with the following
///   sub-attributes:
///
///   - *running*: whether or not the logger is running
///
///   - *lastLogTick*: the tick value of the latest tick the logger has logged.
///     This value can be used for incremental fetching of log data.
///
///   - *totalEvents*: total number of events logged since the server was started.
///     The value is not reset between multiple stops and re-starts of the logger.
///
///   - *time*: the current date and time on the logger server
///
/// - *server*: a JSON object with the following sub-attributes:
///
///   - *version*: the logger server's version
///
///   - *serverId*: the logger server's id
///
/// - *clients*: returns the last fetch status by replication clients connected to
///   the logger. Each client is returned as a JSON object with the following attributes:
///
///   - *serverId*: server id of client
///
///   - *lastServedTick*: last tick value served to this client via the *logger-follow* API
///
///   - *time*: date and time when this client last called the *logger-follow* API
///
/// @RESTRETURNCODES
///
/// @RESTRETURNCODE{200}
/// is returned if the logger state could be determined successfully.
///
/// @RESTRETURNCODE{405}
/// is returned when an invalid HTTP method is used.
///
/// @RESTRETURNCODE{500}
/// is returned if the logger state could not be determined.
///
/// @EXAMPLES
///
/// Returns the state of the replication logger.
///
/// @EXAMPLE_ARANGOSH_RUN{RestReplicationLoggerStateActive}
///     var re = require("org/arangodb/replication");
///
///     var url = "/_api/replication/logger-state";
///
///     var response = logCurlRequest('GET', url);
///
///     assert(response.code === 200);
///
///     logJsonResponse(response);
/// @END_EXAMPLE_ARANGOSH_RUN
/// @endDocuBlock
////////////////////////////////////////////////////////////////////////////////

void RestReplicationHandler::handleCommandLoggerState () {
  try {
    VPackBuilder json;
    json.add(VPackValue(VPackValueType::Object)); // Base

    triagens::wal::LogfileManagerState const&& s = triagens::wal::LogfileManager::instance()->state();
    std::string const lastTickString(StringUtils::itoa(s.lastTick));

    // "state" part
    json.add("state", VPackValue(VPackValueType::Object));
    json.add("running", VPackValue(true));
    json.add("lastLogTick", VPackValue(lastTickString));
    json.add("totalEvents", VPackValue(s.numEvents));
    json.add("time", VPackValue(s.timeString));
    json.close();

    // "server" part
    char* serverIdString = TRI_StringUInt64(TRI_GetIdServer());

    json.add("server", VPackValue(VPackValueType::Object));
    json.add("version", VPackValue(TRI_VERSION));
    json.add("serverId", VPackValue(serverIdString));
    TRI_FreeString(TRI_CORE_MEM_ZONE, serverIdString);
    json.close();

    // "clients" part
    json.add("clients", VPackValue(VPackValueType::Array));
    auto allClients = _vocbase->getReplicationClients();
    for (auto& it : allClients) {
      // One client
      json.add(VPackValue(VPackValueType::Object));
      serverIdString = TRI_StringUInt64(std::get<0>(it));
      json.add("serverId", VPackValue(serverIdString));
      TRI_FreeString(TRI_CORE_MEM_ZONE, serverIdString);

      char buffer[21];
      TRI_GetTimeStampReplication(std::get<1>(it), &buffer[0], sizeof(buffer));
      json.add("time", VPackValue(buffer));

      char* tickString = TRI_StringUInt64(std::get<2>(it));
      json.add("lastServedTick", VPackValue(tickString));
      TRI_FreeString(TRI_CORE_MEM_ZONE, tickString);

      json.close();
    }
    json.close(); // clients

    json.close(); // base

    VPackSlice slice = json.slice();
    generateResult(slice);
  } catch (...) {
    generateError(HttpResponse::SERVER_ERROR, TRI_ERROR_OUT_OF_MEMORY);
  }
}

////////////////////////////////////////////////////////////////////////////////
/// @startDocuBlock JSF_get_api_replication_logger_tick_ranges
/// @brief returns the tick value ranges available in the logfiles
///
/// @RESTHEADER{GET /_api/replication/logger-tick-ranges, Return the tick ranges available in the WAL logfiles}
///
/// @RESTDESCRIPTION
/// Returns the currently available ranges of tick values for all currently
/// available WAL logfiles. The tick values can be used to determine if certain
/// data (identified by tick value) are still available for replication.
///
/// The body of the response contains a JSON array. Each array member is an object
/// that describes a single logfile. Each object has the following attributes:
///
/// * *datafile*: name of the logfile
/// 
/// * *status*: status of the datafile, in textual form (e.g. "sealed", "open")
///
/// * *tickMin*: minimum tick value contained in logfile
///
/// * *tickMax*: maximum tick value contained in logfile
///
/// @RESTRETURNCODES
///
/// @RESTRETURNCODE{200}
/// is returned if the tick ranges could be determined successfully.
///
/// @RESTRETURNCODE{405}
/// is returned when an invalid HTTP method is used.
///
/// @RESTRETURNCODE{500}
/// is returned if the logger state could not be determined.
///
/// @RESTRETURNCODE{501}
/// is returned when this operation is called on a coordinator in a cluster.
///
/// @EXAMPLES
///
/// Returns the available tick ranges.
///
/// @EXAMPLE_ARANGOSH_RUN{RestReplicationLoggerTickRanges}
///     var url = "/_api/replication/logger-tick-ranges";
///
///     var response = logCurlRequest('GET', url);
///
///     assert(response.code === 200);
///
///     logJsonResponse(response);
/// @END_EXAMPLE_ARANGOSH_RUN
/// @endDocuBlock
////////////////////////////////////////////////////////////////////////////////

void RestReplicationHandler::handleCommandLoggerTickRanges () {
  auto const& ranges = triagens::wal::LogfileManager::instance()->ranges();
  try {
    VPackBuilder b;
    b.add(VPackValue(VPackValueType::Array));

    for (auto& it : ranges) {
      b.add(VPackValue(VPackValueType::Object));
      b.add("datafile", VPackValue(it.filename));
      b.add("status", VPackValue(it.state));

      char buffer[21];
      size_t len;
      len = TRI_StringUInt64InPlace(it.tickMin, (char*) &buffer);
      b.add("tickMin", VPackValue(std::string(&buffer[0], len)));

      len = TRI_StringUInt64InPlace(it.tickMax, (char*) &buffer);
      b.add("tickMax", VPackValue(std::string(&buffer[0], len)));

      b.close();
    }

    b.close();
    generateResult(b.slice());
  }
  catch (...) {
    generateError(HttpResponse::SERVER_ERROR, TRI_ERROR_OUT_OF_MEMORY);
    return;
  }
}

////////////////////////////////////////////////////////////////////////////////
/// @startDocuBlock JSF_get_api_replication_logger_first_tick
/// @brief Return the first available tick value from the server
///
/// @RESTHEADER{GET /_api/replication/logger-first-tick, Returns the first available tick value}
///
/// @RESTDESCRIPTION
/// Returns the first available tick value that can be served from the server's
/// replication log. This method can be called by replication clients after to
/// determine if certain data (identified by a tick value) is still available
/// for replication.
///
/// The result is a JSON object containing the attribute *firstTick*. This
/// attribute contains the minimum tick value available in the server's replication
/// log. 
///
/// **Note**: this method is not supported on a coordinator in a cluster.
///
/// @RESTRETURNCODES
///
/// @RESTRETURNCODE{200}
/// is returned if the request was executed successfully.
///
/// @RESTRETURNCODE{405}
/// is returned when an invalid HTTP method is used.
///
/// @RESTRETURNCODE{500}
/// is returned if an error occurred while assembling the response.
///
/// @RESTRETURNCODE{501}
/// is returned when this operation is called on a coordinator in a cluster.
///
/// @EXAMPLES
///
/// Returning the first available tick
///
/// @EXAMPLE_ARANGOSH_RUN{RestReplicationLoggerFirstTick}
///     var url = "/_api/replication/logger-first-tick";
///     var response = logCurlRequest('GET', url);
///
///     assert(response.code === 200);
///
///     logRawResponse(response);
/// @END_EXAMPLE_ARANGOSH_RUN
/// @endDocuBlock
////////////////////////////////////////////////////////////////////////////////

void RestReplicationHandler::handleCommandLoggerFirstTick () {
  auto const& ranges = triagens::wal::LogfileManager::instance()->ranges();
  
  try {
    VPackBuilder b;
    b.add(VPackValue(VPackValueType::Object));
    TRI_voc_tick_t tick = UINT64_MAX;

    for (auto& it : ranges) {
      if (it.tickMin == 0) {
        continue;
      }

      if (it.tickMin < tick) {
        tick = it.tickMin;
      }
    }

    if (tick == UINT64_MAX) {
      b.add("firstTick", VPackValue(VPackValueType::Null));
    }
    else {
      auto tickString = std::to_string(tick);
      b.add("firstTick", VPackValue(tickString));
    }
    b.close();
    generateResult(b.slice());
  }
  catch (...) {
    generateError(HttpResponse::SERVER_ERROR, TRI_ERROR_OUT_OF_MEMORY);
  }
}

////////////////////////////////////////////////////////////////////////////////
/// @startDocuBlock JSF_post_batch_replication
/// @brief handle a dump batch command
///
/// @RESTHEADER{POST /_api/replication/batch, Create new dump batch}
///
/// **Note**: These calls are uninteresting to users.
///
/// @RESTBODYPARAM{ttl,integer,required,int64}
/// the time-to-live for the new batch (in seconds)
///
/// A JSON object with the batch configuration.
///
/// @RESTDESCRIPTION
/// Creates a new dump batch and returns the batch's id.
///
/// The response is a JSON object with the following attributes:
///
/// - *id*: the id of the batch
///
/// **Note**: on a coordinator, this request must have the query parameter
/// *DBserver* which must be an ID of a DBserver.
/// The very same request is forwarded synchronously to that DBserver.
/// It is an error if this attribute is not bound in the coordinator case.
///
/// @RESTRETURNCODES
///
/// @RESTRETURNCODE{204}
/// is returned if the batch was created successfully.
///
/// @RESTRETURNCODE{400}
/// is returned if the ttl value is invalid or if *DBserver* attribute
/// is not specified or illegal on a coordinator.
///
/// @RESTRETURNCODE{405}
/// is returned when an invalid HTTP method is used.
/// @endDocuBlock
////////////////////////////////////////////////////////////////////////////////

////////////////////////////////////////////////////////////////////////////////
/// @startDocuBlock JSF_put_batch_replication
/// @brief handle a dump batch command
///
/// @RESTHEADER{PUT /_api/replication/batch/{id}, Prolong existing dump batch}
///
/// **Note**: These calls are uninteresting to users.
///
/// @RESTBODYPARAM{ttl,integer,required,int64}
/// the time-to-live for the new batch (in seconds)
///
/// @RESTURLPARAMETERS
///
/// @RESTURLPARAM{id,string,required}
/// The id of the batch.
///
/// @RESTDESCRIPTION
/// Extends the ttl of an existing dump batch, using the batch's id and
/// the provided ttl value.
///
/// If the batch's ttl can be extended successfully, the response is empty.
///
/// **Note**: on a coordinator, this request must have the query parameter
/// *DBserver* which must be an ID of a DBserver.
/// The very same request is forwarded synchronously to that DBserver.
/// It is an error if this attribute is not bound in the coordinator case.
///
/// @RESTRETURNCODES
///
/// @RESTRETURNCODE{204}
/// is returned if the batch's ttl was extended successfully.
///
/// @RESTRETURNCODE{400}
/// is returned if the ttl value is invalid or the batch was not found.
///
/// @RESTRETURNCODE{405}
/// is returned when an invalid HTTP method is used.
/// @endDocuBlock
////////////////////////////////////////////////////////////////////////////////

////////////////////////////////////////////////////////////////////////////////
/// @startDocuBlock JSF_delete_batch_replication
/// @brief handle a dump batch command
///
/// @RESTHEADER{DELETE /_api/replication/batch/{id}, Deletes an existing dump batch}
///
/// **Note**: These calls are uninteresting to users.
///
/// @RESTURLPARAMETERS
///
/// @RESTURLPARAM{id,string,required}
/// The id of the batch.
///
/// @RESTDESCRIPTION
/// Deletes the existing dump batch, allowing compaction and cleanup to resume.
///
/// **Note**: on a coordinator, this request must have the query parameter
/// *DBserver* which must be an ID of a DBserver.
/// The very same request is forwarded synchronously to that DBserver.
/// It is an error if this attribute is not bound in the coordinator case.
///
/// @RESTRETURNCODES
///
/// @RESTRETURNCODE{204}
/// is returned if the batch was deleted successfully.
///
/// @RESTRETURNCODE{400}
/// is returned if the batch was not found.
///
/// @RESTRETURNCODE{405}
/// is returned when an invalid HTTP method is used.
/// @endDocuBlock
////////////////////////////////////////////////////////////////////////////////

void RestReplicationHandler::handleCommandBatch () {
  // extract the request type
  HttpRequest::HttpRequestType const type = _request->requestType();
  vector<string> const& suffix = _request->suffix();
  size_t const len = suffix.size();

  TRI_ASSERT(len >= 1);

  if (type == HttpRequest::HTTP_REQUEST_POST) {
    // create a new blocker
 
    std::unique_ptr<TRI_json_t> input(_request->toJson(nullptr));

    if (input == nullptr) {
      generateError(HttpResponse::BAD,
                    TRI_ERROR_HTTP_BAD_PARAMETER,
                    "invalid JSON");
      return;
    }

    // extract ttl
    double expires = JsonHelper::getNumericValue<double>(input.get(), "ttl", 0);

    TRI_voc_tick_t id;
    int res = TRI_InsertBlockerCompactorVocBase(_vocbase, expires, &id);

    if (res != TRI_ERROR_NO_ERROR) {
      generateError(HttpResponse::responseCode(res), res);
      return;
    }

    try {
      VPackBuilder b;
      b.add(VPackValue(VPackValueType::Object));
      std::string const idString(std::to_string(id));
      b.add("id", VPackValue(idString));
      b.close();
      VPackSlice s = b.slice();
      generateResult(s);
    }
    catch (...) {
      generateError(HttpResponse::SERVER_ERROR, TRI_ERROR_OUT_OF_MEMORY);
    }
    return;
  }

  if (type == HttpRequest::HTTP_REQUEST_PUT && len >= 2) {
    // extend an existing blocker
    TRI_voc_tick_t id = (TRI_voc_tick_t) StringUtils::uint64(suffix[1]);

    std::unique_ptr<TRI_json_t> input(_request->toJson(nullptr));

    if (input == nullptr) {
      generateError(HttpResponse::BAD,
                    TRI_ERROR_HTTP_BAD_PARAMETER,
                    "invalid JSON");
      return;
    }

    // extract ttl
    double expires = JsonHelper::getNumericValue<double>(input.get(), "ttl", 0);

    // now extend the blocker
    int res = TRI_TouchBlockerCompactorVocBase(_vocbase, id, expires);

    if (res == TRI_ERROR_NO_ERROR) {
      _response = createResponse(HttpResponse::NO_CONTENT);
    }
    else {
      generateError(HttpResponse::responseCode(res), res);
    }
    return;
  }

  if (type == HttpRequest::HTTP_REQUEST_DELETE && len >= 2) {
    // delete an existing blocker
    TRI_voc_tick_t id = (TRI_voc_tick_t) StringUtils::uint64(suffix[1]);

    int res = TRI_RemoveBlockerCompactorVocBase(_vocbase, id);

    if (res == TRI_ERROR_NO_ERROR) {
      _response = createResponse(HttpResponse::NO_CONTENT);
    }
    else {
      generateError(HttpResponse::responseCode(res), res);
    }
    return;
  }

  // we get here if anything above is invalid
  generateError(HttpResponse::METHOD_NOT_ALLOWED, TRI_ERROR_HTTP_METHOD_NOT_ALLOWED);
}

////////////////////////////////////////////////////////////////////////////////
/// @brief forward a command in the coordinator case
////////////////////////////////////////////////////////////////////////////////

void RestReplicationHandler::handleTrampolineCoordinator () {

  // First check the DBserver component of the body json:
  ServerID DBserver = _request->value("DBserver");
  if (DBserver.empty()) {
    generateError(HttpResponse::BAD, TRI_ERROR_HTTP_BAD_PARAMETER,
                  "need \"DBserver\" parameter");
    return;
  }

  string const& dbname = _request->databaseName();

  map<string, string> headers = triagens::arango::getForwardableRequestHeaders(_request);
  map<string, string> values = _request->values();
  string params;
  map<string, string>::iterator i;
  for (i = values.begin(); i != values.end(); ++i) {
    if (i->first != "DBserver") {
      if (params.empty()) {
        params.push_back('?');
      }
      else {
        params.push_back('&');
      }
      params.append(StringUtils::urlEncode(i->first));
      params.push_back('=');
      params.append(StringUtils::urlEncode(i->second));
    }
  }

  // Set a few variables needed for our work:
  ClusterComm* cc = ClusterComm::instance();

  // Send a synchronous request to that shard using ClusterComm:
  ClusterCommResult* res;
  res = cc->syncRequest("", TRI_NewTickServer(), "server:" + DBserver,
                        _request->requestType(),
                        "/_db/" + StringUtils::urlEncode(dbname) +
                        _request->requestPath() + params,
                        string(_request->body(),_request->bodySize()),
                        headers, 300.0);

  if (res->status == CL_COMM_TIMEOUT) {
    // No reply, we give up:
    delete res;
    generateError(HttpResponse::BAD, TRI_ERROR_CLUSTER_TIMEOUT,
                  "timeout within cluster");
    return;
  }
  if (res->status == CL_COMM_ERROR) {
    // This could be a broken connection or an Http error:
    if (res->result == nullptr || !res->result->isComplete()) {
      // there is no result
      delete res;
      generateError(HttpResponse::BAD, TRI_ERROR_CLUSTER_CONNECTION_LOST,
                    "lost connection within cluster");
      return;
    }
    // In this case a proper HTTP error was reported by the DBserver,
    // we simply forward the result.
    // We intentionally fall through here.
  }

  bool dummy;
  _response = createResponse(static_cast<HttpResponse::HttpResponseCode>
                             (res->result->getHttpReturnCode()));
  _response->setContentType(res->result->getHeaderField("content-type",dummy));
  _response->body().swap(& (res->result->getBody()));

  auto const& resultHeaders = res->result->getHeaderFields();
  for (auto const& it : resultHeaders) {
    _response->setHeader(it.first, it.second);
  }
  delete res;
}

////////////////////////////////////////////////////////////////////////////////
/// @startDocuBlock JSF_get_api_replication_logger_returns
/// @brief Fetch log lines from the server
///
/// @RESTHEADER{GET /_api/replication/logger-follow, Returns log entries}
///
/// @RESTQUERYPARAMETERS
///
/// @RESTQUERYPARAM{from,number,optional}
/// Lower bound tick value for results.
///
/// @RESTQUERYPARAM{to,number,optional}
/// Upper bound tick value for results.
///
/// @RESTQUERYPARAM{chunkSize,number,optional}
/// Approximate maximum size of the returned result.
///
/// @RESTQUERYPARAM{includeSystem,boolean,optional}
/// Include system collections in the result. The default value is *true*.
///
/// @RESTDESCRIPTION
/// Returns data from the server's replication log. This method can be called
/// by replication clients after an initial synchronization of data. The method
/// will return all "recent" log entries from the logger server, and the clients
/// can replay and apply these entries locally so they get to the same data
/// state as the logger server.
///
/// Clients can call this method repeatedly to incrementally fetch all changes
/// from the logger server. In this case, they should provide the *from* value so
/// they will only get returned the log events since their last fetch.
///
/// When the *from* query parameter is not used, the logger server will return log
/// entries starting at the beginning of its replication log. When the *from*
/// parameter is used, the logger server will only return log entries which have
/// higher tick values than the specified *from* value (note: the log entry with a
/// tick value equal to *from* will be excluded). Use the *from* value when
/// incrementally fetching log data.
///
/// The *to* query parameter can be used to optionally restrict the upper bound of
/// the result to a certain tick value. If used, the result will contain only log events
/// with tick values up to (including) *to*. In incremental fetching, there is no
/// need to use the *to* parameter. It only makes sense in special situations,
/// when only parts of the change log are required.
///
/// The *chunkSize* query parameter can be used to control the size of the result.
/// It must be specified in bytes. The *chunkSize* value will only be honored
/// approximately. Otherwise a too low *chunkSize* value could cause the server
/// to not be able to put just one log entry into the result and return it.
/// Therefore, the *chunkSize* value will only be consulted after a log entry has
/// been written into the result. If the result size is then bigger than
/// *chunkSize*, the server will respond with as many log entries as there are
/// in the response already. If the result size is still smaller than *chunkSize*,
/// the server will try to return more data if there's more data left to return.
///
/// If *chunkSize* is not specified, some server-side default value will be used.
///
/// The *Content-Type* of the result is *application/x-arango-dump*. This is an
/// easy-to-process format, with all log events going onto separate lines in the
/// response body. Each log event itself is a JSON object, with at least the
/// following attributes:
///
/// - *tick*: the log event tick value
///
/// - *type*: the log event type
///
/// Individual log events will also have additional attributes, depending on the
/// event type. A few common attributes which are used for multiple events types
/// are:
///
/// - *cid*: id of the collection the event was for
///
/// - *tid*: id of the transaction the event was contained in
///
/// - *key*: document key
///
/// - *rev*: document revision id
///
/// - *data*: the original document data
///
/// A more detailed description of the individual replication event types and their
/// data structures can be found in @ref RefManualReplicationEventTypes.
///
/// The response will also contain the following HTTP headers:
///
/// - *x-arango-replication-active*: whether or not the logger is active. Clients
///   can use this flag as an indication for their polling frequency. If the
///   logger is not active and there are no more replication events available, it
///   might be sensible for a client to abort, or to go to sleep for a long time
///   and try again later to check whether the logger has been activated.
///
/// - *x-arango-replication-lastincluded*: the tick value of the last included
///   value in the result. In incremental log fetching, this value can be used
///   as the *from* value for the following request. **Note** that if the result is
///   empty, the value will be *0*. This value should not be used as *from* value
///   by clients in the next request (otherwise the server would return the log
///   events from the start of the log again).
///
/// - *x-arango-replication-lasttick*: the last tick value the logger server has
///   logged (not necessarily included in the result). By comparing the the last
///   tick and last included tick values, clients have an approximate indication of
///   how many events there are still left to fetch.
///
/// - *x-arango-replication-checkmore*: whether or not there already exists more
///   log data which the client could fetch immediately. If there is more log data
///   available, the client could call *logger-follow* again with an adjusted *from*
///   value to fetch remaining log entries until there are no more.
///
///   If there isn't any more log data to fetch, the client might decide to go
///   to sleep for a while before calling the logger again.
///
/// **Note**: this method is not supported on a coordinator in a cluster.
///
/// @RESTRETURNCODES
///
/// @RESTRETURNCODE{200}
/// is returned if the request was executed successfully, and there are log
/// events available for the requested range. The response body will not be empty
/// in this case.
///
/// @RESTRETURNCODE{204}
/// is returned if the request was executed successfully, but there are no log
/// events available for the requested range. The response body will be empty
/// in this case.
///
/// @RESTRETURNCODE{400}
/// is returned if either the *from* or *to* values are invalid.
///
/// @RESTRETURNCODE{405}
/// is returned when an invalid HTTP method is used.
///
/// @RESTRETURNCODE{500}
/// is returned if an error occurred while assembling the response.
///
/// @RESTRETURNCODE{501}
/// is returned when this operation is called on a coordinator in a cluster.
///
/// @EXAMPLES
///
/// No log events available
///
/// @EXAMPLE_ARANGOSH_RUN{RestReplicationLoggerFollowEmpty}
///     var re = require("org/arangodb/replication");
///     var lastTick = re.logger.state().state.lastLogTick;
///
///     var url = "/_api/replication/logger-follow?from=" + lastTick;
///     var response = logCurlRequest('GET', url);
///
///     assert(response.code === 204);
///
///     logRawResponse(response);
/// @END_EXAMPLE_ARANGOSH_RUN
///
/// A few log events
///
/// @EXAMPLE_ARANGOSH_RUN{RestReplicationLoggerFollowSome}
///     var re = require("org/arangodb/replication");
///     db._drop("products");
///
///     var lastTick = re.logger.state().state.lastLogTick;
///
///     db._create("products");
///     db.products.save({ "_key": "p1", "name" : "flux compensator" });
///     db.products.save({ "_key": "p2", "name" : "hybrid hovercraft", "hp" : 5100 });
///     db.products.remove("p1");
///     db.products.update("p2", { "name" : "broken hovercraft" });
///     db.products.drop();
///
///     require("internal").wait(1);
///     var url = "/_api/replication/logger-follow?from=" + lastTick;
///     var response = logCurlRequest('GET', url);
///
///     assert(response.code === 200);
///
///     logRawResponse(response);
/// @END_EXAMPLE_ARANGOSH_RUN
///
/// More events than would fit into the response
///
/// @EXAMPLE_ARANGOSH_RUN{RestReplicationLoggerFollowBufferLimit}
///     var re = require("org/arangodb/replication");
///     db._drop("products");
///
///     var lastTick = re.logger.state().state.lastLogTick;
///
///     db._create("products");
///     db.products.save({ "_key": "p1", "name" : "flux compensator" });
///     db.products.save({ "_key": "p2", "name" : "hybrid hovercraft", "hp" : 5100 });
///     db.products.remove("p1");
///     db.products.update("p2", { "name" : "broken hovercraft" });
///     db.products.drop();
///
///     require("internal").wait(1);
///     var url = "/_api/replication/logger-follow?from=" + lastTick + "&chunkSize=400";
///     var response = logCurlRequest('GET', url);
///
///     assert(response.code === 200);
///
///     logRawResponse(response);
/// @END_EXAMPLE_ARANGOSH_RUN
/// @endDocuBlock
////////////////////////////////////////////////////////////////////////////////

void RestReplicationHandler::handleCommandLoggerFollow () {
  // determine start and end tick
  triagens::wal::LogfileManagerState state = triagens::wal::LogfileManager::instance()->state();
  TRI_voc_tick_t tickStart = 0;
  TRI_voc_tick_t tickEnd = state.lastDataTick;
  TRI_voc_tick_t firstRegularTick = 0;

  bool found;
  char const* value;

  value = _request->value("from", found);
  if (found) {
    tickStart = static_cast<TRI_voc_tick_t>(StringUtils::uint64(value));
  }

  // determine end tick for dump
  value = _request->value("to", found);
  if (found) {
    tickEnd = static_cast<TRI_voc_tick_t>(StringUtils::uint64(value));
  }

  if (found && (tickStart > tickEnd || tickEnd == 0)) {
    generateError(HttpResponse::BAD,
                  TRI_ERROR_HTTP_BAD_PARAMETER,
                  "invalid from/to values");
    return;
  }

  bool includeSystem = true;
  value = _request->value("includeSystem", found);

  if (found) {
    includeSystem = StringUtils::boolean(value);
  }

  // grab list of transactions from the body value
  std::unordered_set<TRI_voc_tid_t> transactionIds;

  if (_request->requestType() == triagens::rest::HttpRequest::HTTP_REQUEST_PUT) {
    value = _request->value("firstRegularTick", found);
    if (found) {
      firstRegularTick = static_cast<TRI_voc_tick_t>(StringUtils::uint64(value));
    }
    VPackOptions options;
    options.checkAttributeUniqueness = true;
    std::shared_ptr<VPackBuilder> parsedRequest;
    try {
      parsedRequest = _request->toVelocyPack(options);
    }
    catch (...) {
      generateError(HttpResponse::BAD,
                    TRI_ERROR_HTTP_BAD_PARAMETER,
                    "invalid body value. expecting array");
      return;
    }
    VPackSlice const slice = parsedRequest->slice();
    if (! slice.isArray()) {
      generateError(HttpResponse::BAD,
                    TRI_ERROR_HTTP_BAD_PARAMETER,
                    "invalid body value. expecting array");
      return;
    }

    for (auto const& id : VPackArrayIterator(slice)) {
      if (id.isString()) {
        generateError(HttpResponse::BAD,
                      TRI_ERROR_HTTP_BAD_PARAMETER,
                      "invalid body value. expecting array of ids");
        return;
      }
      transactionIds.emplace(StringUtils::uint64(id.copyString()));
    }
  }
  
  int res = TRI_ERROR_NO_ERROR;

  try {
    // initialize the dump container
    TRI_replication_dump_t dump(_vocbase, (size_t) determineChunkSize(), includeSystem);

    // and dump
    res = TRI_DumpLogReplication(&dump, transactionIds, firstRegularTick, tickStart, tickEnd, false);

    if (res == TRI_ERROR_NO_ERROR) {
      bool const checkMore = (dump._lastFoundTick > 0 && dump._lastFoundTick != state.lastDataTick);

      // generate the result
      size_t const length = TRI_LengthStringBuffer(dump._buffer);

      if (length == 0) {
        _response = createResponse(HttpResponse::NO_CONTENT);
      }
      else {
        _response = createResponse(HttpResponse::OK);
      }

      _response->setContentType("application/x-arango-dump; charset=utf-8");

      // set headers
      _response->setHeader(TRI_REPLICATION_HEADER_CHECKMORE,
                           strlen(TRI_REPLICATION_HEADER_CHECKMORE),
                           checkMore ? "true" : "false");

      _response->setHeader(TRI_REPLICATION_HEADER_LASTINCLUDED,
                           strlen(TRI_REPLICATION_HEADER_LASTINCLUDED),
                           StringUtils::itoa(dump._lastFoundTick));

      _response->setHeader(TRI_REPLICATION_HEADER_LASTTICK,
                           strlen(TRI_REPLICATION_HEADER_LASTTICK),
                           StringUtils::itoa(state.lastTick));

      _response->setHeader(TRI_REPLICATION_HEADER_ACTIVE,
                           strlen(TRI_REPLICATION_HEADER_ACTIVE),
                           "true");
      
      _response->setHeader(TRI_REPLICATION_HEADER_FROMPRESENT,
                           strlen(TRI_REPLICATION_HEADER_FROMPRESENT),
                           dump._fromTickIncluded ? "true" : "false");

      if (length > 0) {
        // transfer ownership of the buffer contents
        _response->body().set(dump._buffer);

        // to avoid double freeing
        TRI_StealStringBuffer(dump._buffer);
      }

      insertClient(dump._lastFoundTick);
    }
  }
  catch (triagens::basics::Exception const& ex) {
    res = ex.code();
  }
  catch (...) {
    res = TRI_ERROR_INTERNAL;
  }

  if (res != TRI_ERROR_NO_ERROR) {
    generateError(HttpResponse::responseCode(res), res);
  }
}

////////////////////////////////////////////////////////////////////////////////
/// @brief run the command that determines which transactions were open at
/// a given tick value
/// this is an internal method use by ArangoDB's replication that should not 
/// be called by client drivers directly
////////////////////////////////////////////////////////////////////////////////

void RestReplicationHandler::handleCommandDetermineOpenTransactions () {
  // determine start and end tick
  triagens::wal::LogfileManagerState state = triagens::wal::LogfileManager::instance()->state();
  TRI_voc_tick_t tickStart = 0;
  TRI_voc_tick_t tickEnd   = state.lastDataTick;

  bool found;
  char const* value;

  value = _request->value("from", found);
  if (found) {
    tickStart = static_cast<TRI_voc_tick_t>(StringUtils::uint64(value));
  }
  
  // determine end tick for dump
  value = _request->value("to", found);
  if (found) {
    tickEnd = static_cast<TRI_voc_tick_t>(StringUtils::uint64(value));
  }

  if (found && (tickStart > tickEnd || tickEnd == 0)) {
    generateError(HttpResponse::BAD,
                  TRI_ERROR_HTTP_BAD_PARAMETER,
                  "invalid from/to values");
    return;
  }

  int res = TRI_ERROR_NO_ERROR;

  try {
    // initialize the dump container
    TRI_replication_dump_t dump(_vocbase, (size_t) determineChunkSize(), false);

    // and dump
    res = TRI_DetermineOpenTransactionsReplication(&dump, tickStart, tickEnd);

    if (res == TRI_ERROR_NO_ERROR) {
      // generate the result
      size_t const length = TRI_LengthStringBuffer(dump._buffer);

      if (length == 0) {
        _response = createResponse(HttpResponse::NO_CONTENT);
      }
      else {
        _response = createResponse(HttpResponse::OK);
      }

      _response->setContentType("application/x-arango-dump; charset=utf-8");
    
      _response->setHeader(TRI_CHAR_LENGTH_PAIR(TRI_REPLICATION_HEADER_FROMPRESENT), dump._fromTickIncluded ? "true" : "false");
      _response->setHeader(TRI_CHAR_LENGTH_PAIR(TRI_REPLICATION_HEADER_LASTTICK), StringUtils::itoa(dump._lastFoundTick));

      if (length > 0) {
        // transfer ownership of the buffer contents
        _response->body().set(dump._buffer);

        // to avoid double freeing
        TRI_StealStringBuffer(dump._buffer);
      }
    }
  }
  catch (triagens::basics::Exception const& ex) {
    res = ex.code();
  }
  catch (...) {
    res = TRI_ERROR_INTERNAL;
  }

  if (res != TRI_ERROR_NO_ERROR) {
    generateError(HttpResponse::responseCode(res), res);
  }
}

////////////////////////////////////////////////////////////////////////////////
/// @startDocuBlock JSF_put_api_replication_inventory
/// @brief Returns an overview of collections and their indexes
///
/// @RESTHEADER{GET /_api/replication/inventory, Return inventory of collections and indexes}
///
/// @RESTQUERYPARAMETERS
///
/// @RESTQUERYPARAM{includeSystem,boolean,optional}
/// Include system collections in the result. The default value is *true*.
///
/// @RESTDESCRIPTION
/// Returns the array of collections and indexes available on the server. This
/// array can be used by replication clients to initiate an initial sync with the
/// server.
///
/// The response will contain a JSON object with the *collection* and *state* and
/// *tick* attributes.
///
/// *collections* is a array of collections with the following sub-attributes:
///
/// - *parameters*: the collection properties
///
/// - *indexes*: a array of the indexes of a the collection. Primary indexes and edges indexes
///    are not included in this array.
///
/// The *state* attribute contains the current state of the replication logger. It
/// contains the following sub-attributes:
///
/// - *running*: whether or not the replication logger is currently active. Note:
///   since ArangoDB 2.2, the value will always be *true*
///
/// - *lastLogTick*: the value of the last tick the replication logger has written
///
/// - *time*: the current time on the server
///
/// Replication clients should note the *lastLogTick* value returned. They can then
/// fetch collections' data using the dump method up to the value of lastLogTick, and
/// query the continuous replication log for log events after this tick value.
///
/// To create a full copy of the collections on the server, a replication client
/// can execute these steps:
///
/// - call the */inventory* API method. This returns the *lastLogTick* value and the
///   array of collections and indexes from the server.
///
/// - for each collection returned by */inventory*, create the collection locally and
///   call */dump* to stream the collection data to the client, up to the value of
///   *lastLogTick*.
///   After that, the client can create the indexes on the collections as they were
///   reported by */inventory*.
///
/// If the clients wants to continuously stream replication log events from the logger
/// server, the following additional steps need to be carried out:
///
/// - the client should call */logger-follow* initially to fetch the first batch of
///   replication events that were logged after the client's call to */inventory*.
///
///   The call to */logger-follow* should use a *from* parameter with the value of the
///   *lastLogTick* as reported by */inventory*. The call to */logger-follow* will return the
///   *x-arango-replication-lastincluded* which will contain the last tick value included
///   in the response.
///
/// - the client can then continuously call */logger-follow* to incrementally fetch new
///   replication events that occurred after the last transfer.
///
///   Calls should use a *from* parameter with the value of the *x-arango-replication-lastincluded*
///   header of the previous response. If there are no more replication events, the
///   response will be empty and clients can go to sleep for a while and try again
///   later.
///
/// **Note**: on a coordinator, this request must have the query parameter
/// *DBserver* which must be an ID of a DBserver.
/// The very same request is forwarded synchronously to that DBserver.
/// It is an error if this attribute is not bound in the coordinator case.
///
/// @RESTRETURNCODES
///
/// @RESTRETURNCODE{200}
/// is returned if the request was executed successfully.
///
/// @RESTRETURNCODE{405}
/// is returned when an invalid HTTP method is used.
///
/// @RESTRETURNCODE{500}
/// is returned if an error occurred while assembling the response.
///
/// @EXAMPLES
///
/// @EXAMPLE_ARANGOSH_RUN{RestReplicationInventory}
///     var url = "/_api/replication/inventory";
///     var response = logCurlRequest('GET', url);
///
///     assert(response.code === 200);
///
///     logJsonResponse(response);
/// @END_EXAMPLE_ARANGOSH_RUN
///
/// With some additional indexes:
///
/// @EXAMPLE_ARANGOSH_RUN{RestReplicationInventoryIndexes}
///     db._drop("IndexedCollection1");
///     var c1 = db._create("IndexedCollection1");
///     c1.ensureHashIndex("name");
///     c1.ensureUniqueSkiplist("a", "b");
///     c1.ensureCapConstraint(500);
///
///     db._drop("IndexedCollection2");
///     var c2 = db._create("IndexedCollection2");
///     c2.ensureFulltextIndex("text", 10);
///     c2.ensureSkiplist("a");
///     c2.ensureCapConstraint(0, 1048576);
///
///     var url = "/_api/replication/inventory";
///     var response = logCurlRequest('GET', url);
///
///     assert(response.code === 200);
///     logJsonResponse(response);
///
///     db._flushCache();
///     db._drop("IndexedCollection1");
///     db._drop("IndexedCollection2");
/// @END_EXAMPLE_ARANGOSH_RUN
/// @endDocuBlock
////////////////////////////////////////////////////////////////////////////////

void RestReplicationHandler::handleCommandInventory () {
  TRI_voc_tick_t tick = TRI_CurrentTickServer();

  // include system collections?
  bool includeSystem = true;
  bool found;
  const char* value = _request->value("includeSystem", found);

  if (found) {
    includeSystem = StringUtils::boolean(value);
  }

  // collections and indexes
  std::shared_ptr<VPackBuilder> collectionsBuilder;
  try {
    collectionsBuilder = TRI_InventoryCollectionsVocBase(_vocbase, tick, &filterCollection, (void*) &includeSystem, true, RestReplicationHandler::sortCollections);
    VPackSlice const collections = collectionsBuilder->slice();

    TRI_ASSERT(collections.isArray());

    VPackBuilder builder;
    builder.openObject();

    // add collections data
    builder.add("collections", collections);

    // "state"
    builder.add("state", VPackValue(VPackValueType::Object));

    triagens::wal::LogfileManagerState const&& s = triagens::wal::LogfileManager::instance()->state();

    builder.add("running", VPackValue(true));
    char* logTickString = TRI_StringUInt64(s.lastTick);
    builder.add("lastLogTick", VPackValue(logTickString));
    builder.add("totalEvents", VPackValue(s.numEvents));
    builder.add("time", VPackValue(s.timeString));
    builder.close(); // state

    std::string const tickString(std::to_string(tick));
    builder.add("tick", VPackValue(tickString));
    builder.close(); // Toplevel

    generateResult(builder.slice());
  }
  catch (std::bad_alloc& ) {
    generateError(HttpResponse::SERVER_ERROR, TRI_ERROR_OUT_OF_MEMORY);
    return;
  }
}

////////////////////////////////////////////////////////////////////////////////
/// @startDocuBlock JSF_get_api_replication_cluster_inventory
/// @brief returs an overview of collections and indexes in a cluster
///
/// @RESTHEADER{GET /_api/replication/clusterInventory, Return cluster inventory of collections and indexes}
///
/// @RESTQUERYPARAMETERS
///
/// @RESTQUERYPARAM{includeSystem,boolean,optional}
/// Include system collections in the result. The default value is *true*.
///
/// @RESTDESCRIPTION
/// Returns the array of collections and indexes available on the cluster.
///
/// The response will be an array of JSON objects, one for each collection.
/// Each collection containscontains exactly two keys "parameters" and "indexes". This
/// information comes from Plan/Collections/{DB-Name}/* in the agency,
/// just that the *indexes* attribute there is relocated to adjust it to
/// the data format of arangodump.
///
/// @RESTRETURNCODES
///
/// @RESTRETURNCODE{200}
/// is returned if the request was executed successfully.
///
/// @RESTRETURNCODE{405}
/// is returned when an invalid HTTP method is used.
///
/// @RESTRETURNCODE{500}
/// is returned if an error occurred while assembling the response.
/// @endDocuBlock
////////////////////////////////////////////////////////////////////////////////

void RestReplicationHandler::handleCommandClusterInventory () {
  string const& dbName = _request->databaseName();
  string value;
  bool found;
  bool includeSystem = true;

  value = _request->value("includeSystem", found);
  if (found) {
    includeSystem = StringUtils::boolean(value);
  }

  AgencyComm _agency;
  AgencyCommResult result;

  {
    string prefix("Plan/Collections/");
    prefix.append(dbName);

    AgencyCommLocker locker("Plan", "READ");
    if (! locker.successful()) {
      generateError(HttpResponse::SERVER_ERROR,
                    TRI_ERROR_CLUSTER_COULD_NOT_LOCK_PLAN);
    }
    else {
      result = _agency.getValues(prefix, false);
      if (! result.successful()) {
        generateError(HttpResponse::SERVER_ERROR,
                      TRI_ERROR_CLUSTER_READING_PLAN_AGENCY);
      }
      else {
        if (! result.parse(prefix + "/", false)) {
          generateError(HttpResponse::SERVER_ERROR,
                        TRI_ERROR_CLUSTER_READING_PLAN_AGENCY);
        }
        else {
          map<string, AgencyCommResultEntry>::iterator it;
          VPackBuilder resultBuilder;
          resultBuilder.openObject();
          resultBuilder.add("collections", VPackValue(VPackValueType::Array));
          for (auto const& it : result._values) {
            // Only temporary until AgencyResult has _velocy
            std::shared_ptr<VPackBuilder> parsedSubResult = JsonHelper::toVelocyPack(it.second._json);
            VPackSlice const subResultSlice = parsedSubResult->slice();
            if (subResultSlice.isObject()) {
              if (includeSystem ||
                  ! triagens::basics::VelocyPackHelper::getBooleanValue(subResultSlice, "isSystem", true)) {
                resultBuilder.openObject();
                resultBuilder.add("indexes", subResultSlice.get("indexes"));
                resultBuilder.add("parameters", subResultSlice.get("parameters"));
                resultBuilder.close();
              }
            }
          }
          TRI_voc_tick_t tick = TRI_CurrentTickServer();
          char* tickString = TRI_StringUInt64(tick);
          resultBuilder.add("tick", VPackValue(tickString));
          resultBuilder.add("state", VPackValue("unused"));
          resultBuilder.close();
          generateResult(HttpResponse::OK, resultBuilder.slice());
        }
      }
    }
  }

}


////////////////////////////////////////////////////////////////////////////////
/// @brief extract the collection id from VelocyPack TODO: move
////////////////////////////////////////////////////////////////////////////////

TRI_voc_cid_t RestReplicationHandler::getCid (VPackSlice const& slice) const {
  if (! slice.isObject()) {
    return 0;
  }
  VPackSlice const id = slice.get("cid");
  if (id.isString()) {
    return StringUtils::uint64(id.copyString());
  }
  else if (id.isNumber()) {
    return static_cast<TRI_voc_cid_t>(id.getNumericValue<uint64_t>());
  }
  return 0;
}

////////////////////////////////////////////////////////////////////////////////
/// @brief creates a collection, based on the VelocyPack provided TODO: move
////////////////////////////////////////////////////////////////////////////////

int RestReplicationHandler::createCollection (VPackSlice const& slice,
                                              TRI_vocbase_col_t** dst,
                                              bool reuseId) {
  if (dst != nullptr) {
    *dst = nullptr;
  }

  if (! slice.isObject()) {
    return TRI_ERROR_HTTP_BAD_PARAMETER;
  }

  const string name = triagens::basics::VelocyPackHelper::getStringValue(slice, "name", "");

  if (name.empty()) {
    return TRI_ERROR_HTTP_BAD_PARAMETER;
  }

  TRI_voc_cid_t cid = 0;

  if (reuseId) {
    cid = getCid(slice);

    if (cid == 0) {
      return TRI_ERROR_HTTP_BAD_PARAMETER;
    }
  }

  const TRI_col_type_e type = static_cast<TRI_col_type_e>(triagens::basics::VelocyPackHelper::getNumericValue<int>(slice, "type", (int) TRI_COL_TYPE_DOCUMENT));

  TRI_vocbase_col_t* col = nullptr;

  if (cid > 0) {
    col = TRI_LookupCollectionByIdVocBase(_vocbase, cid);
  }

  if (col != nullptr &&
      (TRI_col_type_t) col->_type == (TRI_col_type_t) type) {
    // collection already exists. TODO: compare attributes
    return TRI_ERROR_NO_ERROR;
  }

  VPackSlice const keyOptions = slice.get("keyOptions");

  TRI_col_info_t params;
  TRI_InitCollectionInfo(_vocbase,
                         &params,
                         name.c_str(),
                         type,
                         triagens::basics::VelocyPackHelper::getNumericValue<TRI_voc_size_t>(slice, "maximalSize", TRI_JOURNAL_DEFAULT_MAXIMAL_SIZE),
                         // static_cast<TRI_voc_size_t>(triagens::basics::VelocyPackHelper::getNumericValue<int64_t>(slice, "maximalSize", static_cast<int64_t>(TRI_JOURNAL_DEFAULT_MAXIMAL_SIZE)),
                         keyOptions);

  params._doCompact    = triagens::basics::VelocyPackHelper::getBooleanValue(slice, "doCompact", true);
  params._waitForSync  = triagens::basics::VelocyPackHelper::getBooleanValue(slice, "waitForSync", _vocbase->_settings.defaultWaitForSync);
  params._isVolatile   = triagens::basics::VelocyPackHelper::getBooleanValue(slice, "isVolatile", false);
  params._isSystem     = (name[0] == '_');
  params._indexBuckets = triagens::basics::VelocyPackHelper::getNumericValue<uint32_t>(slice, "indexBuckets", TRI_DEFAULT_INDEX_BUCKETS);
  params._planId       = 0;

  TRI_voc_cid_t planId = 0;
  VPackSlice const planIdSlice = slice.get("planId");
  if (planIdSlice.isNumber()) {
    planId = static_cast<TRI_voc_cid_t>(planIdSlice.getNumericValue<uint64_t>());
  }
  else if (planIdSlice.isString()) {
    std::string tmp = planIdSlice.copyString();
    planId = static_cast<TRI_voc_cid_t>(TRI_UInt64String2(tmp.c_str(), tmp.length()));
  }
  
  if (planId > 0) {
    params._planId = planId;
  }

  if (cid > 0) {
    // wait for "old" collection to be dropped
    char* dirName = TRI_GetDirectoryCollection(_vocbase->_path,
                                               name.c_str(),
                                               type,
                                               cid);

    if (dirName != nullptr) {
      char* parameterName = TRI_Concatenate2File(dirName, TRI_VOC_PARAMETER_FILE);

      if (parameterName != nullptr) {
        int iterations = 0;

        // TODO: adjust sleep timer & maxiterations
        while (TRI_IsDirectory(dirName) && TRI_ExistsFile(parameterName) && iterations++ < 1200) {
          usleep(100 * 1000);
        }

        TRI_FreeString(TRI_CORE_MEM_ZONE, parameterName);
      }

      TRI_FreeString(TRI_CORE_MEM_ZONE, dirName);
    }
  }

  col = TRI_CreateCollectionVocBase(_vocbase, &params, cid, true);
  TRI_FreeCollectionInfoOptions(&params);

  if (col == nullptr) {
    return TRI_errno();
  }

  if (dst != nullptr) {
    *dst = col;
  }

  return TRI_ERROR_NO_ERROR;
}

////////////////////////////////////////////////////////////////////////////////
/// @brief restores the structure of a collection TODO
////////////////////////////////////////////////////////////////////////////////

void RestReplicationHandler::handleCommandRestoreCollection () {
  std::shared_ptr<VPackBuilder> parsedRequest;

  VPackOptions options;
  options.checkAttributeUniqueness = true;

  try {
    parsedRequest = _request->toVelocyPack(options);
  }
  catch (...) {
    generateError(HttpResponse::BAD,
                  TRI_ERROR_HTTP_BAD_PARAMETER,
                  "invalid JSON");
    return;
  }
  VPackSlice const slice = parsedRequest->slice();

  bool found;
  char const* value;

  bool overwrite = false;
  value = _request->value("overwrite", found);

  if (found) {
    overwrite = StringUtils::boolean(value);
  }

  bool recycleIds = false;
  value = _request->value("recycleIds", found);
  if (found) {
    recycleIds = StringUtils::boolean(value);
  }

  bool force = false;
  value = _request->value("force", found);
  if (found) {
    force = StringUtils::boolean(value);
  }

  string errorMsg;
  int res;
  if (ServerState::instance()->isCoordinator()) {
    res = processRestoreCollectionCoordinator(slice, overwrite, recycleIds,
                                              force, errorMsg);
  }
  else {
    res = processRestoreCollection(slice, overwrite, recycleIds, force, errorMsg);
  }

  if (res != TRI_ERROR_NO_ERROR) {
    generateError(HttpResponse::responseCode(res), res);
  }
  else {
    try {
      VPackBuilder result;
      result.add(VPackValue(VPackValueType::Object));
      result.add("result", VPackValue(true));
      result.close();
      VPackSlice s = result.slice();
      generateResult(s);
    }
    catch (...) {
      generateOOMError();
    }
  }
}


////////////////////////////////////////////////////////////////////////////////
/// @brief restores the indexes of a collection TODO
////////////////////////////////////////////////////////////////////////////////

void RestReplicationHandler::handleCommandRestoreIndexes () {
  std::shared_ptr<VPackBuilder> parsedRequest;

  VPackOptions options;
  options.checkAttributeUniqueness = true;

  try {
    parsedRequest = _request->toVelocyPack(options);
  }
  catch (...) {
    generateError(HttpResponse::BAD,
                  TRI_ERROR_HTTP_BAD_PARAMETER,
                  "invalid JSON");
    return;
  }
  VPackSlice const slice = parsedRequest->slice();

  bool found;
  bool force = false;
  char const* value = _request->value("force", found);
  if (found) {
    force = StringUtils::boolean(value);
  }

  string errorMsg;
  int res;
  if (ServerState::instance()->isCoordinator()) {
    res = processRestoreIndexesCoordinator(slice, force, errorMsg);
  }
  else {
    res = processRestoreIndexes(slice, force, errorMsg);
  }

  if (res != TRI_ERROR_NO_ERROR) {
    generateError(HttpResponse::responseCode(res), res);
  }
  else {
    try {
      VPackBuilder result;
      result.openObject();
      result.add("result", VPackValue(true));
      result.close();
      VPackSlice s = result.slice();
      generateResult(s);
    }
    catch (...) {
      generateOOMError();
    }
  }
}

////////////////////////////////////////////////////////////////////////////////
/// @brief restores the structure of a collection TODO MOVE
////////////////////////////////////////////////////////////////////////////////

int RestReplicationHandler::processRestoreCollection (VPackSlice const& collection,
                                                      bool dropExisting,
                                                      bool reuseId,
                                                      bool force,
                                                      string& errorMsg) {
  if (! collection.isObject()) {
    errorMsg = "collection declaration is invalid";

    return TRI_ERROR_HTTP_BAD_PARAMETER;
  }

  VPackSlice const parameters = collection.get("parameters");

  if (! parameters.isObject()) {
    errorMsg = "collection parameters declaration is invalid";

    return TRI_ERROR_HTTP_BAD_PARAMETER;
  }

  VPackSlice const indexes = collection.get("indexes");

  if (! indexes.isArray()) {
    errorMsg = "collection indexes declaration is invalid";

    return TRI_ERROR_HTTP_BAD_PARAMETER;
  }

  const string name = triagens::basics::VelocyPackHelper::getStringValue(parameters, "name", "");

  if (name.empty()) {
    errorMsg = "collection name is missing";

    return TRI_ERROR_HTTP_BAD_PARAMETER;
  }

  if (triagens::basics::VelocyPackHelper::getBooleanValue(parameters, "deleted", false)) {
    // we don't care about deleted collections
    return TRI_ERROR_NO_ERROR;
  }

  TRI_vocbase_col_t* col = nullptr;

  if (reuseId) {
    VPackSlice const idString = parameters.get("cid");

    if (! idString.isString()) {
      errorMsg = "collection id is missing";

      return TRI_ERROR_HTTP_BAD_PARAMETER;
    }

    std::string tmp = idString.copyString();

    TRI_voc_cid_t cid = StringUtils::uint64(tmp.c_str(), tmp.length());

    // first look up the collection by the cid
    col = TRI_LookupCollectionByIdVocBase(_vocbase, cid);
  }


  if (col == nullptr) {
    // not found, try name next
    col = TRI_LookupCollectionByNameVocBase(_vocbase, name.c_str());
  }

  // drop an existing collection if it exists
  if (col != nullptr) {
    if (dropExisting) {
      int res = TRI_DropCollectionVocBase(_vocbase, col, true);

      if (res == TRI_ERROR_FORBIDDEN) {
        // some collections must not be dropped

        // instead, truncate them
        SingleCollectionWriteTransaction<UINT64_MAX> trx(new StandaloneTransactionContext(), _vocbase, col->_cid);

        res = trx.begin();
        if (res != TRI_ERROR_NO_ERROR) {
          return res;
        }

        res = trx.truncate(false);
        res = trx.finish(res);

        return res;
      }

      if (res != TRI_ERROR_NO_ERROR) {
        errorMsg = "unable to drop collection '" + name + "': " + string(TRI_errno_string(res));

        return res;
      }
    }
    else {
      int res = TRI_ERROR_ARANGO_DUPLICATE_NAME;

      errorMsg = "unable to create collection '" + name + "': " + string(TRI_errno_string(res));

      return res;
    }
  }

  // now re-create the collection
  int res = createCollection(parameters, &col, reuseId);

  if (res != TRI_ERROR_NO_ERROR) {
    errorMsg = "unable to create collection: " + string(TRI_errno_string(res));

    return res;
  }

  return TRI_ERROR_NO_ERROR;
}

////////////////////////////////////////////////////////////////////////////////
/// @brief restores the structure of a collection, coordinator case
////////////////////////////////////////////////////////////////////////////////

int RestReplicationHandler::processRestoreCollectionCoordinator (
                 VPackSlice const& collection,
                 bool dropExisting,
                 bool reuseId,
                 bool force,
                 string& errorMsg) {

  if (! collection.isObject()) {
    errorMsg = "collection declaration is invalid";

    return TRI_ERROR_HTTP_BAD_PARAMETER;
  }

  VPackSlice const parameters = collection.get("parameters");

  if (! parameters.isObject()) {
    errorMsg = "collection parameters declaration is invalid";

    return TRI_ERROR_HTTP_BAD_PARAMETER;
  }

  string const name = triagens::basics::VelocyPackHelper::getStringValue(parameters, "name", "");

  if (name.empty()) {
    errorMsg = "collection name is missing";

    return TRI_ERROR_HTTP_BAD_PARAMETER;
  }

  if (triagens::basics::VelocyPackHelper::getBooleanValue(parameters, "deleted", false)) {
    // we don't care about deleted collections
    return TRI_ERROR_NO_ERROR;
  }

  std::string dbName = _vocbase->_name;

  // in a cluster, we only look up by name:
  ClusterInfo* ci = ClusterInfo::instance();
  shared_ptr<CollectionInfo> col = ci->getCollection(dbName, name);

  // drop an existing collection if it exists
  if (! col->empty()) {
    if (dropExisting) {
      int res = ci->dropCollectionCoordinator(dbName, col->id_as_string(),
                                              errorMsg, 0.0);
      if (res == TRI_ERROR_FORBIDDEN) {
        // some collections must not be dropped
        res = truncateCollectionOnCoordinator(dbName, name);
        if (res != TRI_ERROR_NO_ERROR) {
          errorMsg = "unable to truncate collection (dropping is forbidden): "+
                     name;
          return res;
        }
      }

      if (res != TRI_ERROR_NO_ERROR) {
        errorMsg = "unable to drop collection '" + name + "': " + string(TRI_errno_string(res));

        return res;
      }
    }
    else {
      int res = TRI_ERROR_ARANGO_DUPLICATE_NAME;

      errorMsg = "unable to create collection '" + name + "': " + string(TRI_errno_string(res));

      return res;
    }
  }

  // now re-create the collection
  // dig out number of shards:
  uint64_t numberOfShards = 1;
  VPackSlice const shards = parameters.get("shards");
  if (! shards.isObject()) {
    numberOfShards = static_cast<uint64_t>(shards.length());
  }
  // We take one shard if "shards" was not given
  
  try {
    TRI_voc_tick_t new_id_tick = ci->uniqid(1);
    VPackBuilder toMerge;
    std::string new_id = StringUtils::itoa(new_id_tick);
    toMerge.openObject();
    toMerge.add("id", VPackValue(new_id));

    // Now put in the primary and an edge index if needed:
    toMerge.add("indexes", VPackValue(VPackValueType::Array));

    // create a dummy primary index
    {
      TRI_document_collection_t* doc = nullptr;
      std::unique_ptr<triagens::arango::PrimaryIndex> primaryIndex(new triagens::arango::PrimaryIndex(doc));
      std::shared_ptr<VPackBuilder> idxVPack = primaryIndex->toVelocyPack(false, true);
      toMerge.add(idxVPack->slice());
    }

    VPackSlice const type = parameters.get("type");
    TRI_col_type_e collectionType;
    if (type.isNumber()) {
      collectionType = static_cast<TRI_col_type_e>(type.getNumericValue<int>());
    }
    else {
      errorMsg = "collection type not given or wrong";
      return TRI_ERROR_HTTP_BAD_PARAMETER;
    }

    if (collectionType == TRI_COL_TYPE_EDGE) {
      // create a dummy edge index
      std::unique_ptr<triagens::arango::EdgeIndex> edgeIndex(new triagens::arango::EdgeIndex(new_id_tick, nullptr));
      std::shared_ptr<VPackBuilder> idxVPack = edgeIndex->toVelocyPack(false, true);
      toMerge.add(idxVPack->slice());
    }

    toMerge.close(); // indexes
    toMerge.close(); // TopLevel
    VPackSlice const sliceToMerge = toMerge.slice();

    VPackBuilder mergedBuilder = VPackCollection::merge(parameters, sliceToMerge, false);
    VPackSlice const merged = mergedBuilder.slice();
    int res = ci->createCollectionCoordinator(dbName, new_id, numberOfShards,
                                              merged, errorMsg, 0.0);
    if (res != TRI_ERROR_NO_ERROR) {
      errorMsg = "unable to create collection: " + string(TRI_errno_string(res));

      return res;
    }
  }
  catch (std::bad_alloc const&) {
    errorMsg = "out of memory";
    return TRI_ERROR_OUT_OF_MEMORY;
  }

  return TRI_ERROR_NO_ERROR;
}

////////////////////////////////////////////////////////////////////////////////
/// @brief restores the indexes of a collection TODO MOVE
////////////////////////////////////////////////////////////////////////////////

int RestReplicationHandler::processRestoreIndexes (VPackSlice const& collection,
                                                   bool force,
                                                   string& errorMsg) {
  if (! collection.isObject()) {
    errorMsg = "collection declaration is invalid";

    return TRI_ERROR_HTTP_BAD_PARAMETER;
  }

  VPackSlice const parameters = collection.get("parameters");

  if (! parameters.isObject()) {
    errorMsg = "collection parameters declaration is invalid";

    return TRI_ERROR_HTTP_BAD_PARAMETER;
  }

  VPackSlice const indexes = collection.get("indexes");

  if (! indexes.isArray()) {
    errorMsg = "collection indexes declaration is invalid";

    return TRI_ERROR_HTTP_BAD_PARAMETER;
  }

  VPackValueLength const n = indexes.length();
  
  if (n == 0) {
    // nothing to do
    return TRI_ERROR_NO_ERROR;
  }

  string const name = triagens::basics::VelocyPackHelper::getStringValue(parameters, "name", "");

  if (name.empty()) {
    errorMsg = "collection name is missing";

    return TRI_ERROR_HTTP_BAD_PARAMETER;
  }

  if (triagens::basics::VelocyPackHelper::getBooleanValue(parameters, "deleted", false)) {
    // we don't care about deleted collections
    return TRI_ERROR_NO_ERROR;
  }

  READ_LOCKER(_vocbase->_inventoryLock);

  // look up the collection
  try {
    CollectionGuard guard(_vocbase, name.c_str());

    TRI_document_collection_t* document = guard.collection()->_collection;

    SingleCollectionWriteTransaction<UINT64_MAX> trx(new StandaloneTransactionContext(), _vocbase, document->_info._cid);

    int res = trx.begin();

    if (res != TRI_ERROR_NO_ERROR) {
      errorMsg = "unable to start transaction: " + string(TRI_errno_string(res));
      THROW_ARANGO_EXCEPTION(res);
    }

    for (VPackSlice const& idxDef : VPackArrayIterator(indexes)) {
      triagens::arango::Index* idx = nullptr;

      // {"id":"229907440927234","type":"hash","unique":false,"fields":["x","Y"]}

      res = TRI_FromVelocyPackIndexDocumentCollection(&trx, document, idxDef, &idx);

      if (res != TRI_ERROR_NO_ERROR) {
        errorMsg = "could not create index: " + string(TRI_errno_string(res));
        break;
      }
      else {
        TRI_ASSERT(idx != nullptr);

        res = TRI_SaveIndex(document, idx, true);

        if (res != TRI_ERROR_NO_ERROR) {
          errorMsg = "could not save index: " + string(TRI_errno_string(res));
          break;
        }
      }
    }
  }
  catch (triagens::basics::Exception const& ex) {
    errorMsg = "could not create index: " + string(TRI_errno_string(ex.code()));
  }
  catch (...) {
    errorMsg = "could not create index: unknown error";
  }

  return TRI_ERROR_NO_ERROR;
}

////////////////////////////////////////////////////////////////////////////////
/// @brief restores the indexes of a collection, coordinator case
////////////////////////////////////////////////////////////////////////////////

int RestReplicationHandler::processRestoreIndexesCoordinator (
                 VPackSlice const& collection,
                 bool force,
                 string& errorMsg) {

  if (! collection.isObject()) {
    errorMsg = "collection declaration is invalid";

    return TRI_ERROR_HTTP_BAD_PARAMETER;
  }
  VPackSlice const parameters = collection.get("parameters");

  if (! parameters.isObject()) {
    errorMsg = "collection parameters declaration is invalid";

    return TRI_ERROR_HTTP_BAD_PARAMETER;
  }

  VPackSlice indexes = collection.get("indexes");

  if (! indexes.isArray()) {
    errorMsg = "collection indexes declaration is invalid";

    return TRI_ERROR_HTTP_BAD_PARAMETER;
  }

  size_t const n = indexes.length();

  if (n == 0) {
    // nothing to do
    return TRI_ERROR_NO_ERROR;
  }

  std::string name = triagens::basics::VelocyPackHelper::getStringValue(parameters, "name", "");

  if (name.empty()) {
    errorMsg = "collection name is missing";

    return TRI_ERROR_HTTP_BAD_PARAMETER;
  }

  if (triagens::basics::VelocyPackHelper::getBooleanValue(parameters, "deleted", false)) {
    // we don't care about deleted collections
    return TRI_ERROR_NO_ERROR;
  }

  std::string dbName = _vocbase->_name;

  // in a cluster, we only look up by name:
  ClusterInfo* ci = ClusterInfo::instance();
  shared_ptr<CollectionInfo> col = ci->getCollection(dbName, name);

  if (col->empty()) {
    errorMsg = "could not find collection '" + name + "'";
    return TRI_ERROR_ARANGO_COLLECTION_NOT_FOUND;
  }

  int res = TRI_ERROR_NO_ERROR;
  for (VPackSlice const& idxDef : VPackArrayIterator(indexes)) {
    TRI_json_t* res_json = nullptr;
    res = ci->ensureIndexCoordinator(dbName, col->id_as_string(), idxDef,
                     true, triagens::arango::Index::Compare, res_json, errorMsg, 3600.0);
    if (res_json != nullptr) {
      TRI_FreeJson(TRI_UNKNOWN_MEM_ZONE, res_json);
    }
    if (res != TRI_ERROR_NO_ERROR) {
      errorMsg = "could not create index: " + string(TRI_errno_string(res));
      break;
    }
  }

  return res;
}

////////////////////////////////////////////////////////////////////////////////
/// @brief apply the data from a collection dump or the continuous log
////////////////////////////////////////////////////////////////////////////////

int RestReplicationHandler::applyCollectionDumpMarker (triagens::arango::Transaction* trx,
                                                       CollectionNameResolver const& resolver,
                                                       TRI_transaction_collection_t* trxCollection,
                                                       TRI_replication_operation_e type,
                                                       const TRI_voc_key_t key,
                                                       const TRI_voc_rid_t rid,
                                                       VPackSlice const& slice,
                                                       std::string& errorMsg) {

  if (type == REPLICATION_MARKER_DOCUMENT ||
      type == REPLICATION_MARKER_EDGE) {
    // {"type":2400,"key":"230274209405676","data":{"_key":"230274209405676","_rev":"230274209405676","foo":"bar"}}

    TRI_ASSERT(! slice.isNone());

    TRI_document_collection_t* document = trxCollection->_collection->_collection;
    TRI_memory_zone_t* zone = document->getShaper()->memoryZone();  // PROTECTED by trx in trxCollection
    TRI_shaped_json_t* shaped = TRI_ShapedJsonVelocyPack(document->getShaper(), slice, true);  // PROTECTED by trx in trxCollection

    if (shaped == nullptr) {
      return TRI_ERROR_OUT_OF_MEMORY;
    }

    try {
      TRI_doc_mptr_copy_t mptr;

      int res = TRI_ReadShapedJsonDocumentCollection(trx, trxCollection, key, &mptr, false);

      if (res == TRI_ERROR_ARANGO_DOCUMENT_NOT_FOUND) {
        // insert

        if (type == REPLICATION_MARKER_EDGE) {
          // edge
          if (document->_info._type != TRI_COL_TYPE_EDGE) {
            res = TRI_ERROR_ARANGO_COLLECTION_TYPE_INVALID;
            errorMsg = "expecting edge collection, got document collection";
          }
          else {
            res = TRI_ERROR_NO_ERROR;

            string const from = triagens::basics::VelocyPackHelper::getStringValue(slice, TRI_VOC_ATTRIBUTE_FROM, "");
            string const to   = triagens::basics::VelocyPackHelper::getStringValue(slice, TRI_VOC_ATTRIBUTE_TO, "");


            // parse _from
            TRI_document_edge_t edge;
            if (! DocumentHelper::parseDocumentId(resolver, from.c_str(), edge._fromCid, &edge._fromKey)) {
              res = TRI_ERROR_ARANGO_DOCUMENT_HANDLE_BAD;
              errorMsg = std::string("handle bad or collection unknown '") + from.c_str() + "'";
            }

            // parse _to
            if (! DocumentHelper::parseDocumentId(resolver, to.c_str(), edge._toCid, &edge._toKey)) {
              res = TRI_ERROR_ARANGO_DOCUMENT_HANDLE_BAD;
              errorMsg = std::string("handle bad or collection unknown '") + to.c_str() + "'";
            }

            if (res == TRI_ERROR_NO_ERROR) {
              res = TRI_InsertShapedJsonDocumentCollection(trx, trxCollection, key, rid, nullptr, &mptr, shaped, &edge, false, false, true);
            }
          }
        }
        else {
          // document
          if (document->_info._type != TRI_COL_TYPE_DOCUMENT) {
            res = TRI_ERROR_ARANGO_COLLECTION_TYPE_INVALID;
            errorMsg = std::string(TRI_errno_string(res)) + ": expecting document collection, got edge collection";
          }
          else {
            res = TRI_InsertShapedJsonDocumentCollection(trx, trxCollection, key, rid, nullptr, &mptr, shaped, nullptr, false, false, true);
          }
        }
      }
      else {
        // update

        // init the update policy
        TRI_doc_update_policy_t policy(TRI_DOC_UPDATE_LAST_WRITE, 0, nullptr);
        res = TRI_UpdateShapedJsonDocumentCollection(trx, trxCollection, key, rid, nullptr, &mptr, shaped, &policy, false, false);
      }

      TRI_FreeShapedJson(zone, shaped);

      return res;
    }
    catch (triagens::basics::Exception const& ex) {
      TRI_FreeShapedJson(zone, shaped);
      return ex.code();
    }
    catch (...) {
      TRI_FreeShapedJson(zone, shaped);
      return TRI_ERROR_INTERNAL;
    }
  }

  else if (type == REPLICATION_MARKER_REMOVE) {
    // {"type":2402,"key":"592063"}
    // init the update policy
    TRI_doc_update_policy_t policy(TRI_DOC_UPDATE_LAST_WRITE, 0, nullptr);

    int res = TRI_ERROR_INTERNAL;

    try {
      res = TRI_RemoveShapedJsonDocumentCollection(trx, trxCollection, key, rid, nullptr, &policy, false, false);

      if (res != TRI_ERROR_NO_ERROR && res == TRI_ERROR_ARANGO_DOCUMENT_NOT_FOUND) {
        // ignore this error
        res = TRI_ERROR_NO_ERROR;
      }
    }
    catch (triagens::basics::Exception const& ex) {
      res = ex.code();
    }
    catch (...) {
      res = TRI_ERROR_INTERNAL;
    }

    if (res != TRI_ERROR_NO_ERROR) {
      errorMsg = "document removal operation failed: " + string(TRI_errno_string(res));
    }

    return res;
  }

  else {
    errorMsg = "unexpected marker type " + StringUtils::itoa(type);

    return TRI_ERROR_REPLICATION_UNEXPECTED_MARKER;
  }
}

static int restoreDataParser (char const* ptr,
                              char const* pos,
                              std::string const& invalidMsg,
                              bool useRevision,
                              std::string& errorMsg,
                              std::string& key,
                              VPackSlice& doc,
                              TRI_voc_rid_t& rid,
                              TRI_replication_operation_e& type) {
  std::shared_ptr<VPackBuilder> builder;
  try {
    std::string line(ptr, pos);
    builder = VPackParser::fromJson(line);
  }
  catch (VPackException const&) {
    // Could not parse the given string
    errorMsg = invalidMsg;

    return TRI_ERROR_HTTP_CORRUPTED_JSON;
  }
  catch (std::exception const&) {
    // Could not even build the string
    errorMsg = invalidMsg;

    return TRI_ERROR_HTTP_CORRUPTED_JSON;
  }
  VPackSlice const slice = builder->slice();

  if (! slice.isObject()) {
    errorMsg = invalidMsg;

    return TRI_ERROR_HTTP_CORRUPTED_JSON;
  }

  type = REPLICATION_INVALID;

  for (auto const& pair : VPackObjectIterator(slice)) {
    if (! pair.key.isString()) {
      errorMsg = invalidMsg;

      return TRI_ERROR_HTTP_CORRUPTED_JSON;
    }

    std::string const attributeName = pair.key.copyString();

    if (attributeName == "type") {
      if (pair.value.isNumber()) {
        type = static_cast<TRI_replication_operation_e>(pair.value.getNumericValue<int>());
      }
    }

    else if (attributeName == "key") {
      if (pair.value.isString()) {
        key = pair.value.copyString();
      }
    }

    else if (useRevision && attributeName == "rev") {
      if (pair.value.isString()) {
        rid = StringUtils::uint64(pair.value.copyString());
      }
    }

    else if (attributeName == "data") {
      if (pair.value.isObject()) {
        doc = pair.value;
      }
    }
  }

  // key must not be 0, but doc can be 0!
  if (key.empty()) {
    errorMsg = invalidMsg;

    return TRI_ERROR_HTTP_BAD_PARAMETER;
  }
  return TRI_ERROR_NO_ERROR;
}

////////////////////////////////////////////////////////////////////////////////
/// @brief restores the data of a collection TODO MOVE
////////////////////////////////////////////////////////////////////////////////

int RestReplicationHandler::processRestoreDataBatch (triagens::arango::Transaction* trx,
                                                     CollectionNameResolver const& resolver,
                                                     TRI_transaction_collection_t* trxCollection,
                                                     bool useRevision,
                                                     bool force,
                                                     std::string& errorMsg) {
  string const invalidMsg = "received invalid JSON data for collection " +
                            StringUtils::itoa(trxCollection->_cid);

  char const* ptr = _request->body();
  char const* end = ptr + _request->bodySize();

  while (ptr < end) {
    char const* pos = strchr(ptr, '\n');

    if (pos == nullptr) {
      pos = end;
    }
    else {
      *((char*) pos) = '\0';
    }

    if (pos - ptr > 1) {
      // found something
      std::string key;
      VPackSlice doc;
      TRI_voc_rid_t rid;
      TRI_replication_operation_e type;

      int res = restoreDataParser(ptr, pos, invalidMsg, useRevision,
                                  errorMsg, key, doc, rid, type);
      if (res != TRI_ERROR_NO_ERROR) {
        return res;
      }

      res = applyCollectionDumpMarker(trx, resolver, trxCollection, type, (const TRI_voc_key_t) key.c_str(), rid, doc, errorMsg);

      if (res != TRI_ERROR_NO_ERROR && ! force) {
        return res;
      }
    }

    ptr = pos + 1;
  }

  return TRI_ERROR_NO_ERROR;
}

////////////////////////////////////////////////////////////////////////////////
/// @brief restores the data of a collection TODO
////////////////////////////////////////////////////////////////////////////////

int RestReplicationHandler::processRestoreData (CollectionNameResolver const& resolver,
                                                TRI_voc_cid_t cid,
                                                bool useRevision,
                                                bool force,
                                                std::string& errorMsg) {

  SingleCollectionWriteTransaction<UINT64_MAX> trx(new StandaloneTransactionContext(), _vocbase, cid);

  int res = trx.begin();

  if (res != TRI_ERROR_NO_ERROR) {
    errorMsg = "unable to start transaction: " + string(TRI_errno_string(res));

    return res;
  }

  TRI_transaction_collection_t* trxCollection = trx.trxCollection();

  if (trxCollection == nullptr) {
    res = TRI_ERROR_INTERNAL;
    errorMsg = "unable to start transaction: " + string(TRI_errno_string(res));
  }
  else {
    // TODO: waitForSync disabled here. use for initial replication, too
    // sync at end of trx
    trxCollection->_waitForSync = false;

    // create a fake transaction to avoid assertion failures. TODO: use proper transaction here
    res = processRestoreDataBatch(&trx, resolver, trxCollection, useRevision, force, errorMsg);
  }

  res = trx.finish(res);

  return res;
}

////////////////////////////////////////////////////////////////////////////////
/// @brief restores the data of a collection TODO
////////////////////////////////////////////////////////////////////////////////

void RestReplicationHandler::handleCommandRestoreData () {
  char const* value = _request->value("collection");

  if (value == nullptr) {
    generateError(HttpResponse::BAD,
                  TRI_ERROR_HTTP_BAD_PARAMETER,
                  "invalid collection parameter");
    return;
  }

  CollectionNameResolver resolver(_vocbase);

  TRI_voc_cid_t cid = resolver.getCollectionId(value);

  if (cid == 0) {
    generateError(HttpResponse::BAD,
                  TRI_ERROR_HTTP_BAD_PARAMETER,
                  "invalid collection parameter");
    return;
  }

  bool recycleIds = false;
  value = _request->value("recycleIds");
  if (value != nullptr) {
    recycleIds = StringUtils::boolean(value);
  }

  bool force = false;
  value = _request->value("force");
  if (value != nullptr) {
    force = StringUtils::boolean(value);
  }

  std::string errorMsg;

  int res = processRestoreData(resolver, cid, recycleIds, force, errorMsg);

  if (res != TRI_ERROR_NO_ERROR) {
    if (errorMsg.empty()) {
      generateError(HttpResponse::responseCode(res), res);
    }
    else {
      generateError(HttpResponse::responseCode(res), res, std::string(TRI_errno_string(res)) + ": " + errorMsg);
    }
  }
  else {
    try {
      VPackBuilder result;
      result.add(VPackValue(VPackValueType::Object));
      result.add("result", VPackValue(true));
      result.close();
      VPackSlice s = result.slice();
      generateResult(s);
    }
    catch (...) {
      generateOOMError();
    }
  }
}

////////////////////////////////////////////////////////////////////////////////
/// @brief restores the data of a collection, coordinator case
////////////////////////////////////////////////////////////////////////////////

void RestReplicationHandler::handleCommandRestoreDataCoordinator () {
  char const* name = _request->value("collection");

  if (name == nullptr) {
    generateError(HttpResponse::BAD,
                  TRI_ERROR_HTTP_BAD_PARAMETER,
                  "invalid collection parameter");
    return;
  }

  string dbName = _vocbase->_name;
  string errorMsg;

  // in a cluster, we only look up by name:
  ClusterInfo* ci = ClusterInfo::instance();
  shared_ptr<CollectionInfo> col = ci->getCollection(dbName, name);

  if (col->empty()) {
    generateError(HttpResponse::BAD, TRI_ERROR_ARANGO_COLLECTION_NOT_FOUND);
    return;
  }

  // We need to distribute the documents we get over the shards:
  map<ShardID, ServerID> shardIdsMap = col->shardIds();
  map<string, size_t> shardTab;
  vector<string> shardIds;
  map<ShardID, ServerID>::iterator it;
  map<string, size_t>::iterator it2;
  for (it = shardIdsMap.begin(); it != shardIdsMap.end(); ++it) {
    shardTab.insert(make_pair(it->first,shardIds.size()));
    shardIds.push_back(it->first);
  }
  vector<StringBuffer*> bufs;
  size_t j;
  for (j = 0; j < shardIds.size(); j++) {
    bufs.push_back(new StringBuffer(TRI_UNKNOWN_MEM_ZONE));
  }

  const string invalidMsg = string("received invalid JSON data for collection ")
                            + name;

  char const* ptr = _request->body();
  char const* end = ptr + _request->bodySize();

  int res = TRI_ERROR_NO_ERROR;

  while (ptr < end) {
    char const* pos = strchr(ptr, '\n');

    if (pos == 0) {
      pos = end;
    }
    else {
      *((char*) pos) = '\0';
    }

    if (pos - ptr > 1) {
      // found something
      //
      std::string key;
      VPackSlice doc;
      TRI_voc_rid_t rid;
      TRI_replication_operation_e type;

      res = restoreDataParser(ptr, pos, invalidMsg, false,
                                  errorMsg, key, doc, rid, type);
      if (res != TRI_ERROR_NO_ERROR) {
        // We might need to clean up buffers
        break;
      }

      if (! doc.isNone() && type != REPLICATION_MARKER_REMOVE) {
        ShardID responsibleShard;
        bool usesDefaultSharding;
        // TODO Only temporary
        std::unique_ptr<TRI_json_t> tmp(triagens::basics::VelocyPackHelper::velocyPackToJson(doc));
        res = ci->getResponsibleShard(col->id_as_string(), tmp.get(), true,
                                      responsibleShard, usesDefaultSharding);
        if (res != TRI_ERROR_NO_ERROR) {
          errorMsg = "error during determining responsible shard";
          res = TRI_ERROR_INTERNAL;
          break;
        }
        else {
          it2 = shardTab.find(responsibleShard);
          if (it2 == shardTab.end()) {
            errorMsg = "cannot find responsible shard";
            res = TRI_ERROR_INTERNAL;
            break;
          }
          else {
            bufs[it2->second]->appendText(ptr, pos-ptr);
            bufs[it2->second]->appendText("\n");
          }
        }
      }
      else if (type == REPLICATION_MARKER_REMOVE) {
        // A remove marker, this has to be appended to all!
        for (j = 0; j < bufs.size(); j++) {
          bufs[j]->appendText(ptr, pos-ptr);
          bufs[j]->appendText("\n");
        }
      }
      else {
        // How very strange!
        errorMsg = invalidMsg;

        res = TRI_ERROR_HTTP_BAD_PARAMETER;
        break;
      }
    }

    ptr = pos + 1;
  }

  if (res == TRI_ERROR_NO_ERROR) {
    // Set a few variables needed for our work:
    ClusterComm* cc = ClusterComm::instance();

    // Send a synchronous request to that shard using ClusterComm:
    ClusterCommResult* result;
    CoordTransactionID coordTransactionID = TRI_NewTickServer();

    char const* value;
    string forceopt;
    value = _request->value("force");
    if (value != nullptr) {
      bool force = StringUtils::boolean(value);
      if (force) {
        forceopt = "&force=true";
      }
    }

    for (it = shardIdsMap.begin(); it != shardIdsMap.end(); ++it) {
      map<string, string>* headers = new map<string, string>;
      it2 = shardTab.find(it->first);
      if (it2 == shardTab.end()) {
        errorMsg = "cannot find shard";
        res = TRI_ERROR_INTERNAL;
      }
      else {
        j = it2->second;
        std::shared_ptr<std::string const> body
            (new string(bufs[j]->c_str(), bufs[j]->length()));
        result = cc->asyncRequest("", coordTransactionID, "shard:" + it->first,
                               triagens::rest::HttpRequest::HTTP_REQUEST_PUT,
                               "/_db/" + StringUtils::urlEncode(dbName) +
                               "/_api/replication/restore-data?collection=" +
                               it->first + forceopt, body,
                               headers, nullptr, 300.0);
        delete result;
      }
    }

    // Now listen to the results:
    unsigned int count;
    unsigned int nrok = 0;
    for (count = (int) shardIdsMap.size(); count > 0; count--) {
      result = cc->wait( "", coordTransactionID, 0, "", 0.0);
      if (result->status == CL_COMM_RECEIVED) {
        if (result->answer_code == triagens::rest::HttpResponse::OK ||
            result->answer_code == triagens::rest::HttpResponse::CREATED) {
          VPackOptions options;
          options.checkAttributeUniqueness = true;
          std::shared_ptr<VPackBuilder> parsedAnswer;
          try {
            parsedAnswer = result->answer->toVelocyPack(options);
          }
          catch (VPackException const& e) {
            // Only log this error and try the next doc
            LOG_DEBUG("failed to parse json object: '%s'", e.what());
            continue;
          }

          VPackSlice const answer = parsedAnswer->slice();
          if (answer.isObject()) {
            VPackSlice const result = answer.get("result");
            if (result.isBoolean()) {
              if (result.getBoolean()) {
                nrok++;
              }
            }
            else {
              VPackSlice const errorMessage = answer.get("errorMessage");
              if (errorMessage.isString()) {
                errorMsg.append(errorMessage.copyString());
                errorMsg.push_back(':');
              }
            }
          }
        }
        else if (result->answer_code == triagens::rest::HttpResponse::SERVER_ERROR) {
          VPackOptions options;
          options.checkAttributeUniqueness = true;
          std::shared_ptr<VPackBuilder> parsedAnswer;
          try {
            parsedAnswer = result->answer->toVelocyPack(options);
          }
          catch (VPackException const& e) {
            // Only log this error and try the next doc
            LOG_DEBUG("failed to parse json object: '%s'", e.what());
            continue;
          }

          VPackSlice const answer = parsedAnswer->slice();
          if (answer.isObject()) {
            VPackSlice const errorMessage = answer.get("errorMessage");
            if (errorMessage.isString()) {
              errorMsg.append(errorMessage.copyString());
              errorMsg.push_back(':');
            }
          }
        }
      }
      delete result;
    }

    if (nrok != shardIdsMap.size()) {
      errorMsg.append("some shard(s) produced error(s)");
      res = TRI_ERROR_INTERNAL;
    }
  }

  // Free all the string buffers:
  for (j = 0; j < shardIds.size(); j++) {
    delete bufs[j];
  }

  if (res != TRI_ERROR_NO_ERROR) {
    generateError(HttpResponse::responseCode(res), res, errorMsg);
    return;
  }
  try {
    VPackBuilder result;
    result.openObject();
    result.add("result", VPackValue(true));
    result.close();
    generateResult(result.slice());
  }
  catch (...) {
    generateOOMError();
  }
}

////////////////////////////////////////////////////////////////////////////////
/// @brief produce list of keys for a specific collection
////////////////////////////////////////////////////////////////////////////////

void RestReplicationHandler::handleCommandCreateKeys () {
  char const* collection = _request->value("collection");

  if (collection == nullptr) {
    generateError(HttpResponse::BAD,
                  TRI_ERROR_HTTP_BAD_PARAMETER,
                  "invalid collection parameter");
    return;
  }

  TRI_voc_tick_t tickEnd = UINT64_MAX;

  // determine end tick for keys
  bool found;
  char const* value = _request->value("to", found);

  if (found) {
    tickEnd = static_cast<TRI_voc_tick_t>(StringUtils::uint64(value));
  }

  TRI_vocbase_col_t* c = TRI_LookupCollectionByNameVocBase(_vocbase, collection);

  if (c == nullptr) {
    generateError(HttpResponse::NOT_FOUND, TRI_ERROR_ARANGO_COLLECTION_NOT_FOUND);
    return;
  }

  int res = TRI_ERROR_NO_ERROR;

  try {
    triagens::arango::CollectionGuard guard(_vocbase, c->_cid, false);

    TRI_vocbase_col_t* col = guard.collection();
    TRI_ASSERT(col != nullptr);
   
    // turn off the compaction for the collection 
    TRI_voc_tick_t id;
    res = TRI_InsertBlockerCompactorVocBase(_vocbase, 1200.0, &id);

    if (res != TRI_ERROR_NO_ERROR) {
      THROW_ARANGO_EXCEPTION(res);
    }

    // initialize a container with the keys
    std::unique_ptr<CollectionKeys> keys(new CollectionKeys(_vocbase, col->_name, id, 300.0));
    
    std::string const idString(std::to_string(keys->id()));

    keys->create(tickEnd);
    size_t const count = keys->count();

    auto keysRepository = static_cast<triagens::arango::CollectionKeysRepository*>(_vocbase->_collectionKeys);

    try {
      keysRepository->store(keys.get());
      keys.release();
    }
    catch (...) {
      throw;
    }

    VPackBuilder result;
    result.add(VPackValue(VPackValueType::Object));
    result.add("id", VPackValue(idString));
    result.add("count", VPackValue(count));
    result.close();
    VPackSlice s = result.slice();
    generateResult(s);
  }
  catch (triagens::basics::Exception const& ex) {
    res = ex.code();
  }
  catch (...) {
    res = TRI_ERROR_INTERNAL;
  }

  if (res != TRI_ERROR_NO_ERROR) {
    generateError(HttpResponse::responseCode(res), res);
  }
}

////////////////////////////////////////////////////////////////////////////////
/// @brief returns all key ranges
////////////////////////////////////////////////////////////////////////////////

void RestReplicationHandler::handleCommandGetKeys () {
  std::vector<std::string> const& suffix = _request->suffix();

  if (suffix.size() != 2) {
    generateError(HttpResponse::BAD,
                  TRI_ERROR_HTTP_BAD_PARAMETER,
                  "expecting GET /_api/replication/keys/<keys-id>");
    return;
  }
      
  static TRI_voc_tick_t const DefaultChunkSize = 5000;
  TRI_voc_tick_t chunkSize = DefaultChunkSize;

  // determine chunk size
  bool found;
  char const* value = _request->value("chunkSize", found);

  if (found) {
    chunkSize = static_cast<TRI_voc_tick_t>(StringUtils::uint64(value));
    if (chunkSize < 100) {
      chunkSize = DefaultChunkSize;
    }
    else if (chunkSize > 20000) {
      chunkSize = 20000;
    }
  }
  
  std::string const& id = suffix[1];

  int res = TRI_ERROR_NO_ERROR;

  try {
    auto keysRepository = static_cast<triagens::arango::CollectionKeysRepository*>(_vocbase->_collectionKeys);
    TRI_ASSERT(keysRepository != nullptr);
 
    auto collectionKeysId = static_cast<triagens::arango::CollectionKeysId>(triagens::basics::StringUtils::uint64(id));
  
    auto collectionKeys = keysRepository->find(collectionKeysId);

    if (collectionKeys == nullptr) {
      generateError(HttpResponse::responseCode(TRI_ERROR_CURSOR_NOT_FOUND), TRI_ERROR_CURSOR_NOT_FOUND); // TODO: fix error code
      return;
    }

    try {  
      VPackBuilder b;
      b.add(VPackValue(VPackValueType::Array));
        
      TRI_voc_tick_t max = static_cast<TRI_voc_tick_t>(collectionKeys->count());

      for (TRI_voc_tick_t from = 0; from < max; from += chunkSize) {
        TRI_voc_tick_t to = from + chunkSize;

        if (to > max) {
          to = max;
        }

        auto result = collectionKeys->hashChunk(from, to);

        // Add a chunk
        b.add(VPackValue(VPackValueType::Object));
        b.add("low", VPackValue(std::get<0>(result)));
        b.add("high", VPackValue(std::get<1>(result)));
        b.add("hash", VPackValue(std::to_string(std::get<2>(result))));
        b.close();
      }
      b.close();

      collectionKeys->release();
      VPackSlice s = b.slice();
      generateResult(s);
    }
    catch (...) {
      collectionKeys->release();
      throw;
    }
  }
  catch (triagens::basics::Exception const& ex) {
    res = ex.code();
  }
  catch (...) {
    res = TRI_ERROR_INTERNAL;
  }

  if (res != TRI_ERROR_NO_ERROR) {
    generateError(HttpResponse::responseCode(res), res);
  }
}

////////////////////////////////////////////////////////////////////////////////
/// @brief returns date for a key range
////////////////////////////////////////////////////////////////////////////////

void RestReplicationHandler::handleCommandFetchKeys () {
  std::vector<std::string> const& suffix = _request->suffix();

  if (suffix.size() != 2) {
    generateError(HttpResponse::BAD,
                  TRI_ERROR_HTTP_BAD_PARAMETER,
                  "expecting PUT /_api/replication/keys/<keys-id>");
    return;
  }
      
  static TRI_voc_tick_t const DefaultChunkSize = 5000;
  TRI_voc_tick_t chunkSize = DefaultChunkSize;

  // determine chunk size
  bool found;
  char const* value = _request->value("chunkSize", found);

  if (found) {
    chunkSize = static_cast<TRI_voc_tick_t>(StringUtils::uint64(value));
    if (chunkSize < 100) {
      chunkSize = DefaultChunkSize;
    }
    else if (chunkSize > 20000) {
      chunkSize = 20000;
    }
  }
  
  value = _request->value("chunk", found);

  size_t chunk = 0;

  if (found) {
    chunk = static_cast<size_t>(StringUtils::uint64(value));
  }

  value = _request->value("type", found);

  bool keys = true;
  if (strcmp(value, "keys") == 0) {
    keys = true;
  }
  else if (strcmp(value, "docs") == 0) {
    keys = false;
  }
  else {
    generateError(HttpResponse::BAD,
                  TRI_ERROR_HTTP_BAD_PARAMETER,
                  "invalid 'type' value");
    return;
  }

  std::string const& id = suffix[1];

  int res = TRI_ERROR_NO_ERROR;

  try {
    auto keysRepository = static_cast<triagens::arango::CollectionKeysRepository*>(_vocbase->_collectionKeys);
    TRI_ASSERT(keysRepository != nullptr);
 
    auto collectionKeysId = static_cast<triagens::arango::CollectionKeysId>(triagens::basics::StringUtils::uint64(id));
  
    auto collectionKeys = keysRepository->find(collectionKeysId);

    if (collectionKeys == nullptr) {
      generateError(HttpResponse::responseCode(TRI_ERROR_CURSOR_NOT_FOUND), TRI_ERROR_CURSOR_NOT_FOUND); // TODO: fix error code
      return;
    }

    try {  
      triagens::basics::Json json(triagens::basics::Json::Array, chunkSize);
  
      if (keys) {      
        collectionKeys->dumpKeys(json, chunk, chunkSize);
      }
      else {
        bool success;
        std::shared_ptr<VPackBuilder> parsedIds = parseVelocyPackBody(success);
        if (! success) {
          collectionKeys->release();
          return;
        }
        collectionKeys->dumpDocs(json, chunk, chunkSize, parsedIds->slice());
      }

      collectionKeys->release();

      generateResult(HttpResponse::OK, json.json());
    }
    catch (...) {
      collectionKeys->release();
      throw;
    }
  }
  catch (triagens::basics::Exception const& ex) {
    res = ex.code();
  }
  catch (...) {
    res = TRI_ERROR_INTERNAL;
  }

  if (res != TRI_ERROR_NO_ERROR) {
    generateError(HttpResponse::responseCode(res), res);
  }
}

void RestReplicationHandler::handleCommandRemoveKeys () {
  std::vector<std::string> const& suffix = _request->suffix();

  if (suffix.size() != 2) {
    generateError(HttpResponse::BAD,
                  TRI_ERROR_HTTP_BAD_PARAMETER,
                  "expecting DELETE /_api/replication/keys/<keys-id>");
    return;
  }
  
  std::string const& id = suffix[1];

  auto keys = static_cast<triagens::arango::CollectionKeysRepository*>(_vocbase->_collectionKeys);
  TRI_ASSERT(keys != nullptr);
 
  auto collectionKeysId = static_cast<triagens::arango::CollectionKeysId>(triagens::basics::StringUtils::uint64(id));
  bool found = keys->remove(collectionKeysId);

  if (! found) {
    generateError(HttpResponse::NOT_FOUND, TRI_ERROR_CURSOR_NOT_FOUND); // TODO: fix error code
    return;
  }

  _response = createResponse(HttpResponse::ACCEPTED);
  _response->setContentType("application/json; charset=utf-8");
   
  triagens::basics::Json json(triagens::basics::Json::Object);
  json.set("id", triagens::basics::Json(id)); // id as a string! 
  json.set("error", triagens::basics::Json(false)); 
  json.set("code", triagens::basics::Json(static_cast<double>(_response->responseCode())));

  json.dump(_response->body());
}

////////////////////////////////////////////////////////////////////////////////
/// @startDocuBlock JSF_get_api_replication_dump
/// @brief returns the whole content of one collection
///
/// @RESTHEADER{GET /_api/replication/dump, Return data of a collection}
///
/// @RESTQUERYPARAMETERS
///
/// @RESTQUERYPARAM{collection,string,required}
/// The name or id of the collection to dump.
///
/// @RESTQUERYPARAM{from,number,optional}
/// Lower bound tick value for results.
///
/// @RESTQUERYPARAM{to,number,optional}
/// Upper bound tick value for results.
///
/// @RESTQUERYPARAM{chunkSize,number,optional}
/// Approximate maximum size of the returned result.
///
/// @RESTQUERYPARAM{includeSystem,boolean,optional}
/// Include system collections in the result. The default value is *true*.
///
/// @RESTQUERYPARAM{failOnUnknown,boolean,optional}
/// Produce an error when dumped edges refer to now-unknown collections.
///
/// @RESTQUERYPARAM{ticks,boolean,optional}
/// Whether or not to include tick values in the dump. The default value is *true*.
///
/// @RESTQUERYPARAM{flush,boolean,optional}
/// Whether or not to flush the WAL before dumping. The default value is *true*.
///
/// @RESTDESCRIPTION
/// Returns the data from the collection for the requested range.
///
/// When the *from* query parameter is not used, collection events are returned from
/// the beginning. When the *from* parameter is used, the result will only contain
/// collection entries which have higher tick values than the specified *from* value
/// (note: the log entry with a tick value equal to *from* will be excluded).
///
/// The *to* query parameter can be used to optionally restrict the upper bound of
/// the result to a certain tick value. If used, the result will only contain
/// collection entries with tick values up to (including) *to*.
///
/// The *chunkSize* query parameter can be used to control the size of the result.
/// It must be specified in bytes. The *chunkSize* value will only be honored
/// approximately. Otherwise a too low *chunkSize* value could cause the server
/// to not be able to put just one entry into the result and return it.
/// Therefore, the *chunkSize* value will only be consulted after an entry has
/// been written into the result. If the result size is then bigger than
/// *chunkSize*, the server will respond with as many entries as there are
/// in the response already. If the result size is still smaller than *chunkSize*,
/// the server will try to return more data if there's more data left to return.
///
/// If *chunkSize* is not specified, some server-side default value will be used.
///
/// The *Content-Type* of the result is *application/x-arango-dump*. This is an
/// easy-to-process format, with all entries going onto separate lines in the
/// response body.
///
/// Each line itself is a JSON object, with at least the following attributes:
///
/// - *tick*: the operation's tick attribute
///
/// - *key*: the key of the document/edge or the key used in the deletion operation
///
/// - *rev*: the revision id of the document/edge or the deletion operation
///
/// - *data*: the actual document/edge data for types 2300 and 2301. The full
///   document/edge data will be returned even for updates.
///
/// - *type*: the type of entry. Possible values for *type* are:
///
///   - 2300: document insertion/update
///
///   - 2301: edge insertion/update
///
///   - 2302: document/edge deletion
///
/// **Note**: there will be no distinction between inserts and updates when calling this method.
///
/// @RESTRETURNCODES
///
/// @RESTRETURNCODE{200}
/// is returned if the request was executed successfully and data was returned. The header
/// `x-arango-replication-lastincluded` is set to the tick of the last document returned.
///
/// @RESTRETURNCODE{204}
/// is returned if the request was executed successfully, but there was no content available.
/// The header `x-arango-replication-lastincluded` is `0` in this case.
///
/// @RESTRETURNCODE{400}
/// is returned if either the *from* or *to* values are invalid.
///
/// @RESTRETURNCODE{404}
/// is returned when the collection could not be found.
///
/// @RESTRETURNCODE{405}
/// is returned when an invalid HTTP method is used.
///
/// @RESTRETURNCODE{500}
/// is returned if an error occurred while assembling the response.
///
/// @EXAMPLES
///
/// Empty collection:
///
/// @EXAMPLE_ARANGOSH_RUN{RestReplicationDumpEmpty}
///     db._drop("testCollection");
///     var c = db._create("testCollection");
///     var url = "/_api/replication/dump?collection=" + c.name();
///     var response = logCurlRequest('GET', url);
///
///     assert(response.code === 204);
///     logRawResponse(response);
///
///     c.drop();
/// @END_EXAMPLE_ARANGOSH_RUN
///
/// Non-empty collection:
///
/// @EXAMPLE_ARANGOSH_RUN{RestReplicationDump}
///     db._drop("testCollection");
///     var c = db._create("testCollection");
///     c.save({ "test" : true, "a" : "abc", "_key" : "abcdef" });
///     c.save({ "b" : 1, "c" : false, "_key" : "123456" });
///     c.update("123456", { "d" : "additional value" });
///     c.save({ "_key": "foobar" });
///     c.remove("foobar");
///     c.remove("abcdef");
///
///     var url = "/_api/replication/dump?collection=" + c.name();
///     var response = logCurlRequest('GET', url);
///
///     assert(response.code === 200);
///     logRawResponse(response);
///
///     c.drop();
/// @END_EXAMPLE_ARANGOSH_RUN
/// @endDocuBlock
////////////////////////////////////////////////////////////////////////////////

void RestReplicationHandler::handleCommandDump () {
  char const* collection = _request->value("collection");

  if (collection == nullptr) {
    generateError(HttpResponse::BAD,
                  TRI_ERROR_HTTP_BAD_PARAMETER,
                  "invalid collection parameter");
    return;
  }

  // determine start tick for dump
  TRI_voc_tick_t tickStart    = 0;
  TRI_voc_tick_t tickEnd      = static_cast<TRI_voc_tick_t>(UINT64_MAX);
  bool flush                  = true; // flush WAL before dumping?
  bool withTicks              = true;
  bool translateCollectionIds = true;
  bool failOnUnknown          = false;
  uint64_t flushWait          = 0;

  bool found;
  char const* value;

  // determine flush WAL value
  value = _request->value("flush", found);

  if (found) {
    flush = StringUtils::boolean(value);
  }
  
  // fail on unknown collection names referenced in edges
  value = _request->value("failOnUnknown", found);

  if (found) {
    failOnUnknown = StringUtils::boolean(value);
  }
  
  // determine flush WAL wait time value
  value = _request->value("flushWait", found);

  if (found) {
    flushWait = StringUtils::uint64(value);
    if (flushWait > 60) {
      flushWait = 60;
    }
  }

  // determine start tick for dump
  value = _request->value("from", found);

  if (found) {
    tickStart = (TRI_voc_tick_t) StringUtils::uint64(value);
  }

  // determine end tick for dump
  value = _request->value("to", found);

  if (found) {
    tickEnd = (TRI_voc_tick_t) StringUtils::uint64(value);
  }

  if (tickStart > tickEnd || tickEnd == 0) {
    generateError(HttpResponse::BAD,
                  TRI_ERROR_HTTP_BAD_PARAMETER,
                  "invalid from/to values");
    return;
  }

  bool includeSystem = true;

  value = _request->value("includeSystem", found);
  if (found) {
    includeSystem = StringUtils::boolean(value);
  }

  value = _request->value("ticks", found);

  if (found) {
    withTicks = StringUtils::boolean(value);
  }

  value = _request->value("translateIds", found);

  if (found) {
    translateCollectionIds = StringUtils::boolean(value);
  }

  TRI_vocbase_col_t* c = TRI_LookupCollectionByNameVocBase(_vocbase, collection);

  if (c == nullptr) {
    generateError(HttpResponse::NOT_FOUND, TRI_ERROR_ARANGO_COLLECTION_NOT_FOUND);
    return;
  }

  LOG_TRACE("requested collection dump for collection '%s', tickStart: %llu, tickEnd: %llu",
            collection,
            (unsigned long long) tickStart,
            (unsigned long long) tickEnd);

  int res = TRI_ERROR_NO_ERROR;

  try {
    if (flush) {
      triagens::wal::LogfileManager::instance()->flush(true, true, false);
 
      // additionally wait for the collector 
      if (flushWait > 0) {
        triagens::wal::LogfileManager::instance()->waitForCollectorQueue(c->_cid, static_cast<double>(flushWait));
      }
    }

    triagens::arango::CollectionGuard guard(_vocbase, c->_cid, false);

    TRI_vocbase_col_t* col = guard.collection();
    TRI_ASSERT(col != nullptr);

    // initialize the dump container
    TRI_replication_dump_t dump(_vocbase, (size_t) determineChunkSize(), includeSystem);

    res = TRI_DumpCollectionReplication(&dump, col, tickStart, tickEnd, withTicks, translateCollectionIds, failOnUnknown);

    if (res != TRI_ERROR_NO_ERROR) {
      THROW_ARANGO_EXCEPTION(res);
    }

    // generate the result
    size_t const length = TRI_LengthStringBuffer(dump._buffer);

    if (length == 0) {
      _response = createResponse(HttpResponse::NO_CONTENT);
    }
    else {
      _response = createResponse(HttpResponse::OK);
    }

    _response->setContentType("application/x-arango-dump; charset=utf-8");

    // set headers
    _response->setHeader(TRI_REPLICATION_HEADER_CHECKMORE,
                         strlen(TRI_REPLICATION_HEADER_CHECKMORE),
                         ((dump._hasMore || dump._bufferFull) ? "true" : "false"));

    _response->setHeader(TRI_REPLICATION_HEADER_LASTINCLUDED,
                         strlen(TRI_REPLICATION_HEADER_LASTINCLUDED),
                         StringUtils::itoa(dump._lastFoundTick));

    // transfer ownership of the buffer contents
    _response->body().set(dump._buffer);

    // avoid double freeing
    TRI_StealStringBuffer(dump._buffer);
  }
  catch (triagens::basics::Exception const& ex) {
    res = ex.code();
  }
  catch (...) {
    res = TRI_ERROR_INTERNAL;
  }

  if (res != TRI_ERROR_NO_ERROR) {
    generateError(HttpResponse::responseCode(res), res);
  }
}

////////////////////////////////////////////////////////////////////////////////
/// @startDocuBlock JSF_put_api_replication_makeSlave
/// @brief Changes role to slave
///
/// @RESTHEADER{PUT /_api/replication/make-slave, Turn the server into a slave of another}
///
/// @RESTBODYPARAM{endpoint,string,required,string}
/// the master endpoint to connect to (e.g. "tcp://192.168.173.13:8529").
///
/// @RESTBODYPARAM{database,string,required,string}
/// the database name on the master (if not specified, defaults to the
/// name of the local current database).
///
/// @RESTBODYPARAM{username,string,optional,string}
/// an optional ArangoDB username to use when connecting to the master.
///
/// @RESTBODYPARAM{password,string,required,string}
/// the password to use when connecting to the master.
///
/// @RESTBODYPARAM{includeSystem,boolean,required,}
/// whether or not system collection operations will be applied
///
/// @RESTBODYPARAM{restrictType,string,optional,string}
/// an optional string value for collection filtering. When
/// specified, the allowed values are *include* or *exclude*.
///
/// @RESTBODYPARAM{restrictCollections,array,optional,string}
/// an optional array of collections for use with *restrictType*. 
/// If *restrictType* is *include*, only the specified collections
/// will be sychronised. If *restrictType* is *exclude*, all but the specified
/// collections will be synchronized.
///
/// @RESTBODYPARAM{maxConnectRetries,integer,optional,int64}
/// the maximum number of connection attempts the applier
/// will make in a row. If the applier cannot establish a connection to the
/// endpoint in this number of attempts, it will stop itself.
///
/// @RESTBODYPARAM{connectTimeout,integer,optional,int64}
/// the timeout (in seconds) when attempting to connect to the
/// endpoint. This value is used for each connection attempt.
///
/// @RESTBODYPARAM{requestTimeout,integer,optional,int64}
/// the timeout (in seconds) for individual requests to the endpoint.
///
/// @RESTBODYPARAM{chunkSize,integer,optional,int64}
/// the requested maximum size for log transfer packets that
/// is used when the endpoint is contacted.
///
/// @RESTBODYPARAM{adaptivePolling,boolean,optional,}
/// whether or not the replication applier will use adaptive polling.
///
/// @RESTBODYPARAM{autoResync,boolean,optional,}
/// whether or not the slave should perform an automatic resynchronization with
/// the master in case the master cannot serve log data requested by the slave,
/// or when the replication is started and no tick value can be found.
///
/// @RESTBODYPARAM{autoResyncRetries,integer,optional,int64}
/// number of resynchronization retries that will be performed in a row when
/// automatic resynchronization is enabled and kicks in. Setting this to *0* will
/// effectively disable *autoResync*. Setting it to some other value will limit
/// the number of retries that are performed. This helps preventing endless retries
/// in case resynchronizations always fail.
///
/// @RESTBODYPARAM{initialSyncMaxWaitTime,integer,optional,int64}
/// the maximum wait time (in seconds) that the initial synchronization will
/// wait for a response from the master when fetching initial collection data.
/// This wait time can be used to control after what time the initial synchronization
/// will give up waiting for a response and fail. This value is relevant even
/// for continuous replication when *autoResync* is set to *true* because this
/// may re-start the initial synchronization when the master cannot provide
/// log data the slave requires.
/// This value will be ignored if set to *0*.
///
/// @RESTBODYPARAM{connectionRetryWaitTime,integer,optional,int64}
/// the time (in seconds) that the applier will intentionally idle before
/// it retries connecting to the master in case of connection problems.
/// This value will be ignored if set to *0*.
///
/// @RESTBODYPARAM{idleMinWaitTime,integer,optional,int64}
/// the minimum wait time (in seconds) that the applier will intentionally idle 
/// before fetching more log data from the master in case the master has 
/// already sent all its log data. This wait time can be used to control the
/// frequency with which the replication applier sends HTTP log fetch requests 
/// to the master in case there is no write activity on the master.
/// This value will be ignored if set to *0*.
///
/// @RESTBODYPARAM{idleMaxWaitTime,integer,optional,int64}
/// the maximum wait time (in seconds) that the applier will intentionally idle 
/// before fetching more log data from the master in case the master has 
/// already sent all its log data and there have been previous log fetch attempts
/// that resulted in no more log data. This wait time can be used to control the
/// maximum frequency with which the replication applier sends HTTP log fetch 
/// requests to the master in case there is no write activity on the master for
/// longer periods. This configuration value will only be used if the option 
/// *adaptivePolling* is set to *true*.
/// This value will be ignored if set to *0*.
///
/// @RESTBODYPARAM{requireFromPresent,boolean,optional,}
/// if set to *true*, then the replication applier will check
/// at start of its continuous replication if the start tick from the dump phase
/// is still present on the master. If not, then there would be data loss. If 
/// *requireFromPresent* is *true*, the replication applier will abort with an
/// appropriate error message. If set to *false*, then the replication applier will
/// still start, and ignore the data loss.
///
/// @RESTBODYPARAM{verbose,boolean,optional,}
/// if set to *true*, then a log line will be emitted for all operations 
/// performed by the replication applier. This should be used for debugging replication
/// problems only.
///
/// @RESTDESCRIPTION
/// Starts a full data synchronization from a remote endpoint into the local ArangoDB
/// database and afterwards starts the continuous replication.
/// The operation works on a per-database level.
///
/// All local database data will be removed prior to the synchronization.
///
/// In case of success, the body of the response is a JSON object with the following
/// attributes:
///
/// - *state*: a JSON object with the following sub-attributes:
///
///   - *running*: whether or not the applier is active and running
///
///   - *lastAppliedContinuousTick*: the last tick value from the continuous
///     replication log the applier has applied.
///
///   - *lastProcessedContinuousTick*: the last tick value from the continuous
///     replication log the applier has processed.
///
///     Regularly, the last applied and last processed tick values should be
///     identical. For transactional operations, the replication applier will first
///     process incoming log events before applying them, so the processed tick
///     value might be higher than the applied tick value. This will be the case
///     until the applier encounters the *transaction commit* log event for the
///     transaction.
///
///   - *lastAvailableContinuousTick*: the last tick value the logger server can
///     provide.
///
///   - *time*: the time on the applier server.
///
///   - *totalRequests*: the total number of requests the applier has made to the
///     endpoint.
///
///   - *totalFailedConnects*: the total number of failed connection attempts the
///     applier has made.
///
///   - *totalEvents*: the total number of log events the applier has processed.
///
///   - *totalOperationsExcluded*: the total number of log events excluded because
///     of *restrictCollections*.
///
///   - *progress*: a JSON object with details about the replication applier progress.
///     It contains the following sub-attributes if there is progress to report:
///
///     - *message*: a textual description of the progress
///
///     - *time*: the date and time the progress was logged
///
///     - *failedConnects*: the current number of failed connection attempts
///
///   - *lastError*: a JSON object with details about the last error that happened on
///     the applier. It contains the following sub-attributes if there was an error:
///
///     - *errorNum*: a numerical error code
///
///     - *errorMessage*: a textual error description
///
///     - *time*: the date and time the error occurred
///
///     In case no error has occurred, *lastError* will be empty.
///
/// - *server*: a JSON object with the following sub-attributes:
///
///   - *version*: the applier server's version
///
///   - *serverId*: the applier server's id
///
/// - *endpoint*: the endpoint the applier is connected to (if applier is
///   active) or will connect to (if applier is currently inactive)
///
/// - *database*: the name of the database the applier is connected to (if applier is
///   active) or will connect to (if applier is currently inactive)
///
/// WARNING: calling this method will sychronize data from the collections found
/// on the remote master to the local ArangoDB database. All data in the local
/// collections will be purged and replaced with data from the master.
///
/// Use with caution!
///
/// Please also keep in mind that this command may take a long time to complete
/// and return. This is because it will first do a full data synchronization with
/// the master, which will take time roughly proportional to the amount of data.
///
/// **Note**: this method is not supported on a coordinator in a cluster.
///
/// @RESTRETURNCODES
///
/// @RESTRETURNCODE{200}
/// is returned if the request was executed successfully.
///
/// @RESTRETURNCODE{400}
/// is returned if the configuration is incomplete or malformed.
///
/// @RESTRETURNCODE{405}
/// is returned when an invalid HTTP method is used.
///
/// @RESTRETURNCODE{500}
/// is returned if an error occurred during sychronization or when starting the
/// continuous replication.
///
/// @RESTRETURNCODE{501}
/// is returned when this operation is called on a coordinator in a cluster.
/// @endDocuBlock
////////////////////////////////////////////////////////////////////////////////

void RestReplicationHandler::handleCommandMakeSlave () {
  bool success;
  std::shared_ptr<VPackBuilder> parsedBody = parseVelocyPackBody(success);
  if (! success) {
    generateError(HttpResponse::BAD, TRI_ERROR_HTTP_BAD_PARAMETER);
    return;
  }
  VPackSlice const body = parsedBody->slice();

  std::string const endpoint = VelocyPackHelper::getStringValue(body, "endpoint", "");

  if (endpoint.empty()) {
    generateError(HttpResponse::BAD, TRI_ERROR_HTTP_BAD_PARAMETER, "<endpoint> must be a valid endpoint");
    return;
  }

  std::string const database = VelocyPackHelper::getStringValue(body, "database", _vocbase->_name);
  std::string const username = VelocyPackHelper::getStringValue(body, "username", "");
  std::string const password = VelocyPackHelper::getStringValue(body, "password", "");
  std::string const restrictType = VelocyPackHelper::getStringValue(body, "restrictType", "");

  // initialize some defaults to copy from
  TRI_replication_applier_configuration_t defaults;
  TRI_InitConfigurationReplicationApplier(&defaults);
  
  // initialize target configuration
  TRI_replication_applier_configuration_t config;
  TRI_InitConfigurationReplicationApplier(&config);

  config._endpoint                = TRI_DuplicateString2Z(TRI_CORE_MEM_ZONE, endpoint.c_str(), endpoint.size());
  config._database                = TRI_DuplicateString2Z(TRI_CORE_MEM_ZONE, database.c_str(), database.size());
  config._username                = TRI_DuplicateString2Z(TRI_CORE_MEM_ZONE, username.c_str(), username.size());
  config._password                = TRI_DuplicateString2Z(TRI_CORE_MEM_ZONE, password.c_str(), password.size());
  config._includeSystem           = VelocyPackHelper::getBooleanValue(body, "includeSystem", true);
  config._requestTimeout          = VelocyPackHelper::getNumericValue<double>(body, "requestTimeout", defaults._requestTimeout);
  config._connectTimeout          = VelocyPackHelper::getNumericValue<double>(body, "connectTimeout", defaults._connectTimeout);
  config._ignoreErrors            = VelocyPackHelper::getNumericValue<uint64_t>(body, "ignoreErrors", defaults._ignoreErrors);
  config._maxConnectRetries       = VelocyPackHelper::getNumericValue<uint64_t>(body, "maxConnectRetries", defaults._maxConnectRetries);
  config._sslProtocol             = VelocyPackHelper::getNumericValue<uint32_t>(body, "sslProtocol", defaults._sslProtocol);
  config._chunkSize               = VelocyPackHelper::getNumericValue<uint64_t>(body, "chunkSize", defaults._chunkSize);
  config._autoStart               = true;
<<<<<<< HEAD
  config._adaptivePolling         = VelocyPackHelper::getBooleanValue(body, "adaptivePolling", defaults._adaptivePolling);
  config._autoResync              = VelocyPackHelper::getBooleanValue(body, "autoResync", defaults._autoResync);
  config._verbose                 = VelocyPackHelper::getBooleanValue(body, "verbose", defaults._verbose);
  config._requireFromPresent      = VelocyPackHelper::getBooleanValue(body, "requireFromPresent", defaults._requireFromPresent);
  config._restrictType            = VelocyPackHelper::getStringValue(body, "restrictType", defaults._restrictType);
  config._connectionRetryWaitTime = static_cast<uint64_t>(VelocyPackHelper::getNumericValue<double>(body, "connectionRetryWaitTime", static_cast<double>(defaults._connectionRetryWaitTime) / (1000.0 * 1000.0)));
  config._initialSyncMaxWaitTime  = static_cast<uint64_t>(VelocyPackHelper::getNumericValue<double>(body, "initialSyncMaxWaitTime", static_cast<double>(defaults._initialSyncMaxWaitTime) / (1000.0 * 1000.0)));
  config._idleMinWaitTime         = static_cast<uint64_t>(VelocyPackHelper::getNumericValue<double>(body, "idleMinWaitTime", static_cast<double>(defaults._idleMinWaitTime) / (1000.0 * 1000.0)));
  config._idleMaxWaitTime         = static_cast<uint64_t>(VelocyPackHelper::getNumericValue<double>(body, "idleMaxWaitTime", static_cast<double>(defaults._idleMaxWaitTime) / (1000.0 * 1000.0)));
=======
  config._adaptivePolling         = JsonHelper::getBooleanValue(json.get(), "adaptivePolling", defaults._adaptivePolling);
  config._autoResync              = JsonHelper::getBooleanValue(json.get(), "autoResync", defaults._autoResync);
  config._verbose                 = JsonHelper::getBooleanValue(json.get(), "verbose", defaults._verbose);
  config._requireFromPresent      = JsonHelper::getBooleanValue(json.get(), "requireFromPresent", defaults._requireFromPresent);
  config._restrictType            = JsonHelper::getStringValue(json.get(), "restrictType", defaults._restrictType);
  config._connectionRetryWaitTime = static_cast<uint64_t>(JsonHelper::getNumericValue<double>(json.get(), "connectionRetryWaitTime", static_cast<double>(defaults._connectionRetryWaitTime) / (1000.0 * 1000.0)));
  config._initialSyncMaxWaitTime  = static_cast<uint64_t>(JsonHelper::getNumericValue<double>(json.get(), "initialSyncMaxWaitTime", static_cast<double>(defaults._initialSyncMaxWaitTime) / (1000.0 * 1000.0)));
  config._idleMinWaitTime         = static_cast<uint64_t>(JsonHelper::getNumericValue<double>(json.get(), "idleMinWaitTime", static_cast<double>(defaults._idleMinWaitTime) / (1000.0 * 1000.0)));
  config._idleMaxWaitTime         = static_cast<uint64_t>(JsonHelper::getNumericValue<double>(json.get(), "idleMaxWaitTime", static_cast<double>(defaults._idleMaxWaitTime) / (1000.0 * 1000.0)));
  config._autoResyncRetries       = static_cast<uint64_t>(JsonHelper::getNumericValue<uint64_t>(json.get(), "autoResyncRetries", defaults._autoResyncRetries));
>>>>>>> a1a95f22
  
  VPackSlice const restriction = body.get("restrictCollections");

  if (restriction.isArray()) {
    VPackValueLength const n = restriction.length();

    for (VPackValueLength i = 0; i < n; ++i) {
      VPackSlice const cname = restriction.at(i);
      if (cname.isString()) {
        config._restrictCollections.emplace(cname.copyString(), true);
      }
    }
  }

  // now the configuration is complete

  
  if ((restrictType.empty() && ! config._restrictCollections.empty()) ||
      (! restrictType.empty() && config._restrictCollections.empty()) ||
      (! restrictType.empty() && restrictType != "include" && restrictType != "exclude")) {
    generateError(HttpResponse::BAD, TRI_ERROR_HTTP_BAD_PARAMETER, "invalid value for <restrictCollections> or <restrictType>");
    return;
  }

  // forget about any existing replication applier configuration  
  int res = _vocbase->_replicationApplier->forget();

  if (res != TRI_ERROR_NO_ERROR) {
    generateError(HttpResponse::responseCode(res), res);
    return;
  }
  

  // start initial synchronization
  TRI_voc_tick_t lastLogTick = 0;
  string errorMsg = "";
  {
    InitialSyncer syncer(_vocbase, &config, config._restrictCollections, restrictType, false);

    res = TRI_ERROR_NO_ERROR;

    try {
      res = syncer.run(errorMsg, false);
    }
    catch (...) {
      errorMsg = "caught an exception";
      res = TRI_ERROR_INTERNAL;
    }

    lastLogTick = syncer.getLastLogTick();
  }

  if (res != TRI_ERROR_NO_ERROR) {
    generateError(HttpResponse::responseCode(res), res, errorMsg);
    return;
  }
  
  res = TRI_ConfigureReplicationApplier(_vocbase->_replicationApplier, &config);

  if (res != TRI_ERROR_NO_ERROR) {
    generateError(HttpResponse::responseCode(res), res);
    return;
  }
    
  res =_vocbase->_replicationApplier->start(lastLogTick, true);

  if (res != TRI_ERROR_NO_ERROR) {
    generateError(HttpResponse::responseCode(res), res);
    return;
  }

  try {
    std::shared_ptr<VPackBuilder> result = _vocbase->_replicationApplier->toVelocyPack();
    generateResult(result->slice());
  }
  catch (...) {
    generateError(HttpResponse::SERVER_ERROR, TRI_ERROR_OUT_OF_MEMORY);
    return;
  }
}

////////////////////////////////////////////////////////////////////////////////
/// @startDocuBlock JSF_put_api_replication_synchronize
/// @brief start a replication
///
/// @RESTHEADER{PUT /_api/replication/sync, Synchronize data from a remote endpoint}
///
/// @RESTBODYPARAM{endpoint,string,required,string}
/// the master endpoint to connect to (e.g. "tcp://192.168.173.13:8529").
///
/// @RESTBODYPARAM{database,string,optional,string}
/// the database name on the master (if not specified, defaults to the
/// name of the local current database).
///
/// @RESTBODYPARAM{username,string,optional,string}
/// an optional ArangoDB username to use when connecting to the endpoint.
///
/// @RESTBODYPARAM{password,string,required,string}
/// the password to use when connecting to the endpoint.
///
/// @RESTBODYPARAM{includeSystem,boolean,optional,}
/// whether or not system collection operations will be applied
///
/// @RESTBODYPARAM{incremental,boolean,optional,}
/// if set to *true*, then an incremental synchronization method will be used
/// for synchronizing data in collections. This method is useful when 
/// collections already exist locally, and only the remaining differences need
/// to be transferred from the remote endpoint. In this case, the incremental
/// synchronization can be faster than a full synchronization. 
/// The default value is *false*, meaning that the complete data from the remote 
/// collection will be transferred.
///
/// @RESTBODYPARAM{restrictType,string,optional,string}
/// an optional string value for collection filtering. When
/// specified, the allowed values are *include* or *exclude*.
///
/// @RESTBODYPARAM{restrictCollections,array,optional,string}
/// an optional array of collections for use with
/// *restrictType*. If *restrictType* is *include*, only the specified collections
/// will be sychronised. If *restrictType* is *exclude*, all but the specified
/// collections will be synchronized.
///
/// @RESTBODYPARAM{initialSyncMaxWaitTime,integer,optional,int64}
/// the maximum wait time (in seconds) that the initial synchronization will
/// wait for a response from the master when fetching initial collection data.
/// This wait time can be used to control after what time the initial synchronization
/// will give up waiting for a response and fail. 
/// This value will be ignored if set to *0*.
///
/// @RESTDESCRIPTION
/// Starts a full data synchronization from a remote endpoint into the local
/// ArangoDB database.
///
/// The *sync* method can be used by replication clients to connect an ArangoDB database
/// to a remote endpoint, fetch the remote list of collections and indexes, and collection
/// data. It will thus create a local backup of the state of data at the remote ArangoDB
/// database. *sync* works on a per-database level.
///
/// *sync* will first fetch the list of collections and indexes from the remote endpoint.
/// It does so by calling the *inventory* API of the remote database. It will then purge
/// data in the local ArangoDB database, and after start will transfer collection data
/// from the remote database to the local ArangoDB database. It will extract data from the
/// remote database by calling the remote database's *dump* API until all data are fetched.
///
/// In case of success, the body of the response is a JSON object with the following
/// attributes:
///
/// - *collections*: an array of collections that were transferred from the endpoint
///
/// - *lastLogTick*: the last log tick on the endpoint at the time the transfer
///   was started. Use this value as the *from* value when starting the continuous
///   synchronization later.
///
/// WARNING: calling this method will sychronize data from the collections found
/// on the remote endpoint to the local ArangoDB database. All data in the local
/// collections will be purged and replaced with data from the endpoint.
///
/// Use with caution!
///
/// **Note**: this method is not supported on a coordinator in a cluster.
///
/// @RESTRETURNCODES
///
/// @RESTRETURNCODE{200}
/// is returned if the request was executed successfully.
///
/// @RESTRETURNCODE{400}
/// is returned if the configuration is incomplete or malformed.
///
/// @RESTRETURNCODE{405}
/// is returned when an invalid HTTP method is used.
///
/// @RESTRETURNCODE{500}
/// is returned if an error occurred during sychronization.
///
/// @RESTRETURNCODE{501}
/// is returned when this operation is called on a coordinator in a cluster.
/// @endDocuBlock
////////////////////////////////////////////////////////////////////////////////

void RestReplicationHandler::handleCommandSync () {
  bool success;
  std::shared_ptr<VPackBuilder> parsedBody = parseVelocyPackBody(success);
  if (! success) {
    generateError(HttpResponse::BAD, TRI_ERROR_HTTP_BAD_PARAMETER);
    return;
  }
  VPackSlice const body = parsedBody->slice();

  std::string const endpoint = VelocyPackHelper::getStringValue(body, "endpoint", "");

  if (endpoint.empty()) {
    generateError(HttpResponse::BAD, TRI_ERROR_HTTP_BAD_PARAMETER, "<endpoint> must be a valid endpoint");
    return;
  }

  std::string const database = VelocyPackHelper::getStringValue(body, "database", _vocbase->_name);
  std::string const username = VelocyPackHelper::getStringValue(body, "username", "");
  std::string const password = VelocyPackHelper::getStringValue(body, "password", "");
  bool const verbose       = VelocyPackHelper::getBooleanValue(body, "verbose", false);
  bool const includeSystem = VelocyPackHelper::getBooleanValue(body, "includeSystem", true);
  bool const incremental   = VelocyPackHelper::getBooleanValue(body, "incremental", false);

  std::unordered_map<string, bool> restrictCollections;
  VPackSlice const restriction = body.get("restrictCollections");

  if (restriction.isArray()) {
    for (VPackSlice const& cname : VPackArrayIterator(restriction)) {
      if (cname.isString()) {
        restrictCollections.insert(pair<string, bool>(cname.copyString(), true));
      }
    }
  }

  string restrictType = VelocyPackHelper::getStringValue(body, "restrictType", "");

  if ((restrictType.empty() && ! restrictCollections.empty()) ||
      (! restrictType.empty() && restrictCollections.empty()) ||
      (! restrictType.empty() && restrictType != "include" && restrictType != "exclude")) {
    generateError(HttpResponse::BAD, TRI_ERROR_HTTP_BAD_PARAMETER, "invalid value for <restrictCollections> or <restrictType>");
    return;
  }
  
  TRI_replication_applier_configuration_t config;
  TRI_InitConfigurationReplicationApplier(&config);
  config._endpoint = TRI_DuplicateString2Z(TRI_CORE_MEM_ZONE, endpoint.c_str(), endpoint.size());
  config._database = TRI_DuplicateString2Z(TRI_CORE_MEM_ZONE, database.c_str(), database.size());
  config._username = TRI_DuplicateString2Z(TRI_CORE_MEM_ZONE, username.c_str(), username.size());
  config._password = TRI_DuplicateString2Z(TRI_CORE_MEM_ZONE, password.c_str(), password.size());
  config._includeSystem = includeSystem;
  config._verbose = verbose;
      
  InitialSyncer syncer(_vocbase, &config, restrictCollections, restrictType, verbose);

  int res = TRI_ERROR_NO_ERROR;
  string errorMsg = "";

  try {
    res = syncer.run(errorMsg, incremental);
  }
  catch (...) {
    errorMsg = "caught an exception";
    res = TRI_ERROR_INTERNAL;
  }

  if (res != TRI_ERROR_NO_ERROR) {
    generateError(HttpResponse::responseCode(res), res, errorMsg);
    return;
  }
  try {
    VPackBuilder result;
    result.add(VPackValue(VPackValueType::Object));

    result.add("collections", VPackValue(VPackValueType::Array));

    std::map<TRI_voc_cid_t, std::string>::const_iterator it;
    std::map<TRI_voc_cid_t, std::string> const& c = syncer.getProcessedCollections();

    for (it = c.begin(); it != c.end(); ++it) {
      std::string const cidString = StringUtils::itoa((*it).first);
      // Insert a collection
      result.add(VPackValue(VPackValueType::Object));
      result.add("id", VPackValue(cidString));
      result.add("name", VPackValue((*it).second));
      result.close(); // one collection
    }

    result.close(); // collections

    char* tickString = TRI_StringUInt64(syncer.getLastLogTick());
    result.add("lastLogTick", VPackValue(tickString));

    result.close(); // base
    VPackSlice s = result.slice();
    generateResult(s);
  }
  catch (...) {
    generateOOMError();
  }
}

////////////////////////////////////////////////////////////////////////////////
/// @startDocuBlock JSF_put_api_replication_serverID
/// @brief fetch this servers uniq identifier
///
/// @RESTHEADER{GET /_api/replication/server-id, Return server id}
///
/// @RESTDESCRIPTION
/// Returns the servers id. The id is also returned by other replication API
/// methods, and this method is an easy means of determining a server's id.
///
/// The body of the response is a JSON object with the attribute *serverId*. The
/// server id is returned as a string.
///
/// @RESTRETURNCODES
///
/// @RESTRETURNCODE{200}
/// is returned if the request was executed successfully.
///
/// @RESTRETURNCODE{405}
/// is returned when an invalid HTTP method is used.
///
/// @RESTRETURNCODE{500}
/// is returned if an error occurred while assembling the response.
///
/// @EXAMPLES
///
/// @EXAMPLE_ARANGOSH_RUN{RestReplicationServerId}
///     var url = "/_api/replication/server-id";
///     var response = logCurlRequest('GET', url);
///
///     assert(response.code === 200);
///     logJsonResponse(response);
/// @END_EXAMPLE_ARANGOSH_RUN
/// @endDocuBlock
////////////////////////////////////////////////////////////////////////////////

void RestReplicationHandler::handleCommandServerId () {
  try {
    VPackBuilder result;
    result.add(VPackValue(VPackValueType::Object));
    const string serverId = StringUtils::itoa(TRI_GetIdServer());
    result.add("serverId", VPackValue(serverId));
    result.close();
    VPackSlice s = result.slice();
    generateResult(s);
  }
  catch (...) {
    generateOOMError();
  }
}

////////////////////////////////////////////////////////////////////////////////
/// @startDocuBlock JSF_put_api_replication_applier
/// @brief fetch the current replication configuration
///
/// @RESTHEADER{GET /_api/replication/applier-config, Return configuration of replication applier}
///
/// @RESTDESCRIPTION
/// Returns the configuration of the replication applier.
///
/// The body of the response is a JSON object with the configuration. The
/// following attributes may be present in the configuration:
///
/// - *endpoint*: the logger server to connect to (e.g. "tcp://192.168.173.13:8529").
///
/// - *database*: the name of the database to connect to (e.g. "_system").
///
/// - *username*: an optional ArangoDB username to use when connecting to the endpoint.
///
/// - *password*: the password to use when connecting to the endpoint.
///
/// - *maxConnectRetries*: the maximum number of connection attempts the applier
///   will make in a row. If the applier cannot establish a connection to the
///   endpoint in this number of attempts, it will stop itself.
///
/// - *connectTimeout*: the timeout (in seconds) when attempting to connect to the
///   endpoint. This value is used for each connection attempt.
///
/// - *requestTimeout*: the timeout (in seconds) for individual requests to the endpoint.
///
/// - *chunkSize*: the requested maximum size for log transfer packets that
///   is used when the endpoint is contacted.
///
/// - *autoStart*: whether or not to auto-start the replication applier on
///   (next and following) server starts
///
/// - *adaptivePolling*: whether or not the replication applier will use
///   adaptive polling.
///
/// - *includeSystem*: whether or not system collection operations will be applied
///
/// - *autoResync*: whether or not the slave should perform a full automatic 
///   resynchronization with the master in case the master cannot serve log data 
///   requested by the slave, or when the replication is started and no tick value
///   can be found.
///
/// - *autoResyncRetries*: umber of resynchronization retries that will be performed 
///   in a row when automatic resynchronization is enabled and kicks in. Setting this 
///   to *0* will effectively disable *autoResync*. Setting it to some other value 
///   will limit the number of retries that are performed. This helps preventing endless 
///   retries in case resynchronizations always fail.
///
/// - *initialSyncMaxWaitTime*: the maximum wait time (in seconds) that the initial 
///   synchronization will wait for a response from the master when fetching initial 
///   collection data.
///   This wait time can be used to control after what time the initial synchronization
///   will give up waiting for a response and fail. This value is relevant even
///   for continuous replication when *autoResync* is set to *true* because this
///   may re-start the initial synchronization when the master cannot provide
///   log data the slave requires.
///   This value will be ignored if set to *0*.
///
/// - *connectionRetryWaitTime*: the time (in seconds) that the applier will 
///   intentionally idle before it retries connecting to the master in case of 
///   connection problems.
///   This value will be ignored if set to *0*.
///
/// - *idleMinWaitTime*: the minimum wait time (in seconds) that the applier will 
///   intentionally idle before fetching more log data from the master in case 
///   the master has already sent all its log data. This wait time can be used 
///   to control the frequency with which the replication applier sends HTTP log 
///   fetch requests to the master in case there is no write activity on the master.
///   This value will be ignored if set to *0*.
///
/// - *idleMaxWaitTime*: the maximum wait time (in seconds) that the applier will 
///   intentionally idle before fetching more log data from the master in case the 
///   master has already sent all its log data and there have been previous log 
///   fetch attempts that resulted in no more log data. This wait time can be used 
///   to control the maximum frequency with which the replication applier sends HTTP 
///   log fetch requests to the master in case there is no write activity on the 
///   master for longer periods. This configuration value will only be used if the 
///   option *adaptivePolling* is set to *true*.
///   This value will be ignored if set to *0*.
///
/// - *requireFromPresent*: if set to *true*, then the replication applier will check
///   at start whether the start tick from which it starts or resumes replication is
///   still present on the master. If not, then there would be data loss. If 
///   *requireFromPresent* is *true*, the replication applier will abort with an
///   appropriate error message. If set to *false*, then the replication applier will
///   still start, and ignore the data loss.
///
/// - *verbose*: if set to *true*, then a log line will be emitted for all operations 
///   performed by the replication applier. This should be used for debugging replication
///   problems only.
///
/// - *restrictType*: the configuration for *restrictCollections*
///
/// - *restrictCollections*: the optional array of collections to include or exclude,
///   based on the setting of *restrictType*
///
/// @RESTRETURNCODES
///
/// @RESTRETURNCODE{200}
/// is returned if the request was executed successfully.
///
/// @RESTRETURNCODE{405}
/// is returned when an invalid HTTP method is used.
///
/// @RESTRETURNCODE{500}
/// is returned if an error occurred while assembling the response.
///
/// @EXAMPLES
///
/// @EXAMPLE_ARANGOSH_RUN{RestReplicationApplierGetConfig}
///     var url = "/_api/replication/applier-config";
///     var response = logCurlRequest('GET', url);
///
///     assert(response.code === 200);
///     logJsonResponse(response);
/// @END_EXAMPLE_ARANGOSH_RUN
/// @endDocuBlock
////////////////////////////////////////////////////////////////////////////////

void RestReplicationHandler::handleCommandApplierGetConfig () {
  TRI_ASSERT(_vocbase->_replicationApplier != nullptr);

  TRI_replication_applier_configuration_t config;
  TRI_InitConfigurationReplicationApplier(&config);

  {
    READ_LOCKER(_vocbase->_replicationApplier->_statusLock);
    TRI_CopyConfigurationReplicationApplier(&_vocbase->_replicationApplier->_configuration, &config);
  }
  try {
    std::shared_ptr<VPackBuilder> configBuilder = config.toVelocyPack(false);
    generateResult(configBuilder->slice());
  }
  catch (...) {
    generateError(HttpResponse::SERVER_ERROR, TRI_ERROR_OUT_OF_MEMORY);
  }
}

////////////////////////////////////////////////////////////////////////////////
/// @startDocuBlock JSF_put_api_replication_applier_adjust
/// @brief set configuration values of an applier
///
/// @RESTHEADER{PUT /_api/replication/applier-config, Adjust configuration of replication applier}
///
/// @RESTBODYPARAM{endpoint,string,required,string}
/// the logger server to connect to (e.g. "tcp://192.168.173.13:8529"). The endpoint must be specified.
///
/// @RESTBODYPARAM{database,string,required,string}
/// the name of the database on the endpoint. If not specified, defaults to the current local database name.
///
/// @RESTBODYPARAM{username,string,optional,string}
/// an optional ArangoDB username to use when connecting to the endpoint.
///
/// @RESTBODYPARAM{password,string,required,string}
/// the password to use when connecting to the endpoint.
///
/// @RESTBODYPARAM{maxConnectRetries,integer,required,int64}
/// the maximum number of connection attempts the applier
/// will make in a row. If the applier cannot establish a connection to the
/// endpoint in this number of attempts, it will stop itself.
///
/// @RESTBODYPARAM{connectTimeout,integer,required,int64}
/// the timeout (in seconds) when attempting to connect to the
/// endpoint. This value is used for each connection attempt.
///
/// @RESTBODYPARAM{requestTimeout,integer,required,int64}
/// the timeout (in seconds) for individual requests to the endpoint.
///
/// @RESTBODYPARAM{chunkSize,integer,required,int64}
/// the requested maximum size for log transfer packets that
/// is used when the endpoint is contacted.
///
/// @RESTBODYPARAM{autoStart,boolean,required,}
/// whether or not to auto-start the replication applier on
/// (next and following) server starts
///
/// @RESTBODYPARAM{adaptivePolling,boolean,required,}
/// if set to *true*, the replication applier will fall
/// to sleep for an increasingly long period in case the logger server at the
/// endpoint does not have any more replication events to apply. Using
/// adaptive polling is thus useful to reduce the amount of work for both the
/// applier and the logger server for cases when there are only infrequent
/// changes. The downside is that when using adaptive polling, it might take
/// longer for the replication applier to detect that there are new replication
/// events on the logger server.
///
/// Setting *adaptivePolling* to false will make the replication applier
/// contact the logger server in a constant interval, regardless of whether
/// the logger server provides updates frequently or seldom.
///
/// @RESTBODYPARAM{includeSystem,boolean,required,}
/// whether or not system collection operations will be applied
///
/// @RESTBODYPARAM{autoResync,boolean,optional,}
/// whether or not the slave should perform a full automatic resynchronization 
/// with the master in case the master cannot serve log data requested by the slave,
/// or when the replication is started and no tick value can be found.
///
/// @RESTBODYPARAM{autoResyncRetries,integer,optional,int64}
/// number of resynchronization retries that will be performed in a row when
/// automatic resynchronization is enabled and kicks in. Setting this to *0* will
/// effectively disable *autoResync*. Setting it to some other value will limit
/// the number of retries that are performed. This helps preventing endless retries
/// in case resynchronizations always fail.
///
/// @RESTBODYPARAM{initialSyncMaxWaitTime,integer,optional,int64}
/// the maximum wait time (in seconds) that the initial synchronization will
/// wait for a response from the master when fetching initial collection data.
/// This wait time can be used to control after what time the initial synchronization
/// will give up waiting for a response and fail. This value is relevant even
/// for continuous replication when *autoResync* is set to *true* because this
/// may re-start the initial synchronization when the master cannot provide
/// log data the slave requires.
/// This value will be ignored if set to *0*.
///
/// @RESTBODYPARAM{connectionRetryWaitTime,integer,optional,int64}
/// the time (in seconds) that the applier will intentionally idle before
/// it retries connecting to the master in case of connection problems.
/// This value will be ignored if set to *0*.
///
/// @RESTBODYPARAM{idleMinWaitTime,integer,optional,int64}
/// the minimum wait time (in seconds) that the applier will intentionally idle 
/// before fetching more log data from the master in case the master has 
/// already sent all its log data. This wait time can be used to control the
/// frequency with which the replication applier sends HTTP log fetch requests 
/// to the master in case there is no write activity on the master.
/// This value will be ignored if set to *0*.
///
/// @RESTBODYPARAM{idleMaxWaitTime,integer,optional,int64}
/// the maximum wait time (in seconds) that the applier will intentionally idle 
/// before fetching more log data from the master in case the master has 
/// already sent all its log data and there have been previous log fetch attempts
/// that resulted in no more log data. This wait time can be used to control the
/// maximum frequency with which the replication applier sends HTTP log fetch 
/// requests to the master in case there is no write activity on the master for
/// longer periods. This configuration value will only be used if the option 
/// *adaptivePolling* is set to *true*.
/// This value will be ignored if set to *0*.
///
/// @RESTBODYPARAM{requireFromPresent,boolean,required,}
/// if set to *true*, then the replication applier will check
/// at start whether the start tick from which it starts or resumes replication is
/// still present on the master. If not, then there would be data loss. If 
/// *requireFromPresent* is *true*, the replication applier will abort with an
/// appropriate error message. If set to *false*, then the replication applier will
/// still start, and ignore the data loss.
///
/// @RESTBODYPARAM{verbose,boolean,required,}
/// if set to *true*, then a log line will be emitted for all operations 
/// performed by the replication applier. This should be used for debugging replication
/// problems only.
///
/// @RESTBODYPARAM{restrictType,string,required,string}
/// the configuration for *restrictCollections*; Has to be either *include* or *exclude*
///
/// @RESTBODYPARAM{restrictCollections,array,optional,string}
/// the array of collections to include or exclude,
/// based on the setting of *restrictType*
///
/// @RESTDESCRIPTION
/// Sets the configuration of the replication applier. The configuration can
/// only be changed while the applier is not running. The updated configuration
/// will be saved immediately but only become active with the next start of the
/// applier.
///
/// In case of success, the body of the response is a JSON object with the updated
/// configuration.
///
/// @RESTRETURNCODES
///
/// @RESTRETURNCODE{200}
/// is returned if the request was executed successfully.
///
/// @RESTRETURNCODE{400}
/// is returned if the configuration is incomplete or malformed, or if the
/// replication applier is currently running.
///
/// @RESTRETURNCODE{405}
/// is returned when an invalid HTTP method is used.
///
/// @RESTRETURNCODE{500}
/// is returned if an error occurred while assembling the response.
///
/// @EXAMPLES
///
/// @EXAMPLE_ARANGOSH_RUN{RestReplicationApplierSetConfig}
///     var re = require("org/arangodb/replication");
///     re.applier.shutdown();
///
///     var url = "/_api/replication/applier-config";
///     var body = {
///       endpoint: "tcp://127.0.0.1:8529",
///       username: "replicationApplier",
///       password: "applier1234@foxx",
///       chunkSize: 4194304,
///       autoStart: false,
///       adaptivePolling: true
///     };
///
///     var response = logCurlRequest('PUT', url, body);
///
///     assert(response.code === 200);
///     logJsonResponse(response);
/// @END_EXAMPLE_ARANGOSH_RUN
/// @endDocuBlock
////////////////////////////////////////////////////////////////////////////////

void RestReplicationHandler::handleCommandApplierSetConfig () {
  TRI_ASSERT(_vocbase->_replicationApplier != nullptr);

  TRI_replication_applier_configuration_t config;
  TRI_InitConfigurationReplicationApplier(&config);

  bool success;
  std::shared_ptr<VPackBuilder> parsedBody = parseVelocyPackBody(success);

  if (! success) {
    generateError(HttpResponse::BAD, TRI_ERROR_HTTP_BAD_PARAMETER);
    return;
  }
  VPackSlice const body = parsedBody->slice();

  {
    READ_LOCKER(_vocbase->_replicationApplier->_statusLock);
    TRI_CopyConfigurationReplicationApplier(&_vocbase->_replicationApplier->_configuration, &config);
  }

  const string endpoint = VelocyPackHelper::getStringValue(body, "endpoint", "");

  if (! endpoint.empty()) {
    if (config._endpoint != nullptr) {
      TRI_FreeString(TRI_CORE_MEM_ZONE, config._endpoint);
    }
    config._endpoint = TRI_DuplicateString2Z(TRI_CORE_MEM_ZONE, endpoint.c_str(), endpoint.size());
  }

  std::string database = VelocyPackHelper::getStringValue(body, "database", _vocbase->_name);
  if (config._database != nullptr) {
    // free old value
    TRI_FreeString(TRI_CORE_MEM_ZONE, config._database);
  }
  config._database = TRI_DuplicateString2Z(TRI_CORE_MEM_ZONE, database.c_str(), database.length());

  VPackSlice const username = body.get("username");
  if (username.isString()) {
    if (config._username != nullptr) {
      TRI_FreeString(TRI_CORE_MEM_ZONE, config._username);
    }
    std::string tmp = username.copyString();
    config._username = TRI_DuplicateString2Z(TRI_CORE_MEM_ZONE, tmp.c_str(), tmp.length());
  }

  VPackSlice const password = body.get("password");
  if (password.isString()) {
    if (config._password != nullptr) {
      TRI_FreeString(TRI_CORE_MEM_ZONE, config._password);
    }
<<<<<<< HEAD
    std::string tmp = password.copyString();
    config._password = TRI_DuplicateString2Z(TRI_CORE_MEM_ZONE, tmp.c_str(), tmp.length());
  }

  config._requestTimeout          = VelocyPackHelper::getNumericValue<double>(body, "requestTimeout", config._requestTimeout);
  config._connectTimeout          = VelocyPackHelper::getNumericValue<double>(body, "connectTimeout", config._connectTimeout);
  config._ignoreErrors            = VelocyPackHelper::getNumericValue<uint64_t>(body, "ignoreErrors", config._ignoreErrors);
  config._maxConnectRetries       = VelocyPackHelper::getNumericValue<uint64_t>(body, "maxConnectRetries", config._maxConnectRetries);
  config._sslProtocol             = VelocyPackHelper::getNumericValue<uint32_t>(body, "sslProtocol", config._sslProtocol);
  config._chunkSize               = VelocyPackHelper::getNumericValue<uint64_t>(body, "chunkSize", config._chunkSize);
  config._autoStart               = VelocyPackHelper::getBooleanValue(body, "autoStart", config._autoStart);
  config._adaptivePolling         = VelocyPackHelper::getBooleanValue(body, "adaptivePolling", config._adaptivePolling);
  config._autoResync              = VelocyPackHelper::getBooleanValue(body, "autoResync", config._autoResync);
  config._includeSystem           = VelocyPackHelper::getBooleanValue(body, "includeSystem", config._includeSystem);
  config._verbose                 = VelocyPackHelper::getBooleanValue(body, "verbose", config._verbose);
  config._requireFromPresent      = VelocyPackHelper::getBooleanValue(body, "requireFromPresent", config._requireFromPresent);
  config._restrictType            = VelocyPackHelper::getStringValue(body, "restrictType", config._restrictType);
  config._connectionRetryWaitTime = static_cast<uint64_t>(VelocyPackHelper::getNumericValue<double>(body, "connectionRetryWaitTime", static_cast<double>(config._connectionRetryWaitTime) / (1000.0 * 1000.0)));
  config._initialSyncMaxWaitTime  = static_cast<uint64_t>(VelocyPackHelper::getNumericValue<double>(body, "initialSyncMaxWaitTime", static_cast<double>(config._initialSyncMaxWaitTime) / (1000.0 * 1000.0)));
  config._idleMinWaitTime         = static_cast<uint64_t>(VelocyPackHelper::getNumericValue<double>(body, "idleMinWaitTime", static_cast<double>(config._idleMinWaitTime) / (1000.0 * 1000.0)));
  config._idleMaxWaitTime         = static_cast<uint64_t>(VelocyPackHelper::getNumericValue<double>(body, "idleMaxWaitTime", static_cast<double>(config._idleMaxWaitTime) / (1000.0 * 1000.0)));

  VPackSlice const restriction = body.get("restrictCollections");
  if (restriction.isArray()) {
=======
    config._password = TRI_DuplicateString2Z(TRI_CORE_MEM_ZONE, value->_value._string.data, value->_value._string.length - 1);
  }

  config._requestTimeout          = JsonHelper::getNumericValue<double>(json.get(), "requestTimeout", config._requestTimeout);
  config._connectTimeout          = JsonHelper::getNumericValue<double>(json.get(), "connectTimeout", config._connectTimeout);
  config._ignoreErrors            = JsonHelper::getNumericValue<uint64_t>(json.get(), "ignoreErrors", config._ignoreErrors);
  config._maxConnectRetries       = JsonHelper::getNumericValue<uint64_t>(json.get(), "maxConnectRetries", config._maxConnectRetries);
  config._sslProtocol             = JsonHelper::getNumericValue<uint32_t>(json.get(), "sslProtocol", config._sslProtocol);
  config._chunkSize               = JsonHelper::getNumericValue<uint64_t>(json.get(), "chunkSize", config._chunkSize);
  config._autoStart               = JsonHelper::getBooleanValue(json.get(), "autoStart", config._autoStart);
  config._adaptivePolling         = JsonHelper::getBooleanValue(json.get(), "adaptivePolling", config._adaptivePolling);
  config._autoResync              = JsonHelper::getBooleanValue(json.get(), "autoResync", config._autoResync);
  config._includeSystem           = JsonHelper::getBooleanValue(json.get(), "includeSystem", config._includeSystem);
  config._verbose                 = JsonHelper::getBooleanValue(json.get(), "verbose", config._verbose);
  config._requireFromPresent      = JsonHelper::getBooleanValue(json.get(), "requireFromPresent", config._requireFromPresent);
  config._restrictType            = JsonHelper::getStringValue(json.get(), "restrictType", config._restrictType);
  config._connectionRetryWaitTime = static_cast<uint64_t>(JsonHelper::getNumericValue<double>(json.get(), "connectionRetryWaitTime", static_cast<double>(config._connectionRetryWaitTime) / (1000.0 * 1000.0)));
  config._initialSyncMaxWaitTime  = static_cast<uint64_t>(JsonHelper::getNumericValue<double>(json.get(), "initialSyncMaxWaitTime", static_cast<double>(config._initialSyncMaxWaitTime) / (1000.0 * 1000.0)));
  config._idleMinWaitTime         = static_cast<uint64_t>(JsonHelper::getNumericValue<double>(json.get(), "idleMinWaitTime", static_cast<double>(config._idleMinWaitTime) / (1000.0 * 1000.0)));
  config._idleMaxWaitTime         = static_cast<uint64_t>(JsonHelper::getNumericValue<double>(json.get(), "idleMaxWaitTime", static_cast<double>(config._idleMaxWaitTime) / (1000.0 * 1000.0)));
  config._autoResyncRetries       = static_cast<uint64_t>(JsonHelper::getNumericValue<uint64_t>(json.get(), "autoResyncRetries", config._autoResyncRetries));

  value = JsonHelper::getObjectElement(json.get(), "restrictCollections");

  if (TRI_IsArrayJson(value)) {
>>>>>>> a1a95f22
    config._restrictCollections.clear();
    for (VPackSlice const& collection : VPackArrayIterator(restriction)) {
      if (collection.isString()) {
        config._restrictCollections.emplace(std::make_pair(collection.copyString(), true));
      }
    }
  }

  int res = TRI_ConfigureReplicationApplier(_vocbase->_replicationApplier, &config);

  if (res != TRI_ERROR_NO_ERROR) {
    generateError(HttpResponse::responseCode(res), res);
    return;
  }

  handleCommandApplierGetConfig();
}

////////////////////////////////////////////////////////////////////////////////
/// @startDocuBlock JSF_put_api_replication_applier_start
/// @brief start the replication applier
///
/// @RESTHEADER{PUT /_api/replication/applier-start, Start replication applier}
///
/// @RESTQUERYPARAMETERS
///
/// @RESTQUERYPARAM{from,string,optional}
/// The remote *lastLogTick* value from which to start applying. If not specified,
/// the last saved tick from the previous applier run is used. If there is no
/// previous applier state saved, the applier will start at the beginning of the
/// logger server's log.
///
/// @RESTDESCRIPTION
/// Starts the replication applier. This will return immediately if the
/// replication applier is already running.
///
/// If the replication applier is not already running, the applier configuration
/// will be checked, and if it is complete, the applier will be started in a
/// background thread. This means that even if the applier will encounter any
/// errors while running, they will not be reported in the response to this
/// method.
///
/// To detect replication applier errors after the applier was started, use the
/// */_api/replication/applier-state* API instead.
///
/// @RESTRETURNCODES
///
/// @RESTRETURNCODE{200}
/// is returned if the request was executed successfully.
///
/// @RESTRETURNCODE{400}
/// is returned if the replication applier is not fully configured or the
/// configuration is invalid.
///
/// @RESTRETURNCODE{405}
/// is returned when an invalid HTTP method is used.
///
/// @RESTRETURNCODE{500}
/// is returned if an error occurred while assembling the response.
///
/// @EXAMPLES
///
/// @EXAMPLE_ARANGOSH_RUN{RestReplicationApplierStart}
///     var re = require("org/arangodb/replication");
///     re.applier.shutdown();
///     re.applier.properties({
///       endpoint: "tcp://127.0.0.1:8529",
///       username: "replicationApplier",
///       password: "applier1234@foxx",
///       autoStart: false,
///       adaptivePolling: true
///     });
///
///     var url = "/_api/replication/applier-start";
///     var response = logCurlRequest('PUT', url, "");
///     re.applier.shutdown();
///
///     assert(response.code === 200);
///     logJsonResponse(response);
/// @END_EXAMPLE_ARANGOSH_RUN
/// @endDocuBlock
////////////////////////////////////////////////////////////////////////////////

void RestReplicationHandler::handleCommandApplierStart () {
  TRI_ASSERT(_vocbase->_replicationApplier != nullptr);

  bool found;
  const char* value = _request->value("from", found);

  TRI_voc_tick_t initialTick = 0;
  if (found) {
    // query parameter "from" specified
    initialTick = (TRI_voc_tick_t) StringUtils::uint64(value);
  }

  int res = _vocbase->_replicationApplier->start(initialTick, found);

  if (res != TRI_ERROR_NO_ERROR) {
    if (res == TRI_ERROR_REPLICATION_INVALID_APPLIER_CONFIGURATION ||
        res == TRI_ERROR_REPLICATION_RUNNING) {
      generateError(HttpResponse::BAD, res);
    }
    else {
      generateError(HttpResponse::SERVER_ERROR, res);
    }
    return;
  }

  handleCommandApplierGetState();
}

////////////////////////////////////////////////////////////////////////////////
/// @startDocuBlock JSF_put_api_replication_applier_stop
/// @brief stop the replication
///
/// @RESTHEADER{PUT /_api/replication/applier-stop, Stop replication applier}
///
/// @RESTDESCRIPTION
/// Stops the replication applier. This will return immediately if the
/// replication applier is not running.
///
/// @RESTRETURNCODES
///
/// @RESTRETURNCODE{200}
/// is returned if the request was executed successfully.
///
/// @RESTRETURNCODE{405}
/// is returned when an invalid HTTP method is used.
///
/// @RESTRETURNCODE{500}
/// is returned if an error occurred while assembling the response.
///
/// @EXAMPLES
///
/// @EXAMPLE_ARANGOSH_RUN{RestReplicationApplierStop}
///     var re = require("org/arangodb/replication");
///     re.applier.shutdown();
///     re.applier.properties({
///       endpoint: "tcp://127.0.0.1:8529",
///       username: "replicationApplier",
///       password: "applier1234@foxx",
///       autoStart: false,
///       adaptivePolling: true
///     });
///
///     re.applier.start();
///     var url = "/_api/replication/applier-stop";
///     var response = logCurlRequest('PUT', url, "");
///     re.applier.shutdown();
///
///     assert(response.code === 200);
///     logJsonResponse(response);
/// @END_EXAMPLE_ARANGOSH_RUN
/// @endDocuBlock
////////////////////////////////////////////////////////////////////////////////

void RestReplicationHandler::handleCommandApplierStop () {
  TRI_ASSERT(_vocbase->_replicationApplier != nullptr);

  int res = _vocbase->_replicationApplier->stop(true);

  if (res != TRI_ERROR_NO_ERROR) {
    generateError(HttpResponse::SERVER_ERROR, res);
    return;
  }

  handleCommandApplierGetState();
}

////////////////////////////////////////////////////////////////////////////////
/// @startDocuBlock JSF_get_api_replication_applier_state
/// @brief output the current status of the replication
///
/// @RESTHEADER{GET /_api/replication/applier-state, State of the replication applier}
///
/// @RESTDESCRIPTION
/// Returns the state of the replication applier, regardless of whether the
/// applier is currently running or not.
///
/// The response is a JSON object with the following attributes:
///
/// - *state*: a JSON object with the following sub-attributes:
///
///   - *running*: whether or not the applier is active and running
///
///   - *lastAppliedContinuousTick*: the last tick value from the continuous
///     replication log the applier has applied.
///
///   - *lastProcessedContinuousTick*: the last tick value from the continuous
///     replication log the applier has processed.
///
///     Regularly, the last applied and last processed tick values should be
///     identical. For transactional operations, the replication applier will first
///     process incoming log events before applying them, so the processed tick
///     value might be higher than the applied tick value. This will be the case
///     until the applier encounters the *transaction commit* log event for the
///     transaction.
///
///   - *lastAvailableContinuousTick*: the last tick value the logger server can
///     provide.
///
///   - *time*: the time on the applier server.
///
///   - *totalRequests*: the total number of requests the applier has made to the
///     endpoint.
///
///   - *totalFailedConnects*: the total number of failed connection attempts the
///     applier has made.
///
///   - *totalEvents*: the total number of log events the applier has processed.
///
///   - *totalOperationsExcluded*: the total number of log events excluded because
///     of *restrictCollections*.
///
///   - *progress*: a JSON object with details about the replication applier progress.
///     It contains the following sub-attributes if there is progress to report:
///
///     - *message*: a textual description of the progress
///
///     - *time*: the date and time the progress was logged
///
///     - *failedConnects*: the current number of failed connection attempts
///
///   - *lastError*: a JSON object with details about the last error that happened on
///     the applier. It contains the following sub-attributes if there was an error:
///
///     - *errorNum*: a numerical error code
///
///     - *errorMessage*: a textual error description
///
///     - *time*: the date and time the error occurred
///
///     In case no error has occurred, *lastError* will be empty.
///
/// - *server*: a JSON object with the following sub-attributes:
///
///   - *version*: the applier server's version
///
///   - *serverId*: the applier server's id
///
/// - *endpoint*: the endpoint the applier is connected to (if applier is
///   active) or will connect to (if applier is currently inactive)
///
/// - *database*: the name of the database the applier is connected to (if applier is
///   active) or will connect to (if applier is currently inactive)
///
/// @RESTRETURNCODES
///
/// @RESTRETURNCODE{200}
/// is returned if the request was executed successfully.
///
/// @RESTRETURNCODE{405}
/// is returned when an invalid HTTP method is used.
///
/// @RESTRETURNCODE{500}
/// is returned if an error occurred while assembling the response.
///
/// @EXAMPLES
///
/// Fetching the state of an inactive applier:
///
/// @EXAMPLE_ARANGOSH_RUN{RestReplicationApplierStateNotRunning}
///     var re = require("org/arangodb/replication");
///     re.applier.shutdown();
///
///     var url = "/_api/replication/applier-state";
///     var response = logCurlRequest('GET', url);
///
///     assert(response.code === 200);
///     logJsonResponse(response);
/// @END_EXAMPLE_ARANGOSH_RUN
///
/// Fetching the state of an active applier:
///
/// @EXAMPLE_ARANGOSH_RUN{RestReplicationApplierStateRunning}
///     var re = require("org/arangodb/replication");
///     re.applier.shutdown();
///     re.applier.start();
///
///     var url = "/_api/replication/applier-state";
///     var response = logCurlRequest('GET', url);
///     re.applier.shutdown();
///
///     assert(response.code === 200);
///     logJsonResponse(response);
/// @END_EXAMPLE_ARANGOSH_RUN
/// @endDocuBlock
////////////////////////////////////////////////////////////////////////////////

void RestReplicationHandler::handleCommandApplierGetState () {
  TRI_ASSERT(_vocbase->_replicationApplier != nullptr);

  try {
    std::shared_ptr<VPackBuilder> result = _vocbase->_replicationApplier->toVelocyPack();
    generateResult(result->slice());
  }
  catch (...) {
    generateError(HttpResponse::SERVER_ERROR, TRI_ERROR_OUT_OF_MEMORY);
    return;
  }
}

////////////////////////////////////////////////////////////////////////////////
/// @brief delete the state of the replication applier
////////////////////////////////////////////////////////////////////////////////

void RestReplicationHandler::handleCommandApplierDeleteState () {
  TRI_ASSERT(_vocbase->_replicationApplier != nullptr);

  int res = _vocbase->_replicationApplier->forget();

  if (res != TRI_ERROR_NO_ERROR) {
    generateError(HttpResponse::SERVER_ERROR, res);
    return;
  }

  handleCommandApplierGetState();
}

// -----------------------------------------------------------------------------
// --SECTION--                                                       END-OF-FILE
// -----------------------------------------------------------------------------

// Local Variables:
// mode: outline-minor
// outline-regexp: "/// @brief\\|/// {@inheritDoc}\\|/// @page\\|// --SECTION--\\|/// @\\}"
// End:<|MERGE_RESOLUTION|>--- conflicted
+++ resolved
@@ -3920,7 +3920,6 @@
   config._sslProtocol             = VelocyPackHelper::getNumericValue<uint32_t>(body, "sslProtocol", defaults._sslProtocol);
   config._chunkSize               = VelocyPackHelper::getNumericValue<uint64_t>(body, "chunkSize", defaults._chunkSize);
   config._autoStart               = true;
-<<<<<<< HEAD
   config._adaptivePolling         = VelocyPackHelper::getBooleanValue(body, "adaptivePolling", defaults._adaptivePolling);
   config._autoResync              = VelocyPackHelper::getBooleanValue(body, "autoResync", defaults._autoResync);
   config._verbose                 = VelocyPackHelper::getBooleanValue(body, "verbose", defaults._verbose);
@@ -3930,18 +3929,7 @@
   config._initialSyncMaxWaitTime  = static_cast<uint64_t>(VelocyPackHelper::getNumericValue<double>(body, "initialSyncMaxWaitTime", static_cast<double>(defaults._initialSyncMaxWaitTime) / (1000.0 * 1000.0)));
   config._idleMinWaitTime         = static_cast<uint64_t>(VelocyPackHelper::getNumericValue<double>(body, "idleMinWaitTime", static_cast<double>(defaults._idleMinWaitTime) / (1000.0 * 1000.0)));
   config._idleMaxWaitTime         = static_cast<uint64_t>(VelocyPackHelper::getNumericValue<double>(body, "idleMaxWaitTime", static_cast<double>(defaults._idleMaxWaitTime) / (1000.0 * 1000.0)));
-=======
-  config._adaptivePolling         = JsonHelper::getBooleanValue(json.get(), "adaptivePolling", defaults._adaptivePolling);
-  config._autoResync              = JsonHelper::getBooleanValue(json.get(), "autoResync", defaults._autoResync);
-  config._verbose                 = JsonHelper::getBooleanValue(json.get(), "verbose", defaults._verbose);
-  config._requireFromPresent      = JsonHelper::getBooleanValue(json.get(), "requireFromPresent", defaults._requireFromPresent);
-  config._restrictType            = JsonHelper::getStringValue(json.get(), "restrictType", defaults._restrictType);
-  config._connectionRetryWaitTime = static_cast<uint64_t>(JsonHelper::getNumericValue<double>(json.get(), "connectionRetryWaitTime", static_cast<double>(defaults._connectionRetryWaitTime) / (1000.0 * 1000.0)));
-  config._initialSyncMaxWaitTime  = static_cast<uint64_t>(JsonHelper::getNumericValue<double>(json.get(), "initialSyncMaxWaitTime", static_cast<double>(defaults._initialSyncMaxWaitTime) / (1000.0 * 1000.0)));
-  config._idleMinWaitTime         = static_cast<uint64_t>(JsonHelper::getNumericValue<double>(json.get(), "idleMinWaitTime", static_cast<double>(defaults._idleMinWaitTime) / (1000.0 * 1000.0)));
-  config._idleMaxWaitTime         = static_cast<uint64_t>(JsonHelper::getNumericValue<double>(json.get(), "idleMaxWaitTime", static_cast<double>(defaults._idleMaxWaitTime) / (1000.0 * 1000.0)));
-  config._autoResyncRetries       = static_cast<uint64_t>(JsonHelper::getNumericValue<uint64_t>(json.get(), "autoResyncRetries", defaults._autoResyncRetries));
->>>>>>> a1a95f22
+  config._autoResyncRetries       = VelocyPackHelper::getNumericValue<uint64_t>(body, "autoResyncRetries", defaults._autoResyncRetries);
   
   VPackSlice const restriction = body.get("restrictCollections");
 
@@ -4634,7 +4622,6 @@
     if (config._password != nullptr) {
       TRI_FreeString(TRI_CORE_MEM_ZONE, config._password);
     }
-<<<<<<< HEAD
     std::string tmp = password.copyString();
     config._password = TRI_DuplicateString2Z(TRI_CORE_MEM_ZONE, tmp.c_str(), tmp.length());
   }
@@ -4656,36 +4643,10 @@
   config._initialSyncMaxWaitTime  = static_cast<uint64_t>(VelocyPackHelper::getNumericValue<double>(body, "initialSyncMaxWaitTime", static_cast<double>(config._initialSyncMaxWaitTime) / (1000.0 * 1000.0)));
   config._idleMinWaitTime         = static_cast<uint64_t>(VelocyPackHelper::getNumericValue<double>(body, "idleMinWaitTime", static_cast<double>(config._idleMinWaitTime) / (1000.0 * 1000.0)));
   config._idleMaxWaitTime         = static_cast<uint64_t>(VelocyPackHelper::getNumericValue<double>(body, "idleMaxWaitTime", static_cast<double>(config._idleMaxWaitTime) / (1000.0 * 1000.0)));
+  config._autoResyncRetries       = VelocyPackHelper::getNumericValue<uint64_t>(body, "autoResyncRetries", config._autoResyncRetries);
 
   VPackSlice const restriction = body.get("restrictCollections");
   if (restriction.isArray()) {
-=======
-    config._password = TRI_DuplicateString2Z(TRI_CORE_MEM_ZONE, value->_value._string.data, value->_value._string.length - 1);
-  }
-
-  config._requestTimeout          = JsonHelper::getNumericValue<double>(json.get(), "requestTimeout", config._requestTimeout);
-  config._connectTimeout          = JsonHelper::getNumericValue<double>(json.get(), "connectTimeout", config._connectTimeout);
-  config._ignoreErrors            = JsonHelper::getNumericValue<uint64_t>(json.get(), "ignoreErrors", config._ignoreErrors);
-  config._maxConnectRetries       = JsonHelper::getNumericValue<uint64_t>(json.get(), "maxConnectRetries", config._maxConnectRetries);
-  config._sslProtocol             = JsonHelper::getNumericValue<uint32_t>(json.get(), "sslProtocol", config._sslProtocol);
-  config._chunkSize               = JsonHelper::getNumericValue<uint64_t>(json.get(), "chunkSize", config._chunkSize);
-  config._autoStart               = JsonHelper::getBooleanValue(json.get(), "autoStart", config._autoStart);
-  config._adaptivePolling         = JsonHelper::getBooleanValue(json.get(), "adaptivePolling", config._adaptivePolling);
-  config._autoResync              = JsonHelper::getBooleanValue(json.get(), "autoResync", config._autoResync);
-  config._includeSystem           = JsonHelper::getBooleanValue(json.get(), "includeSystem", config._includeSystem);
-  config._verbose                 = JsonHelper::getBooleanValue(json.get(), "verbose", config._verbose);
-  config._requireFromPresent      = JsonHelper::getBooleanValue(json.get(), "requireFromPresent", config._requireFromPresent);
-  config._restrictType            = JsonHelper::getStringValue(json.get(), "restrictType", config._restrictType);
-  config._connectionRetryWaitTime = static_cast<uint64_t>(JsonHelper::getNumericValue<double>(json.get(), "connectionRetryWaitTime", static_cast<double>(config._connectionRetryWaitTime) / (1000.0 * 1000.0)));
-  config._initialSyncMaxWaitTime  = static_cast<uint64_t>(JsonHelper::getNumericValue<double>(json.get(), "initialSyncMaxWaitTime", static_cast<double>(config._initialSyncMaxWaitTime) / (1000.0 * 1000.0)));
-  config._idleMinWaitTime         = static_cast<uint64_t>(JsonHelper::getNumericValue<double>(json.get(), "idleMinWaitTime", static_cast<double>(config._idleMinWaitTime) / (1000.0 * 1000.0)));
-  config._idleMaxWaitTime         = static_cast<uint64_t>(JsonHelper::getNumericValue<double>(json.get(), "idleMaxWaitTime", static_cast<double>(config._idleMaxWaitTime) / (1000.0 * 1000.0)));
-  config._autoResyncRetries       = static_cast<uint64_t>(JsonHelper::getNumericValue<uint64_t>(json.get(), "autoResyncRetries", config._autoResyncRetries));
-
-  value = JsonHelper::getObjectElement(json.get(), "restrictCollections");
-
-  if (TRI_IsArrayJson(value)) {
->>>>>>> a1a95f22
     config._restrictCollections.clear();
     for (VPackSlice const& collection : VPackArrayIterator(restriction)) {
       if (collection.isString()) {
