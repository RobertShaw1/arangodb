////////////////////////////////////////////////////////////////////////////////
/// DISCLAIMER
///
/// Copyright 2014-2016 ArangoDB GmbH, Cologne, Germany
/// Copyright 2004-2014 triAGENS GmbH, Cologne, Germany
///
/// Licensed under the Apache License, Version 2.0 (the "License");
/// you may not use this file except in compliance with the License.
/// You may obtain a copy of the License at
///
///     http://www.apache.org/licenses/LICENSE-2.0
///
/// Unless required by applicable law or agreed to in writing, software
/// distributed under the License is distributed on an "AS IS" BASIS,
/// WITHOUT WARRANTIES OR CONDITIONS OF ANY KIND, either express or implied.
/// See the License for the specific language governing permissions and
/// limitations under the License.
///
/// Copyright holder is ArangoDB GmbH, Cologne, Germany
///
/// @author Jan Steemann
////////////////////////////////////////////////////////////////////////////////

#include "RestReplicationHandler.h"
#include "ApplicationFeatures/ApplicationServer.h"
#include "Basics/ConditionLocker.h"
#include "Basics/ReadLocker.h"
#include "Basics/VelocyPackHelper.h"
#include "Basics/conversions.h"
#include "Basics/files.h"
#include "Cluster/ClusterComm.h"
#include "Cluster/FollowerInfo.h"
#include "Cluster/ClusterMethods.h"
#include "GeneralServer/GeneralServer.h"
#include "Indexes/Index.h"
#include "Logger/Logger.h"
#include "MMFiles/MMFilesEdgeIndex.h"
#include "MMFiles/MMFilesLogfileManager.h"
#include "MMFiles/MMFilesPrimaryIndex.h"
#include "Replication/InitialSyncer.h"
#include "Rest/HttpRequest.h"
#include "Rest/Version.h"
#include "RestServer/DatabaseFeature.h"
#include "RestServer/ServerIdFeature.h"
#include "StorageEngine/EngineSelectorFeature.h"
#include "StorageEngine/StorageEngine.h"
#include "Utils/CollectionGuard.h"
#include "Utils/CollectionKeys.h"
#include "Utils/CollectionKeysRepository.h"
#include "Utils/CollectionNameResolver.h"
#include "Utils/OperationOptions.h"
#include "Utils/StandaloneTransactionContext.h"
#include "Utils/TransactionContext.h"
#include "Utils/TransactionHints.h"
#include "VocBase/LogicalCollection.h"
#include "VocBase/replication-applier.h"
#include "VocBase/replication-dump.h"
#include "VocBase/ticks.h"

#include <velocypack/Builder.h>
#include <velocypack/Collection.h>
#include <velocypack/Iterator.h>
#include <velocypack/Parser.h>
#include <velocypack/Slice.h>
#include <velocypack/velocypack-aliases.h>

using namespace arangodb;
using namespace arangodb::basics;
using namespace arangodb::rest;

uint64_t const RestReplicationHandler::defaultChunkSize = 128 * 1024;
uint64_t const RestReplicationHandler::maxChunkSize = 128 * 1024 * 1024;

RestReplicationHandler::RestReplicationHandler(GeneralRequest* request,
                                               GeneralResponse* response)
    : RestVocbaseBaseHandler(request, response) {}

RestReplicationHandler::~RestReplicationHandler() {}

RestStatus RestReplicationHandler::execute() {
  // extract the request type
  auto const type = _request->requestType();
  auto const& suffixes = _request->suffixes();

  size_t const len = suffixes.size();

  if (len >= 1) {
    std::string const& command = suffixes[0];

    if (command == "logger-state") {
      if (type != rest::RequestType::GET) {
        goto BAD_CALL;
      }
      handleCommandLoggerState();
    } else if (command == "logger-tick-ranges") {
      if (type != rest::RequestType::GET) {
        goto BAD_CALL;
      }
      if (isCoordinatorError()) {
        return RestStatus::DONE;
      }
      handleCommandLoggerTickRanges();
    } else if (command == "logger-first-tick") {
      if (type != rest::RequestType::GET) {
        goto BAD_CALL;
      }
      if (isCoordinatorError()) {
        return RestStatus::DONE;
      }
      handleCommandLoggerFirstTick();
    } else if (command == "logger-follow") {
      if (type != rest::RequestType::GET && type != rest::RequestType::PUT) {
        goto BAD_CALL;
      }
      if (isCoordinatorError()) {
        return RestStatus::DONE;
      }
      handleCommandLoggerFollow();
    } else if (command == "determine-open-transactions") {
      if (type != rest::RequestType::GET) {
        goto BAD_CALL;
      }
      handleCommandDetermineOpenTransactions();
    } else if (command == "batch") {
      if (ServerState::instance()->isCoordinator()) {
        handleTrampolineCoordinator();
      } else {
        handleCommandBatch();
      }
    } else if (command == "barrier") {
      if (isCoordinatorError()) {
        return RestStatus::DONE;
      }
      handleCommandBarrier();
    } else if (command == "inventory") {
      if (type != rest::RequestType::GET) {
        goto BAD_CALL;
      }
      if (ServerState::instance()->isCoordinator()) {
        handleTrampolineCoordinator();
      } else {
        handleCommandInventory();
      }
    } else if (command == "keys") {
      if (type != rest::RequestType::GET && type != rest::RequestType::POST &&
          type != rest::RequestType::PUT &&
          type != rest::RequestType::DELETE_REQ) {
        goto BAD_CALL;
      }

      if (isCoordinatorError()) {
        return RestStatus::DONE;
      }

      if (type == rest::RequestType::POST) {
        handleCommandCreateKeys();
      } else if (type == rest::RequestType::GET) {
        handleCommandGetKeys();
      } else if (type == rest::RequestType::PUT) {
        handleCommandFetchKeys();
      } else if (type == rest::RequestType::DELETE_REQ) {
        handleCommandRemoveKeys();
      }
    } else if (command == "dump") {
      if (type != rest::RequestType::GET) {
        goto BAD_CALL;
      }

      if (ServerState::instance()->isCoordinator()) {
        handleTrampolineCoordinator();
      } else {
        handleCommandDump();
      }
    } else if (command == "restore-collection") {
      if (type != rest::RequestType::PUT) {
        goto BAD_CALL;
      }

      handleCommandRestoreCollection();
    } else if (command == "restore-indexes") {
      if (type != rest::RequestType::PUT) {
        goto BAD_CALL;
      }

      handleCommandRestoreIndexes();
    } else if (command == "restore-data") {
      if (type != rest::RequestType::PUT) {
        goto BAD_CALL;
      }
      handleCommandRestoreData();
    } else if (command == "sync") {
      if (type != rest::RequestType::PUT) {
        goto BAD_CALL;
      }

      if (isCoordinatorError()) {
        return RestStatus::DONE;
      }

      handleCommandSync();
    } else if (command == "make-slave") {
      if (type != rest::RequestType::PUT) {
        goto BAD_CALL;
      }

      if (isCoordinatorError()) {
        return RestStatus::DONE;
      }

      handleCommandMakeSlave();
    } else if (command == "server-id") {
      if (type != rest::RequestType::GET) {
        goto BAD_CALL;
      }
      handleCommandServerId();
    } else if (command == "applier-config") {
      if (type == rest::RequestType::GET) {
        handleCommandApplierGetConfig();
      } else {
        if (type != rest::RequestType::PUT) {
          goto BAD_CALL;
        }
        handleCommandApplierSetConfig();
      }
    } else if (command == "applier-start") {
      if (type != rest::RequestType::PUT) {
        goto BAD_CALL;
      }

      if (isCoordinatorError()) {
        return RestStatus::DONE;
      }

      handleCommandApplierStart();
    } else if (command == "applier-stop") {
      if (type != rest::RequestType::PUT) {
        goto BAD_CALL;
      }

      if (isCoordinatorError()) {
        return RestStatus::DONE;
      }

      handleCommandApplierStop();
    } else if (command == "applier-state") {
      if (type == rest::RequestType::DELETE_REQ) {
        handleCommandApplierDeleteState();
      } else {
        if (type != rest::RequestType::GET) {
          goto BAD_CALL;
        }
        handleCommandApplierGetState();
      }
    } else if (command == "clusterInventory") {
      if (type != rest::RequestType::GET) {
        goto BAD_CALL;
      }
      if (!ServerState::instance()->isCoordinator()) {
        generateError(rest::ResponseCode::FORBIDDEN,
                      TRI_ERROR_CLUSTER_ONLY_ON_COORDINATOR);
      } else {
        handleCommandClusterInventory();
      }
    } else if (command == "addFollower") {
      if (type != rest::RequestType::PUT) {
        goto BAD_CALL;
      }
      if (!ServerState::instance()->isDBServer()) {
        generateError(rest::ResponseCode::FORBIDDEN,
                      TRI_ERROR_CLUSTER_ONLY_ON_DBSERVER);
      } else {
        handleCommandAddFollower();
      }
    } else if (command == "removeFollower") {
      if (type != rest::RequestType::PUT) {
        goto BAD_CALL;
      }
      if (!ServerState::instance()->isDBServer()) {
        generateError(rest::ResponseCode::FORBIDDEN,
                      TRI_ERROR_CLUSTER_ONLY_ON_DBSERVER);
      } else {
        handleCommandRemoveFollower();
      }
    } else if (command == "holdReadLockCollection") {
      if (!ServerState::instance()->isDBServer()) {
        generateError(rest::ResponseCode::FORBIDDEN,
                      TRI_ERROR_CLUSTER_ONLY_ON_DBSERVER);
      } else {
        if (type == rest::RequestType::POST) {
          handleCommandHoldReadLockCollection();
        } else if (type == rest::RequestType::PUT) {
          handleCommandCheckHoldReadLockCollection();
        } else if (type == rest::RequestType::DELETE_REQ) {
          handleCommandCancelHoldReadLockCollection();
        } else if (type == rest::RequestType::GET) {
          handleCommandGetIdForReadLockCollection();
        } else {
          goto BAD_CALL;
        }
      }
    } else {
      generateError(rest::ResponseCode::BAD, TRI_ERROR_HTTP_BAD_PARAMETER,
                    "invalid command");
    }

    return RestStatus::DONE;
  }

BAD_CALL:
  if (len != 1) {
    generateError(rest::ResponseCode::BAD, TRI_ERROR_HTTP_SUPERFLUOUS_SUFFICES,
                  "expecting URL /_api/replication/<command>");
  } else {
    generateError(rest::ResponseCode::METHOD_NOT_ALLOWED,
                  TRI_ERROR_HTTP_METHOD_NOT_ALLOWED);
  }

  return RestStatus::DONE;
}

/// @brief comparator to sort collections
/// sort order is by collection type first (vertices before edges, this is
/// because edges depend on vertices being there), then name
bool RestReplicationHandler::sortCollections(
    arangodb::LogicalCollection const* l,
    arangodb::LogicalCollection const* r) {
  if (l->type() != r->type()) {
    return l->type() < r->type();
  }
  std::string const leftName = l->name();
  std::string const rightName = r->name();

  return strcasecmp(leftName.c_str(), rightName.c_str()) < 0;
}

/// @brief filter a collection based on collection attributes
bool RestReplicationHandler::filterCollection(
    arangodb::LogicalCollection* collection, void* data) {
  bool includeSystem = *((bool*)data);

  std::string const collectionName(collection->name());

  if (!includeSystem && collectionName[0] == '_') {
    // exclude all system collections
    return false;
  }

  if (TRI_ExcludeCollectionReplication(collectionName.c_str(), includeSystem)) {
    // collection is excluded from replication
    return false;
  }

  // all other cases should be included
  return true;
}

////////////////////////////////////////////////////////////////////////////////
/// @brief creates an error if called on a coordinator server
////////////////////////////////////////////////////////////////////////////////

bool RestReplicationHandler::isCoordinatorError() {
  if (_vocbase->type() == TRI_VOCBASE_TYPE_COORDINATOR) {
    generateError(rest::ResponseCode::NOT_IMPLEMENTED,
                  TRI_ERROR_CLUSTER_UNSUPPORTED,
                  "replication API is not supported on a coordinator");
    return true;
  }

  return false;
}

////////////////////////////////////////////////////////////////////////////////
/// @brief insert the applier action into an action list
////////////////////////////////////////////////////////////////////////////////

void RestReplicationHandler::insertClient(TRI_voc_tick_t lastServedTick) {
  bool found;
  std::string const& value = _request->value("serverId", found);

  if (found) {
    TRI_server_id_t serverId = (TRI_server_id_t)StringUtils::uint64(value);

    if (serverId > 0) {
      _vocbase->updateReplicationClient(serverId, lastServedTick);
    }
  }
}

////////////////////////////////////////////////////////////////////////////////
/// @brief determine the chunk size
////////////////////////////////////////////////////////////////////////////////

uint64_t RestReplicationHandler::determineChunkSize() const {
  // determine chunk size
  uint64_t chunkSize = defaultChunkSize;

  bool found;
  std::string const& value = _request->value("chunkSize", found);

  if (found) {
    // query parameter "chunkSize" was specified
    chunkSize = StringUtils::uint64(value);

    // don't allow overly big allocations
    if (chunkSize > maxChunkSize) {
      chunkSize = maxChunkSize;
    }
  }

  return chunkSize;
}

////////////////////////////////////////////////////////////////////////////////
/// @brief was docuBlock JSF_get_api_replication_logger_return_state
////////////////////////////////////////////////////////////////////////////////

void RestReplicationHandler::handleCommandLoggerState() {
  VPackBuilder builder;
  builder.add(VPackValue(VPackValueType::Object));  // Base

  MMFilesLogfileManager::instance()->waitForSync(10.0);
  MMFilesLogfileManagerState const s =
      MMFilesLogfileManager::instance()->state();

  // "state" part
  builder.add("state", VPackValue(VPackValueType::Object));
  builder.add("running", VPackValue(true));
  builder.add("lastLogTick", VPackValue(std::to_string(s.lastCommittedTick)));
  builder.add("lastUncommittedLogTick",
              VPackValue(std::to_string(s.lastAssignedTick)));
  builder.add("totalEvents", VPackValue(s.numEvents + s.numEventsSync));
  builder.add("time", VPackValue(s.timeString));
  builder.close();

  // "server" part
  builder.add("server", VPackValue(VPackValueType::Object));
  builder.add("version", VPackValue(ARANGODB_VERSION));
  builder.add("serverId", VPackValue(std::to_string(ServerIdFeature::getId())));
  builder.close();

  // "clients" part
  builder.add("clients", VPackValue(VPackValueType::Array));
  auto allClients = _vocbase->getReplicationClients();
  for (auto& it : allClients) {
    // One client
    builder.add(VPackValue(VPackValueType::Object));
    builder.add("serverId", VPackValue(std::to_string(std::get<0>(it))));

    char buffer[21];
    TRI_GetTimeStampReplication(std::get<1>(it), &buffer[0], sizeof(buffer));
    builder.add("time", VPackValue(buffer));

    builder.add("lastServedTick", VPackValue(std::to_string(std::get<2>(it))));

    builder.close();
  }
  builder.close();  // clients

  builder.close();  // base

  generateResult(rest::ResponseCode::OK, builder.slice());
}

////////////////////////////////////////////////////////////////////////////////
/// @brief was docuBlock JSF_get_api_replication_logger_tick_ranges
////////////////////////////////////////////////////////////////////////////////

void RestReplicationHandler::handleCommandLoggerTickRanges() {
  auto const& ranges = MMFilesLogfileManager::instance()->ranges();
  VPackBuilder b;
  b.add(VPackValue(VPackValueType::Array));

  for (auto& it : ranges) {
    b.add(VPackValue(VPackValueType::Object));
    b.add("datafile", VPackValue(it.filename));
    b.add("status", VPackValue(it.state));
    b.add("tickMin", VPackValue(std::to_string(it.tickMin)));
    b.add("tickMax", VPackValue(std::to_string(it.tickMax)));
    b.close();
  }

  b.close();
  generateResult(rest::ResponseCode::OK, b.slice());
}

////////////////////////////////////////////////////////////////////////////////
/// @brief was docuBlock JSF_get_api_replication_logger_first_tick
////////////////////////////////////////////////////////////////////////////////

void RestReplicationHandler::handleCommandLoggerFirstTick() {
  auto const& ranges = MMFilesLogfileManager::instance()->ranges();

  VPackBuilder b;
  b.add(VPackValue(VPackValueType::Object));
  TRI_voc_tick_t tick = UINT64_MAX;

  for (auto& it : ranges) {
    if (it.tickMin == 0) {
      continue;
    }

    if (it.tickMin < tick) {
      tick = it.tickMin;
    }
  }

  if (tick == UINT64_MAX) {
    b.add("firstTick", VPackValue(VPackValueType::Null));
  } else {
    auto tickString = std::to_string(tick);
    b.add("firstTick", VPackValue(tickString));
  }
  b.close();
  generateResult(rest::ResponseCode::OK, b.slice());
}

////////////////////////////////////////////////////////////////////////////////
/// @brief was docuBlock JSF_delete_batch_replication
////////////////////////////////////////////////////////////////////////////////

void RestReplicationHandler::handleCommandBatch() {
  // extract the request type
  auto const type = _request->requestType();
  auto const& suffixes = _request->suffixes();
  size_t const len = suffixes.size();

  TRI_ASSERT(len >= 1);

  if (type == rest::RequestType::POST) {
    // create a new blocker
    std::shared_ptr<VPackBuilder> input =
        _request->toVelocyPackBuilderPtr(&VPackOptions::Defaults);

    if (input == nullptr || !input->slice().isObject()) {
      generateError(rest::ResponseCode::BAD, TRI_ERROR_HTTP_BAD_PARAMETER,
                    "invalid JSON");
      return;
    }

    // extract ttl
    double expires =
        VelocyPackHelper::getNumericValue<double>(input->slice(), "ttl", 0);

    TRI_voc_tick_t id;
    StorageEngine* engine = EngineSelectorFeature::ENGINE;
    int res = engine->insertCompactionBlocker(_vocbase, expires, id);

    if (res != TRI_ERROR_NO_ERROR) {
      THROW_ARANGO_EXCEPTION(res);
    }

    VPackBuilder b;
    b.add(VPackValue(VPackValueType::Object));
    b.add("id", VPackValue(std::to_string(id)));
    b.close();
    generateResult(rest::ResponseCode::OK, b.slice());
    return;
  }

  if (type == rest::RequestType::PUT && len >= 2) {
    // extend an existing blocker
    TRI_voc_tick_t id =
        static_cast<TRI_voc_tick_t>(StringUtils::uint64(suffixes[1]));

    auto input = _request->toVelocyPackBuilderPtr(&VPackOptions::Defaults);

    if (input == nullptr || !input->slice().isObject()) {
      generateError(rest::ResponseCode::BAD, TRI_ERROR_HTTP_BAD_PARAMETER,
                    "invalid JSON");
      return;
    }

    // extract ttl
    double expires =
        VelocyPackHelper::getNumericValue<double>(input->slice(), "ttl", 0);

    // now extend the blocker
    StorageEngine* engine = EngineSelectorFeature::ENGINE;
    int res = engine->extendCompactionBlocker(_vocbase, id, expires);

    if (res == TRI_ERROR_NO_ERROR) {
      resetResponse(rest::ResponseCode::NO_CONTENT);
    } else {
      generateError(GeneralResponse::responseCode(res), res);
    }
    return;
  }

  if (type == rest::RequestType::DELETE_REQ && len >= 2) {
    // delete an existing blocker
    TRI_voc_tick_t id =
        static_cast<TRI_voc_tick_t>(StringUtils::uint64(suffixes[1]));

    StorageEngine* engine = EngineSelectorFeature::ENGINE;
    int res = engine->removeCompactionBlocker(_vocbase, id);

    if (res == TRI_ERROR_NO_ERROR) {
      resetResponse(rest::ResponseCode::NO_CONTENT);
    } else {
      generateError(GeneralResponse::responseCode(res), res);
    }
    return;
  }

  // we get here if anything above is invalid
  generateError(rest::ResponseCode::METHOD_NOT_ALLOWED,
                TRI_ERROR_HTTP_METHOD_NOT_ALLOWED);
}

////////////////////////////////////////////////////////////////////////////////
/// @brief add or remove a WAL logfile barrier
////////////////////////////////////////////////////////////////////////////////

void RestReplicationHandler::handleCommandBarrier() {
  // extract the request type
  auto const type = _request->requestType();
  std::vector<std::string> const& suffixes = _request->suffixes();
  size_t const len = suffixes.size();

  TRI_ASSERT(len >= 1);

  if (type == rest::RequestType::POST) {
    // create a new barrier

    std::shared_ptr<VPackBuilder> input =
        _request->toVelocyPackBuilderPtr(&VPackOptions::Defaults);

    if (input == nullptr || !input->slice().isObject()) {
      generateError(rest::ResponseCode::BAD, TRI_ERROR_HTTP_BAD_PARAMETER,
                    "invalid JSON");
      return;
    }

    // extract ttl
    double ttl =
        VelocyPackHelper::getNumericValue<double>(input->slice(), "ttl", 0);

    TRI_voc_tick_t minTick = 0;
    VPackSlice const v = input->slice().get("tick");

    if (v.isString()) {
      minTick = StringUtils::uint64(v.copyString());
    } else if (v.isNumber()) {
      minTick = v.getNumber<TRI_voc_tick_t>();
    }

    if (minTick == 0) {
      generateError(rest::ResponseCode::BAD, TRI_ERROR_HTTP_BAD_PARAMETER,
                    "invalid tick value");
      return;
    }

    TRI_voc_tick_t id =
        MMFilesLogfileManager::instance()->addLogfileBarrier(minTick,
                                                                     ttl);

    VPackBuilder b;
    b.add(VPackValue(VPackValueType::Object));
    std::string const idString(std::to_string(id));
    b.add("id", VPackValue(idString));
    b.close();
    generateResult(rest::ResponseCode::OK, b.slice());
    return;
  }

  if (type == rest::RequestType::PUT && len >= 2) {
    // extend an existing barrier
    TRI_voc_tick_t id = StringUtils::uint64(suffixes[1]);

    std::shared_ptr<VPackBuilder> input =
        _request->toVelocyPackBuilderPtr(&VPackOptions::Defaults);

    if (input == nullptr || !input->slice().isObject()) {
      generateError(rest::ResponseCode::BAD, TRI_ERROR_HTTP_BAD_PARAMETER,
                    "invalid JSON");
      return;
    }

    // extract ttl
    double ttl =
        VelocyPackHelper::getNumericValue<double>(input->slice(), "ttl", 0);

    TRI_voc_tick_t minTick = 0;
    VPackSlice const v = input->slice().get("tick");

    if (v.isString()) {
      minTick = StringUtils::uint64(v.copyString());
    } else if (v.isNumber()) {
      minTick = v.getNumber<TRI_voc_tick_t>();
    }

    if (MMFilesLogfileManager::instance()->extendLogfileBarrier(
            id, ttl, minTick)) {
      resetResponse(rest::ResponseCode::NO_CONTENT);
    } else {
      int res = TRI_ERROR_ARANGO_DOCUMENT_NOT_FOUND;
      generateError(GeneralResponse::responseCode(res), res);
    }
    return;
  }

  if (type == rest::RequestType::DELETE_REQ && len >= 2) {
    // delete an existing barrier
    TRI_voc_tick_t id = StringUtils::uint64(suffixes[1]);

    if (MMFilesLogfileManager::instance()->removeLogfileBarrier(id)) {
      resetResponse(rest::ResponseCode::NO_CONTENT);
    } else {
      int res = TRI_ERROR_ARANGO_DOCUMENT_NOT_FOUND;
      generateError(GeneralResponse::responseCode(res), res);
    }
    return;
  }

  if (type == rest::RequestType::GET) {
    // fetch all barriers
    auto ids = MMFilesLogfileManager::instance()->getLogfileBarriers();

    VPackBuilder b;
    b.add(VPackValue(VPackValueType::Array));
    for (auto& it : ids) {
      b.add(VPackValue(std::to_string(it)));
    }
    b.close();
    generateResult(rest::ResponseCode::OK, b.slice());
    return;
  }

  // we get here if anything above is invalid
  generateError(rest::ResponseCode::METHOD_NOT_ALLOWED,
                TRI_ERROR_HTTP_METHOD_NOT_ALLOWED);
}

////////////////////////////////////////////////////////////////////////////////
/// @brief forward a command in the coordinator case
////////////////////////////////////////////////////////////////////////////////

void RestReplicationHandler::handleTrampolineCoordinator() {
  bool useVpp = false;
  if (_request->transportType() == Endpoint::TransportType::VPP) {
    useVpp = true;
  }
  if (_request == nullptr) {
    THROW_ARANGO_EXCEPTION_MESSAGE(TRI_ERROR_INTERNAL, "invalid request");
  }

  // First check the DBserver component of the body json:
  ServerID DBserver = _request->value("DBserver");

  if (DBserver.empty()) {
    generateError(rest::ResponseCode::BAD, TRI_ERROR_HTTP_BAD_PARAMETER,
                  "need \"DBserver\" parameter");
    return;
  }

  std::string const& dbname = _request->databaseName();

  auto headers = std::make_shared<std::unordered_map<std::string, std::string>>(
      arangodb::getForwardableRequestHeaders(_request.get()));
  std::unordered_map<std::string, std::string> values = _request->values();
  std::string params;

  for (auto const& i : values) {
    if (i.first != "DBserver") {
      if (params.empty()) {
        params.push_back('?');
      } else {
        params.push_back('&');
      }
      params.append(StringUtils::urlEncode(i.first));
      params.push_back('=');
      params.append(StringUtils::urlEncode(i.second));
    }
  }

  // Set a few variables needed for our work:
  auto cc = ClusterComm::instance();
<<<<<<< HEAD
=======
  if (cc == nullptr) {
    // nullptr happens only during controlled shutdown
    generateError(rest::ResponseCode::BAD, TRI_ERROR_SHUTTING_DOWN,
                  "shutting down server");
    return;
  }
>>>>>>> 4edba27b

  std::unique_ptr<ClusterCommResult> res;
  if (!useVpp) {
    HttpRequest* httpRequest = dynamic_cast<HttpRequest*>(_request.get());
    if (httpRequest == nullptr) {
      THROW_ARANGO_EXCEPTION_MESSAGE(TRI_ERROR_INTERNAL, "invalid request type");
    }

    // Send a synchronous request to that shard using ClusterComm:
    res = cc->syncRequest("", TRI_NewTickServer(), "server:" + DBserver,
                          _request->requestType(),
                          "/_db/" + StringUtils::urlEncode(dbname) +
                              _request->requestPath() + params,
                          httpRequest->body(), *headers, 300.0);
  } else {
    // do we need to handle multiple payloads here - TODO
    // here we switch vorm vst to http?!
    // i am not allowed to change cluster comm!
    res = cc->syncRequest("", TRI_NewTickServer(), "server:" + DBserver,
                          _request->requestType(),
                          "/_db/" + StringUtils::urlEncode(dbname) +
                              _request->requestPath() + params,
                          _request->payload().toJson(), *headers, 300.0);
  }

  if (res->status == CL_COMM_TIMEOUT) {
    // No reply, we give up:
    generateError(rest::ResponseCode::BAD, TRI_ERROR_CLUSTER_TIMEOUT,
                  "timeout within cluster");
    return;
  }
  if (res->status == CL_COMM_BACKEND_UNAVAILABLE) {
    // there is no result
    generateError(rest::ResponseCode::BAD, TRI_ERROR_CLUSTER_CONNECTION_LOST,
                  "lost connection within cluster");
    return;
  }
  if (res->status == CL_COMM_ERROR) {
    // This could be a broken connection or an Http error:
    TRI_ASSERT(nullptr != res->result && res->result->isComplete());
    // In this case a proper HTTP error was reported by the DBserver,
    // we simply forward the result.
    // We intentionally fall through here.
  }

  bool dummy;
  resetResponse(
      static_cast<rest::ResponseCode>(res->result->getHttpReturnCode()));

  _response->setContentType(
      res->result->getHeaderField(StaticStrings::ContentTypeHeader, dummy));

  if (!useVpp) {
    HttpResponse* httpResponse = dynamic_cast<HttpResponse*>(_response.get());
    if (_response == nullptr) {
      THROW_ARANGO_EXCEPTION_MESSAGE(TRI_ERROR_INTERNAL, "invalid response type");
    }
    httpResponse->body().swap(&(res->result->getBody()));
  } else {
    // TODO copy all payloads
    VPackSlice slice = res->result->getBodyVelocyPack()->slice();
    _response->setPayload(slice, true);  // do we need to generate the body?!
  }

  auto const& resultHeaders = res->result->getHeaderFields();
  for (auto const& it : resultHeaders) {
    _response->setHeader(it.first, it.second);
  }
}

////////////////////////////////////////////////////////////////////////////////
/// @brief was docuBlock JSF_get_api_replication_logger_returns
////////////////////////////////////////////////////////////////////////////////

void RestReplicationHandler::handleCommandLoggerFollow() {
  bool useVpp = false;
  if (_request->transportType() == Endpoint::TransportType::VPP) {
    useVpp = true;
  }

  // determine start and end tick
  MMFilesLogfileManagerState const state =
      MMFilesLogfileManager::instance()->state();
  TRI_voc_tick_t tickStart = 0;
  TRI_voc_tick_t tickEnd = UINT64_MAX;
  TRI_voc_tick_t firstRegularTick = 0;

  bool found;
  std::string const& value1 = _request->value("from", found);

  if (found) {
    tickStart = static_cast<TRI_voc_tick_t>(StringUtils::uint64(value1));
  }

  // determine end tick for dump
  std::string const& value2 = _request->value("to", found);

  if (found) {
    tickEnd = static_cast<TRI_voc_tick_t>(StringUtils::uint64(value2));
  }

  if (found && (tickStart > tickEnd || tickEnd == 0)) {
    generateError(rest::ResponseCode::BAD, TRI_ERROR_HTTP_BAD_PARAMETER,
                  "invalid from/to values");
    return;
  }

  // check if a barrier id was specified in request
  TRI_voc_tid_t barrierId = 0;
  std::string const& value3 = _request->value("barrier", found);

  if (found) {
    barrierId = static_cast<TRI_voc_tick_t>(StringUtils::uint64(value3));
  }

  bool includeSystem = true;
  std::string const& value4 = _request->value("includeSystem", found);

  if (found) {
    includeSystem = StringUtils::boolean(value4);
  }

  // grab list of transactions from the body value
  std::unordered_set<TRI_voc_tid_t> transactionIds;

  if (_request->requestType() == arangodb::rest::RequestType::PUT) {
    std::string const& value5 = _request->value("firstRegularTick", found);

    if (found) {
      firstRegularTick =
          static_cast<TRI_voc_tick_t>(StringUtils::uint64(value5));
    }
    // copy default options
    VPackOptions options = VPackOptions::Defaults;
    options.checkAttributeUniqueness = true;
    std::shared_ptr<VPackBuilder> parsedRequest;
    VPackSlice slice;
    try {
      slice = _request->payload(&options);
    } catch (...) {
      generateError(rest::ResponseCode::BAD, TRI_ERROR_HTTP_BAD_PARAMETER,
                    "invalid body value. expecting array");
      return;
    }
    if (!slice.isArray()) {
      generateError(rest::ResponseCode::BAD, TRI_ERROR_HTTP_BAD_PARAMETER,
                    "invalid body value. expecting array");
      return;
    }

    for (auto const& id : VPackArrayIterator(slice)) {
      if (!id.isString()) {
        generateError(rest::ResponseCode::BAD, TRI_ERROR_HTTP_BAD_PARAMETER,
                      "invalid body value. expecting array of ids");
        return;
      }
      transactionIds.emplace(StringUtils::uint64(id.copyString()));
    }
  }

  // extract collection
  TRI_voc_cid_t cid = 0;
  std::string const& value6 = _request->value("collection", found);

  if (found) {
    arangodb::LogicalCollection* c = _vocbase->lookupCollection(value6);

    if (c == nullptr) {
      generateError(rest::ResponseCode::NOT_FOUND,
                    TRI_ERROR_ARANGO_COLLECTION_NOT_FOUND);
      return;
    }

    cid = c->cid();
  }

  if (barrierId > 0) {
    // extend the WAL logfile barrier
    MMFilesLogfileManager::instance()->extendLogfileBarrier(
        barrierId, 180, tickStart);
  }

  auto transactionContext =
      std::make_shared<StandaloneTransactionContext>(_vocbase);

  // initialize the dump container
  TRI_replication_dump_t dump(transactionContext,
                              static_cast<size_t>(determineChunkSize()),
                              includeSystem, cid, useVpp);

  // and dump
  int res = TRI_DumpLogReplication(&dump, transactionIds, firstRegularTick,
                                   tickStart, tickEnd, false);

  if (res == TRI_ERROR_NO_ERROR) {
    bool const checkMore = (dump._lastFoundTick > 0 &&
                            dump._lastFoundTick != state.lastCommittedTick);

    // generate the result
    size_t length = 0;
    if (useVpp) {
      length = dump._slices.size();
    } else {
      length = TRI_LengthStringBuffer(dump._buffer);
    }

    if (length == 0) {
      resetResponse(rest::ResponseCode::NO_CONTENT);
    } else {
      resetResponse(rest::ResponseCode::OK);
    }

    // transfer ownership of the buffer contents
    _response->setContentType(rest::ContentType::DUMP);

    // set headers
    _response->setHeaderNC(TRI_REPLICATION_HEADER_CHECKMORE,
                           checkMore ? "true" : "false");
    _response->setHeaderNC(TRI_REPLICATION_HEADER_LASTINCLUDED,
                           StringUtils::itoa(dump._lastFoundTick));
    _response->setHeaderNC(TRI_REPLICATION_HEADER_LASTTICK,
                           StringUtils::itoa(state.lastCommittedTick));
    _response->setHeaderNC(TRI_REPLICATION_HEADER_ACTIVE, "true");
    _response->setHeaderNC(TRI_REPLICATION_HEADER_FROMPRESENT,
                           dump._fromTickIncluded ? "true" : "false");

    if (length > 0) {
      if (useVpp) {
        for (auto message : dump._slices) {
          _response->addPayload(std::move(message), &dump._vpackOptions, true);
        }
      } else {
        HttpResponse* httpResponse =
            dynamic_cast<HttpResponse*>(_response.get());

        if (httpResponse == nullptr) {
          THROW_ARANGO_EXCEPTION_MESSAGE(TRI_ERROR_INTERNAL, "invalid response type");
        }

        if (length > 0) {
          // transfer ownership of the buffer contents
          httpResponse->body().set(dump._buffer);

          // to avoid double freeing
          TRI_StealStringBuffer(dump._buffer);
        }
      }

      insertClient(dump._lastFoundTick);
    }
  }
}
////////////////////////////////////////////////////////////////////////////////
/// @brief run the command that determines which transactions were open at
/// a given tick value
/// this is an internal method use by ArangoDB's replication that should not
/// be called by client drivers directly
////////////////////////////////////////////////////////////////////////////////

void RestReplicationHandler::handleCommandDetermineOpenTransactions() {
  // determine start and end tick
  MMFilesLogfileManagerState const state =
      MMFilesLogfileManager::instance()->state();
  TRI_voc_tick_t tickStart = 0;
  TRI_voc_tick_t tickEnd = state.lastCommittedTick;

  bool found;
  std::string const& value1 = _request->value("from", found);

  if (found) {
    tickStart = static_cast<TRI_voc_tick_t>(StringUtils::uint64(value1));
  }

  // determine end tick for dump
  std::string const& value2 = _request->value("to", found);

  if (found) {
    tickEnd = static_cast<TRI_voc_tick_t>(StringUtils::uint64(value2));
  }

  if (found && (tickStart > tickEnd || tickEnd == 0)) {
    generateError(rest::ResponseCode::BAD, TRI_ERROR_HTTP_BAD_PARAMETER,
                  "invalid from/to values");
    return;
  }

  auto transactionContext =
      std::make_shared<StandaloneTransactionContext>(_vocbase);

  // initialize the dump container
  TRI_replication_dump_t dump(
      transactionContext, static_cast<size_t>(determineChunkSize()), false, 0);

  // and dump
  int res = TRI_DetermineOpenTransactionsReplication(&dump, tickStart, tickEnd);

  if (res == TRI_ERROR_NO_ERROR) {
    // generate the result
    size_t const length = TRI_LengthStringBuffer(dump._buffer);

    if (length == 0) {
      resetResponse(rest::ResponseCode::NO_CONTENT);
    } else {
      resetResponse(rest::ResponseCode::OK);
    }

    HttpResponse* httpResponse = dynamic_cast<HttpResponse*>(_response.get());
    if (_response == nullptr) {
      THROW_ARANGO_EXCEPTION_MESSAGE(TRI_ERROR_INTERNAL, "invalid response type");
    }

    _response->setContentType(rest::ContentType::DUMP);

    _response->setHeaderNC(TRI_REPLICATION_HEADER_FROMPRESENT,
                           dump._fromTickIncluded ? "true" : "false");

    _response->setHeaderNC(TRI_REPLICATION_HEADER_LASTTICK,
                           StringUtils::itoa(dump._lastFoundTick));

    if (length > 0) {
      // transfer ownership of the buffer contents
      httpResponse->body().set(dump._buffer);

      // to avoid double freeing
      TRI_StealStringBuffer(dump._buffer);
    }
  }
}

////////////////////////////////////////////////////////////////////////////////
/// @brief was docuBlock JSF_put_api_replication_inventory
////////////////////////////////////////////////////////////////////////////////

void RestReplicationHandler::handleCommandInventory() {
  TRI_voc_tick_t tick = TRI_CurrentTickServer();

  // include system collections?
  bool includeSystem = true;
  bool found;
  std::string const& value = _request->value("includeSystem", found);

  if (found) {
    includeSystem = StringUtils::boolean(value);
  }

  // collections and indexes
  std::shared_ptr<VPackBuilder> collectionsBuilder;
  collectionsBuilder =
      _vocbase->inventory(tick, &filterCollection, (void*)&includeSystem, true,
                          RestReplicationHandler::sortCollections);
  VPackSlice const collections = collectionsBuilder->slice();

  TRI_ASSERT(collections.isArray());

  VPackBuilder builder;
  builder.openObject();

  // add collections data
  builder.add("collections", collections);

  // "state"
  builder.add("state", VPackValue(VPackValueType::Object));

  MMFilesLogfileManagerState const s =
      MMFilesLogfileManager::instance()->state();

  builder.add("running", VPackValue(true));
  builder.add("lastLogTick", VPackValue(std::to_string(s.lastCommittedTick)));
  builder.add("lastUncommittedLogTick",
              VPackValue(std::to_string(s.lastAssignedTick)));
  builder.add("totalEvents", VPackValue(s.numEvents + s.numEventsSync));
  builder.add("time", VPackValue(s.timeString));
  builder.close();  // state

  std::string const tickString(std::to_string(tick));
  builder.add("tick", VPackValue(tickString));
  builder.close();  // Toplevel

  generateResult(rest::ResponseCode::OK, builder.slice());
}

////////////////////////////////////////////////////////////////////////////////
/// @brief was docuBlock JSF_get_api_replication_cluster_inventory
////////////////////////////////////////////////////////////////////////////////

void RestReplicationHandler::handleCommandClusterInventory() {
  std::string const& dbName = _request->databaseName();
  bool found;
  bool includeSystem = true;

  std::string const& value = _request->value("includeSystem", found);

  if (found) {
    includeSystem = StringUtils::boolean(value);
  }

  ClusterInfo* ci = ClusterInfo::instance();
  std::vector<std::shared_ptr<LogicalCollection>> cols = ci->getCollections(dbName);

  VPackBuilder resultBuilder;
  resultBuilder.openObject();
  resultBuilder.add(VPackValue("collections"));
  resultBuilder.openArray();
  for (auto const& c : cols) {
    c->toVelocyPackForClusterInventory(resultBuilder, includeSystem);
  }
  resultBuilder.close(); // collections
  TRI_voc_tick_t tick = TRI_CurrentTickServer();
  auto tickString = std::to_string(tick);
  resultBuilder.add("tick", VPackValue(tickString));
  resultBuilder.add("state", VPackValue("unused"));
  resultBuilder.close(); // base
  generateResult(rest::ResponseCode::OK, resultBuilder.slice());
}

////////////////////////////////////////////////////////////////////////////////
/// @brief creates a collection, based on the VelocyPack provided TODO: MOVE
////////////////////////////////////////////////////////////////////////////////

int RestReplicationHandler::createCollection(VPackSlice const& slice,
                                             arangodb::LogicalCollection** dst,
                                             bool reuseId) {
  if (dst != nullptr) {
    *dst = nullptr;
  }

  if (!slice.isObject()) {
    return TRI_ERROR_HTTP_BAD_PARAMETER;
  }

  std::string const name =
      arangodb::basics::VelocyPackHelper::getStringValue(slice, "name", "");

  if (name.empty()) {
    return TRI_ERROR_HTTP_BAD_PARAMETER;
  }

  TRI_voc_cid_t cid = 0;

  if (reuseId) {
    cid = arangodb::basics::VelocyPackHelper::extractIdValue(slice);

    if (cid == 0) {
      return TRI_ERROR_HTTP_BAD_PARAMETER;
    }
  }

  TRI_col_type_e const type = static_cast<TRI_col_type_e>(
      arangodb::basics::VelocyPackHelper::getNumericValue<int>(
          slice, "type", (int)TRI_COL_TYPE_DOCUMENT));

  arangodb::LogicalCollection* col = nullptr;

  if (cid > 0) {
    col = _vocbase->lookupCollection(cid);
  }

  if (col != nullptr && col->type() == type) {
    // collection already exists. TODO: compare attributes
    return TRI_ERROR_NO_ERROR;
  }

  int res = TRI_ERROR_NO_ERROR;
  try {
    col = _vocbase->createCollection(slice, cid, true);
  } catch (basics::Exception const& ex) {
    res = ex.code();
  } catch (...) {
    res = TRI_ERROR_INTERNAL;
  }

  if (res != TRI_ERROR_NO_ERROR) {
    return res;
  }

  TRI_ASSERT(col != nullptr);

  /* Temporary ASSERTS to prove correctness of new constructor */
  TRI_ASSERT(col->doCompact() ==
             arangodb::basics::VelocyPackHelper::getBooleanValue(
                 slice, "doCompact", true));
  TRI_ASSERT(
      col->waitForSync() ==
      arangodb::basics::VelocyPackHelper::getBooleanValue(
          slice, "waitForSync",
          application_features::ApplicationServer::getFeature<DatabaseFeature>(
              "Database")
              ->waitForSync()));
  TRI_ASSERT(col->isVolatile() ==
             arangodb::basics::VelocyPackHelper::getBooleanValue(
                 slice, "isVolatile", false));
  TRI_ASSERT(col->isSystem() == (name[0] == '_'));
  TRI_ASSERT(
      col->indexBuckets() ==
      arangodb::basics::VelocyPackHelper::getNumericValue<uint32_t>(
          slice, "indexBuckets", DatabaseFeature::defaultIndexBuckets()));
#ifdef ARANGODB_ENABLE_MAINTAINER_MODE
  TRI_voc_cid_t planId = 0;
  VPackSlice const planIdSlice = slice.get("planId");
  if (planIdSlice.isNumber()) {
    planId =
        static_cast<TRI_voc_cid_t>(planIdSlice.getNumericValue<uint64_t>());
  } else if (planIdSlice.isString()) {
    std::string tmp = planIdSlice.copyString();
    planId = static_cast<TRI_voc_cid_t>(StringUtils::uint64(tmp));
  } else if (planIdSlice.isNone()) {
    // There is no plan ID it has to be equal to collection id
    planId = col->cid();
  }

  TRI_ASSERT(col->planId() == planId);
#endif

  if (dst != nullptr) {
    *dst = col;
  }

  return TRI_ERROR_NO_ERROR;
}

////////////////////////////////////////////////////////////////////////////////
/// @brief restores the structure of a collection TODO MOVE
////////////////////////////////////////////////////////////////////////////////

void RestReplicationHandler::handleCommandRestoreCollection() {
  std::shared_ptr<VPackBuilder> parsedRequest;

  // copy default options
  VPackOptions options = VPackOptions::Defaults;
  options.checkAttributeUniqueness = true;

  try {
    parsedRequest = _request->toVelocyPackBuilderPtr(&options);
  } catch (...) {
    generateError(rest::ResponseCode::BAD, TRI_ERROR_HTTP_BAD_PARAMETER,
                  "invalid JSON");
    return;
  }
  VPackSlice const slice = parsedRequest->slice();

  bool overwrite = false;

  bool found;
  std::string const& value1 = _request->value("overwrite", found);

  if (found) {
    overwrite = StringUtils::boolean(value1);
  }

  bool recycleIds = false;
  std::string const& value2 = _request->value("recycleIds", found);

  if (found) {
    recycleIds = StringUtils::boolean(value2);
  }

  bool force = false;
  std::string const& value3 = _request->value("force", found);

  if (found) {
    force = StringUtils::boolean(value3);
  }

  uint64_t numberOfShards = 0;
  std::string const& value4 = _request->value("numberOfShards", found);

  if (found) {
    numberOfShards = StringUtils::uint64(value4);
  }

  uint64_t replicationFactor = 1;
  std::string const& value5 = _request->value("replicationFactor", found);

  if (found) {
    replicationFactor = StringUtils::uint64(value5);
  }

  std::string errorMsg;
  int res;

  if (ServerState::instance()->isCoordinator()) {
    res = processRestoreCollectionCoordinator(slice, overwrite, recycleIds,
                                              force, numberOfShards, errorMsg,
                                              replicationFactor);
  } else {
    res =
        processRestoreCollection(slice, overwrite, recycleIds, force, errorMsg);
  }

  if (res != TRI_ERROR_NO_ERROR) {
    THROW_ARANGO_EXCEPTION(res);
  }

  VPackBuilder result;
  result.add(VPackValue(VPackValueType::Object));
  result.add("result", VPackValue(true));
  result.close();
  generateResult(rest::ResponseCode::OK, result.slice());
}

////////////////////////////////////////////////////////////////////////////////
/// @brief restores the indexes of a collection TODO MOVE
////////////////////////////////////////////////////////////////////////////////

void RestReplicationHandler::handleCommandRestoreIndexes() {
  std::shared_ptr<VPackBuilder> parsedRequest;

  // copy default options
  VPackOptions options = VPackOptions::Defaults;
  options.checkAttributeUniqueness = true;

  try {
    parsedRequest = _request->toVelocyPackBuilderPtr(&options);
  } catch (...) {
    generateError(rest::ResponseCode::BAD, TRI_ERROR_HTTP_BAD_PARAMETER,
                  "invalid JSON");
    return;
  }
  VPackSlice const slice = parsedRequest->slice();

  bool found;
  bool force = false;
  std::string const& value = _request->value("force", found);

  if (found) {
    force = StringUtils::boolean(value);
  }

  std::string errorMsg;
  int res;
  if (ServerState::instance()->isCoordinator()) {
    res = processRestoreIndexesCoordinator(slice, force, errorMsg);
  } else {
    res = processRestoreIndexes(slice, force, errorMsg);
  }

  if (res != TRI_ERROR_NO_ERROR) {
    THROW_ARANGO_EXCEPTION(res);
  }

  VPackBuilder result;
  result.openObject();
  result.add("result", VPackValue(true));
  result.close();
  generateResult(rest::ResponseCode::OK, result.slice());
}

////////////////////////////////////////////////////////////////////////////////
/// @brief restores the structure of a collection TODO MOVE
////////////////////////////////////////////////////////////////////////////////

int RestReplicationHandler::processRestoreCollection(
    VPackSlice const& collection, bool dropExisting, bool reuseId, bool force,
    std::string& errorMsg) {
  if (!collection.isObject()) {
    errorMsg = "collection declaration is invalid";

    return TRI_ERROR_HTTP_BAD_PARAMETER;
  }

  VPackSlice const parameters = collection.get("parameters");

  if (!parameters.isObject()) {
    errorMsg = "collection parameters declaration is invalid";

    return TRI_ERROR_HTTP_BAD_PARAMETER;
  }

  VPackSlice const indexes = collection.get("indexes");

  if (!indexes.isArray()) {
    errorMsg = "collection indexes declaration is invalid";

    return TRI_ERROR_HTTP_BAD_PARAMETER;
  }

  std::string const name = arangodb::basics::VelocyPackHelper::getStringValue(
      parameters, "name", "");

  if (name.empty()) {
    errorMsg = "collection name is missing";

    return TRI_ERROR_HTTP_BAD_PARAMETER;
  }

  if (arangodb::basics::VelocyPackHelper::getBooleanValue(parameters, "deleted",
                                                          false)) {
    // we don't care about deleted collections
    return TRI_ERROR_NO_ERROR;
  }

  arangodb::LogicalCollection* col = nullptr;

  if (reuseId) {
    TRI_voc_cid_t const cid =
        arangodb::basics::VelocyPackHelper::extractIdValue(parameters);

    if (cid == 0) {
      errorMsg = "collection id is missing";

      return TRI_ERROR_HTTP_BAD_PARAMETER;
    }

    // first look up the collection by the cid
    col = _vocbase->lookupCollection(cid);
  }

  if (col == nullptr) {
    // not found, try name next
    col = _vocbase->lookupCollection(name);
  }

  // drop an existing collection if it exists
  if (col != nullptr) {
    if (dropExisting) {
      int res = _vocbase->dropCollection(col, true, true);

      if (res == TRI_ERROR_FORBIDDEN) {
        // some collections must not be dropped

        // instead, truncate them
        SingleCollectionTransaction trx(
            StandaloneTransactionContext::Create(_vocbase), col->cid(),
            AccessMode::Type::WRITE);
        trx.addHint(TransactionHints::Hint::RECOVERY,
                    false);  // to turn off waitForSync!

        res = trx.begin();
        if (res != TRI_ERROR_NO_ERROR) {
          return res;
        }

        OperationOptions options;
        OperationResult opRes = trx.truncate(name, options);

        res = trx.finish(opRes.code);

        return res;
      }

      if (res != TRI_ERROR_NO_ERROR) {
        errorMsg = "unable to drop collection '" + name + "': " +
                   std::string(TRI_errno_string(res));

        return res;
      }
    } else {
      int res = TRI_ERROR_ARANGO_DUPLICATE_NAME;

      errorMsg = "unable to create collection '" + name + "': " +
                 std::string(TRI_errno_string(res));

      return res;
    }
  }

  // now re-create the collection
  int res = createCollection(parameters, &col, reuseId);

  if (res != TRI_ERROR_NO_ERROR) {
    errorMsg =
        "unable to create collection: " + std::string(TRI_errno_string(res));

    return res;
  }

  return TRI_ERROR_NO_ERROR;
}

////////////////////////////////////////////////////////////////////////////////
/// @brief restores the structure of a collection, coordinator case
////////////////////////////////////////////////////////////////////////////////

int RestReplicationHandler::processRestoreCollectionCoordinator(
    VPackSlice const& collection, bool dropExisting, bool reuseId, bool force,
    uint64_t numberOfShards, std::string& errorMsg,
    uint64_t replicationFactor) {
  if (!collection.isObject()) {
    errorMsg = "collection declaration is invalid";

    return TRI_ERROR_HTTP_BAD_PARAMETER;
  }

  VPackSlice const parameters = collection.get("parameters");

  if (!parameters.isObject()) {
    errorMsg = "collection parameters declaration is invalid";

    return TRI_ERROR_HTTP_BAD_PARAMETER;
  }

  std::string const name = arangodb::basics::VelocyPackHelper::getStringValue(
      parameters, "name", "");

  if (name.empty()) {
    errorMsg = "collection name is missing";

    return TRI_ERROR_HTTP_BAD_PARAMETER;
  }

  if (arangodb::basics::VelocyPackHelper::getBooleanValue(parameters, "deleted",
                                                          false)) {
    // we don't care about deleted collections
    return TRI_ERROR_NO_ERROR;
  }

  std::string dbName = _vocbase->name();

  ClusterInfo* ci = ClusterInfo::instance();

  try {
    // in a cluster, we only look up by name:
    std::shared_ptr<LogicalCollection> col = ci->getCollection(dbName, name);

    // drop an existing collection if it exists
    if (dropExisting) {
      int res = ci->dropCollectionCoordinator(dbName, col->cid_as_string(),
                                              errorMsg, 0.0);
      if (res == TRI_ERROR_FORBIDDEN) {
        // some collections must not be dropped
        res = truncateCollectionOnCoordinator(dbName, name);
        if (res != TRI_ERROR_NO_ERROR) {
          errorMsg =
              "unable to truncate collection (dropping is forbidden): " + name;
          return res;
        }
      }

      if (res != TRI_ERROR_NO_ERROR) {
        errorMsg = "unable to drop collection '" + name + "': " +
                   std::string(TRI_errno_string(res));

        return res;
      }
    } else {
      int res = TRI_ERROR_ARANGO_DUPLICATE_NAME;

      errorMsg = "unable to create collection '" + name + "': " +
                 std::string(TRI_errno_string(res));

      return res;
    }
  } catch (...) {
  }

  // now re-create the collection

  // Build up new information that we need to merge with the given one
  VPackBuilder toMerge;
  toMerge.openObject();

  // We always need a new id
  TRI_voc_tick_t newIdTick = ci->uniqid(1);
  std::string newId = StringUtils::itoa(newIdTick);
  toMerge.add("id", VPackValue(newId));

  // Number of shards. Will be overwritten if not existent
  VPackSlice const numberOfShardsSlice = parameters.get("numberOfShards");
  if (!numberOfShardsSlice.isInteger()) {
    // The information does not contain numberOfShards. Overwrite it.
    VPackSlice const shards = parameters.get("shards");
    if (shards.isObject()) {
      numberOfShards = static_cast<uint64_t>(shards.length());
    } else {
      // "shards" not specified
      // now check if numberOfShards property was given
      if (numberOfShards == 0) {
        // We take one shard if no value was given
        numberOfShards = 1;
      }
    }
    TRI_ASSERT(numberOfShards > 0);
    toMerge.add("numberOfShards", VPackValue(numberOfShards));
  }

  // Replication Factor. Will be overwritten if not existent
  VPackSlice const replFactorSlice = parameters.get("replicationFactor");
  if (!replFactorSlice.isInteger()) {
    if (replicationFactor == 0) {
      replicationFactor = 1;
    }
    TRI_ASSERT(replicationFactor > 0);
    toMerge.add("replicationFactor", VPackValue(replicationFactor));
  }
  toMerge.close();  // TopLevel

  VPackSlice const type = parameters.get("type");
  TRI_col_type_e collectionType;
  if (type.isNumber()) {
    collectionType = static_cast<TRI_col_type_e>(type.getNumericValue<int>());
  } else {
    errorMsg = "collection type not given or wrong";
    return TRI_ERROR_HTTP_BAD_PARAMETER;
  }

  VPackSlice const sliceToMerge = toMerge.slice();
  VPackBuilder mergedBuilder =
      VPackCollection::merge(parameters, sliceToMerge, false);
  VPackSlice const merged = mergedBuilder.slice();
  try {
    auto col = ClusterMethods::createCollectionOnCoordinator(collectionType,
                                                             _vocbase, merged);
    TRI_ASSERT(col != nullptr);
  } catch (basics::Exception const& e) {
    // Error, report it.
    errorMsg = e.message();
    return e.code();
  }
  // All other errors are thrown to the outside.
  return TRI_ERROR_NO_ERROR;
}

////////////////////////////////////////////////////////////////////////////////
/// @brief restores the indexes of a collection TODO MOVE
////////////////////////////////////////////////////////////////////////////////

int RestReplicationHandler::processRestoreIndexes(VPackSlice const& collection,
                                                  bool force,
                                                  std::string& errorMsg) {
  if (!collection.isObject()) {
    errorMsg = "collection declaration is invalid";

    return TRI_ERROR_HTTP_BAD_PARAMETER;
  }

  VPackSlice const parameters = collection.get("parameters");

  if (!parameters.isObject()) {
    errorMsg = "collection parameters declaration is invalid";

    return TRI_ERROR_HTTP_BAD_PARAMETER;
  }

  VPackSlice const indexes = collection.get("indexes");

  if (!indexes.isArray()) {
    errorMsg = "collection indexes declaration is invalid";

    return TRI_ERROR_HTTP_BAD_PARAMETER;
  }

  VPackValueLength const n = indexes.length();

  if (n == 0) {
    // nothing to do
    return TRI_ERROR_NO_ERROR;
  }

  std::string const name = arangodb::basics::VelocyPackHelper::getStringValue(
      parameters, "name", "");

  if (name.empty()) {
    errorMsg = "collection name is missing";

    return TRI_ERROR_HTTP_BAD_PARAMETER;
  }

  if (arangodb::basics::VelocyPackHelper::getBooleanValue(parameters, "deleted",
                                                          false)) {
    // we don't care about deleted collections
    return TRI_ERROR_NO_ERROR;
  }

  READ_LOCKER(readLocker, _vocbase->_inventoryLock);

  // look up the collection
  try {
    CollectionGuard guard(_vocbase, name.c_str());

    LogicalCollection* collection = guard.collection();

    SingleCollectionTransaction trx(
        StandaloneTransactionContext::Create(_vocbase), collection->cid(),
        AccessMode::Type::WRITE);

    int res = trx.begin();

    if (res != TRI_ERROR_NO_ERROR) {
      errorMsg =
          "unable to start transaction: " + std::string(TRI_errno_string(res));
      THROW_ARANGO_EXCEPTION(res);
    }

    for (VPackSlice const& idxDef : VPackArrayIterator(indexes)) {
      std::shared_ptr<arangodb::Index> idx;

      // {"id":"229907440927234","type":"hash","unique":false,"fields":["x","Y"]}

      res = collection->restoreIndex(&trx, idxDef, idx);

      if (res == TRI_ERROR_NOT_IMPLEMENTED) {
        continue;
      }

      if (res != TRI_ERROR_NO_ERROR) {
        errorMsg =
            "could not create index: " + std::string(TRI_errno_string(res));
        break;
      } else {
        TRI_ASSERT(idx != nullptr);

        res = collection->saveIndex(idx.get(), true);

        if (res != TRI_ERROR_NO_ERROR) {
          errorMsg =
              "could not save index: " + std::string(TRI_errno_string(res));
          break;
        }
      }
    }
  } catch (arangodb::basics::Exception const& ex) {
    errorMsg =
        "could not create index: " + std::string(TRI_errno_string(ex.code()));
  } catch (...) {
    errorMsg = "could not create index: unknown error";
  }

  return TRI_ERROR_NO_ERROR;
}

////////////////////////////////////////////////////////////////////////////////
/// @brief restores the indexes of a collection, coordinator case
////////////////////////////////////////////////////////////////////////////////

int RestReplicationHandler::processRestoreIndexesCoordinator(
    VPackSlice const& collection, bool force, std::string& errorMsg) {
  if (!collection.isObject()) {
    errorMsg = "collection declaration is invalid";

    return TRI_ERROR_HTTP_BAD_PARAMETER;
  }
  VPackSlice const parameters = collection.get("parameters");

  if (!parameters.isObject()) {
    errorMsg = "collection parameters declaration is invalid";

    return TRI_ERROR_HTTP_BAD_PARAMETER;
  }

  VPackSlice indexes = collection.get("indexes");

  if (!indexes.isArray()) {
    errorMsg = "collection indexes declaration is invalid";

    return TRI_ERROR_HTTP_BAD_PARAMETER;
  }

  size_t const n = static_cast<size_t>(indexes.length());

  if (n == 0) {
    // nothing to do
    return TRI_ERROR_NO_ERROR;
  }

  std::string name = arangodb::basics::VelocyPackHelper::getStringValue(
      parameters, "name", "");

  if (name.empty()) {
    errorMsg = "collection name is missing";

    return TRI_ERROR_HTTP_BAD_PARAMETER;
  }

  if (arangodb::basics::VelocyPackHelper::getBooleanValue(parameters, "deleted",
                                                          false)) {
    // we don't care about deleted collections
    return TRI_ERROR_NO_ERROR;
  }

  std::string dbName = _vocbase->name();

  // in a cluster, we only look up by name:
  ClusterInfo* ci = ClusterInfo::instance();
  std::shared_ptr<LogicalCollection> col;
  try {
    col = ci->getCollection(dbName, name);
  } catch (...) {
    errorMsg = "could not find collection '" + name + "'";
    return TRI_ERROR_ARANGO_COLLECTION_NOT_FOUND;
  }
  TRI_ASSERT(col != nullptr);

  int res = TRI_ERROR_NO_ERROR;
  for (VPackSlice const& idxDef : VPackArrayIterator(indexes)) {
    VPackSlice type = idxDef.get("type");
    if (type.isString() &&
        (type.copyString() == "primary" || type.copyString() == "edge")) {
      // must ignore these types of indexes during restore
      continue;
    }

    VPackBuilder tmp;
    res = ci->ensureIndexCoordinator(dbName, col->cid_as_string(), idxDef, true,
                                     arangodb::Index::Compare, tmp, errorMsg,
                                     3600.0);
    if (res != TRI_ERROR_NO_ERROR) {
      errorMsg =
          "could not create index: " + std::string(TRI_errno_string(res));
      break;
    }
  }

  return res;
}

////////////////////////////////////////////////////////////////////////////////
/// @brief apply the data from a collection dump or the continuous log
////////////////////////////////////////////////////////////////////////////////

int RestReplicationHandler::applyCollectionDumpMarker(
    arangodb::Transaction& trx, CollectionNameResolver const& resolver,
    std::string const& collectionName, TRI_replication_operation_e type,
    VPackSlice const& old, VPackSlice const& slice, std::string& errorMsg) {
  if (type == REPLICATION_MARKER_DOCUMENT) {
    // {"type":2400,"key":"230274209405676","data":{"_key":"230274209405676","_rev":"230274209405676","foo":"bar"}}

    TRI_ASSERT(slice.isObject());

    OperationOptions options;
    options.silent = true;
    options.ignoreRevs = true;
    options.isRestore = true;
    options.waitForSync = false;

    try {
      OperationResult opRes = trx.insert(collectionName, slice, options);

      if (opRes.code == TRI_ERROR_ARANGO_UNIQUE_CONSTRAINT_VIOLATED) {
        // must update
        opRes = trx.update(collectionName, slice, options);
      }

      return opRes.code;
    } catch (arangodb::basics::Exception const& ex) {
      return ex.code();
    } catch (...) {
      return TRI_ERROR_INTERNAL;
    }
  }

  else if (type == REPLICATION_MARKER_REMOVE) {
    // {"type":2402,"key":"592063"}

    try {
      OperationOptions options;
      options.silent = true;
      options.ignoreRevs = true;
      options.waitForSync = false;
      OperationResult opRes = trx.remove(collectionName, old, options);

      if (!opRes.successful() &&
          opRes.code == TRI_ERROR_ARANGO_DOCUMENT_NOT_FOUND) {
        // ignore this error
        return TRI_ERROR_NO_ERROR;
      }

      return opRes.code;
    } catch (arangodb::basics::Exception const& ex) {
      return ex.code();
    } catch (...) {
      return TRI_ERROR_INTERNAL;
    }
  }

  errorMsg = "unexpected marker type " + StringUtils::itoa(type);

  return TRI_ERROR_REPLICATION_UNEXPECTED_MARKER;
}

static int restoreDataParser(char const* ptr, char const* pos,
                             std::string const& invalidMsg, bool useRevision,
                             std::string& errorMsg, std::string& key,
                             VPackBuilder& builder,
                             VPackSlice& doc,
                             TRI_replication_operation_e& type) {
  builder.clear();

  try {
    VPackParser parser(builder);
    parser.parse(ptr, static_cast<size_t>(pos - ptr));
  } catch (VPackException const&) {
    // Could not parse the given string
    errorMsg = invalidMsg;

    return TRI_ERROR_HTTP_CORRUPTED_JSON;
  } catch (std::exception const&) {
    // Could not even build the string
    errorMsg = invalidMsg;

    return TRI_ERROR_HTTP_CORRUPTED_JSON;
  } catch (...) {
    return TRI_ERROR_INTERNAL;
  }

  VPackSlice const slice = builder.slice();

  if (!slice.isObject()) {
    errorMsg = invalidMsg;

    return TRI_ERROR_HTTP_CORRUPTED_JSON;
  }

  type = REPLICATION_INVALID;

  for (auto const& pair : VPackObjectIterator(slice, true)) {
    if (!pair.key.isString()) {
      errorMsg = invalidMsg;

      return TRI_ERROR_HTTP_CORRUPTED_JSON;
    }

    std::string const attributeName = pair.key.copyString();

    if (attributeName == "type") {
      if (pair.value.isNumber()) {
        int v = pair.value.getNumericValue<int>();
        if (v == 2301) {
          // pre-3.0 type for edges
          type = REPLICATION_MARKER_DOCUMENT;
        } else {
          type = static_cast<TRI_replication_operation_e>(v);
        }
      }
    }

    else if (attributeName == "data") {
      if (pair.value.isObject()) {
        doc = pair.value;

        if (doc.hasKey(StaticStrings::KeyString)) {
          key = doc.get(StaticStrings::KeyString).copyString();
        }
      }
    }

    else if (attributeName == "key") {
      if (key.empty()) {
        key = pair.value.copyString();
      }
    }
  }

  if (type == REPLICATION_MARKER_DOCUMENT && !doc.isObject()) {
    errorMsg = "got document marker without contents";
    return TRI_ERROR_HTTP_BAD_PARAMETER;
  }

  if (key.empty()) {
    LOG_TOPIC(ERR, arangodb::Logger::FIXME) << "GOT EXCEPTION 5";
    errorMsg = invalidMsg;

    return TRI_ERROR_HTTP_BAD_PARAMETER;
  }

  return TRI_ERROR_NO_ERROR;
}

////////////////////////////////////////////////////////////////////////////////
/// @brief restores the data of a collection TODO MOVE
////////////////////////////////////////////////////////////////////////////////

int RestReplicationHandler::processRestoreDataBatch(
    arangodb::Transaction& trx,
    std::string const& collectionName, bool useRevision, bool force,
    std::string& errorMsg) {
  std::string const invalidMsg =
      "received invalid JSON data for collection " + collectionName;

  VPackBuilder builder;

  HttpRequest* httpRequest = dynamic_cast<HttpRequest*>(_request.get());
  if (httpRequest == nullptr) {
    THROW_ARANGO_EXCEPTION_MESSAGE(TRI_ERROR_INTERNAL, "invalid request type");
  }

  std::string const& bodyStr = httpRequest->body();
  char const* ptr = bodyStr.c_str();
  char const* end = ptr + bodyStr.size();

  VPackBuilder allMarkers;
  VPackValueLength currentPos = 0;
  std::unordered_map<std::string, VPackValueLength> latest;

  // First parse and collect all markers, we assemble everything in one
  // large builder holding an array. We keep for each key the latest
  // entry.

  {
    VPackArrayBuilder guard(&allMarkers);
    std::string key;
    while (ptr < end) {
      char const* pos = strchr(ptr, '\n');

      if (pos == nullptr) {
        pos = end;
      } else {
        *((char*)pos) = '\0';
      }

      if (pos - ptr > 1) {
        // found something
        key.clear();
        VPackSlice doc;
        TRI_replication_operation_e type = REPLICATION_INVALID;

        int res = restoreDataParser(ptr, pos, invalidMsg, useRevision, errorMsg,
                                    key, builder, doc, type);
        if (res != TRI_ERROR_NO_ERROR) {
          return res;
        }

        // Put into array of all parsed markers:
        allMarkers.add(builder.slice());
        auto it = latest.find(key);
        if (it != latest.end()) {
          // Already found, overwrite:
          it->second = currentPos;
        } else {
          latest.emplace(std::make_pair(key, currentPos));
        }
        ++currentPos;
      }

      ptr = pos + 1;
    }
  }

  // First remove all keys of which the last marker we saw was a deletion
  // marker:
  VPackSlice allMarkersSlice = allMarkers.slice();
  VPackBuilder oldBuilder;
  {
    VPackArrayBuilder guard(&oldBuilder);

    for (auto const& p : latest) {
      VPackSlice const marker = allMarkersSlice.at(p.second);
      VPackSlice const typeSlice = marker.get("type");
      TRI_replication_operation_e type = REPLICATION_INVALID;
      if (typeSlice.isNumber()) {
        int typeInt = typeSlice.getNumericValue<int>();
        if (typeInt == 2301) {  // pre-3.0 type for edges
          type = REPLICATION_MARKER_DOCUMENT;
        } else {
          type = static_cast<TRI_replication_operation_e>(typeInt);
        }
      }
      if (type == REPLICATION_MARKER_REMOVE) {
        oldBuilder.add(VPackValue(p.first));  // Add _key
      } else if (type != REPLICATION_MARKER_DOCUMENT) {
        errorMsg = "unexpected marker type " + StringUtils::itoa(type);
        return TRI_ERROR_REPLICATION_UNEXPECTED_MARKER;
      }
    }
  }

  // Note that we ignore individual errors here, as long as the main
  // operation did not fail. In particular, we intentionally ignore
  // individual "DOCUMENT NOT FOUND" errors, because they can happen!
  try {
    OperationOptions options;
    options.silent = true;
    options.ignoreRevs = true;
    options.isRestore = true;
    options.waitForSync = false;
    OperationResult opRes =
        trx.remove(collectionName, oldBuilder.slice(), options);
    if (!opRes.successful()) {
      return opRes.code;
    }
  } catch (arangodb::basics::Exception const& ex) {
    return ex.code();
  } catch (...) {
    return TRI_ERROR_INTERNAL;
  }

  // Now try to insert all keys for which the last marker was a document
  // marker, note that these could still be replace markers!
  builder.clear();
  {
    VPackArrayBuilder guard(&builder);

    for (auto const& p : latest) {
      VPackSlice const marker = allMarkersSlice.at(p.second);
      VPackSlice const typeSlice = marker.get("type");
      TRI_replication_operation_e type = REPLICATION_INVALID;
      if (typeSlice.isNumber()) {
        int typeInt = typeSlice.getNumericValue<int>();
        if (typeInt == 2301) {  // pre-3.0 type for edges
          type = REPLICATION_MARKER_DOCUMENT;
        } else {
          type = static_cast<TRI_replication_operation_e>(typeInt);
        }
      }
      if (type == REPLICATION_MARKER_DOCUMENT) {
        VPackSlice const doc = marker.get("data");
        TRI_ASSERT(doc.isObject());
        builder.add(doc);
      }
    }
  }

  VPackSlice requestSlice = builder.slice();
  OperationResult opRes;
  try {
    OperationOptions options;
    options.silent = false;
    options.ignoreRevs = true;
    options.isRestore = true;
    options.waitForSync = false;
    opRes = trx.insert(collectionName, requestSlice, options);
    if (!opRes.successful()) {
      return opRes.code;
    }
  } catch (arangodb::basics::Exception const& ex) {
    return ex.code();
  } catch (...) {
    return TRI_ERROR_INTERNAL;
  }

  // Now go through the individual results and check each error, if it was
  // TRI_ERROR_ARANGO_UNIQUE_CONSTRAINT_VIOLATED, then we have to call
  // replace on the document:
  VPackSlice resultSlice = opRes.slice();
  VPackBuilder replBuilder;  // documents for replace operation
  {
    VPackArrayBuilder guard(&oldBuilder);
    VPackArrayBuilder guard2(&replBuilder);
    VPackArrayIterator itRequest(requestSlice);
    VPackArrayIterator itResult(resultSlice);

    while (itRequest.valid()) {
      VPackSlice result = *itResult;
      VPackSlice error = result.get("error");
      if (error.isTrue()) {
        error = result.get("errorNum");
        if (error.isNumber()) {
          int code = error.getNumericValue<int>();
          if (code == TRI_ERROR_ARANGO_UNIQUE_CONSTRAINT_VIOLATED) {
            replBuilder.add(*itRequest);
          } else {
            return code;
          }
        } else {
          return TRI_ERROR_INTERNAL;
        }
      }
      itRequest.next();
      itResult.next();
    }
  }
  try {
    OperationOptions options;
    options.silent = true;
    options.ignoreRevs = true;
    options.isRestore = true;
    options.waitForSync = false;
    opRes = trx.replace(collectionName, replBuilder.slice(), options);
    if (!opRes.successful()) {
      return opRes.code;
    }
  } catch (arangodb::basics::Exception const& ex) {
    return ex.code();
  } catch (...) {
    return TRI_ERROR_INTERNAL;
  }

  return TRI_ERROR_NO_ERROR;
}

////////////////////////////////////////////////////////////////////////////////
/// @brief restores the data of a collection TODO MOVE
////////////////////////////////////////////////////////////////////////////////

int RestReplicationHandler::processRestoreData(
    std::string const& colName, bool useRevision,
    bool force, std::string& errorMsg) {

  SingleCollectionTransaction trx(
      StandaloneTransactionContext::Create(_vocbase), colName,
      AccessMode::Type::WRITE);
  trx.addHint(TransactionHints::Hint::RECOVERY,
              false);  // to turn off waitForSync!

  int res = trx.begin();

  if (res != TRI_ERROR_NO_ERROR) {
    errorMsg =
        "unable to start transaction: " + std::string(TRI_errno_string(res));

    return res;
  }

  res = processRestoreDataBatch(trx, colName, useRevision, force,
                                errorMsg);

  res = trx.finish(res);

  return res;
}

////////////////////////////////////////////////////////////////////////////////
/// @brief restores the data of a collection TODO MOVE
////////////////////////////////////////////////////////////////////////////////

void RestReplicationHandler::handleCommandRestoreData() {
  std::string const& colName = _request->value("collection");

  if (colName.empty()) {
    generateError(rest::ResponseCode::BAD, TRI_ERROR_HTTP_BAD_PARAMETER,
                  "invalid collection parameter, not given");
    return;
  }

  bool recycleIds = false;
  std::string const& value2 = _request->value("recycleIds");

  if (!value2.empty()) {
    recycleIds = StringUtils::boolean(value2);
  }

  bool force = false;
  std::string const& value3 = _request->value("force");

  if (!value3.empty()) {
    force = StringUtils::boolean(value3);
  }

  std::string errorMsg;

  int res = processRestoreData(colName, recycleIds, force, errorMsg);

  if (res != TRI_ERROR_NO_ERROR) {
    if (errorMsg.empty()) {
      generateError(GeneralResponse::responseCode(res), res);
    } else {
      generateError(GeneralResponse::responseCode(res), res,
                    std::string(TRI_errno_string(res)) + ": " + errorMsg);
    }
  } else {
    VPackBuilder result;
    result.add(VPackValue(VPackValueType::Object));
    result.add("result", VPackValue(true));
    result.close();
    generateResult(rest::ResponseCode::OK, result.slice());
  }
}

////////////////////////////////////////////////////////////////////////////////
/// @brief produce list of keys for a specific collection
////////////////////////////////////////////////////////////////////////////////

void RestReplicationHandler::handleCommandCreateKeys() {
  std::string const& collection = _request->value("collection");

  if (collection.empty()) {
    generateError(rest::ResponseCode::BAD, TRI_ERROR_HTTP_BAD_PARAMETER,
                  "invalid collection parameter");
    return;
  }

  TRI_voc_tick_t tickEnd = UINT64_MAX;

  // determine end tick for keys
  bool found;
  std::string const& value = _request->value("to", found);

  if (found) {
    tickEnd = static_cast<TRI_voc_tick_t>(StringUtils::uint64(value));
  }

  arangodb::LogicalCollection* c = _vocbase->lookupCollection(collection);

  if (c == nullptr) {
    generateError(rest::ResponseCode::NOT_FOUND,
                  TRI_ERROR_ARANGO_COLLECTION_NOT_FOUND);
    return;
  }

  arangodb::CollectionGuard guard(_vocbase, c->cid(), false);

  arangodb::LogicalCollection* col = guard.collection();
  TRI_ASSERT(col != nullptr);

  // turn off the compaction for the collection
  StorageEngine* engine = EngineSelectorFeature::ENGINE;
  TRI_voc_tick_t id;
  int res = engine->insertCompactionBlocker(_vocbase, 1200.0, id);

  if (res != TRI_ERROR_NO_ERROR) {
    THROW_ARANGO_EXCEPTION(res);
  }

  // initialize a container with the keys
  auto keys =
      std::make_unique<CollectionKeys>(_vocbase, col->name(), id, 300.0);

  std::string const idString(std::to_string(keys->id()));

  keys->create(tickEnd);
  size_t const count = keys->count();

  auto keysRepository = _vocbase->collectionKeys();

  keysRepository->store(keys.get());
  keys.release();

  VPackBuilder result;
  result.add(VPackValue(VPackValueType::Object));
  result.add("id", VPackValue(idString));
  result.add("count", VPackValue(count));
  result.close();
  generateResult(rest::ResponseCode::OK, result.slice());
}

////////////////////////////////////////////////////////////////////////////////
/// @brief returns all key ranges
////////////////////////////////////////////////////////////////////////////////

void RestReplicationHandler::handleCommandGetKeys() {
  std::vector<std::string> const& suffixes = _request->suffixes();

  if (suffixes.size() != 2) {
    generateError(rest::ResponseCode::BAD, TRI_ERROR_HTTP_BAD_PARAMETER,
                  "expecting GET /_api/replication/keys/<keys-id>");
    return;
  }

  static uint64_t const DefaultChunkSize = 5000;
  uint64_t chunkSize = DefaultChunkSize;

  // determine chunk size
  bool found;
  std::string const& value = _request->value("chunkSize", found);

  if (found) {
    chunkSize = StringUtils::uint64(value);
    if (chunkSize < 100) {
      chunkSize = DefaultChunkSize;
    } else if (chunkSize > 20000) {
      chunkSize = 20000;
    }
  }

  std::string const& id = suffixes[1];

  auto keysRepository = _vocbase->collectionKeys();
  TRI_ASSERT(keysRepository != nullptr);

  auto collectionKeysId = static_cast<arangodb::CollectionKeysId>(
      arangodb::basics::StringUtils::uint64(id));

  auto collectionKeys = keysRepository->find(collectionKeysId);

  if (collectionKeys == nullptr) {
    generateError(GeneralResponse::responseCode(TRI_ERROR_CURSOR_NOT_FOUND),
                  TRI_ERROR_CURSOR_NOT_FOUND);
    return;
  }

  try {
    VPackBuilder b;
    b.add(VPackValue(VPackValueType::Array));

    TRI_voc_tick_t max = static_cast<TRI_voc_tick_t>(collectionKeys->count());

    for (TRI_voc_tick_t from = 0; from < max; from += chunkSize) {
      TRI_voc_tick_t to = from + chunkSize;

      if (to > max) {
        to = max;
      }

      auto result = collectionKeys->hashChunk(static_cast<size_t>(from),
                                              static_cast<size_t>(to));

      // Add a chunk
      b.add(VPackValue(VPackValueType::Object));
      b.add("low", VPackValue(std::get<0>(result)));
      b.add("high", VPackValue(std::get<1>(result)));
      b.add("hash", VPackValue(std::to_string(std::get<2>(result))));
      b.close();
    }
    b.close();

    collectionKeys->release();
    generateResult(rest::ResponseCode::OK, b.slice());
  } catch (...) {
    collectionKeys->release();
    throw;
  }
}

////////////////////////////////////////////////////////////////////////////////
/// @brief returns date for a key range
////////////////////////////////////////////////////////////////////////////////

void RestReplicationHandler::handleCommandFetchKeys() {
  std::vector<std::string> const& suffixes = _request->suffixes();

  if (suffixes.size() != 2) {
    generateError(rest::ResponseCode::BAD, TRI_ERROR_HTTP_BAD_PARAMETER,
                  "expecting PUT /_api/replication/keys/<keys-id>");
    return;
  }

  static uint64_t const DefaultChunkSize = 5000;
  uint64_t chunkSize = DefaultChunkSize;

  // determine chunk size
  bool found;
  std::string const& value1 = _request->value("chunkSize", found);

  if (found) {
    chunkSize = StringUtils::uint64(value1);
    if (chunkSize < 100) {
      chunkSize = DefaultChunkSize;
    } else if (chunkSize > 20000) {
      chunkSize = 20000;
    }
  }

  std::string const& value2 = _request->value("chunk", found);

  size_t chunk = 0;

  if (found) {
    chunk = static_cast<size_t>(StringUtils::uint64(value2));
  }

  std::string const& value3 = _request->value("type", found);

  bool keys = true;
  if (value3 == "keys") {
    keys = true;
  } else if (value3 == "docs") {
    keys = false;
  } else {
    generateError(rest::ResponseCode::BAD, TRI_ERROR_HTTP_BAD_PARAMETER,
                  "invalid 'type' value");
    return;
  }

  std::string const& id = suffixes[1];

  auto keysRepository = _vocbase->collectionKeys();
  TRI_ASSERT(keysRepository != nullptr);

  auto collectionKeysId = static_cast<arangodb::CollectionKeysId>(
      arangodb::basics::StringUtils::uint64(id));

  auto collectionKeys = keysRepository->find(collectionKeysId);

  if (collectionKeys == nullptr) {
    generateError(GeneralResponse::responseCode(TRI_ERROR_CURSOR_NOT_FOUND),
                  TRI_ERROR_CURSOR_NOT_FOUND);
    return;
  }

  try {
    std::shared_ptr<TransactionContext> transactionContext =
        StandaloneTransactionContext::Create(_vocbase);

    VPackBuilder resultBuilder(transactionContext->getVPackOptions());
    resultBuilder.openArray();

    if (keys) {
      collectionKeys->dumpKeys(resultBuilder, chunk,
                               static_cast<size_t>(chunkSize));
    } else {
      bool success;
      std::shared_ptr<VPackBuilder> parsedIds =
          parseVelocyPackBody(&VPackOptions::Defaults, success);
      if (!success) {
        // error already created
        collectionKeys->release();
        return;
      }
      collectionKeys->dumpDocs(resultBuilder, chunk,
                               static_cast<size_t>(chunkSize),
                               parsedIds->slice());
    }

    resultBuilder.close();

    collectionKeys->release();

    generateResult(rest::ResponseCode::OK, resultBuilder.slice(),
                   transactionContext);
    return;
  } catch (...) {
    collectionKeys->release();
    throw;
  }
}

void RestReplicationHandler::handleCommandRemoveKeys() {
  std::vector<std::string> const& suffixes = _request->suffixes();

  if (suffixes.size() != 2) {
    generateError(rest::ResponseCode::BAD, TRI_ERROR_HTTP_BAD_PARAMETER,
                  "expecting DELETE /_api/replication/keys/<keys-id>");
    return;
  }

  std::string const& id = suffixes[1];

  auto keys = _vocbase->collectionKeys();
  TRI_ASSERT(keys != nullptr);

  auto collectionKeysId = static_cast<arangodb::CollectionKeysId>(
      arangodb::basics::StringUtils::uint64(id));
  bool found = keys->remove(collectionKeysId);

  if (!found) {
    generateError(rest::ResponseCode::NOT_FOUND, TRI_ERROR_CURSOR_NOT_FOUND);
    return;
  }

  VPackBuilder resultBuilder;
  resultBuilder.openObject();
  resultBuilder.add("id", VPackValue(id));  // id as a string
  resultBuilder.add("error", VPackValue(false));
  resultBuilder.add("code",
                    VPackValue(static_cast<int>(rest::ResponseCode::ACCEPTED)));
  resultBuilder.close();

  generateResult(rest::ResponseCode::ACCEPTED, resultBuilder.slice());
}

////////////////////////////////////////////////////////////////////////////////
/// @brief was docuBlock JSF_get_api_replication_dump
////////////////////////////////////////////////////////////////////////////////

void RestReplicationHandler::handleCommandDump() {
  std::string const& collection = _request->value("collection");

  if (collection.empty()) {
    generateError(rest::ResponseCode::BAD, TRI_ERROR_HTTP_BAD_PARAMETER,
                  "invalid collection parameter");
    return;
  }

  // determine start tick for dump
  TRI_voc_tick_t tickStart = 0;
  TRI_voc_tick_t tickEnd = static_cast<TRI_voc_tick_t>(UINT64_MAX);
  bool flush = true;  // flush WAL before dumping?
  bool withTicks = true;
  uint64_t flushWait = 0;

  // determine flush WAL value
  bool found;
  std::string const& value1 = _request->value("flush", found);

  if (found) {
    flush = StringUtils::boolean(value1);
  }

  // determine flush WAL wait time value
  std::string const& value3 = _request->value("flushWait", found);

  if (found) {
    flushWait = StringUtils::uint64(value3);
    if (flushWait > 60) {
      flushWait = 60;
    }
  }

  // determine start tick for dump
  std::string const& value4 = _request->value("from", found);

  if (found) {
    tickStart = (TRI_voc_tick_t)StringUtils::uint64(value4);
  }

  // determine end tick for dump
  std::string const& value5 = _request->value("to", found);

  if (found) {
    tickEnd = (TRI_voc_tick_t)StringUtils::uint64(value5);
  }

  if (tickStart > tickEnd || tickEnd == 0) {
    generateError(rest::ResponseCode::BAD, TRI_ERROR_HTTP_BAD_PARAMETER,
                  "invalid from/to values");
    return;
  }

  bool includeSystem = true;

  std::string const& value6 = _request->value("includeSystem", found);

  if (found) {
    includeSystem = StringUtils::boolean(value6);
  }

  std::string const& value7 = _request->value("ticks", found);

  if (found) {
    withTicks = StringUtils::boolean(value7);
  }

  bool compat28 = false;
  std::string const& value8 = _request->value("compat28", found);

  if (found) {
    compat28 = StringUtils::boolean(value8);
  }

  arangodb::LogicalCollection* c = _vocbase->lookupCollection(collection);

  if (c == nullptr) {
    generateError(rest::ResponseCode::NOT_FOUND,
                  TRI_ERROR_ARANGO_COLLECTION_NOT_FOUND);
    return;
  }

  LOG_TOPIC(TRACE, arangodb::Logger::FIXME) << "requested collection dump for collection '" << collection
             << "', tickStart: " << tickStart << ", tickEnd: " << tickEnd;

  if (flush) {
    MMFilesLogfileManager::instance()->flush(true, true, false);

    // additionally wait for the collector
    if (flushWait > 0) {
      MMFilesLogfileManager::instance()->waitForCollectorQueue(
          c->cid(), static_cast<double>(flushWait));
    }
  }

  arangodb::CollectionGuard guard(_vocbase, c->cid(), false);

  arangodb::LogicalCollection* col = guard.collection();
  TRI_ASSERT(col != nullptr);

  auto transactionContext =
      std::make_shared<StandaloneTransactionContext>(_vocbase);

  // initialize the dump container
  TRI_replication_dump_t dump(transactionContext,
                              static_cast<size_t>(determineChunkSize()),
                              includeSystem, 0);

  if (compat28) {
    dump._compat28 = true;
  }

  int res =
      TRI_DumpCollectionReplication(&dump, col, tickStart, tickEnd, withTicks);

  if (res != TRI_ERROR_NO_ERROR) {
    THROW_ARANGO_EXCEPTION(res);
  }

  // generate the result
  size_t const length = TRI_LengthStringBuffer(dump._buffer);

  if (length == 0) {
    resetResponse(rest::ResponseCode::NO_CONTENT);
  } else {
    resetResponse(rest::ResponseCode::OK);
  }

  // TODO needs to generalized
  auto response = dynamic_cast<HttpResponse*>(_response.get());

  if (response == nullptr) {
    THROW_ARANGO_EXCEPTION_MESSAGE(TRI_ERROR_INTERNAL, "invalid response type");
  }

  response->setContentType(rest::ContentType::DUMP);

  // set headers
  _response->setHeaderNC(TRI_REPLICATION_HEADER_CHECKMORE,
                         (dump._hasMore ? "true" : "false"));

  _response->setHeaderNC(TRI_REPLICATION_HEADER_LASTINCLUDED,
                         StringUtils::itoa(dump._lastFoundTick));

  // transfer ownership of the buffer contents
  response->body().set(dump._buffer);

  // avoid double freeing
  TRI_StealStringBuffer(dump._buffer);
}

////////////////////////////////////////////////////////////////////////////////
/// @brief was docuBlock JSF_put_api_replication_makeSlave
////////////////////////////////////////////////////////////////////////////////

void RestReplicationHandler::handleCommandMakeSlave() {
  bool success;
  std::shared_ptr<VPackBuilder> parsedBody =
      parseVelocyPackBody(&VPackOptions::Defaults, success);
  if (!success) {
    // error already created
    return;
  }
  VPackSlice const body = parsedBody->slice();

  std::string const endpoint =
      VelocyPackHelper::getStringValue(body, "endpoint", "");

  if (endpoint.empty()) {
    generateError(rest::ResponseCode::BAD, TRI_ERROR_HTTP_BAD_PARAMETER,
                  "<endpoint> must be a valid endpoint");
    return;
  }

  std::string const database =
      VelocyPackHelper::getStringValue(body, "database", _vocbase->name());
  std::string const username =
      VelocyPackHelper::getStringValue(body, "username", "");
  std::string const password =
      VelocyPackHelper::getStringValue(body, "password", "");
  std::string const jwt = VelocyPackHelper::getStringValue(body, "jwt", "");
  std::string const restrictType =
      VelocyPackHelper::getStringValue(body, "restrictType", "");

  // initialize some defaults to copy from
  TRI_replication_applier_configuration_t defaults;

  // initialize target configuration
  TRI_replication_applier_configuration_t config;

  config._endpoint = endpoint;
  config._database = database;
  config._username = username;
  config._password = password;
  config._jwt = jwt;
  config._includeSystem =
      VelocyPackHelper::getBooleanValue(body, "includeSystem", true);
  config._requestTimeout = VelocyPackHelper::getNumericValue<double>(
      body, "requestTimeout", defaults._requestTimeout);
  config._connectTimeout = VelocyPackHelper::getNumericValue<double>(
      body, "connectTimeout", defaults._connectTimeout);
  config._ignoreErrors = VelocyPackHelper::getNumericValue<uint64_t>(
      body, "ignoreErrors", defaults._ignoreErrors);
  config._maxConnectRetries = VelocyPackHelper::getNumericValue<uint64_t>(
      body, "maxConnectRetries", defaults._maxConnectRetries);
  config._sslProtocol = VelocyPackHelper::getNumericValue<uint32_t>(
      body, "sslProtocol", defaults._sslProtocol);
  config._chunkSize = VelocyPackHelper::getNumericValue<uint64_t>(
      body, "chunkSize", defaults._chunkSize);
  config._autoStart = true;
  config._adaptivePolling = VelocyPackHelper::getBooleanValue(
      body, "adaptivePolling", defaults._adaptivePolling);
  config._autoResync = VelocyPackHelper::getBooleanValue(body, "autoResync",
                                                         defaults._autoResync);
  config._verbose =
      VelocyPackHelper::getBooleanValue(body, "verbose", defaults._verbose);
  config._incremental = VelocyPackHelper::getBooleanValue(
      body, "incremental", defaults._incremental);
  config._useCollectionId = VelocyPackHelper::getBooleanValue(
      body, "useCollectionId", defaults._useCollectionId);
  config._requireFromPresent = VelocyPackHelper::getBooleanValue(
      body, "requireFromPresent", defaults._requireFromPresent);
  config._restrictType = VelocyPackHelper::getStringValue(
      body, "restrictType", defaults._restrictType);
  config._connectionRetryWaitTime = static_cast<uint64_t>(
      1000.0 * 1000.0 *
      VelocyPackHelper::getNumericValue<double>(
          body, "connectionRetryWaitTime",
          static_cast<double>(defaults._connectionRetryWaitTime) /
              (1000.0 * 1000.0)));
  config._initialSyncMaxWaitTime = static_cast<uint64_t>(
      1000.0 * 1000.0 *
      VelocyPackHelper::getNumericValue<double>(
          body, "initialSyncMaxWaitTime",
          static_cast<double>(defaults._initialSyncMaxWaitTime) /
              (1000.0 * 1000.0)));
  config._idleMinWaitTime = static_cast<uint64_t>(
      1000.0 * 1000.0 *
      VelocyPackHelper::getNumericValue<double>(
          body, "idleMinWaitTime",
          static_cast<double>(defaults._idleMinWaitTime) / (1000.0 * 1000.0)));
  config._idleMaxWaitTime = static_cast<uint64_t>(
      1000.0 * 1000.0 *
      VelocyPackHelper::getNumericValue<double>(
          body, "idleMaxWaitTime",
          static_cast<double>(defaults._idleMaxWaitTime) / (1000.0 * 1000.0)));
  config._autoResyncRetries = VelocyPackHelper::getNumericValue<uint64_t>(
      body, "autoResyncRetries", defaults._autoResyncRetries);

  VPackSlice const restriction = body.get("restrictCollections");

  if (restriction.isArray()) {
    VPackValueLength const n = restriction.length();

    for (VPackValueLength i = 0; i < n; ++i) {
      VPackSlice const cname = restriction.at(i);
      if (cname.isString()) {
        config._restrictCollections.emplace(cname.copyString(), true);
      }
    }
  }

  // now the configuration is complete

  if ((restrictType.empty() && !config._restrictCollections.empty()) ||
      (!restrictType.empty() && config._restrictCollections.empty()) ||
      (!restrictType.empty() && restrictType != "include" &&
       restrictType != "exclude")) {
    generateError(rest::ResponseCode::BAD, TRI_ERROR_HTTP_BAD_PARAMETER,
                  "invalid value for <restrictCollections> or <restrictType>");
    return;
  }

  // forget about any existing replication applier configuration
  int res = _vocbase->replicationApplier()->forget();

  if (res != TRI_ERROR_NO_ERROR) {
    THROW_ARANGO_EXCEPTION(res);
  }

  // start initial synchronization
  TRI_voc_tick_t lastLogTick = 0;
  TRI_voc_tick_t barrierId = 0;
  std::string errorMsg = "";
  {
    InitialSyncer syncer(_vocbase, &config, config._restrictCollections,
                         restrictType, false);

    res = TRI_ERROR_NO_ERROR;

    try {
      res = syncer.run(errorMsg, false);

      // steal the barrier from the syncer
      barrierId = syncer.stealBarrier();
    } catch (...) {
      errorMsg = "caught an exception";
      res = TRI_ERROR_INTERNAL;
    }

    lastLogTick = syncer.getLastLogTick();
  }

  if (res != TRI_ERROR_NO_ERROR) {
    THROW_ARANGO_EXCEPTION_MESSAGE(res, errorMsg);
    return;
  }

  res =
      TRI_ConfigureReplicationApplier(_vocbase->replicationApplier(), &config);

  if (res != TRI_ERROR_NO_ERROR) {
    THROW_ARANGO_EXCEPTION(res);
    return;
  }

  res = _vocbase->replicationApplier()->start(lastLogTick, true, barrierId);

  if (res != TRI_ERROR_NO_ERROR) {
    THROW_ARANGO_EXCEPTION(res);
    return;
  }

  std::shared_ptr<VPackBuilder> result =
      _vocbase->replicationApplier()->toVelocyPack();
  generateResult(rest::ResponseCode::OK, result->slice());
}

////////////////////////////////////////////////////////////////////////////////
/// @brief was docuBlock JSF_put_api_replication_synchronize
////////////////////////////////////////////////////////////////////////////////

void RestReplicationHandler::handleCommandSync() {
  bool success;
  std::shared_ptr<VPackBuilder> parsedBody =
      parseVelocyPackBody(&VPackOptions::Defaults, success);
  if (!success) {
    // error already created
    return;
  }

  VPackSlice const body = parsedBody->slice();

  std::string const endpoint =
      VelocyPackHelper::getStringValue(body, "endpoint", "");

  if (endpoint.empty()) {
    generateError(rest::ResponseCode::BAD, TRI_ERROR_HTTP_BAD_PARAMETER,
                  "<endpoint> must be a valid endpoint");
    return;
  }

  std::string const database =
      VelocyPackHelper::getStringValue(body, "database", _vocbase->name());
  std::string const username =
      VelocyPackHelper::getStringValue(body, "username", "");
  std::string const password =
      VelocyPackHelper::getStringValue(body, "password", "");
  std::string const jwt = VelocyPackHelper::getStringValue(body, "jwt", "");
  bool const verbose =
      VelocyPackHelper::getBooleanValue(body, "verbose", false);
  bool const includeSystem =
      VelocyPackHelper::getBooleanValue(body, "includeSystem", true);
  bool const incremental =
      VelocyPackHelper::getBooleanValue(body, "incremental", false);
  bool const keepBarrier =
      VelocyPackHelper::getBooleanValue(body, "keepBarrier", false);
  bool const useCollectionId =
      VelocyPackHelper::getBooleanValue(body, "useCollectionId", true);

  std::unordered_map<std::string, bool> restrictCollections;
  VPackSlice const restriction = body.get("restrictCollections");

  if (restriction.isArray()) {
    for (VPackSlice const& cname : VPackArrayIterator(restriction)) {
      if (cname.isString()) {
        restrictCollections.insert(
            std::pair<std::string, bool>(cname.copyString(), true));
      }
    }
  }

  std::string restrictType =
      VelocyPackHelper::getStringValue(body, "restrictType", "");

  if ((restrictType.empty() && !restrictCollections.empty()) ||
      (!restrictType.empty() && restrictCollections.empty()) ||
      (!restrictType.empty() && restrictType != "include" &&
       restrictType != "exclude")) {
    generateError(rest::ResponseCode::BAD, TRI_ERROR_HTTP_BAD_PARAMETER,
                  "invalid value for <restrictCollections> or <restrictType>");
    return;
  }

  TRI_replication_applier_configuration_t config;
  config._endpoint = endpoint;
  config._database = database;
  config._username = username;
  config._password = password;
  config._jwt = jwt;
  config._includeSystem = includeSystem;
  config._verbose = verbose;
  config._useCollectionId = useCollectionId;

  // wait until all data in current logfile got synced
  MMFilesLogfileManager::instance()->waitForSync(5.0);

  InitialSyncer syncer(_vocbase, &config, restrictCollections, restrictType,
                       verbose);

  std::string errorMsg = "";

  /*int res = */ syncer.run(errorMsg, incremental);

  VPackBuilder result;
  result.add(VPackValue(VPackValueType::Object));

  result.add("collections", VPackValue(VPackValueType::Array));

  for (auto const& it : syncer.getProcessedCollections()) {
    std::string const cidString = StringUtils::itoa(it.first);
    // Insert a collection
    result.add(VPackValue(VPackValueType::Object));
    result.add("id", VPackValue(cidString));
    result.add("name", VPackValue(it.second));
    result.close();  // one collection
  }

  result.close();  // collections

  auto tickString = std::to_string(syncer.getLastLogTick());
  result.add("lastLogTick", VPackValue(tickString));

  if (keepBarrier) {
    auto barrierId = std::to_string(syncer.stealBarrier());
    result.add("barrierId", VPackValue(barrierId));
  }

  result.close();  // base
  generateResult(rest::ResponseCode::OK, result.slice());
}

////////////////////////////////////////////////////////////////////////////////
/// @brief was docuBlock JSF_put_api_replication_serverID
////////////////////////////////////////////////////////////////////////////////

void RestReplicationHandler::handleCommandServerId() {
  VPackBuilder result;
  result.add(VPackValue(VPackValueType::Object));
  std::string const serverId = StringUtils::itoa(ServerIdFeature::getId());
  result.add("serverId", VPackValue(serverId));
  result.close();
  generateResult(rest::ResponseCode::OK, result.slice());
}

////////////////////////////////////////////////////////////////////////////////
/// @brief was docuBlock JSF_put_api_replication_applier
////////////////////////////////////////////////////////////////////////////////

void RestReplicationHandler::handleCommandApplierGetConfig() {
  TRI_ASSERT(_vocbase->replicationApplier() != nullptr);

  TRI_replication_applier_configuration_t config;

  {
    READ_LOCKER(readLocker, _vocbase->replicationApplier()->_statusLock);
    config.update(&_vocbase->replicationApplier()->_configuration);
  }
  std::shared_ptr<VPackBuilder> configBuilder = config.toVelocyPack(false);
  generateResult(rest::ResponseCode::OK, configBuilder->slice());
}

////////////////////////////////////////////////////////////////////////////////
/// @brief was docuBlock JSF_put_api_replication_applier_adjust
////////////////////////////////////////////////////////////////////////////////

void RestReplicationHandler::handleCommandApplierSetConfig() {
  TRI_ASSERT(_vocbase->replicationApplier() != nullptr);

  TRI_replication_applier_configuration_t config;

  bool success;
  std::shared_ptr<VPackBuilder> parsedBody =
      parseVelocyPackBody(&VPackOptions::Defaults, success);

  if (!success) {
    // error already created
    return;
  }
  VPackSlice const body = parsedBody->slice();

  {
    READ_LOCKER(readLocker, _vocbase->replicationApplier()->_statusLock);
    config.update(&_vocbase->replicationApplier()->_configuration);
  }

  std::string const endpoint =
      VelocyPackHelper::getStringValue(body, "endpoint", "");

  if (!endpoint.empty()) {
    config._endpoint = endpoint;
  }

  config._database =
      VelocyPackHelper::getStringValue(body, "database", _vocbase->name());

  VPackSlice const username = body.get("username");
  if (username.isString()) {
    config._username = username.copyString();
  }

  VPackSlice const password = body.get("password");
  if (password.isString()) {
    config._password = password.copyString();
  }

  VPackSlice const jwt = body.get("jwt");
  if (jwt.isString()) {
    config._jwt = jwt.copyString();
  }

  config._requestTimeout = VelocyPackHelper::getNumericValue<double>(
      body, "requestTimeout", config._requestTimeout);
  config._connectTimeout = VelocyPackHelper::getNumericValue<double>(
      body, "connectTimeout", config._connectTimeout);
  config._ignoreErrors = VelocyPackHelper::getNumericValue<uint64_t>(
      body, "ignoreErrors", config._ignoreErrors);
  config._maxConnectRetries = VelocyPackHelper::getNumericValue<uint64_t>(
      body, "maxConnectRetries", config._maxConnectRetries);
  config._sslProtocol = VelocyPackHelper::getNumericValue<uint32_t>(
      body, "sslProtocol", config._sslProtocol);
  config._chunkSize = VelocyPackHelper::getNumericValue<uint64_t>(
      body, "chunkSize", config._chunkSize);
  config._autoStart =
      VelocyPackHelper::getBooleanValue(body, "autoStart", config._autoStart);
  config._adaptivePolling = VelocyPackHelper::getBooleanValue(
      body, "adaptivePolling", config._adaptivePolling);
  config._autoResync =
      VelocyPackHelper::getBooleanValue(body, "autoResync", config._autoResync);
  config._includeSystem = VelocyPackHelper::getBooleanValue(
      body, "includeSystem", config._includeSystem);
  config._verbose =
      VelocyPackHelper::getBooleanValue(body, "verbose", config._verbose);
  config._incremental = VelocyPackHelper::getBooleanValue(body, "incremental",
                                                          config._incremental);
  config._requireFromPresent = VelocyPackHelper::getBooleanValue(
      body, "requireFromPresent", config._requireFromPresent);
  config._restrictType = VelocyPackHelper::getStringValue(body, "restrictType",
                                                          config._restrictType);
  config._connectionRetryWaitTime = static_cast<uint64_t>(
      1000.0 * 1000.0 *
      VelocyPackHelper::getNumericValue<double>(
          body, "connectionRetryWaitTime",
          static_cast<double>(config._connectionRetryWaitTime) /
              (1000.0 * 1000.0)));
  config._initialSyncMaxWaitTime = static_cast<uint64_t>(
      1000.0 * 1000.0 *
      VelocyPackHelper::getNumericValue<double>(
          body, "initialSyncMaxWaitTime",
          static_cast<double>(config._initialSyncMaxWaitTime) /
              (1000.0 * 1000.0)));
  config._idleMinWaitTime = static_cast<uint64_t>(
      1000.0 * 1000.0 *
      VelocyPackHelper::getNumericValue<double>(
          body, "idleMinWaitTime",
          static_cast<double>(config._idleMinWaitTime) / (1000.0 * 1000.0)));
  config._idleMaxWaitTime = static_cast<uint64_t>(
      1000.0 * 1000.0 *
      VelocyPackHelper::getNumericValue<double>(
          body, "idleMaxWaitTime",
          static_cast<double>(config._idleMaxWaitTime) / (1000.0 * 1000.0)));
  config._autoResyncRetries = VelocyPackHelper::getNumericValue<uint64_t>(
      body, "autoResyncRetries", config._autoResyncRetries);

  VPackSlice const restriction = body.get("restrictCollections");
  if (restriction.isArray()) {
    config._restrictCollections.clear();
    for (VPackSlice const& collection : VPackArrayIterator(restriction)) {
      if (collection.isString()) {
        config._restrictCollections.emplace(
            std::make_pair(collection.copyString(), true));
      }
    }
  }

  int res =
      TRI_ConfigureReplicationApplier(_vocbase->replicationApplier(), &config);

  if (res != TRI_ERROR_NO_ERROR) {
    THROW_ARANGO_EXCEPTION(res);
  }

  handleCommandApplierGetConfig();
}

////////////////////////////////////////////////////////////////////////////////
/// @brief was docuBlock JSF_put_api_replication_applier_start
////////////////////////////////////////////////////////////////////////////////

void RestReplicationHandler::handleCommandApplierStart() {
  TRI_ASSERT(_vocbase->replicationApplier() != nullptr);

  bool found;
  std::string const& value1 = _request->value("from", found);

  TRI_voc_tick_t initialTick = 0;
  bool useTick = false;

  if (found) {
    // query parameter "from" specified
    initialTick = (TRI_voc_tick_t)StringUtils::uint64(value1);
    useTick = true;
  }

  TRI_voc_tick_t barrierId = 0;
  std::string const& value2 = _request->value("barrierId", found);

  if (found) {
    // query parameter "barrierId" specified
    barrierId = (TRI_voc_tick_t)StringUtils::uint64(value2);
  }

  int res =
      _vocbase->replicationApplier()->start(initialTick, useTick, barrierId);

  if (res != TRI_ERROR_NO_ERROR) {
    THROW_ARANGO_EXCEPTION(res);
  }

  handleCommandApplierGetState();
}

////////////////////////////////////////////////////////////////////////////////
/// @brief was docuBlock JSF_put_api_replication_applier_stop
////////////////////////////////////////////////////////////////////////////////

void RestReplicationHandler::handleCommandApplierStop() {
  TRI_ASSERT(_vocbase->replicationApplier() != nullptr);

  int res = _vocbase->replicationApplier()->stop(true);

  if (res != TRI_ERROR_NO_ERROR) {
    THROW_ARANGO_EXCEPTION(res);
  }

  handleCommandApplierGetState();
}

////////////////////////////////////////////////////////////////////////////////
/// @brief was docuBlock JSF_get_api_replication_applier_state
////////////////////////////////////////////////////////////////////////////////

void RestReplicationHandler::handleCommandApplierGetState() {
  TRI_ASSERT(_vocbase->replicationApplier() != nullptr);

  std::shared_ptr<VPackBuilder> result =
      _vocbase->replicationApplier()->toVelocyPack();
  generateResult(rest::ResponseCode::OK, result->slice());
}

////////////////////////////////////////////////////////////////////////////////
/// @brief delete the state of the replication applier
////////////////////////////////////////////////////////////////////////////////

void RestReplicationHandler::handleCommandApplierDeleteState() {
  TRI_ASSERT(_vocbase->replicationApplier() != nullptr);

  int res = _vocbase->replicationApplier()->forget();

  if (res != TRI_ERROR_NO_ERROR) {
    THROW_ARANGO_EXCEPTION(res);
  }

  handleCommandApplierGetState();
}

////////////////////////////////////////////////////////////////////////////////
/// @brief add a follower of a shard to the list of followers
////////////////////////////////////////////////////////////////////////////////

void RestReplicationHandler::handleCommandAddFollower() {
  bool success = false;
  std::shared_ptr<VPackBuilder> parsedBody =
      parseVelocyPackBody(&VPackOptions::Defaults, success);
  if (!success) {
    // error already created
    return;
  }
  VPackSlice const body = parsedBody->slice();
  if (!body.isObject()) {
    generateError(rest::ResponseCode::BAD, TRI_ERROR_HTTP_BAD_PARAMETER,
                  "body needs to be an object with attributes 'followerId' "
                  "and 'shard'");
    return;
  }
  VPackSlice const followerId = body.get("followerId");
  VPackSlice const shard = body.get("shard");
  if (!followerId.isString() || !shard.isString()) {
    generateError(rest::ResponseCode::BAD, TRI_ERROR_HTTP_BAD_PARAMETER,
                  "'followerId' and 'shard' attributes must be strings");
    return;
  }

  auto col = _vocbase->lookupCollection(shard.copyString());

  if (col == nullptr) {
    generateError(rest::ResponseCode::SERVER_ERROR,
                  TRI_ERROR_ARANGO_COLLECTION_NOT_FOUND,
                  "did not find collection");
    return;
  }

  col->followers()->add(followerId.copyString());

  VPackBuilder b;
  {
    VPackObjectBuilder bb(&b);
    b.add("error", VPackValue(false));
  }

  generateResult(rest::ResponseCode::OK, b.slice());
}

////////////////////////////////////////////////////////////////////////////////
/// @brief remove a follower of a shard from the list of followers
////////////////////////////////////////////////////////////////////////////////

void RestReplicationHandler::handleCommandRemoveFollower() {
  bool success = false;
  std::shared_ptr<VPackBuilder> parsedBody =
      parseVelocyPackBody(&VPackOptions::Defaults, success);
  if (!success) {
    // error already created
    return;
  }
  VPackSlice const body = parsedBody->slice();
  if (!body.isObject()) {
    generateError(rest::ResponseCode::BAD, TRI_ERROR_HTTP_BAD_PARAMETER,
                  "body needs to be an object with attributes 'followerId' "
                  "and 'shard'");
    return;
  }
  VPackSlice const followerId = body.get("followerId");
  VPackSlice const shard = body.get("shard");
  if (!followerId.isString() || !shard.isString()) {
    generateError(rest::ResponseCode::BAD, TRI_ERROR_HTTP_BAD_PARAMETER,
                  "'followerId' and 'shard' attributes must be strings");
    return;
  }

  auto col = _vocbase->lookupCollection(shard.copyString());

  if (col == nullptr) {
    generateError(rest::ResponseCode::SERVER_ERROR,
                  TRI_ERROR_ARANGO_COLLECTION_NOT_FOUND,
                  "did not find collection");
    return;
  }
  col->followers()->remove(followerId.copyString());

  VPackBuilder b;
  {
    VPackObjectBuilder bb(&b);
    b.add("error", VPackValue(false));
  }

  generateResult(rest::ResponseCode::OK, b.slice());
}

////////////////////////////////////////////////////////////////////////////////
/// @brief hold a read lock on a collection to stop writes temporarily
////////////////////////////////////////////////////////////////////////////////

void RestReplicationHandler::handleCommandHoldReadLockCollection() {
  bool success = false;
  std::shared_ptr<VPackBuilder> parsedBody =
      parseVelocyPackBody(&VPackOptions::Defaults, success);
  if (!success) {
    // error already created
    return;
  }
  VPackSlice const body = parsedBody->slice();
  if (!body.isObject()) {
    generateError(rest::ResponseCode::BAD, TRI_ERROR_HTTP_BAD_PARAMETER,
                  "body needs to be an object with attributes 'collection', "
                  "'ttl' and 'id'");
    return;
  }
  VPackSlice const collection = body.get("collection");
  VPackSlice const ttlSlice = body.get("ttl");
  VPackSlice const idSlice = body.get("id");
  if (!collection.isString() || !ttlSlice.isNumber() || !idSlice.isString()) {
    generateError(rest::ResponseCode::BAD, TRI_ERROR_HTTP_BAD_PARAMETER,
                  "'collection' must be a string and 'ttl' a number and "
                  "'id' a string");
    return;
  }
  std::string id = idSlice.copyString();

  auto col = _vocbase->lookupCollection(collection.copyString());

  if (col == nullptr) {
    generateError(rest::ResponseCode::SERVER_ERROR,
                  TRI_ERROR_ARANGO_COLLECTION_NOT_FOUND,
                  "did not find collection");
    return;
  }

  double ttl = 0.0;
  if (ttlSlice.isInteger()) {
    try {
      ttl = static_cast<double>(ttlSlice.getInt());
    } catch (...) {
    }
  } else {
    try {
      ttl = ttlSlice.getDouble();
    } catch (...) {
    }
  }

  if (col->getStatusLocked() != TRI_VOC_COL_STATUS_LOADED) {
    generateError(rest::ResponseCode::SERVER_ERROR,
                  TRI_ERROR_ARANGO_COLLECTION_NOT_LOADED,
                  "collection not loaded");
    return;
  }

  {
    CONDITION_LOCKER(locker, _condVar);
    _holdReadLockJobs.emplace(id, false);
  }

  auto trxContext = StandaloneTransactionContext::Create(_vocbase);
  SingleCollectionTransaction trx(trxContext, col->cid(), AccessMode::Type::READ);
  trx.addHint(TransactionHints::Hint::LOCK_ENTIRELY, false);
  int res = trx.begin();
  if (res != TRI_ERROR_NO_ERROR) {
    generateError(rest::ResponseCode::SERVER_ERROR,
                  TRI_ERROR_TRANSACTION_INTERNAL,
                  "cannot begin read transaction");
    return;
  }

  {
    CONDITION_LOCKER(locker, _condVar);
    auto it = _holdReadLockJobs.find(id);
    if (it == _holdReadLockJobs.end()) {
      // Entry has been removed since, so we cancel the whole thing
      // right away and generate an error:
      generateError(rest::ResponseCode::SERVER_ERROR,
                    TRI_ERROR_TRANSACTION_INTERNAL,
                    "read transaction was cancelled");
      return;
    }
    it->second = true;   // mark the read lock as acquired
  }

  double now = TRI_microtime();
  double startTime = now;
  double endTime = startTime + ttl;

  {
    CONDITION_LOCKER(locker, _condVar);
    while (now < endTime) {
      _condVar.wait(100000);
      auto it = _holdReadLockJobs.find(id);
      if (it == _holdReadLockJobs.end()) {
        break;
      }
      now = TRI_microtime();
    }
    auto it = _holdReadLockJobs.find(id);
    if (it != _holdReadLockJobs.end()) {
      _holdReadLockJobs.erase(it);
    }
  }

  VPackBuilder b;
  {
    VPackObjectBuilder bb(&b);
    b.add("error", VPackValue(false));
  }

  generateResult(rest::ResponseCode::OK, b.slice());
}

////////////////////////////////////////////////////////////////////////////////
/// @brief check the holding of a read lock on a collection
////////////////////////////////////////////////////////////////////////////////

void RestReplicationHandler::handleCommandCheckHoldReadLockCollection() {
  bool success = false;
  std::shared_ptr<VPackBuilder> parsedBody =
      parseVelocyPackBody(&VPackOptions::Defaults, success);
  if (!success) {
    // error already created
    return;
  }
  VPackSlice const body = parsedBody->slice();
  if (!body.isObject()) {
    generateError(rest::ResponseCode::BAD, TRI_ERROR_HTTP_BAD_PARAMETER,
                  "body needs to be an object with attribute 'id'");
    return;
  }
  VPackSlice const idSlice = body.get("id");
  if (!idSlice.isString()) {
    generateError(rest::ResponseCode::BAD, TRI_ERROR_HTTP_BAD_PARAMETER,
                  "'id' needs to be a string");
    return;
  }
  std::string id = idSlice.copyString();

  bool lockHeld = false;

  {
    CONDITION_LOCKER(locker, _condVar);
    auto it = _holdReadLockJobs.find(id);
    if (it == _holdReadLockJobs.end()) {
      generateError(rest::ResponseCode::NOT_FOUND, TRI_ERROR_HTTP_NOT_FOUND,
                    "no hold read lock job found for 'id'");
      return;
    }
    if (it->second) {
      lockHeld = true;
    }

  }

  VPackBuilder b;
  {
    VPackObjectBuilder bb(&b);
    b.add("error", VPackValue(false));
    b.add("lockHeld", VPackValue(lockHeld));
  }

  generateResult(rest::ResponseCode::OK, b.slice());
}

////////////////////////////////////////////////////////////////////////////////
/// @brief cancel the holding of a read lock on a collection
////////////////////////////////////////////////////////////////////////////////

void RestReplicationHandler::handleCommandCancelHoldReadLockCollection() {
  bool success = false;
  std::shared_ptr<VPackBuilder> parsedBody =
      parseVelocyPackBody(&VPackOptions::Defaults, success);
  if (!success) {
    // error already created
    return;
  }
  VPackSlice const body = parsedBody->slice();
  if (!body.isObject()) {
    generateError(rest::ResponseCode::BAD, TRI_ERROR_HTTP_BAD_PARAMETER,
                  "body needs to be an object with attribute 'id'");
    return;
  }
  VPackSlice const idSlice = body.get("id");
  if (!idSlice.isString()) {
    generateError(rest::ResponseCode::BAD, TRI_ERROR_HTTP_BAD_PARAMETER,
                  "'id' needs to be a string");
    return;
  }
  std::string id = idSlice.copyString();

  bool lockHeld = false;
  {
    CONDITION_LOCKER(locker, _condVar);
    auto it = _holdReadLockJobs.find(id);
    if (it != _holdReadLockJobs.end()) {
      // Note that this approach works if the lock has been acquired
      // as well as if we still wait for the read lock, in which case
      // it will eventually be acquired but immediately released:
      if (it->second) {
        lockHeld = true;
      }
      _holdReadLockJobs.erase(it);
      _condVar.broadcast();
    }
  }

  VPackBuilder b;
  {
    VPackObjectBuilder bb(&b);
    b.add("error", VPackValue(false));
    b.add("lockHeld", VPackValue(lockHeld));
  }

  generateResult(rest::ResponseCode::OK, b.slice());
}

////////////////////////////////////////////////////////////////////////////////
/// @brief get ID for a read lock job
////////////////////////////////////////////////////////////////////////////////

void RestReplicationHandler::handleCommandGetIdForReadLockCollection() {
  std::string id = std::to_string(TRI_NewTickServer());

  VPackBuilder b;
  {
    VPackObjectBuilder bb(&b);
    b.add("id", VPackValue(id));
  }

  generateResult(rest::ResponseCode::OK, b.slice());
}

//////////////////////////////////////////////////////////////////////////////
/// @brief condition locker to wake up holdReadLockCollection jobs
//////////////////////////////////////////////////////////////////////////////

arangodb::basics::ConditionVariable RestReplicationHandler::_condVar;

//////////////////////////////////////////////////////////////////////////////
/// @brief global table of flags to cancel holdReadLockCollection jobs, if
/// the flag is set of the ID of a job, the job is cancelled
//////////////////////////////////////////////////////////////////////////////

std::unordered_map<std::string, bool> RestReplicationHandler::_holdReadLockJobs;<|MERGE_RESOLUTION|>--- conflicted
+++ resolved
@@ -775,15 +775,12 @@
 
   // Set a few variables needed for our work:
   auto cc = ClusterComm::instance();
-<<<<<<< HEAD
-=======
   if (cc == nullptr) {
     // nullptr happens only during controlled shutdown
     generateError(rest::ResponseCode::BAD, TRI_ERROR_SHUTTING_DOWN,
                   "shutting down server");
     return;
   }
->>>>>>> 4edba27b
 
   std::unique_ptr<ClusterCommResult> res;
   if (!useVpp) {
