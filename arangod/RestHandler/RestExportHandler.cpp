--- conflicted
+++ resolved
@@ -180,13 +180,8 @@
   std::vector<std::string> const& suffix = _request->suffix();
 
   if (suffix.size() != 0) {
-<<<<<<< HEAD
-    generateError(rest::ResponseCode::BAD,
-                  TRI_ERROR_HTTP_BAD_PARAMETER, "expecting POST /_api/export");
-=======
     generateError(rest::ResponseCode::BAD, TRI_ERROR_HTTP_BAD_PARAMETER,
                   "expecting POST /_api/export");
->>>>>>> ed111a39
     return;
   }
 
@@ -216,12 +211,7 @@
 
     if (!body.isNone()) {
       if (!body.isObject()) {
-<<<<<<< HEAD
-        generateError(rest::ResponseCode::BAD,
-                      TRI_ERROR_QUERY_EMPTY);
-=======
         generateError(rest::ResponseCode::BAD, TRI_ERROR_QUERY_EMPTY);
->>>>>>> ed111a39
         return;
       }
       optionsBuilder = buildOptions(body);
@@ -271,21 +261,6 @@
       bool count = arangodb::basics::VelocyPackHelper::getBooleanValue(
           options, "count", false);
 
-<<<<<<< HEAD
-      setResponseCode(rest::ResponseCode::CREATED);
-
-      // TODO needs to generalized
-      auto* response = dynamic_cast<HttpResponse*>(_response.get());
-
-      if (response == nullptr) {
-        THROW_ARANGO_EXCEPTION(TRI_ERROR_INTERNAL);
-      }
-
-      // TODO: generalize to calling handler setPayload
-      response->setContentType(rest::ContentType::JSON);
-
-=======
->>>>>>> ed111a39
       auto cursors = _vocbase->cursorRepository();
       TRI_ASSERT(cursors != nullptr);
 
@@ -318,12 +293,7 @@
     generateError(GeneralResponse::responseCode(ex.code()), ex.code(),
                   ex.what());
   } catch (...) {
-<<<<<<< HEAD
-    generateError(rest::ResponseCode::SERVER_ERROR,
-                  TRI_ERROR_INTERNAL);
-=======
     generateError(rest::ResponseCode::SERVER_ERROR, TRI_ERROR_INTERNAL);
->>>>>>> ed111a39
   }
 }
 
@@ -331,12 +301,7 @@
   std::vector<std::string> const& suffix = _request->suffix();
 
   if (suffix.size() != 1) {
-<<<<<<< HEAD
-    generateError(rest::ResponseCode::BAD,
-                  TRI_ERROR_HTTP_BAD_PARAMETER,
-=======
     generateError(rest::ResponseCode::BAD, TRI_ERROR_HTTP_BAD_PARAMETER,
->>>>>>> ed111a39
                   "expecting PUT /_api/export/<cursor-id>");
     return;
   }
@@ -363,18 +328,6 @@
   }
 
   try {
-<<<<<<< HEAD
-    setResponseCode(rest::ResponseCode::OK);
-
-    // TODO this needs to be generalized
-    auto* response = dynamic_cast<HttpResponse*>(_response.get());
-
-    if (response == nullptr) {
-      THROW_ARANGO_EXCEPTION(TRI_ERROR_INTERNAL);
-    }
-
-    response->setContentType(rest::ContentType::JSON);
-=======
     resetResponse(rest::ResponseCode::OK);
 
     VPackBuffer<uint8_t> buffer;
@@ -384,7 +337,6 @@
     builder.add("code", VPackValue((int)_response->responseCode()));
     cursor->dump(builder);
     builder.close();
->>>>>>> ed111a39
 
     _response->setContentType(rest::ContentType::JSON);
     generateResult(rest::ResponseCode::OK, builder.slice());
@@ -398,12 +350,7 @@
   } catch (...) {
     cursors->release(cursor);
 
-<<<<<<< HEAD
-    generateError(rest::ResponseCode::SERVER_ERROR,
-                  TRI_ERROR_INTERNAL);
-=======
     generateError(rest::ResponseCode::SERVER_ERROR, TRI_ERROR_INTERNAL);
->>>>>>> ed111a39
   }
 }
 
@@ -411,12 +358,7 @@
   std::vector<std::string> const& suffix = _request->suffix();
 
   if (suffix.size() != 1) {
-<<<<<<< HEAD
-    generateError(rest::ResponseCode::BAD,
-                  TRI_ERROR_HTTP_BAD_PARAMETER,
-=======
     generateError(rest::ResponseCode::BAD, TRI_ERROR_HTTP_BAD_PARAMETER,
->>>>>>> ed111a39
                   "expecting DELETE /_api/export/<cursor-id>");
     return;
   }
@@ -431,12 +373,7 @@
   bool found = cursors->remove(cursorId);
 
   if (!found) {
-<<<<<<< HEAD
-    generateError(rest::ResponseCode::NOT_FOUND,
-                  TRI_ERROR_CURSOR_NOT_FOUND);
-=======
     generateError(rest::ResponseCode::NOT_FOUND, TRI_ERROR_CURSOR_NOT_FOUND);
->>>>>>> ed111a39
     return;
   }
 
@@ -444,14 +381,8 @@
   result.openObject();
   result.add("id", VPackValue(id));
   result.add("error", VPackValue(false));
-<<<<<<< HEAD
-  result.add(
-      "code",
-      VPackValue(static_cast<int>(rest::ResponseCode::ACCEPTED)));
-=======
   result.add("code",
              VPackValue(static_cast<int>(rest::ResponseCode::ACCEPTED)));
->>>>>>> ed111a39
   result.close();
 
   generateResult(rest::ResponseCode::ACCEPTED, result.slice());
