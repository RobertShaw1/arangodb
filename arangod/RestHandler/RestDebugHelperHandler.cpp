////////////////////////////////////////////////////////////////////////////////
/// @brief debug helper handler
///
/// @file
///
/// DISCLAIMER
///
/// Copyright 2014 ArangoDB GmbH, Cologne, Germany
/// Copyright 2004-2014 triAGENS GmbH, Cologne, Germany
///
/// Licensed under the Apache License, Version 2.0 (the "License");
/// you may not use this file except in compliance with the License.
/// You may obtain a copy of the License at
///
///     http://www.apache.org/licenses/LICENSE-2.0
///
/// Unless required by applicable law or agreed to in writing, software
/// distributed under the License is distributed on an "AS IS" BASIS,
/// WITHOUT WARRANTIES OR CONDITIONS OF ANY KIND, either express or implied.
/// See the License for the specific language governing permissions and
/// limitations under the License.
///
/// Copyright holder is ArangoDB GmbH, Cologne, Germany
///
/// @author Dr. Frank Celler
/// @author Copyright 2014, ArangoDB GmbH, Cologne, Germany
////////////////////////////////////////////////////////////////////////////////

#include "RestDebugHelperHandler.h"

#include "Basics/conversions.h"
#include "Basics/json.h"
#include "Basics/tri-strings.h"
#include "Dispatcher/DispatcherThread.h"
#include "Rest/HttpRequest.h"
#include "Rest/Version.h"

using namespace triagens::basics;
using namespace triagens::rest;
using namespace triagens::admin;
using namespace std;

// -----------------------------------------------------------------------------
// --SECTION--                                      constructors and destructors
// -----------------------------------------------------------------------------

////////////////////////////////////////////////////////////////////////////////
/// @brief constructor
////////////////////////////////////////////////////////////////////////////////

RestDebugHelperHandler::RestDebugHelperHandler (HttpRequest* request)
  : RestBaseHandler(request) {
}

// -----------------------------------------------------------------------------
// --SECTION--                                                   Handler methods
// -----------------------------------------------------------------------------

////////////////////////////////////////////////////////////////////////////////
/// {@inheritDoc}
////////////////////////////////////////////////////////////////////////////////

bool RestDebugHelperHandler::isDirect () const {
  return false;
}

////////////////////////////////////////////////////////////////////////////////
/// @brief returns the server version number
///
/// Parameters:
/// - sleep: sleep for X seconds
////////////////////////////////////////////////////////////////////////////////

HttpHandler::status_t RestDebugHelperHandler::execute () {
<<<<<<< HEAD
  RequestStatisticsAgentSetIgnore(this);
=======
  TRI_json_t result;

  requestStatisticsAgentSetIgnore();
>>>>>>> c7f44b5f

  bool found;
  char const* sleepStr = _request->value("sleep", found);
  auto s = static_cast<unsigned long>(StringUtils::doubleDecimal(sleepStr) * 1000.0 * 1000.0);

  if (0 < s) {
    usleep(s);
  }

<<<<<<< HEAD
  if (block && _dispatcherThread != nullptr) {
    _dispatcherThread->unblock();
  }

  try {
    VPackBuilder result;
    result.add(VPackValue(VPackValueType::Object));
    result.add("server", VPackValue("arango"));
    result.add("version", VPackValue(TRI_VERSION));
    result.add("sleep", VPackValue(s / 1000000.0));
    result.add("block", VPackValue(block));
    result.close();
    VPackSlice slice(result.start());
    generateResult(slice);
  }
  catch (...) {
    // Ignore the error
  }
=======
  TRI_json_t sleepNumber;
  TRI_InitNumberJson(&sleepNumber, s / 1000000.0);
  TRI_Insert2ObjectJson(TRI_CORE_MEM_ZONE, &result, "sleep", &sleepNumber);

  generateResult(&result);
  TRI_DestroyJson(TRI_CORE_MEM_ZONE, &result);

>>>>>>> c7f44b5f
  return status_t(HANDLER_DONE);
}

// -----------------------------------------------------------------------------
// --SECTION--                                                       END-OF-FILE
// -----------------------------------------------------------------------------<|MERGE_RESOLUTION|>--- conflicted
+++ resolved
@@ -72,13 +72,7 @@
 ////////////////////////////////////////////////////////////////////////////////
 
 HttpHandler::status_t RestDebugHelperHandler::execute () {
-<<<<<<< HEAD
-  RequestStatisticsAgentSetIgnore(this);
-=======
-  TRI_json_t result;
-
   requestStatisticsAgentSetIgnore();
->>>>>>> c7f44b5f
 
   bool found;
   char const* sleepStr = _request->value("sleep", found);
@@ -88,18 +82,12 @@
     usleep(s);
   }
 
-<<<<<<< HEAD
-  if (block && _dispatcherThread != nullptr) {
-    _dispatcherThread->unblock();
-  }
-
   try {
     VPackBuilder result;
     result.add(VPackValue(VPackValueType::Object));
     result.add("server", VPackValue("arango"));
     result.add("version", VPackValue(TRI_VERSION));
     result.add("sleep", VPackValue(s / 1000000.0));
-    result.add("block", VPackValue(block));
     result.close();
     VPackSlice slice(result.start());
     generateResult(slice);
@@ -107,15 +95,7 @@
   catch (...) {
     // Ignore the error
   }
-=======
-  TRI_json_t sleepNumber;
-  TRI_InitNumberJson(&sleepNumber, s / 1000000.0);
-  TRI_Insert2ObjectJson(TRI_CORE_MEM_ZONE, &result, "sleep", &sleepNumber);
 
-  generateResult(&result);
-  TRI_DestroyJson(TRI_CORE_MEM_ZONE, &result);
-
->>>>>>> c7f44b5f
   return status_t(HANDLER_DONE);
 }
 
