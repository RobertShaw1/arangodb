--- conflicted
+++ resolved
@@ -40,11 +40,7 @@
 
  public:
   RestStatus execute() override final;
-<<<<<<< HEAD
-  size_t queue() const override;
-=======
   RestStatus continueExecute() override final;
->>>>>>> 18bf61c4
   char const* name() const override final { return "RestSimpleHandler"; }
 
  private:
