--- conflicted
+++ resolved
@@ -33,10 +33,7 @@
 
  public:
   char const* name() const override final { return "RestDebugHandler"; }
-<<<<<<< HEAD
-=======
   RequestLane lane() const override final { return RequestLane::CLIENT_SLOW; }
->>>>>>> 4bd3571a
   RestStatus execute() override;
 
   RequestLane lane() const override final;
