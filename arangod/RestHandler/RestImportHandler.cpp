--- conflicted
+++ resolved
@@ -115,39 +115,6 @@
 }
 
 ////////////////////////////////////////////////////////////////////////////////
-<<<<<<< HEAD
-=======
-/// @brief extracts the "overwrite" value
-////////////////////////////////////////////////////////////////////////////////
-
-bool RestImportHandler::extractOverwrite() const {
-  bool found;
-  std::string const& overwrite = _request->value("overwrite", found);
-
-  if (found) {
-    return StringUtils::boolean(overwrite);
-  }
-
-  return false;
-}
-
-////////////////////////////////////////////////////////////////////////////////
-/// @brief extracts the "complete" value
-////////////////////////////////////////////////////////////////////////////////
-
-bool RestImportHandler::extractComplete() const {
-  bool found;
-  std::string const& forceStr = _request->value("complete", found);
-
-  if (found) {
-    return StringUtils::boolean(forceStr);
-  }
-
-  return false;
-}
-
-////////////////////////////////////////////////////////////////////////////////
->>>>>>> dfec0bb7
 /// @brief create a position string
 ////////////////////////////////////////////////////////////////////////////////
 
@@ -326,11 +293,7 @@
 
   // extract the collection name
   bool found;
-<<<<<<< HEAD
-  std::string const collectionName = _request->value("collection", found);
-=======
-  std::string const& collection = _request->value("collection", found);
->>>>>>> dfec0bb7
+  std::string const& collectionName = _request->value("collection", found);
 
   if (!found || collectionName.empty()) {
     generateError(HttpResponse::BAD,
@@ -559,11 +522,7 @@
 
   // extract the collection name
   bool found;
-<<<<<<< HEAD
-  std::string const collectionName = _request->value("collection", found);
-=======
-  std::string const& collection = _request->value("collection", found);
->>>>>>> dfec0bb7
+  std::string const& collectionName = _request->value("collection", found);
 
   if (!found || collectionName.empty()) {
     generateError(HttpResponse::BAD,
