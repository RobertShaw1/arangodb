--- conflicted
+++ resolved
@@ -69,161 +69,8 @@
 static bool IsEqualKeyDocument (TRI_associative_pointer_t* array, void const* key, void const* element) {
   TRI_doc_mptr_t const* e = element;
   
-<<<<<<< HEAD
   char const * k = key;
   return (strcmp(k, e->_key) == 0);
-=======
-  if (reuseId && json != NULL && json->_type == TRI_JSON_ARRAY) {
-    TRI_json_t* id = TRI_LookupArrayJson((TRI_json_t*) json, "_id");
-    TRI_json_t* rev = TRI_LookupArrayJson((TRI_json_t*) json, "_rev");
-
-    if (id != NULL && (id->_type == TRI_JSON_NUMBER || id->_type == TRI_JSON_STRING) && 
-        rev != NULL && rev->_type == TRI_JSON_NUMBER) {
-      // read existing document id and revision id from document
-
-      // did
-      if (id->_type == TRI_JSON_NUMBER) {
-        did = (TRI_voc_did_t) id->_value._number;
-      }
-      else {
-        TRI_vector_string_t parts = TRI_SplitString(id->_value._string.data, '/');
-        if (parts._length == 1) {
-          did = TRI_UInt64String(parts._buffer[0]);
-        }
-        else if (parts._length == 2) {
-          did = TRI_UInt64String(parts._buffer[1]);
-        }
-
-        LOG_INFO("using did %llu", (unsigned long long) did);
-        TRI_DestroyVectorString(&parts);
-      }
-
-      // rid
-      rid = (TRI_voc_rid_t) rev->_value._number;
-    }
-  }
-
-  result = collection->create(collection, type, shaped, data, did, rid, release, forceSync);
-
-  TRI_FreeShapedJson(collection->_shaper, shaped);
-
-  return result;
-}
-
-////////////////////////////////////////////////////////////////////////////////
-/// @brief updates a document in the collection from shaped json
-////////////////////////////////////////////////////////////////////////////////
-
-static int UpdateLock (TRI_primary_collection_t* document,
-                       TRI_shaped_json_t const* json,
-                       TRI_voc_did_t did,
-                       TRI_voc_rid_t rid,
-                       TRI_voc_rid_t* oldRid,
-                       TRI_doc_update_policy_e policy,
-                       bool forceSync) {
-  TRI_doc_mptr_t result;
-
-  document->beginWrite(document);
-  result = document->update(document, json, did, rid, oldRid, policy, true, forceSync);
-
-  if (result._did == 0) {
-    return TRI_errno();
-  }
-  else {
-    return TRI_ERROR_NO_ERROR;
-  }
-}
-
-////////////////////////////////////////////////////////////////////////////////
-/// @brief updates a document in the collection from json
-////////////////////////////////////////////////////////////////////////////////
-
-static TRI_doc_mptr_t UpdateJson (TRI_primary_collection_t* collection,
-                                  TRI_json_t const* json,
-                                  TRI_voc_did_t did,
-                                  TRI_voc_rid_t rid,
-                                  TRI_voc_rid_t* oldRid,
-                                  TRI_doc_update_policy_e policy,
-                                  bool release,
-                                  bool forceSync) {
-  TRI_shaped_json_t* shaped;
-  TRI_doc_mptr_t result;
-
-  shaped = TRI_ShapedJsonJson(collection->_shaper, json);
-
-  if (shaped == 0) {
-    collection->base._lastError = TRI_set_errno(TRI_ERROR_ARANGO_SHAPER_FAILED);
-    memset(&result, 0, sizeof(result));
-    return result;
-  }
-
-  result = collection->update(collection, shaped, did, rid, oldRid, policy, release, forceSync);
-
-  TRI_FreeShapedJson(collection->_shaper, shaped);
-
-  return result;
-}
-
-////////////////////////////////////////////////////////////////////////////////
-/// @brief deletes a json document given the identifier under a write lock
-////////////////////////////////////////////////////////////////////////////////
-
-static int DestroyLock (TRI_primary_collection_t* document,
-                        TRI_voc_did_t did,
-                        TRI_voc_rid_t rid,
-                        TRI_voc_rid_t* oldRid,
-                        TRI_doc_update_policy_e policy,
-                        bool forceSync) {
-  document->beginWrite(document);
-  return document->destroy(document, did, rid, oldRid, policy, true, forceSync);
-}
-
-////////////////////////////////////////////////////////////////////////////////
-/// @brief returns information about the collection
-////////////////////////////////////////////////////////////////////////////////
-
-static TRI_doc_collection_info_t* Figures (TRI_primary_collection_t* document) {
-  TRI_doc_collection_info_t* info;
-  TRI_collection_t* base;
-  size_t i;
-
-  // prefill with 0's to init counters
-  info = TRI_Allocate(TRI_UNKNOWN_MEM_ZONE, sizeof(TRI_doc_collection_info_t), true);
-
-  if (info == NULL) {
-    return NULL;
-  }
-
-  for (i = 0;  i < document->_datafileInfo._nrAlloc;  ++i) {
-    TRI_doc_datafile_info_t* d = document->_datafileInfo._table[i];
-
-    if (d != NULL) {
-      info->_numberAlive += d->_numberAlive;
-      info->_numberDead += d->_numberDead;
-      info->_sizeAlive += d->_sizeAlive;
-      info->_sizeDead += d->_sizeDead;
-      info->_numberDeletion += d->_numberDeletion;
-    }
-  }
-
-  // add the file sizes for datafiles and journals
-  base = &document->base;
-  for (i = 0; i < base->_datafiles._length; ++i) {
-    TRI_datafile_t* df = (TRI_datafile_t*) base->_datafiles._buffer[i];
-
-    info->_datafileSize += df->_maximalSize;
-    ++info->_numberDatafiles;
-  }
-
-  for (i = 0; i < base->_journals._length; ++i) {
-    TRI_datafile_t* df = (TRI_datafile_t*) base->_journals._buffer[i];
-
-    info->_journalfileSize += df->_maximalSize;
-    ++info->_numberJournalfiles;
-  }
-
-  return info;
->>>>>>> f188357f
 }
 
 ////////////////////////////////////////////////////////////////////////////////
