////////////////////////////////////////////////////////////////////////////////
/// DISCLAIMER
///
/// Copyright 2014-2016 ArangoDB GmbH, Cologne, Germany
/// Copyright 2004-2014 triAGENS GmbH, Cologne, Germany
///
/// Licensed under the Apache License, Version 2.0 (the "License");
/// you may not use this file except in compliance with the License.
/// You may obtain a copy of the License at
///
///     http://www.apache.org/licenses/LICENSE-2.0
///
/// Unless required by applicable law or agreed to in writing, software
/// distributed under the License is distributed on an "AS IS" BASIS,
/// WITHOUT WARRANTIES OR CONDITIONS OF ANY KIND, either express or implied.
/// See the License for the specific language governing permissions and
/// limitations under the License.
///
/// Copyright holder is ArangoDB GmbH, Cologne, Germany
///
/// @author Dr. Frank Celler
////////////////////////////////////////////////////////////////////////////////

#ifndef ARANGOD_VOC_BASE_VOCBASE_H
#define ARANGOD_VOC_BASE_VOCBASE_H 1

#include "Basics/Common.h"
#include "Basics/ConditionVariable.h"
#include "Basics/DeadlockDetector.h"
#include "Basics/Exceptions.h"
#include "Basics/ReadWriteLock.h"
#include "Basics/StringUtils.h"
#include "Basics/voc-errors.h"
#include "VocBase/ViewImplementation.h"
#include "VocBase/voc-types.h"

#include "velocypack/Builder.h"
#include "velocypack/Slice.h"
#include "velocypack/velocypack-aliases.h"

class TRI_replication_applier_t;

namespace arangodb {
namespace velocypack {
class Builder;
class Slice;
}
namespace aql {
class QueryList;
}
class CollectionNameResolver;
class CollectionKeysRepository;
class CursorRepository;
class LogicalCollection;
class LogicalView;
class StorageEngine;
}

/// @brief predefined collection name for users
constexpr auto TRI_COL_NAME_USERS = "_users";

/// @brief name of the system database
constexpr auto TRI_VOC_SYSTEM_DATABASE = "_system";

/// @brief maximal name length
constexpr size_t TRI_COL_NAME_LENGTH = 64;

/// @brief default maximal collection journal size
constexpr size_t TRI_JOURNAL_DEFAULT_SIZE = 1024 * 1024 * 32;  // 32 MB

////////////////////////////////////////////////////////////////////////////////
/// @brief minimal collection journal size (for testing, we allow very small
/// file sizes in maintainer mode)
////////////////////////////////////////////////////////////////////////////////

#ifdef ARANGODB_ENABLE_MAINTAINER_MODE

constexpr size_t TRI_JOURNAL_MINIMAL_SIZE = 16 * 1024;  // 16 KB

#else

constexpr size_t TRI_JOURNAL_MINIMAL_SIZE = 1024 * 1024;  // 1 MB

#endif

/// @brief document handle separator as character
constexpr char TRI_DOCUMENT_HANDLE_SEPARATOR_CHR = '/';

/// @brief document handle separator as string
constexpr auto TRI_DOCUMENT_HANDLE_SEPARATOR_STR = "/";

/// @brief index handle separator as character
constexpr char TRI_INDEX_HANDLE_SEPARATOR_CHR = '/';

/// @brief index handle separator as string
constexpr auto TRI_INDEX_HANDLE_SEPARATOR_STR = "/";

/// @brief collection enum
enum TRI_col_type_e : uint32_t {
  TRI_COL_TYPE_UNKNOWN = 0,  // only used to signal an invalid collection type
  TRI_COL_TYPE_DOCUMENT = 2,
  TRI_COL_TYPE_EDGE = 3
};

/// @brief database type
enum TRI_vocbase_type_e {
  TRI_VOCBASE_TYPE_NORMAL = 0,
  TRI_VOCBASE_TYPE_COORDINATOR = 1
};

/// @brief status of a collection
/// note: the NEW_BORN status is not used in ArangoDB 1.3 anymore, but is left
/// in this enum for compatibility with earlier versions
enum TRI_vocbase_col_status_e : int {
  TRI_VOC_COL_STATUS_CORRUPTED = 0,
  TRI_VOC_COL_STATUS_NEW_BORN = 1,  // DEPRECATED, and shouldn't be used anymore
  TRI_VOC_COL_STATUS_UNLOADED = 2,
  TRI_VOC_COL_STATUS_LOADED = 3,
  TRI_VOC_COL_STATUS_UNLOADING = 4,
  TRI_VOC_COL_STATUS_DELETED = 5,
  TRI_VOC_COL_STATUS_LOADING = 6
};

/// @brief database
struct TRI_vocbase_t {
  friend class arangodb::CollectionNameResolver;
  friend class arangodb::StorageEngine;

  /// @brief database state
  enum class State {
    NORMAL = 0,
    SHUTDOWN_COMPACTOR = 1,
    SHUTDOWN_CLEANUP = 2,
    FAILED_VERSION = 3
  };

  TRI_vocbase_t(TRI_vocbase_type_e type, TRI_voc_tick_t id,
                std::string const& name);
  ~TRI_vocbase_t();

 private:
  /// @brief sleep interval used when polling for a loading collection's status
  static constexpr unsigned collectionStatusPollInterval() { return 10 * 1000; }

  /// @brief states for dropping
  enum DropState {
    DROP_EXIT,    // drop done, nothing else to do
    DROP_AGAIN,   // drop not done, must try again
    DROP_PERFORM  // drop done, must perform actual cleanup routine
  };

  TRI_voc_tick_t const _id;  // internal database id
  std::string _name;         // database name
  TRI_vocbase_type_e _type;  // type (normal or coordinator)
  std::atomic<uint64_t> _refCount;
  State _state;
  bool _isOwnAppsDirectory;

  arangodb::basics::ReadWriteLock _collectionsLock;  // collection iterator lock
  std::vector<arangodb::LogicalCollection*>
      _collections;  // pointers to ALL collections
  std::vector<arangodb::LogicalCollection*>
      _deadCollections;  // pointers to collections
                         // dropped that can be
                         // removed later

  std::unordered_map<std::string, arangodb::LogicalCollection*>
      _collectionsByName;  // collections by name
  std::unordered_map<TRI_voc_cid_t, arangodb::LogicalCollection*>
      _collectionsById;  // collections by id

  arangodb::basics::ReadWriteLock _viewsLock;  // views management lock
  std::unordered_map<std::string, std::shared_ptr<arangodb::LogicalView>>
      _viewsByName;  // views by name
  std::unordered_map<TRI_voc_cid_t, std::shared_ptr<arangodb::LogicalView>>
      _viewsById;  // views by id

  std::unique_ptr<arangodb::aql::QueryList> _queries;
  std::unique_ptr<arangodb::CursorRepository> _cursorRepository;
  std::unique_ptr<arangodb::CollectionKeysRepository> _collectionKeys;

  std::unique_ptr<TRI_replication_applier_t> _replicationApplier;

  arangodb::basics::ReadWriteLock _replicationClientsLock;
  std::unordered_map<TRI_server_id_t, std::pair<double, TRI_voc_tick_t>>
      _replicationClients;

 public:
  arangodb::basics::DeadlockDetector<arangodb::LogicalCollection>
      _deadlockDetector;
  arangodb::basics::ReadWriteLock _inventoryLock;  // object lock needed when
                                                   // replication is assessing
                                                   // the state of the vocbase

  // structures for user-defined volatile data
  void* _userStructures;

 public:
  /// @brief checks if a database name is allowed
  /// returns true if the name is allowed and false otherwise
  static bool IsAllowedName(bool allowSystem, std::string const& name);
  TRI_voc_tick_t id() const { return _id; }
  std::string const& name() const { return _name; }
  std::string path() const;
  TRI_vocbase_type_e type() const { return _type; }
  State state() const { return _state; }
  void setState(State state) { _state = state; }
  void updateReplicationClient(TRI_server_id_t, TRI_voc_tick_t);
  std::vector<std::tuple<TRI_server_id_t, double, TRI_voc_tick_t>>
  getReplicationClients();
  TRI_replication_applier_t* replicationApplier() const {
    return _replicationApplier.get();
  }
  void addReplicationApplier(TRI_replication_applier_t* applier);

  arangodb::aql::QueryList* queryList() const { return _queries.get(); }
  arangodb::CursorRepository* cursorRepository() const {
    return _cursorRepository.get();
  }
  arangodb::CollectionKeysRepository* collectionKeys() const {
    return _collectionKeys.get();
  }

  bool isOwnAppsDirectory() const { return _isOwnAppsDirectory; }
  void setIsOwnAppsDirectory(bool value) { _isOwnAppsDirectory = value; }

  /// @brief signal the cleanup thread to wake up
  void signalCleanup();

  /// @brief increase the reference counter for a database.
  /// will return true if the refeence counter was increased, false otherwise
  /// in case false is returned, the database must not be used
  bool use();

  void forceUse();

  /// @brief decrease the reference counter for a database
  void release();

  /// @brief returns whether the database is dangling
  bool isDangling() const;

  /// @brief whether or not the vocbase has been marked as deleted
  bool isDropped() const;

  /// @brief marks a database as deleted
  bool markAsDropped();

  /// @brief returns whether the database is the system database
  bool isSystem() const { return name() == TRI_VOC_SYSTEM_DATABASE; }

  /// @brief closes a database and all collections
  void shutdown();

  /// @brief returns all known views
  std::vector<std::shared_ptr<arangodb::LogicalView>> views();

  /// @brief returns all known collections
  std::vector<arangodb::LogicalCollection*> collections(bool includeDeleted);

  /// @brief returns names of all known collections
  std::vector<std::string> collectionNames();

  /// @brief get a collection name by a collection id
  /// the name is fetched under a lock to make this thread-safe.
  /// returns empty string if the collection does not exist.
  std::string collectionName(TRI_voc_cid_t id);

  /// @brief looks up a collection by name
  arangodb::LogicalCollection* lookupCollection(std::string const& name);
  /// @brief looks up a collection by identifier
  arangodb::LogicalCollection* lookupCollection(TRI_voc_cid_t id);

  /// @brief looks up a view by name
  std::shared_ptr<arangodb::LogicalView> lookupView(std::string const& name);
  /// @brief looks up a view by identifier
  std::shared_ptr<arangodb::LogicalView> lookupView(TRI_voc_cid_t id);

  /// @brief returns all known collections with their parameters
  /// and optionally indexes
  /// the result is sorted by type and name (vertices before edges)
  std::shared_ptr<arangodb::velocypack::Builder> inventory(
      TRI_voc_tick_t, bool (*)(arangodb::LogicalCollection*, void*), void*,
      bool, std::function<bool(arangodb::LogicalCollection*,
                               arangodb::LogicalCollection*)>);

  /// @brief renames a collection
  int renameCollection(arangodb::LogicalCollection* collection,
                       std::string const& newName, bool doOverride);

  /// @brief creates a new collection from parameter set
  /// collection id (cid) is normally passed with a value of 0
  /// this means that the system will assign a new collection id automatically
  /// using a cid of > 0 is supported to import dumps from other servers etc.
  /// but the functionality is not advertised
  arangodb::LogicalCollection* createCollection(
      arangodb::velocypack::Slice parameters, TRI_voc_cid_t cid);

  /// @brief drops a collection
  int dropCollection(arangodb::LogicalCollection* collection,
                     bool allowDropSystem);

  /// @brief callback for collection dropping
  static bool DropCollectionCallback(arangodb::LogicalCollection* collection);

  /// @brief unloads a collection
  int unloadCollection(arangodb::LogicalCollection* collection, bool force);
<<<<<<< HEAD
  
=======

  /// @brief creates a new view from parameter set
  /// view id is normally passed with a value of 0
  /// this means that the system will assign a new id automatically
  /// using a cid of > 0 is supported to import dumps from other servers etc.
  /// but the functionality is not advertised
  std::shared_ptr<arangodb::LogicalView> createView(
      arangodb::velocypack::Slice parameters, TRI_voc_cid_t id);

  /// @brief drops a view
  int dropView(std::string const& name);
  int dropView(std::shared_ptr<arangodb::LogicalView> view);

>>>>>>> 1ab8c443
  /// @brief locks a collection for usage, loading or manifesting it
  /// Note that this will READ lock the collection you have to release the
  /// collection lock by yourself.
  int useCollection(arangodb::LogicalCollection* collection,
                    TRI_vocbase_col_status_e&);

  /// @brief locks a collection for usage by id
  /// Note that this will READ lock the collection you have to release the
  /// collection lock by yourself and call @ref TRI_ReleaseCollectionVocBase
  /// when you are done with the collection.
  arangodb::LogicalCollection* useCollection(TRI_voc_cid_t cid,
                                             TRI_vocbase_col_status_e&);

  /// @brief locks a collection for usage by name
  /// Note that this will READ lock the collection you have to release the
  /// collection lock by yourself and call @ref TRI_ReleaseCollectionVocBase
  /// when you are done with the collection.
  arangodb::LogicalCollection* useCollection(std::string const& name,
                                             TRI_vocbase_col_status_e&);

  /// @brief releases a collection from usage
  void releaseCollection(arangodb::LogicalCollection* collection);

 private:
  /// @brief looks up a collection by name, without acquiring a lock
  arangodb::LogicalCollection* lookupCollectionNoLock(std::string const& name);

  int loadCollection(arangodb::LogicalCollection* collection,
                     TRI_vocbase_col_status_e& status, bool setStatus = true);

  /// @brief adds a new collection
  /// caller must hold _collectionsLock in write mode or set doLock
  void registerCollection(bool doLock, arangodb::LogicalCollection* collection);

  /// @brief removes a collection from the global list of collections
  /// This function is called when a collection is dropped.
  bool unregisterCollection(arangodb::LogicalCollection* collection);

  /// @brief creates a new collection, worker function
  arangodb::LogicalCollection* createCollectionWorker(
      arangodb::velocypack::Slice parameters, TRI_voc_cid_t& cid);

  /// @brief drops a collection, worker function
  int dropCollectionWorker(arangodb::LogicalCollection* collection,
                           DropState& state);

  /// @brief creates a new view, worker function
  std::shared_ptr<arangodb::LogicalView> createViewWorker(
      arangodb::velocypack::Slice parameters, TRI_voc_cid_t& id);

  /// @brief adds a new view
  /// caller must hold _viewsLock in write mode or set doLock
  void registerView(bool doLock, std::shared_ptr<arangodb::LogicalView> view);

  /// @brief removes a view from the global list of views
  /// This function is called when a view is dropped.
  bool unregisterView(std::shared_ptr<arangodb::LogicalView> view);
};

// scope guard for a database
// ensures that a database
class VocbaseGuard {
 public:
  VocbaseGuard() = delete;
  VocbaseGuard(VocbaseGuard const&) = delete;
  VocbaseGuard& operator=(VocbaseGuard const&) = delete;

  explicit VocbaseGuard(TRI_vocbase_t* vocbase) : _vocbase(vocbase) {
    if (!_vocbase->use()) {
      // database already dropped
      THROW_ARANGO_EXCEPTION(TRI_ERROR_ARANGO_DATABASE_NOT_FOUND);
    }
  }
  ~VocbaseGuard() { _vocbase->release(); }
  TRI_vocbase_t* vocbase() const { return _vocbase; }

 private:
  TRI_vocbase_t* _vocbase;
};

/// @brief extract the _rev attribute from a slice
TRI_voc_rid_t TRI_ExtractRevisionId(VPackSlice const slice);

/// @brief extract the _rev attribute from a slice as a slice
VPackSlice TRI_ExtractRevisionIdAsSlice(VPackSlice const slice);

/// @brief sanitize an object, given as slice, builder must contain an
/// open object which will remain open
void TRI_SanitizeObject(VPackSlice const slice, VPackBuilder& builder);
void TRI_SanitizeObjectWithEdges(VPackSlice const slice, VPackBuilder& builder);

#endif<|MERGE_RESOLUTION|>--- conflicted
+++ resolved
@@ -305,9 +305,6 @@
 
   /// @brief unloads a collection
   int unloadCollection(arangodb::LogicalCollection* collection, bool force);
-<<<<<<< HEAD
-  
-=======
 
   /// @brief creates a new view from parameter set
   /// view id is normally passed with a value of 0
@@ -321,7 +318,6 @@
   int dropView(std::string const& name);
   int dropView(std::shared_ptr<arangodb::LogicalView> view);
 
->>>>>>> 1ab8c443
   /// @brief locks a collection for usage, loading or manifesting it
   /// Note that this will READ lock the collection you have to release the
   /// collection lock by yourself.
