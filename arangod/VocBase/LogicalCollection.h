--- conflicted
+++ resolved
@@ -458,18 +458,9 @@
                      velocypack::Slice const& newDoc,
                      MMFilesDocumentOperation&, MMFilesWalMarker const*,
                      bool& waitForSync);
-<<<<<<< HEAD
-  int insertDocument(transaction::Methods*, TRI_voc_rid_t revisionId,
-                     velocypack::Slice const&,
-                     MMFilesDocumentOperation&, MMFilesWalMarker const*,
-                     bool& waitForSync);
-
+
+  // TODO REMOVE HERE is now in SE Collection
   int insertPrimaryIndex(transaction::Methods*, TRI_voc_rid_t revisionId,
-=======
-
-  // TODO REMOVE HERE is now in SE Collection
-  int insertPrimaryIndex(TransactionMethods*, TRI_voc_rid_t revisionId,
->>>>>>> e0bdc5c1
                          velocypack::Slice const&);
 
   int deletePrimaryIndex(transaction::Methods*, TRI_voc_rid_t revisionId,
