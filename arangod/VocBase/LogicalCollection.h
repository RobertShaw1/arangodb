--- conflicted
+++ resolved
@@ -183,15 +183,8 @@
 
   PhysicalCollection* getPhysical() const { return _physical.get(); }
 
-<<<<<<< HEAD
-  std::unique_ptr<IndexIterator> getAllIterator(transaction::Methods* trx,
-                                                ManagedDocumentResult* mdr);
-  std::unique_ptr<IndexIterator> getAnyIterator(transaction::Methods* trx,
-                                                ManagedDocumentResult* mdr);
-=======
-  std::unique_ptr<IndexIterator> getAllIterator(transaction::Methods* trx, bool reverse);
+  std::unique_ptr<IndexIterator> getAllIterator(transaction::Methods* trx);
   std::unique_ptr<IndexIterator> getAnyIterator(transaction::Methods* trx);
->>>>>>> 7f860153
 
   void invokeOnAllElements(
       transaction::Methods* trx,
