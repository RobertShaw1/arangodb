--- conflicted
+++ resolved
@@ -237,12 +237,6 @@
   startsAfter("DatabasePath");
   startsAfter("EngineSelector");
   startsAfter("InitDatabase");
-<<<<<<< HEAD
-=======
-  startsAfter("MMFilesEngine");
-  startsAfter("MMFilesPersistentIndex"); // TODO: remove from here!
-  startsAfter("RocksDBEngine");
->>>>>>> c06caf95
   startsAfter("Scheduler");
   startsAfter("StorageEngine");
 }
