////////////////////////////////////////////////////////////////////////////////
/// DISCLAIMER
///
/// Copyright 2014-2016 ArangoDB GmbH, Cologne, Germany
/// Copyright 2004-2014 triAGENS GmbH, Cologne, Germany
///
/// Licensed under the Apache License, Version 2.0 (the "License");
/// you may not use this file except in compliance with the License.
/// You may obtain a copy of the License at
///
///     http://www.apache.org/licenses/LICENSE-2.0
///
/// Unless required by applicable law or agreed to in writing, software
/// distributed under the License is distributed on an "AS IS" BASIS,
/// WITHOUT WARRANTIES OR CONDITIONS OF ANY KIND, either express or implied.
/// See the License for the specific language governing permissions and
/// limitations under the License.
///
/// Copyright holder is ArangoDB GmbH, Cologne, Germany
///
/// @author Dr. Frank Celler
////////////////////////////////////////////////////////////////////////////////

#include "CapConstraint.h"
#include "Utils/transactions.h"
#include "VocBase/document-collection.h"
#include "VocBase/transaction.h"

using namespace arangodb;

////////////////////////////////////////////////////////////////////////////////
/// @brief minimum size
////////////////////////////////////////////////////////////////////////////////

int64_t const CapConstraint::MinSize = 16384;


CapConstraint::CapConstraint(TRI_idx_iid_t iid,
                             TRI_document_collection_t* collection,
                             size_t count, int64_t size)
    : Index(iid, collection,
            std::vector<std::vector<arangodb::basics::AttributeName>>(), false,
            false),
      _count(count),
      _size(static_cast<int64_t>(size)) {}

CapConstraint::~CapConstraint() {}


size_t CapConstraint::memory() const { return 0; }

////////////////////////////////////////////////////////////////////////////////
/// @brief return a VelocyPack representation of the index
////////////////////////////////////////////////////////////////////////////////

<<<<<<< HEAD
void CapConstraint::toVelocyPack(VPackBuilder& builder,
                                 bool withFigures) const {
  Index::toVelocyPack(builder, withFigures);
  builder.add("size", VPackValue(_count));
  builder.add("byteSize", VPackValue(_size));
  builder.add("unique", VPackValue(false));
=======
arangodb::basics::Json CapConstraint::toJson(TRI_memory_zone_t* zone,
                                             bool withFigures) const {
  auto json = Index::toJson(zone, withFigures);

  json("size", arangodb::basics::Json(zone, static_cast<double>(_count)))(
      "byteSize", arangodb::basics::Json(zone, static_cast<double>(_size)))(
      "unique", arangodb::basics::Json(zone, false));

  return json;
}

////////////////////////////////////////////////////////////////////////////////
/// @brief return a JSON representation of the index figures
////////////////////////////////////////////////////////////////////////////////

arangodb::basics::Json CapConstraint::toJsonFigures(
    TRI_memory_zone_t* zone) const {
  arangodb::basics::Json json(arangodb::basics::Json::Object);
  json("memory", arangodb::basics::Json(static_cast<double>(memory())));

  return json;
>>>>>>> 288ed041
}

int CapConstraint::insert(arangodb::Transaction*,
                          TRI_doc_mptr_t const* doc, bool) {
  if (_size > 0) {
    // there is a size restriction
    auto marker = static_cast<TRI_df_marker_t const*>(
        doc->getDataPtr());  // ONLY IN INDEX, PROTECTED by RUNTIME

    // check if the document would be too big
    if (static_cast<int64_t>(marker->_size) > _size) {
      return TRI_ERROR_ARANGO_DOCUMENT_TOO_LARGE;
    }
  }

  return TRI_ERROR_NO_ERROR;
}

int CapConstraint::remove(arangodb::Transaction*, TRI_doc_mptr_t const*,
                          bool) {
  return TRI_ERROR_NO_ERROR;
}

int CapConstraint::postInsert(arangodb::Transaction* trx,
                              TRI_transaction_collection_t* trxCollection,
                              TRI_doc_mptr_t const*) {
  TRI_ASSERT(_count > 0 || _size > 0);

  return apply(trx, trxCollection->_collection->_collection, trxCollection);
}

////////////////////////////////////////////////////////////////////////////////
/// @brief initialize the cap constraint
////////////////////////////////////////////////////////////////////////////////

int CapConstraint::initialize(arangodb::Transaction* trx) {
  TRI_ASSERT(_count > 0 || _size > 0);

  TRI_headers_t* headers = _collection->_headersPtr;  // ONLY IN INDEX (CAP)
  int64_t currentCount = static_cast<int64_t>(headers->count());
  int64_t currentSize = headers->size();

  if ((_count > 0 && currentCount <= _count) &&
      (_size > 0 && currentSize <= _size)) {
    // nothing to do
    return TRI_ERROR_NO_ERROR;
  } else {
    TRI_vocbase_t* vocbase = _collection->_vocbase;
    TRI_voc_cid_t cid = _collection->_info.id();

    arangodb::SingleCollectionWriteTransaction<UINT64_MAX> trx(
        new arangodb::StandaloneTransactionContext(), vocbase, cid);
    trx.addHint(TRI_TRANSACTION_HINT_LOCK_NEVER, false);
    trx.addHint(TRI_TRANSACTION_HINT_NO_BEGIN_MARKER, false);
    trx.addHint(TRI_TRANSACTION_HINT_NO_ABORT_MARKER, false);
    trx.addHint(
        TRI_TRANSACTION_HINT_SINGLE_OPERATION,
        false);  // this is actually not true, but necessary to create trx id 0

    int res = trx.begin();

    if (res != TRI_ERROR_NO_ERROR) {
      return res;
    }

    TRI_transaction_collection_t* trxCollection = trx.trxCollection();
    res = apply(&trx, _collection, trxCollection);

    res = trx.finish(res);

    return res;
  }
}


////////////////////////////////////////////////////////////////////////////////
/// @brief apply the cap constraint for the collection
////////////////////////////////////////////////////////////////////////////////

int CapConstraint::apply(arangodb::Transaction* trx,
                         TRI_document_collection_t* document,
                         TRI_transaction_collection_t* trxCollection) {
  TRI_headers_t* headers =
      document->_headersPtr;  // PROTECTED by trx in trxCollection
  int64_t currentCount = static_cast<int64_t>(headers->count());
  int64_t currentSize = headers->size();

  int res = TRI_ERROR_NO_ERROR;

  // delete while at least one of the constraints is still violated
  while ((_count > 0 && currentCount > _count) ||
         (_size > 0 && currentSize > _size)) {
    TRI_doc_mptr_t* oldest = headers->front();

    if (oldest != nullptr) {
      TRI_ASSERT(oldest->getDataPtr() !=
                 nullptr);  // ONLY IN INDEX, PROTECTED by RUNTIME
      size_t oldSize = ((TRI_df_marker_t*)(oldest->getDataPtr()))
                           ->_size;  // ONLY IN INDEX, PROTECTED by RUNTIME

      TRI_ASSERT(oldSize > 0);

      if (trxCollection != nullptr) {
        res = TRI_DeleteDocumentDocumentCollection(trx, trxCollection, nullptr,
                                                   oldest);

        if (res != TRI_ERROR_NO_ERROR) {
          LOG_WARNING("cannot cap collection: %s", TRI_errno_string(res));
          break;
        }
      } else {
        headers->unlink(oldest);
      }

      currentCount--;
      currentSize -= (int64_t)oldSize;
    } else {
      // we should not get here
      LOG_WARNING("logic error in %s", __FUNCTION__);
      break;
    }
  }

  return res;
}

<|MERGE_RESOLUTION|>--- conflicted
+++ resolved
@@ -53,36 +53,12 @@
 /// @brief return a VelocyPack representation of the index
 ////////////////////////////////////////////////////////////////////////////////
 
-<<<<<<< HEAD
 void CapConstraint::toVelocyPack(VPackBuilder& builder,
                                  bool withFigures) const {
   Index::toVelocyPack(builder, withFigures);
   builder.add("size", VPackValue(_count));
   builder.add("byteSize", VPackValue(_size));
   builder.add("unique", VPackValue(false));
-=======
-arangodb::basics::Json CapConstraint::toJson(TRI_memory_zone_t* zone,
-                                             bool withFigures) const {
-  auto json = Index::toJson(zone, withFigures);
-
-  json("size", arangodb::basics::Json(zone, static_cast<double>(_count)))(
-      "byteSize", arangodb::basics::Json(zone, static_cast<double>(_size)))(
-      "unique", arangodb::basics::Json(zone, false));
-
-  return json;
-}
-
-////////////////////////////////////////////////////////////////////////////////
-/// @brief return a JSON representation of the index figures
-////////////////////////////////////////////////////////////////////////////////
-
-arangodb::basics::Json CapConstraint::toJsonFigures(
-    TRI_memory_zone_t* zone) const {
-  arangodb::basics::Json json(arangodb::basics::Json::Object);
-  json("memory", arangodb::basics::Json(static_cast<double>(memory())));
-
-  return json;
->>>>>>> 288ed041
 }
 
 int CapConstraint::insert(arangodb::Transaction*,
