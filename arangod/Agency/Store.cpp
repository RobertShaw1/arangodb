
////////////////////////////////////////////////////////////////////////////////
/// DISCLAIMER
///
/// Copyright 2014-2016 ArangoDB GmbH, Cologne, Germany
/// Copyright 2004-2014 triAGENS GmbH, Cologne, Germany
///
/// Licensed under the Apache License, Version 2.0 (the "License");
/// you may not use this file except in compliance with the License.
/// You may obtain a copy of the License at
///
///     http://www.apache.org/licenses/LICENSE-2.0
///
/// Unless required by applicable law or agreed to in writing, software
/// distributed under the License is distributed on an "AS IS" BASIS,
/// WITHOUT WARRANTIES OR CONDITIONS OF ANY KIND, either express or implied.
/// See the License for the specific language governing permissions and
/// limitations under the License.
///
/// Copyright holder is ArangoDB GmbH, Cologne, Germany
///
/// @author Kaveh Vahedipour
////////////////////////////////////////////////////////////////////////////////

#include "Store.h"

#include "Agency/Agent.h"
#include "Basics/ConditionLocker.h"
#include "Basics/ReadLocker.h"
#include "Basics/StringUtils.h"
#include "Basics/VelocyPackHelper.h"
#include "Basics/WriteLocker.h"
#include "StoreCallback.h"

#include <velocypack/Buffer.h>
#include <velocypack/Iterator.h>
#include <velocypack/Slice.h>
#include <velocypack/velocypack-aliases.h>

#include <ctime>
#include <iomanip>
#include <regex>

using namespace arangodb::consensus;
using namespace arangodb::basics;

/// Non-Emptyness of string
struct NotEmpty {
  bool operator()(const std::string& s) { return !s.empty(); }
};

/// Emptyness of string
struct Empty {
  bool operator()(const std::string& s) { return s.empty(); }
};

/// @brief Split strings by separator
inline static std::vector<std::string> split(const std::string& str,
                                             char separator) {

  std::vector<std::string> result;
  if (str.empty()) {
    return result;
  }
  std::regex reg("/+");
  std::string key = std::regex_replace(str, reg, "/");

  if (!key.empty() && key.front() == '/') { key.erase(0,1); }
  if (!key.empty() && key.back()  == '/') { key.pop_back(); }
  
  std::string::size_type p = 0;
  std::string::size_type q;
  while ((q = key.find(separator, p)) != std::string::npos) {
    result.emplace_back(key, p, q - p);
    p = q + 1;
  }
  result.emplace_back(key, p);
  result.erase(std::find_if(result.rbegin(), result.rend(), NotEmpty()).base(),
               result.end());
  return result;
}

/// Build endpoint from URL
inline static bool endpointPathFromUrl(std::string const& url,
                                       std::string& endpoint,
                                       std::string& path) {
  std::stringstream ep;
  path = "/";
  size_t pos = 7;

  if (url.compare(0, pos, "http://") == 0) {
    ep << "tcp://";
  } else if (url.compare(0, ++pos, "https://") == 0) {
    ep << "ssl://";
  } else {
    return false;
  }

  size_t slash_p = url.find("/", pos);
  if (slash_p == std::string::npos) {
    ep << url.substr(pos);
  } else {
    ep << url.substr(pos, slash_p - pos);
    path = url.substr(slash_p);
  }

  if (ep.str().find(':') == std::string::npos) {
    ep << ":8529";
  }

  endpoint = ep.str();

  return true;
}

/// Ctor with name
Store::Store(Agent* agent, std::string const& name)
  : Thread(name), _agent(agent), _node(name, this) {}

/// Copy assignment operator
Store& Store::operator=(Store const& rhs) {
  if (&rhs != this) {
    MUTEX_LOCKER(otherLock, rhs._storeLock); 
    _agent = rhs._agent;
    _timeTable = rhs._timeTable;
    _observerTable = rhs._observerTable;
    _observedTable = rhs._observedTable;
    _node = rhs._node;
  }
  return *this;
}

/// Move assignment operator
Store& Store::operator=(Store&& rhs) {
  if (&rhs != this) {
    MUTEX_LOCKER(otherLock, rhs._storeLock); 
    _agent = std::move(rhs._agent);
    _timeTable = std::move(rhs._timeTable);
    _observerTable = std::move(rhs._observerTable);
    _observedTable = std::move(rhs._observedTable);
    _node = std::move(rhs._node);
  }
  return *this;
}

/// Default dtor
Store::~Store() {
  if (!isStopping()) {
    shutdown();
  }
}

/// Apply array of transactions multiple queries to store
/// Return vector of according success
std::vector<apply_ret_t> Store::applyTransactions(
  query_t const& query, Agent::WriteMode const& wmode) {
  std::vector<apply_ret_t> success;

  if (query->slice().isArray()) {
    try {
      for (auto const& i : VPackArrayIterator(query->slice())) {
        if (!wmode.privileged()) {
          bool found = false;
          for (auto const& o : VPackObjectIterator(i[0])) {
            size_t pos = o.key.copyString().find(RECONFIGURE);
            if (pos != std::string::npos && (pos == 0 || pos == 1)) {
              found = true;
              break;
            }
          }
          if (found) {
            success.push_back(FORBIDDEN);
            continue;
          }
        }
        MUTEX_LOCKER(storeLocker, _storeLock);
        switch (i.length()) {
        case 1:  // No precondition
          success.push_back(applies(i[0]) ? APPLIED : UNKNOWN_ERROR);
          break;
        case 2: // precondition + uuid
        case 3:
          if (check(i[1]).successful()) {
            success.push_back(applies(i[0]) ? APPLIED : UNKNOWN_ERROR);
          } else {  // precondition failed
            LOG_TOPIC(TRACE, Logger::AGENCY) << "Precondition failed!";
            success.push_back(PRECONDITION_FAILED);
          }
          break;
        default:  // Wrong
          LOG_TOPIC(ERR, Logger::AGENCY)
<<<<<<< HEAD
            << "We can only handle log entry with or without precondition!";
          success.push_back(UNKNOWN_ERROR);
=======
            << "We can only handle log entry with or without precondition! "
            << " However, We received " << i.toJson();
          success.push_back(false);
>>>>>>> fbfd3491
          break;
        }
      }

      // Wake up TTL processing
      {
        CONDITION_LOCKER(guard, _cv);
        _cv.signal();
      }

    } catch (std::exception const& e) {  // Catch any erorrs
      LOG_TOPIC(ERR, Logger::AGENCY) << __FILE__ << ":" << __LINE__ << " "
                                     << e.what();
    }

  } else {
    THROW_ARANGO_EXCEPTION_MESSAGE(30000,
                                   "Agency request syntax is [[<queries>]]");
  }
  return success;
}


/// Apply single transaction
check_ret_t Store::applyTransaction(Slice const& query) {

  check_ret_t ret(true);

  try {
    MUTEX_LOCKER(storeLocker, _storeLock);
    switch (query.length()) {
    case 1:  // No precondition
      applies(query[0]);
      break;
    case 2:  // precondition
    case 3:  // precondition + clientId
      ret = check(query[1], CheckMode::FULL);
      if (ret.successful()) {
        applies(query[0]);
      } else {  // precondition failed
        LOG_TOPIC(TRACE, Logger::AGENCY) << "Precondition failed!";
      }
      break;
    default:  // Wrong
      LOG_TOPIC(ERR, Logger::AGENCY)
        << "We can only handle log entry with or without precondition! "
        << "However we received " << query.toJson(); 
      break;
    }  
    // Wake up TTL processing
    {
      CONDITION_LOCKER(guard, _cv);
      _cv.signal();
    }
      
  } catch (std::exception const& e) {  // Catch any erorrs
    LOG_TOPIC(ERR, Logger::AGENCY)
      << __FILE__ << ":" << __LINE__ << " " << e.what();
  }
    
  return ret;
  
}


/// template<class T, class U> std::multimap<std::string, std::string>
std::ostream& operator<<(std::ostream& os,
                         std::unordered_multimap<std::string, std::string> const& m) {
  for (auto const& i : m) {
    os << i.first << ": " << i.second << std::endl;
  }

  return os;
}


/// Notification type
struct notify_t {
  std::string key;
  std::string modified;
  std::string oper;
  notify_t(std::string const& k, std::string const& m, std::string const& o)
      : key(k), modified(m), oper(o) {}
};


/// Apply (from logs)
std::vector<bool> Store::applyLogEntries(
  arangodb::velocypack::Builder const& queries, index_t index,
  term_t term, bool inform) {
  std::vector<bool> applied;

  // Apply log entries
  {
    VPackArrayIterator queriesIterator(queries.slice());

    MUTEX_LOCKER(storeLocker, _storeLock);

    while (queriesIterator.valid()) {
      applied.push_back(applies(queriesIterator.value()));
      queriesIterator.next();
    }
  }

  if (inform && _agent->leading()) {
    // Find possibly affected callbacks
    std::multimap<std::string, std::shared_ptr<notify_t>> in;
    VPackArrayIterator queriesIterator(queries.slice());

    while (queriesIterator.valid()) {
      VPackSlice const& i = queriesIterator.value();

      for (auto const& j : VPackObjectIterator(i)) {
        if (j.value.isObject() && j.value.hasKey("op")) {
          std::string oper = j.value.get("op").copyString();
          if (!(oper == "observe" || oper == "unobserve")) {
            std::string uri = j.key.copyString();
            if (!uri.empty() && uri.at(0)!='/') {
              uri = std::string("/") + uri;
            }
            while (true) {
              // TODO: Check if not a special lock will help
              {
                MUTEX_LOCKER(storeLocker, _storeLock) ;
                auto ret = _observedTable.equal_range(uri);
                for (auto it = ret.first; it != ret.second; ++it) {
                  in.emplace(it->second, std::make_shared<notify_t>(
                               it->first, j.key.copyString(), oper));
                }
              }
              size_t pos = uri.find_last_of('/');
              if (pos == std::string::npos || pos == 0) {
                break;
              } else {
                uri = uri.substr(0, pos);
              }
            }
          }
        }
      }

      queriesIterator.next();
    }
    
    // Sort by URLS to avoid multiple callbacks
    std::vector<std::string> urls;
    for (auto it = in.begin(), end = in.end(); it != end;
         it = in.upper_bound(it->first)) {
      urls.push_back(it->first);
    }
    
    // Callback

    for (auto const& url : urls) {
      Builder body;  // host
      { VPackObjectBuilder b(&body);
        body.add("term", VPackValue(term));
        body.add("index", VPackValue(index));
        auto ret = in.equal_range(url);
        std::string currentKey;
        for (auto it = ret.first; it != ret.second; ++it) {
          if (currentKey != it->second->key) {
            if (!currentKey.empty()) {
              body.close();
            }
            body.add(it->second->key, VPackValue(VPackValueType::Object));
            currentKey = it->second->key;
          }
          body.add(VPackValue(it->second->modified));
          { VPackObjectBuilder b(&body);
            body.add("op", VPackValue(it->second->oper)); }
        }
        if (!currentKey.empty()) {
          body.close();
        }
      }
      
      std::string endpoint, path;
      if (endpointPathFromUrl(url, endpoint, path)) {
        auto headerFields =
          std::make_unique<std::unordered_map<std::string, std::string>>();
        
        arangodb::ClusterComm::instance()->asyncRequest(
          "1", 1, endpoint, rest::RequestType::POST, path,
          std::make_shared<std::string>(body.toString()), headerFields,
          std::make_shared<StoreCallback>(path, body.toJson()), 1.0, true, 0.01);
        
      } else {
        LOG_TOPIC(WARN, Logger::AGENCY) << "Malformed URL " << url;
      }
    }
  }
  
  return applied;
}

/// Check precodition object
check_ret_t Store::check(VPackSlice const& slice, CheckMode mode) const {

  TRI_ASSERT(slice.isObject());
  check_ret_t ret;
  ret.open();

  _storeLock.assertLockedByCurrentThread();

  for (auto const& precond : VPackObjectIterator(slice)) {  // Preconditions

    std::string key = precond.key.copyString();
    std::vector<std::string> pv = split(key, '/');
    
    Node node("precond");

    // Check is guarded in ::apply
    bool found = (_node.exists(pv).size() == pv.size());
    if (found) {
      node = _node(pv);
    }

    if (precond.value.isObject()) {
      for (auto const& op : VPackObjectIterator(precond.value)) {
        std::string const& oper = op.key.copyString();
        if (oper == "old") {  // old
          if (node != op.value) {
            ret.push_back(precond.key);
            if (mode == FIRST_FAIL) {
              break;
            }
          }
        } else if (oper == "oldNot") {  // oldNot
          if (node == op.value) {
            ret.push_back(precond.key);
            if (mode == FIRST_FAIL) {
              break;
            }
          }
        } else if (oper == "isArray") {  // isArray
          if (!op.value.isBoolean()) {
            LOG_TOPIC(ERR, Logger::AGENCY)
              << "Non boolean expression for 'isArray' precondition";
            ret.push_back(precond.key);
            if (mode == FIRST_FAIL) {
              break;
            }
          }
          bool isArray = (node.type() == LEAF && node.slice().isArray());
          if (op.value.getBool() ? !isArray : isArray) {
            ret.push_back(precond.key);
            if (mode == FIRST_FAIL) {
              break;
            }
          }
        } else if (oper == "oldEmpty") {  // isEmpty
          if (!op.value.isBoolean()) {
            LOG_TOPIC(ERR, Logger::AGENCY)
                << "Non boolsh expression for 'oldEmpty' precondition";
            ret.push_back(precond.key);
            if (mode == FIRST_FAIL) {
              break;
            }
          }
          if (op.value.getBool() ? found : !found) {
            ret.push_back(precond.key);
            if (mode == FIRST_FAIL) {
              break;
            }
          }
        } else if (oper == "in") {  // in
          if (found) {
            if (node.slice().isArray()) {
              bool _found = false;
              for (auto const& i : VPackArrayIterator(node.slice())) {
                if (i == op.value) {
                  _found = true;
                  continue;
                }
              }
              if (_found) {
                continue;
              } else {
                ret.push_back(precond.key);
              }
            }
          } 
          ret.push_back(precond.key);
          if (mode == FIRST_FAIL) {
            break;
          }
        } else if (oper == "notin") {  // in
          if (!found) {
            continue;
          } else {
            if (node.slice().isArray()) {
              bool _found = false;
              for (auto const& i : VPackArrayIterator(node.slice())) {
                if (i == op.value) {
                  _found = true;
                  continue;
                }
              }
              if (_found) {
                ret.push_back(precond.key);
              } else {
                continue;
              }
            }
          } 
          ret.push_back(precond.key);
          if (mode == FIRST_FAIL) {
            break;
          }
        }
      } 
    } else {
      if (node != precond.value) {
        ret.push_back(precond.key);
        if (mode == FIRST_FAIL) {
          break;
        }
      }
    }
  }

  ret.close();
  return ret;
}


/// Read queries into result
std::vector<bool> Store::read(query_t const& queries, query_t& result) const {
  std::vector<bool> success;
  if (queries->slice().isArray()) {
    VPackArrayBuilder r(result.get());
    for (auto const& query : VPackArrayIterator(queries->slice())) {
      success.push_back(read(query, *result));
    }
  } else {
    LOG_TOPIC(ERR, Logger::AGENCY) << "Read queries to stores must be arrays";
  }
  return success;
}

/// Read single query into ret
bool Store::read(VPackSlice const& query, Builder& ret) const {
  bool success = true;
  bool showHidden = false;

  // Collect all paths
  std::list<std::string> query_strs;
  if (query.isArray()) {
    for (auto const& sub_query : VPackArrayIterator(query)) {
      std::string subqstr = sub_query.copyString();
      query_strs.push_back(subqstr);
      showHidden |= (subqstr.find("/.") != std::string::npos);
    }
  } else {
    return false;
  }

  // Remove double ranges (inclusion / identity)
  query_strs.sort();  // sort paths
  for (auto i = query_strs.begin(), j = i; i != query_strs.end(); ++i) {
    if (i != j && i->compare(0, i->size(), *j) == 0) {
      *i = "";
    } else {
      j = i;
    }
  }
  auto cut = std::remove_if(query_strs.begin(), query_strs.end(), Empty());
  query_strs.erase(cut, query_strs.end());

  // Create response tree
  Node copy("copy");
  MUTEX_LOCKER(storeLocker, _storeLock); // Freeze KV-Store for read
  for (auto const path : query_strs) {
    std::vector<std::string> pv = split(path, '/');
    size_t e = _node.exists(pv).size();
    if (e == pv.size()) {  // existing
      copy(pv) = _node(pv);
    } else {  // non-existing
      for (size_t i = 0; i < pv.size() - e + 1; ++i) {
        pv.pop_back();
      }
      if (copy(pv).type() == LEAF && copy(pv).slice().isNone()) {
        copy(pv) = arangodb::basics::VelocyPackHelper::EmptyObjectValue();
      }
    }
  }

  // Into result builder
  copy.toBuilder(ret, showHidden);

  return success;
}

/// Shutdown
void Store::beginShutdown() {
  Thread::beginShutdown();
  CONDITION_LOCKER(guard, _cv);
  guard.broadcast();
}

/// TTL clear values from store
query_t Store::clearExpired() const {

  query_t tmp = std::make_shared<Builder>();
  { VPackArrayBuilder t(tmp.get());
    MUTEX_LOCKER(storeLocker, _storeLock);
    if (!_timeTable.empty()) {
      for (auto it = _timeTable.cbegin(); it != _timeTable.cend(); ++it) {
        if (it->first < std::chrono::system_clock::now()) {
          VPackArrayBuilder ttt(tmp.get());
          { VPackObjectBuilder tttt(tmp.get());
            tmp->add(VPackValue(it->second));
            { VPackObjectBuilder ttttt(tmp.get());
              tmp->add("op", VPackValue("delete"));
            }}
        } else {
          break;
        }
      }
    }
  }
  return tmp;
}

/// Dump internal data to builder
void Store::dumpToBuilder(Builder& builder) const {
  MUTEX_LOCKER(storeLocker, _storeLock);
  toBuilder(builder, true);
  {
    VPackObjectBuilder guard(&builder);
    for (auto const& i : _timeTable) {
      auto ts = std::chrono::duration_cast<std::chrono::seconds>(
                    i.first.time_since_epoch())
                    .count();
      builder.add(i.second, VPackValue(ts));
    }
  }
  {
    VPackArrayBuilder garray(&builder);
    for (auto const& i : _observerTable) {
      VPackObjectBuilder guard(&builder);
      builder.add(i.first, VPackValue(i.second));
    }
  }
  {
    VPackArrayBuilder garray(&builder);
    for (auto const& i : _observedTable) {
      VPackObjectBuilder guard(&builder);
      builder.add(i.first, VPackValue(i.second));
    }
  }
}

/// Start thread
bool Store::start() {
  Thread::start();
  return true;
}

/// Work ttls and callbacks
void Store::run() {
  while (!this->isStopping()) {  // Check timetable and remove overage entries

    std::chrono::microseconds t{0};
    query_t toClear;

    {  // any entries in time table?
      MUTEX_LOCKER(storeLocker, _storeLock);
      if (!_timeTable.empty()) {
        t = std::chrono::duration_cast<std::chrono::microseconds>(
            _timeTable.begin()->first - std::chrono::system_clock::now());
      }
    }

    {
      CONDITION_LOCKER(guard, _cv);
      if (t != std::chrono::microseconds{0}) {
        _cv.wait(t.count());
      } else {
        _cv.wait();
      }
    }

    toClear = clearExpired();
    if (_agent && _agent->leading()) {
      //_agent->write(toClear);
    }
  }
}

/// Apply transaction to key value store. Guarded by caller 
bool Store::applies(arangodb::velocypack::Slice const& transaction) {
  std::vector<std::string> keys;
  std::vector<std::string> abskeys;
  std::vector<size_t> idx;
  std::regex reg("/+");
  size_t counter = 0;

  for (const auto& atom : VPackObjectIterator(transaction)) {
    std::string key(atom.key.copyString());
    keys.push_back(key);
    key = std::regex_replace(key, reg, "/");
    abskeys.push_back(((key[0] == '/') ? key : std::string("/") + key));
    idx.push_back(counter++);
  }

  sort(idx.begin(), idx.end(),
       [&abskeys](size_t i1, size_t i2) { return abskeys[i1] < abskeys[i2]; });
  
  _storeLock.assertLockedByCurrentThread();

  for (const auto& i : idx) {
    std::string const& key = keys.at(i);
    Slice value = transaction.get(key);

    if (value.isObject() && value.hasKey("op")) {
      _node(abskeys.at(i)).applieOp(value);
    } else {
      _node(abskeys.at(i)).applies(value);
    }
  }

  return true;
}


// Clear my data
void Store::clear() {
  MUTEX_LOCKER(storeLocker, _storeLock);
  _timeTable.clear();
  _observerTable.clear();
  _observedTable.clear();
  _node.clear();
}


/// Apply a request to my key value store
Store& Store::operator=(VPackSlice const& slice) {
  TRI_ASSERT(slice.isArray());
  TRI_ASSERT(slice.length() == 4);

  MUTEX_LOCKER(storeLocker, _storeLock);
  clear();               // Reset
  LOG_TOPIC(ERR, Logger::AGENCY) << _node;
  _node.applies(slice[0]); // Apply incoming

  TRI_ASSERT(slice[1].isObject());
  for (auto const& entry : VPackObjectIterator(slice[1])) {
    long long tse = entry.value.getInt();
    _timeTable.emplace(std::pair<TimePoint, std::string>(
        TimePoint(std::chrono::duration<int>(tse)), entry.key.copyString()));
  }

  TRI_ASSERT(slice[2].isArray());
  for (auto const& entry : VPackArrayIterator(slice[2])) {
    TRI_ASSERT(entry.isObject());
    _observerTable.emplace(std::pair<std::string, std::string>(
        entry.keyAt(0).copyString(), entry.valueAt(0).copyString()));
  }

  TRI_ASSERT(slice[3].isArray());
  for (auto const& entry : VPackArrayIterator(slice[3])) {
    TRI_ASSERT(entry.isObject());
    _observedTable.emplace(std::pair<std::string, std::string>(
        entry.keyAt(0).copyString(), entry.valueAt(0).copyString()));
  }

  return *this;
}

/// Put key value store in velocypack, guarded by caller
void Store::toBuilder(Builder& b, bool showHidden) const {
  _storeLock.assertLockedByCurrentThread();
  _node.toBuilder(b, showHidden); }

/// Time table
std::multimap<TimePoint, std::string>& Store::timeTable() { 
  _storeLock.assertLockedByCurrentThread();
  return _timeTable; 
}

/// Time table
std::multimap<TimePoint, std::string> const& Store::timeTable() const {
  _storeLock.assertLockedByCurrentThread();
  return _timeTable;
}

/// Observer table
std::unordered_multimap<std::string, std::string>& Store::observerTable() {
  _storeLock.assertLockedByCurrentThread();
  return _observerTable;
}

/// Observer table
std::unordered_multimap<std::string, std::string> const& Store::observerTable() const {
  _storeLock.assertLockedByCurrentThread();
  return _observerTable;
}

/// Observed table
std::unordered_multimap<std::string, std::string>& Store::observedTable() {
  _storeLock.assertLockedByCurrentThread();
  return _observedTable;
}

/// Observed table
std::unordered_multimap<std::string, std::string> const& Store::observedTable() const {
  _storeLock.assertLockedByCurrentThread();
  return _observedTable;
}

/// Get node at path under mutex
Node Store::get(std::string const& path) const {
  MUTEX_LOCKER(storeLocker, _storeLock);
  return _node(path);
}

/// Get node at path under mutex
bool Store::has(std::string const& path) const {
  MUTEX_LOCKER(storeLocker, _storeLock);
  return _node.has(path);
}

/// Remove ttl entry for path, guarded by caller
void Store::removeTTL(std::string const& uri) {
  _storeLock.assertLockedByCurrentThread();

  if (!_timeTable.empty()) {
    for (auto it = _timeTable.cbegin(); it != _timeTable.cend();) {
      if (it->second == uri) {
        _timeTable.erase(it++);
      } else {
        ++it;
      }
    }
  }
}
<|MERGE_RESOLUTION|>--- conflicted
+++ resolved
@@ -189,14 +189,9 @@
           break;
         default:  // Wrong
           LOG_TOPIC(ERR, Logger::AGENCY)
-<<<<<<< HEAD
             << "We can only handle log entry with or without precondition!";
+            << " However, We received " << i.toJson();
           success.push_back(UNKNOWN_ERROR);
-=======
-            << "We can only handle log entry with or without precondition! "
-            << " However, We received " << i.toJson();
-          success.push_back(false);
->>>>>>> fbfd3491
           break;
         }
       }
