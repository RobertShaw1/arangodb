--- conflicted
+++ resolved
@@ -144,12 +144,8 @@
   /// @brief Resign leadership
   void resign(term_t otherTerm = 0);
 
-<<<<<<< HEAD
-private:
-  
-=======
  private:
->>>>>>> c2fab4f4
+
   /// @brief Invoked by leader to replicate log entries ($5.3);
   ///        also used as heartbeat ($5.2).
   void sendAppendEntriesRPC();
