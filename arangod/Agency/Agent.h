--- conflicted
+++ resolved
@@ -41,11 +41,8 @@
 namespace arangodb {
 namespace consensus {
 
-<<<<<<< HEAD
 static const std::string RECONFIGURE(".agency");
 
-=======
->>>>>>> 2cd48e61
 class Agent : public arangodb::Thread,
               public AgentInterface {
 
@@ -396,15 +393,12 @@
 
   // lock for _ongoingTrxs
   arangodb::Mutex _trxsLock;
-<<<<<<< HEAD
 
   query_t _joinConfig;
-
-=======
  
  public:
   mutable arangodb::Mutex _compactionLock;
->>>>>>> 2cd48e61
+
 };
 }
 }
