////////////////////////////////////////////////////////////////////////////////
/// DISCLAIMER
///
/// Copyright 2014-2018 ArangoDB GmbH, Cologne, Germany
/// Copyright 2004-2014 triAGENS GmbH, Cologne, Germany
///
/// Licensed under the Apache License, Version 2.0 (the "License");
/// you may not use this file except in compliance with the License.
/// You may obtain a copy of the License at
///
///     http://www.apache.org/licenses/LICENSE-2.0
///
/// Unless required by applicable law or agreed to in writing, software
/// distributed under the License is distributed on an "AS IS" BASIS,
/// WITHOUT WARRANTIES OR CONDITIONS OF ANY KIND, either express or implied.
/// See the License for the specific language governing permissions and
/// limitations under the License.
///
/// Copyright holder is ArangoDB GmbH, Cologne, Germany
///
/// @author Kaveh Vahedipour
////////////////////////////////////////////////////////////////////////////////

#include "FailedFollower.h"

#include "Agency/Agent.h"
#include "Agency/Job.h"
#include "Agency/JobContext.h"

using namespace arangodb::consensus;

FailedFollower::FailedFollower(Node const& snapshot, AgentInterface* agent,
                               std::string const& jobId,
                               std::string const& creator,
                               std::string const& database,
                               std::string const& collection,
                               std::string const& shard,
                               std::string const& from)
    : Job(NOTFOUND, snapshot, agent, jobId, creator),
      _database(database),
      _collection(collection),
      _shard(shard),
      _from(from) {}

FailedFollower::FailedFollower(
  Node const& snapshot, AgentInterface* agent,
  JOB_STATUS status, std::string const& jobId)
  : Job(status, snapshot, agent, jobId) {

  // Get job details from agency:
  std::string path = pos[status] + _jobId + "/";
  auto tmp_database = _snapshot.hasAsString(path + "database");
  auto tmp_collection = _snapshot.hasAsString(path + "collection");
  auto tmp_from = _snapshot.hasAsString(path + "fromServer");

  // set only if already started (test to prevent warning)
  if (_snapshot.has(path + "toServer")) {
    auto tmp_to = _snapshot.hasAsString(path + "toServer");
    _to = tmp_to.first;
  }

  auto tmp_shard = _snapshot.hasAsString(path + "shard");
  auto tmp_creator = _snapshot.hasAsString(path + "creator");
  auto tmp_created = _snapshot.hasAsString(path + "timeCreated");

  if (tmp_database.second && tmp_collection.second && tmp_from.second
      && tmp_shard.second && tmp_creator.second && tmp_created.second) {
    _database = tmp_database.first;
    _collection = tmp_collection.first;
    _from = tmp_from.first;
    // _to conditionally set above
    _shard = tmp_shard.first;
    _creator = tmp_creator.first;
    _created = stringToTimepoint(tmp_created.first);
  } else {
    std::stringstream err;
    err << "Failed to find job " << _jobId << " in agency";
    LOG_TOPIC(ERR, Logger::SUPERVISION) << err.str();
    finish("", _shard, false, err.str());
    _status = FAILED;
  }
}

FailedFollower::~FailedFollower() {}

void FailedFollower::run() {
  runHelper("", _shard);
}

bool FailedFollower::create(std::shared_ptr<VPackBuilder> envelope) {

  using namespace std::chrono;
  LOG_TOPIC(INFO, Logger::SUPERVISION)
    << "Create failedFollower for " + _shard + " from " + _from;

  _created = system_clock::now();

  _jb = std::make_shared<Builder>();
  { VPackArrayBuilder transaction(_jb.get());
    { VPackObjectBuilder operations(_jb.get());
      // Todo entry
      _jb->add(VPackValue(toDoPrefix + _jobId));
      { VPackObjectBuilder todo(_jb.get());
        _jb->add("creator", VPackValue(_creator));
        _jb->add("type", VPackValue("failedFollower"));
        _jb->add("database", VPackValue(_database));
        _jb->add("collection", VPackValue(_collection));
        _jb->add("shard", VPackValue(_shard));
        _jb->add("fromServer", VPackValue(_from));
        _jb->add("jobId", VPackValue(_jobId));
        _jb->add(
          "timeCreated", VPackValue(timepointToString(_created)));
      }}}

  write_ret_t res = singleWriteTransaction(_agent, *_jb);

  return (res.accepted && res.indices.size() == 1 && res.indices[0]);

}


bool FailedFollower::start() {

  using namespace std::chrono;

  std::vector<std::string> existing =
    _snapshot.exists(planColPrefix + _database + "/" + _collection + "/" +
                     "distributeShardsLike");

  // Fail if got distributeShardsLike
  if (existing.size() == 5) {
    finish("", _shard, false, "Collection has distributeShardsLike");
    return false;
  }
  // Collection gone
  else if (existing.size() < 4) {
    finish("", _shard, true, "Collection " + _collection + " gone");
    return false;
  }

  // Planned servers vector
  std::string planPath
    = planColPrefix + _database + "/" + _collection + "/shards/" + _shard;
  auto plannedPair = _snapshot.hasAsSlice(planPath);  // if missing, what?
  Slice const & planned = plannedPair.first;
  if (!plannedPair.second) {
    // not clear what servers should or should not get failover ... retry later
    return false;
  }

  // Get proper replacement
  _to = randomIdleGoodAvailableServer(_snapshot, planned);
  if (_to.empty()) {
    // retry later
    return false;
  }

  if (std::chrono::system_clock::now() - _created > std::chrono::seconds(4620)) {
    finish("", _shard, false, "Job timed out");
    return false;
  }

  LOG_TOPIC(INFO, Logger::SUPERVISION)
    << "Start failedFollower for " + _shard + " from " + _from + " to " + _to;

  // Copy todo to pending
  Builder todo;
  { VPackArrayBuilder a(&todo);
    if (_jb == nullptr) {
      auto jobIdNode = _snapshot.hasAsNode(toDoPrefix + _jobId);
      if (jobIdNode.second) {
        jobIdNode.first.toBuilder(todo);
      } else {
        LOG_TOPIC(INFO, Logger::SUPERVISION)
          << "Failed to get key " + toDoPrefix + _jobId + " from agency snapshot";
        return false;
      }
    } else {
      todo.add(_jb->slice()[0].get(toDoPrefix + _jobId));
    }}

  // Replace from by to in plan and that's it
  Builder ns;
  { VPackArrayBuilder servers(&ns);
    for (auto const& i : VPackArrayIterator(planned)) {
      auto s = i.copyString();
      ns.add(VPackValue((s != _from) ? s : _to));
    }
  }

  // Transaction
  Builder job;

  { VPackArrayBuilder transactions(&job);

    { VPackArrayBuilder transaction(&job);
        // Operations ----------------------------------------------------------
      { VPackObjectBuilder operations(&job);
        // Add finished entry -----
        job.add(VPackValue(finishedPrefix + _jobId));
        { VPackObjectBuilder ts(&job);
          job.add("timeStarted", // start
                   VPackValue(timepointToString(system_clock::now())));
          job.add("timeFinished", // same same :)
                   VPackValue(timepointToString(system_clock::now())));
          job.add("toServer", VPackValue(_to)); // toServer
          for (auto const& obj : VPackObjectIterator(todo.slice()[0])) {
            job.add(obj.key.copyString(), obj.value);
          }
        }
        addRemoveJobFromSomewhere(job, "ToDo", _jobId);
        // Plan change ------------
        for (auto const& clone :
               clones(_snapshot, _database, _collection, _shard)) {
          job.add(
            planColPrefix + _database + "/"
            + clone.collection + "/shards/" + clone.shard, ns.slice());
        }

        addIncreasePlanVersion(job);
      }
      // Preconditions -------------------------------------------------------
      { VPackObjectBuilder preconditions(&job);
        // Failed condition persists
        job.add(VPackValue(healthPrefix + _from + "/Status"));
        { VPackObjectBuilder stillExists(&job);
          job.add("old", VPackValue("FAILED")); }
        addPreconditionUnchanged(job, planPath, planned);
        // toServer not blocked
        addPreconditionServerNotBlocked(job, _to);
        // shard not blocked
        addPreconditionShardNotBlocked(job, _shard);
<<<<<<< HEAD
        // toServer in good condition
        addPreconditionServerGood(job, _to);
      }

=======
        // toServer in good condition 
        addPreconditionServerHealth(job, _to, "GOOD");
      } 
        
>>>>>>> 7677afab
    }
  }

  // Abort job blocking shard if abortable
  //  (likely to not exist, avoid warning message by testing first)
  if (_snapshot.has(blockedShardsPrefix + _shard)) {
    auto jobId = _snapshot.hasAsString(blockedShardsPrefix + _shard);
    if (jobId.second && !abortable(_snapshot, jobId.first)) {
      return false;
    } else if (jobId.second) {
      JobContext(PENDING, jobId.first, _snapshot, _agent).abort();
    }
  } // if

  LOG_TOPIC(DEBUG, Logger::SUPERVISION)
    << "FailedFollower start transaction: " << job.toJson();

  auto res = generalTransaction(_agent, job);

  LOG_TOPIC(DEBUG, Logger::SUPERVISION)
    << "FailedFollower start result: " << res.result->toJson();

  auto result = res.result->slice()[0];

  if (res.accepted && result.isNumber()) {
    return true;
  }

  TRI_ASSERT(result.isObject());

  auto slice = result.get(
    std::vector<std::string>(
      { agencyPrefix, "Supervision", "Health", _from, "Status"}));
  if (slice.isString() && slice.copyString() != "FAILED") {
    finish("", _shard, false, "Server " + _from + " no longer failing.");
  }

  slice = result.get(
    std::vector<std::string>(
      {agencyPrefix, "Supervision", "Health", _to, "Status"}));
  if (!slice.isString() || slice.copyString() != "GOOD") {
    LOG_TOPIC(INFO, Logger::SUPERVISION) <<
      "Destination server " << _to << " is no longer in good condition";
  }

  slice = result.get(
    std::vector<std::string>({agencyPrefix, "Plan", "Collections", _database,
          _collection, "shards", _shard}));
  if (!slice.isNone()) {
    LOG_TOPIC(INFO, Logger::SUPERVISION) <<
      "Planned db server list is in mismatch with snapshot";
  }

  slice = result.get(
    std::vector<std::string>({agencyPrefix, "Supervision", "DBServers", _to}));
  if (!slice.isNone()) {
    LOG_TOPIC(INFO, Logger::SUPERVISION) <<
      "Destination " << _to << " is now blocked by job " << slice.copyString();
  }

  slice = result.get(
    std::vector<std::string>({agencyPrefix, "Supervision", "Shards", _shard}));
  if (!slice.isNone()) {
    LOG_TOPIC(INFO, Logger::SUPERVISION) <<
      "Shard " << _shard << " is now blocked by job " << slice.copyString();
  }

  return false;

}

JOB_STATUS FailedFollower::status() {
  // We can only be hanging around TODO. start === finished
  return TODO;

}

arangodb::Result FailedFollower::abort() {

  // We can assume that the job is in ToDo or not there:
  if (_status == NOTFOUND || _status == FINISHED || _status == FAILED) {
    return Result(TRI_ERROR_SUPERVISION_GENERAL_FAILURE,
                  "Failed aborting failedFollower job beyond pending stage");
  }

  Result result;
  // Can now only be TODO
  if (_status == TODO) {
    finish("", "", false, "job aborted");
    return result;
  }

  TRI_ASSERT(false);  // cannot happen, since job moves directly to FINISHED
  return result;

}<|MERGE_RESOLUTION|>--- conflicted
+++ resolved
@@ -230,17 +230,9 @@
         addPreconditionServerNotBlocked(job, _to);
         // shard not blocked
         addPreconditionShardNotBlocked(job, _shard);
-<<<<<<< HEAD
-        // toServer in good condition
-        addPreconditionServerGood(job, _to);
-      }
-
-=======
         // toServer in good condition 
         addPreconditionServerHealth(job, _to, "GOOD");
       } 
-        
->>>>>>> 7677afab
     }
   }
 
