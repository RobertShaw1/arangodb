////////////////////////////////////////////////////////////////////////////////
/// DISCLAIMER
///
/// Copyright 2014-2016 ArangoDB GmbH, Cologne, Germany
/// Copyright 2004-2014 triAGENS GmbH, Cologne, Germany
///
/// Licensed under the Apache License, Version 2.0 (the "License");
/// you may not use this file except in compliance with the License.
/// You may obtain a copy of the License at
///
///     http://www.apache.org/licenses/LICENSE-2.0
///
/// Unless required by applicable law or agreed to in writing, software
/// distributed under the License is distributed on an "AS IS" BASIS,
/// WITHOUT WARRANTIES OR CONDITIONS OF ANY KIND, either express or implied.
/// See the License for the specific language governing permissions and
/// limitations under the License.
///
/// Copyright holder is ArangoDB GmbH, Cologne, Germany
///
/// @author Kaveh Vahedipour
////////////////////////////////////////////////////////////////////////////////

#include "Agent.h"

#include <velocypack/Iterator.h>
#include <velocypack/velocypack-aliases.h>

#include <chrono>
#include <thread>

#include "Agency/GossipCallback.h"
#include "Basics/ConditionLocker.h"
#include "RestServer/DatabaseFeature.h"
#include "RestServer/QueryRegistryFeature.h"
#include "VocBase/vocbase.h"

using namespace arangodb::application_features;
using namespace arangodb::velocypack;
using namespace std::chrono;

namespace arangodb {
namespace consensus {

/// Agent configuration
Agent::Agent(config_t const& config)
  : Thread("Agent"),
    _config(config),
    _commitIndex(0),
    _lastApplied(0),
    _lastReconfiguration(1),
    _spearhead(this),
    _readDB(this),
    _transient(this),
    _nextCompactionAfter(_config.compactionStepSize()),
    _activator(nullptr),
    _compactor(this),
    _ready(false),
    _preparing(false),
    _joinConfig(nullptr) {
  _state.configure(this);
  _constituent.configure(this);
  if (size() > 1) {
    _inception = std::make_unique<Inception>(this);
  }
}

/// This agent's id
std::string Agent::id() const { return _config.id(); }

/// Agent's id is set once from state machine
bool Agent::id(std::string const& id) {
  bool success;
  if ((success = _config.setId(id))) {
    LOG_TOPIC(DEBUG, Logger::AGENCY) << "My id is " << id;
  } else {
    LOG_TOPIC(ERR, Logger::AGENCY)
      << "Cannot reassign id once set: My id is " << _config.id()
      << " reassignment to " << id;
  }
  return success;
}

/// Merge command line and persisted comfigurations
bool Agent::mergeConfiguration(VPackSlice const& persisted) {
  return _config.merge(persisted); // Concurrency managed in merge
}

/// Dtor shuts down thread
Agent::~Agent() {

  // Give up if constituent breaks shutdown
  int counter = 0;
  while (_constituent.isRunning()) {
    usleep(100000);

    // emit warning after 5 seconds
    if (++counter == 10 * 5) {
      LOG_TOPIC(FATAL, Logger::AGENCY) << "constituent thread did not finish";
      FATAL_ERROR_EXIT();
    }
  }
    
  shutdown();
  
}

/// State machine
State const& Agent::state() const {
  return _state;
}

/// Start all agent thread
bool Agent::start() {
  LOG_TOPIC(DEBUG, Logger::AGENCY) << "Starting agency comm worker.";
  Thread::start();
  return true;
}

/// Get all logs from state machine
query_t Agent::allLogs() const {
  return _state.allLogs();
}

/// This agent's term
term_t Agent::term() const {
  return _constituent.term();
}

/// Agency size
size_t Agent::size() const {
  return _config.size();
}

/// My endpoint
std::string Agent::endpoint() const {
  return _config.endpoint();
}

/// Handle voting
priv_rpc_ret_t Agent::requestVote(
    term_t termOfPeer, std::string const& id, index_t lastLogIndex,
    index_t lastLogTerm, query_t const& query, int64_t timeoutMult) {

  if (timeoutMult != -1 && timeoutMult != _config._timeoutMult) {
    adjustTimeoutMult(timeoutMult);
    LOG_TOPIC(WARN, Logger::AGENCY) << "Voter: setting timeout multiplier to "
      << timeoutMult << " for next term.";
  }

  bool doIVote = _constituent.vote(termOfPeer, id, lastLogIndex, lastLogTerm);
  return priv_rpc_ret_t(doIVote, this->term());
}

/// Get copy of momentary configuration
config_t const Agent::config() const {
  return _config;
}

/// Adjust timeoutMult:
void Agent::adjustTimeoutMult(int64_t timeoutMult) {
  _config.setTimeoutMult(timeoutMult);
}

/// Get timeoutMult:
int64_t Agent::getTimeoutMult() const {
  return _config.timeoutMult();
}

/// Leader's id
std::string Agent::leaderID() const {
  return _constituent.leaderID();
}

/// Are we leading?
bool Agent::leading() const {
  // When we become leader, we first are officially still a follower, but
  // prepare for the leading. This is indicated by the _preparing flag in the
  // Agent, the Constituent stays with role FOLLOWER for now. The agent has
  // to send out AppendEntriesRPC calls immediately, but only when we are
  // properly leading (with initialized stores etc.) can we execute requests.
  return (_preparing && _constituent.following()) || _constituent.leading();
}

/// Start constituent personality
void Agent::startConstituent() {
  activateAgency();
}

// Waits here for confirmation of log's commits up to index. Timeout in seconds.
AgentInterface::raft_commit_t Agent::waitFor(index_t index, double timeout) {

  if (size() == 1) {  // single host agency
    return Agent::raft_commit_t::OK;
  }

  // Get condition variable to notice commits
  CONDITION_LOCKER(guard, _waitForCV);

  // Wait until woken up through AgentCallback
  while (true) {
    /// success?
    {
      MUTEX_LOCKER(lockIndex, _ioLock);
      if (_commitIndex >= index) {
        return Agent::raft_commit_t::OK;
      }
    }

    // timeout
    if (!_waitForCV.wait(static_cast<uint64_t>(1.0e6 * timeout))) {
      if (leading()) {
        MUTEX_LOCKER(lockIndex, _ioLock);
        return (_commitIndex >= index) ?
          Agent::raft_commit_t::OK : Agent::raft_commit_t::TIMEOUT;
      } else {
        return Agent::raft_commit_t::UNKNOWN;
      }
    } 

    // shutting down
    if (this->isStopping()) {
      return Agent::raft_commit_t::UNKNOWN;
    }
  }

  // We should never get here
  TRI_ASSERT(false);

  return Agent::raft_commit_t::UNKNOWN;
}

//  AgentCallback reports id of follower and its highest processed index
void Agent::reportIn(std::string const& peerId, index_t index, size_t toLog) {

  auto startTime = system_clock::now();

  {
    // Enforce _lastCommitIndex, _readDB and compaction to progress atomically
    MUTEX_LOCKER(ioLocker, _ioLock);

    // Update last acknowledged answer
    auto t = system_clock::now();
    std::chrono::duration<double> d = t - _lastAcked[peerId];
    if (peerId != id() && d.count() > _config._minPing * _config._timeoutMult) {
      LOG_TOPIC(WARN, Logger::AGENCY) << "Last confirmation from peer "
        << peerId << " was received more than minPing ago: " << d.count();
    }
    _lastAcked[peerId] = t;

    if (index > _confirmed[peerId]) {  // progress this follower?
      _confirmed[peerId] = index;
      if (toLog > 0) { // We want to reset the wait time only if a package callback
        LOG_TOPIC(TRACE, Logger::AGENCY) << "Got call back of " << toLog << " logs";
        _earliestPackage[peerId] = system_clock::now();
      }
    }

    if (index > _commitIndex) {  // progress last commit?

      size_t n = 0;

      for (auto const& i : _config.active()) {
        n += (_confirmed[i] >= index);
      }

      // catch up read database and commit index
      if (n > size() / 2) {

        LOG_TOPIC(TRACE, Logger::AGENCY)
          << "Critical mass for commiting " << _commitIndex + 1
          << " through " << index << " to read db";
        {
          MUTEX_LOCKER(mutexLocker, _compactionLock);
          _readDB.applyLogEntries(
            _state.slices(
              _commitIndex + 1, index), _commitIndex, _constituent.term(),
              true /* inform others by callbacks */ );
        }

        MUTEX_LOCKER(liLocker, _liLock);
        _commitIndex = index;
        if (_commitIndex >= _nextCompactionAfter) {
          _compactor.wakeUp();
        }

      }

    }
  } // MUTEX_LOCKER

  duration<double> reportInTime = system_clock::now() - startTime;
  if (reportInTime.count() > 0.1) {
    LOG_TOPIC(WARN, Logger::AGENCY)
      << "reportIn took too long: " << reportInTime.count();
  }

  { // Wake up rest handler
    CONDITION_LOCKER(guard, _waitForCV);
    guard.broadcast();
  }
}

/// Followers' append entries
bool Agent::recvAppendEntriesRPC(
  term_t term, std::string const& leaderId, index_t prevIndex, term_t prevTerm,
  index_t leaderCommitIndex, query_t const& queries) {

  LOG_TOPIC(TRACE, Logger::AGENCY) << "Got AppendEntriesRPC from "
    << leaderId << " with term " << term;

  VPackSlice payload = queries->slice();

  // Update commit index
  if (payload.type() != VPackValueType::Array) {
    LOG_TOPIC(DEBUG, Logger::AGENCY)
      << "Received malformed entries for appending. Discarding!";
    return false;
  }

  if (!_constituent.checkLeader(term, leaderId, prevIndex, prevTerm)) {
    LOG_TOPIC(DEBUG, Logger::AGENCY)
      << "Not accepting appendEntries from " << leaderId;
    return false;
  }

  // Check whether we have got a snapshot in the first position:
  bool gotSnapshot = payload.length() > 0 &&
                     payload[0].isObject() &&
                     !payload[0].get("readDB").isNone();

  // In case of a snapshot, there are three possibilities:
  //   1. Our highest log index is smaller than the snapshot index, in this 
  //      case we must throw away our complete local log and start from the
  //      snapshot (note that snapshot indexes are always committed by a 
  //      majority).
  //   2. For the snapshot index we have an entry with this index in 
  //      our log (and it is not yet compacted), in this case we verify
  //      that the terms match and if so, we can simply ignore the
  //      snapshot. If the term in our log entry is smaller (cannot be
  //      larger because compaction snapshots are always committed), then
  //      our complete log must be deleted as in 1.
  //   3. Our highest log index is larger than the snapshot index but we
  //      no longer have an entry in the log for the snapshot index due to
  //      our own compaction. In this case we have compacted away the
  //      snapshot index, therefore we know it was committed by a majority
  //      and thus the snapshot can be ignored safely as well.
  size_t configVersion = 0;
  Slice config;
  if (gotSnapshot) {

    configVersion = _config.version();
    bool useSnapshot = false;   // if this remains, we ignore the snapshot

    index_t snapshotIndex
        = static_cast<index_t>(payload[0].get("index").getNumber<index_t>());
    term_t snapshotTerm
        = static_cast<term_t>(payload[0].get("term").getNumber<index_t>());
    index_t ourLastIndex = _state.lastIndex();
    if (ourLastIndex < snapshotIndex) {
      useSnapshot = true;   // this implies that we completely eradicate our log
    } else {
      try {
        log_t logEntry = _state.at(snapshotIndex);
        if (logEntry.term != snapshotTerm) {  // can only be < as in 2.
          useSnapshot = true;
        }
      } catch (...) {
        // Simply ignore that we no longer have the entry, useSnapshot remains
        // false and we will ignore the snapshot as in 3. above
      }
    }
    if (useSnapshot) {
      // Now we must completely erase our log and compaction snapshots and
      // start from the snapshot
      Store snapshot(this, "snapshot");
      snapshot = payload[0].get("readDB");
      config = payload[0].get("readDB").get(".agency");
      if (!_state.restoreLogFromSnapshot(snapshot, snapshotIndex, snapshotTerm)) {
        LOG_TOPIC(ERR, Logger::AGENCY)
          << "Could not restore received log snapshot.";
        return false;
      }
      // Now the log is empty, but this will soon be rectified.
      { 
        MUTEX_LOCKER(liLocker, _liLock);
        _nextCompactionAfter = (std::min)(
          _nextCompactionAfter, snapshotIndex + _config.compactionStepSize());
      }
    }
  }

  size_t nqs = payload.length();

  // State machine, _lastCommitIndex to advance atomically
  bool ok = true;
  if (nqs > 0) {
    
    MUTEX_LOCKER(ioLocker, _ioLock);
  
    size_t ndups = _state.removeConflicts(queries, gotSnapshot);
    
    if (nqs > ndups) {
      LOG_TOPIC(DEBUG, Logger::AGENCY)
        << "Appending " << nqs - ndups << " entries to state machine. ("
        << nqs << ", " << ndups << "): " << payload.toJson() ;
      
      try {

        MUTEX_LOCKER(ioLocker, _liLock);
        _lastApplied = _state.log(queries, ndups);
        if (_lastApplied < payload[nqs-1].get("index").getNumber<index_t>()) {
          // We could not log all the entries in this query, we need to report
          // this to the leader!
          ok = false;
        }
        
      } catch (std::exception const& e) {
        LOG_TOPIC(DEBUG, Logger::AGENCY)
          << "Exception during log append: " << __FILE__ << __LINE__
          << " " << e.what();
      }
      
    }
  }

  {
    MUTEX_LOCKER(ioLocker, _ioLock);
    _commitIndex = std::min(leaderCommitIndex, _lastApplied);
  }
  
  if (_commitIndex >= _nextCompactionAfter) {
    _compactor.wakeUp();
  }

  if (configVersion > 0) {
    if (_config.version() == configVersion) {
      _config.updateConfiguration(config);
    }
  }
  
  return ok;
}

/// Leader's append entries
void Agent::sendAppendEntriesRPC() {

  std::chrono::duration<int, std::ratio<1, 1000>> const dt (
    (_config.waitForSync() ? 40 : 2));
  auto cc = ClusterComm::instance();
  if (cc == nullptr) {
    // nullptr only happens during controlled shutdown
    return;
  }

  // _lastSent, _lastHighest and _confirmed only accessed in main thread
  std::string const myid = id();
  
  for (auto const& followerId : _config.active()) {

    if (followerId != myid && leading()) {

      term_t t(0);

      index_t lastConfirmed, commitIndex;
      auto startTime = system_clock::now();
      {
        MUTEX_LOCKER(ioLocker, _ioLock);
        t = this->term();
        lastConfirmed = _confirmed[followerId];
        commitIndex = _commitIndex;
      }
      duration<double> lockTime = system_clock::now() - startTime;
      if (lockTime.count() > 0.1) {
        LOG_TOPIC(WARN, Logger::AGENCY)
          << "Reading lastConfirmed took too long: " << lockTime.count();
      }

      std::vector<log_t> unconfirmed = _state.get(lastConfirmed);

      lockTime = system_clock::now() - startTime;
      if (lockTime.count() > 0.2) {
        LOG_TOPIC(WARN, Logger::AGENCY)
          << "Finding unconfirmed entries took too long: " << lockTime.count();
      }

      // Note that despite compaction this vector can never be empty, since
      // any compaction keeps at least one active log entry!

      if (unconfirmed.empty()) {
        LOG_TOPIC(ERR, Logger::AGENCY) << "Unexpected empty unconfirmed: "
          << "lastConfirmed=" << lastConfirmed << " commitIndex="
          << commitIndex;
      }

      TRI_ASSERT(!unconfirmed.empty());

      index_t highest = unconfirmed.back().index;

      // _lastSent, _lastHighest: local and single threaded access
      duration<double> m = system_clock::now() - _lastSent[followerId];

      if (highest == _lastHighest[followerId] &&
          m.count() < 0.25 * _config.minPing()) {
        // I intentionally left here _config.minPing() without the
        // _config.timeoutMult(), if things are getting tight on the
        // system, we still send out empty heartbeats every 1/4 minpings,
        // even if we increase tolerance by a multiplier.
        continue;
      }

      if (m.count() > _config.minPing() &&
          _lastSent[followerId].time_since_epoch().count() != 0) {
        LOG_TOPIC(WARN, Logger::AGENCY) << "Oops, sent out last heartbeat "
          << "to follower " << followerId << " more than minPing ago: " 
          << m.count() << " lastAcked: "
          << timepointToString(_lastAcked[followerId])
          << " lastSent: " << timepointToString(_lastSent[followerId]);
      }
      index_t lowest = unconfirmed.front().index;

      bool needSnapshot = false;
      Store snapshot(this, "snapshot");
      index_t snapshotIndex;
      term_t snapshotTerm;
      if (lowest > lastConfirmed) {
        // Ooops, compaction has thrown away so many log entries that
        // we cannot actually update the follower. We need to send our
        // latest snapshot instead:
        needSnapshot = true;
        bool success = false;
        try {
          success = _state.loadLastCompactedSnapshot(snapshot,
              snapshotIndex, snapshotTerm);
        } catch (std::exception const& e) {
          LOG_TOPIC(WARN, Logger::AGENCY)
            << "Exception thrown by loadLastCompactedSnapshot: "
            << e.what();
        }
        if (!success) {
          LOG_TOPIC(WARN, Logger::AGENCY)
            << "Could not load last compacted snapshot, not sending appendEntriesRPC!";
          continue;
        }
        if (snapshotTerm == 0) {
          // No shapshot yet
          needSnapshot = false;
        }
      }

      // RPC path
      std::stringstream path;
      index_t prevLogIndex = unconfirmed.front().index;
      index_t prevLogTerm = unconfirmed.front().term;
      if (needSnapshot) {
        prevLogIndex = snapshotIndex;
        prevLogTerm = snapshotTerm;
      }
      path << "/_api/agency_priv/appendEntries?term=" << t << "&leaderId="
           << id() << "&prevLogIndex=" << prevLogIndex
           << "&prevLogTerm=" << prevLogTerm << "&leaderCommit=" << commitIndex
           << "&senderTimeStamp=" << std::llround(readSystemClock() * 1000);
      
      size_t toLog = 0;
      // Body
      Builder builder;
      builder.add(VPackValue(VPackValueType::Array));
      if (
          ((system_clock::now() - _earliestPackage[followerId]).count() > 0)) {
        if (needSnapshot) {
          { VPackObjectBuilder guard(&builder);
            builder.add(VPackValue("readDB"));
            { VPackArrayBuilder guard2(&builder);
              snapshot.dumpToBuilder(builder);
            }
            builder.add("term", VPackValue(snapshotTerm));
            builder.add("index", VPackValue(snapshotIndex));
          }
        }
        for (size_t i = 0; i < unconfirmed.size(); ++i) {
          auto const& entry = unconfirmed.at(i);
          if (entry.index > lastConfirmed) {
            builder.add(VPackValue(VPackValueType::Object));
            builder.add("index", VPackValue(entry.index));
            builder.add("term", VPackValue(entry.term));
            builder.add("query", VPackSlice(entry.entry->data()));
            builder.add("clientId", VPackValue(entry.clientId));
            builder.close();
            highest = entry.index;
            ++toLog;
          }
        }
      }
      builder.close();
      
      // Really leading?
      if (challengeLeadership()) {
        _constituent.candidate();
        _preparing = false;
        return;
      }
      
      // Verbose output
      if (toLog > 0) {
        LOG_TOPIC(TRACE, Logger::AGENCY)
          << "Appending " << toLog << " entries up to index "
          << highest
          << (needSnapshot ? " and a snapshot" : "")
          << " to follower " << followerId << ". Message: "
          << builder.toJson();
      }

      // Send request
      auto headerFields =
        std::make_unique<std::unordered_map<std::string, std::string>>();
      cc->asyncRequest(
        "1", 1, _config.poolAt(followerId),
        arangodb::rest::RequestType::POST, path.str(),
        std::make_shared<std::string>(builder.toJson()), headerFields,
        std::make_shared<AgentCallback>(
          this, followerId, (toLog) ? highest : 0, toLog),
        std::max(1.0e-3 * toLog * dt.count(), 
                 _config.minPing() * _config.timeoutMult()), true);

      // _lastSent, _lastHighest: local and single threaded access
      _lastSent[followerId]        = system_clock::now();
      _lastHighest[followerId]     = highest;

      if (toLog > 0) {
        _earliestPackage[followerId] = system_clock::now() + toLog * dt;
        LOG_TOPIC(DEBUG, Logger::AGENCY)
          << "Appending " << unconfirmed.size() - 1 << " entries up to index "
          << highest << " to follower " << followerId << ". Message: "
          << builder.toJson() 
          << ". Next real log contact to " << followerId<< " in: " 
          <<  std::chrono::duration<double, std::milli>(
            _earliestPackage[followerId]-system_clock::now()).count() << "ms";
      } else {
        LOG_TOPIC(TRACE, Logger::AGENCY)
          << "Just keeping follower " << followerId
          << " devout with " << builder.toJson();
      }
        
    }
  }
}


// Check if I am member of active agency
bool Agent::active() const {
  std::vector<std::string> active = _config.active();
  return (find(active.begin(), active.end(), id()) != active.end());
}


// Activate with everything I need to know
query_t Agent::activate(query_t const& everything) {

  auto ret = std::make_shared<Builder>();
  ret->openObject();

  Slice slice = everything->slice();

  if (slice.isObject()) {
    
    if (active()) {
      ret->add("success", VPackValue(false));
    } else {

      index_t commitIndex = 0;
      Slice compact = slice.get("compact");
      Slice    logs = slice.get("logs");

      
      std::vector<Slice> batch;
      for (auto const& q : VPackArrayIterator(logs)) {
        batch.push_back(q.get("request"));
      }

      {
        MUTEX_LOCKER(ioLocker, _ioLock); // Atomicity 
        if (!compact.isEmptyArray()) {
          _readDB = compact.get("readDB");
        }
        commitIndex = _commitIndex;

        // no need to lock via _readDB._compactionLock here
        _readDB.applyLogEntries(batch, commitIndex, _constituent.term(),
                                false  /* do not perform callbacks */);
        _spearhead = _readDB;
      }

      //_state.persistReadDB(everything->slice().get("compact").get("_key"));
      //_state.log((everything->slice().get("logs"));

      ret->add("success", VPackValue(true));
      ret->add("commitId", VPackValue(commitIndex));
    }

  } else {

    LOG_TOPIC(ERR, Logger::AGENCY)
      << "Activation failed. \"Everything\" must be an object, is however "
      << slice.typeName();

  }
  ret->close();
  return ret;

}

/// @brief Activate agency (Inception thread for multi-host, main thread else)
bool Agent::activateAgency() {
  if (_config.activeEmpty()) {
    size_t count = 0;
    for (auto const& pair : _config.pool()) {
      _config.activePushBack(pair.first);
      if (++count == size()) {
        break;
      }
    }
    bool persisted = false; 
    try {
      _state.persistActiveAgents(_config.activeToBuilder(),
                                 _config.poolToBuilder());
      persisted = true;
    } catch (std::exception const& e) {
      LOG_TOPIC(FATAL, Logger::AGENCY)
        << "Failed to persist active agency: " << e.what();
    }
    return persisted;
  }
  return true;
}

/// Load persistent state called once
void Agent::load() {

  DatabaseFeature* database =
      ApplicationServer::getFeature<DatabaseFeature>("Database");

  auto vocbase = database->systemDatabase();
  auto queryRegistry = QueryRegistryFeature::QUERY_REGISTRY;

  if (vocbase == nullptr) {
    LOG_TOPIC(FATAL, Logger::AGENCY) << "could not determine _system database";
    FATAL_ERROR_EXIT();
  }

  LOG_TOPIC(DEBUG, Logger::AGENCY) << "Loading persistent state.";
  if (!_state.loadCollections(vocbase, queryRegistry, _config.waitForSync())) {
    LOG_TOPIC(DEBUG, Logger::AGENCY)
        << "Failed to load persistent state on startup.";
  }

  // Note that the agent thread is terminated immediately when there is only
  // one agent, since no AppendEntriesRPC have to be issued. Therefore,
  // this thread is almost certainly terminated (and thus isStopping() returns
  // true), when we get here.
  if (size() > 1 && this->isStopping()) {
    return;
  }

  {
    CONDITION_LOCKER(guard, _appendCV);
    guard.broadcast();
  }

  _compactor.start();

  LOG_TOPIC(DEBUG, Logger::AGENCY) << "Starting spearhead worker.";
  _spearhead.start();
  _readDB.start();

  _constituent.start(vocbase, queryRegistry);
  persistConfiguration(term());

  if (_config.supervision()) {
    LOG_TOPIC(DEBUG, Logger::AGENCY) << "Starting cluster sanity facilities";
    _supervision.start(this);
  }

  if (_inception != nullptr) { // resilient agency only
    _inception->start();
  } else {
    _spearhead = _readDB;
    activateAgency();
  }
}

/// Still leading? Under MUTEX from ::read or ::write
bool Agent::challengeLeadership() {

  size_t good = 0;
  
  for (auto const& i : _lastAcked) {
    duration<double> m = system_clock::now() - i.second;
    if (0.9 * _config.minPing() * _config.timeoutMult() > m.count()) {
      ++good;
    }
  }
  
  return (good < size() / 2);  // not counting myself
}


/// Get last acknowledged responses on leader
query_t Agent::lastAckedAgo() const {
  
  std::map<std::string, TimePoint> lastAcked;
  std::map<std::string, index_t> lastConfirmed;
  {
    MUTEX_LOCKER(ioLocker, _ioLock);
    lastAcked = _lastAcked;
    lastConfirmed = _confirmed;
  }
  
  auto ret = std::make_shared<Builder>();
  ret->openObject();
  if (leading()) {
    for (auto const& i : lastAcked) {
      ret->add(VPackValue(i.first));
      {
        VPackObjectBuilder o(ret.get());
        ret->add(std::to_string(_confirmed.at(i.first)),
                 VPackValue(
                   1.0e-2 * std::floor(
                     (i.first!=id() ?
                      duration<double>(
                        system_clock::now()-i.second).count()*100.0 : 0.0))));
      }
    }
  }
  ret->close();
  
  return ret;
  
}

trans_ret_t Agent::transact(query_t const& queries) {

  arangodb::consensus::index_t maxind = 0; // maximum write index

  auto leader = _constituent.leaderID();
  if (leader != id()) {
    return trans_ret_t(false, leader);
  }

  {
    CONDITION_LOCKER(guard, _waitForCV);
    while (_preparing) {
      _waitForCV.wait(100);
    }
  }

  // Apply to spearhead and get indices for log entries
  auto qs = queries->slice();
  addTrxsOngoing(qs);    // remember that these are ongoing
  auto ret = std::make_shared<arangodb::velocypack::Builder>();
  size_t failed = 0;
  ret->openArray();
  {
    
    MUTEX_LOCKER(ioLocker, _ioLock);
    
    // Only leader else redirect
    if (challengeLeadership()) {
      _constituent.candidate();
      _preparing = false;
      return trans_ret_t(false, NO_LEADER);
    }
    
    for (const auto& query : VPackArrayIterator(qs)) {
      if (query[0].isObject()) {
        check_ret_t res = _spearhead.applyTransaction(query); 
        if(res.successful()) {
          maxind = (query.length() == 3 && query[2].isString()) ?
            _state.log(query[0], term(), query[2].copyString()) :
            _state.log(query[0], term());
          ret->add(VPackValue(maxind));
        } else {
          _spearhead.read(res.failed->slice(), *ret);
          ++failed;
        }
      } else if (query[0].isString()) {
        _spearhead.read(query, *ret);
      }
    }
    
    removeTrxsOngoing(qs);

  }
  ret->close();
  
  // Report that leader has persisted
  reportIn(id(), maxind);

  return trans_ret_t(true, id(), maxind, failed, ret);
}


// Non-persistent write to non-persisted key-value store
trans_ret_t Agent::transient(query_t const& queries) {

  auto ret = std::make_shared<arangodb::velocypack::Builder>();
  auto leader = _constituent.leaderID();
  if (leader != id()) {
    return trans_ret_t(false, leader);
  }

  {
    CONDITION_LOCKER(guard, _waitForCV);
    while (_preparing) {
      _waitForCV.wait(100);
    }
  }
  
  // Apply to spearhead and get indices for log entries
  {
    VPackArrayBuilder b(ret.get());
    
    MUTEX_LOCKER(ioLocker, _ioLock);
    
    // Only leader else redirect
    if (challengeLeadership()) {
      _constituent.candidate();
      _preparing = false;
      return trans_ret_t(false, NO_LEADER);
    }

    // Read and writes
    for (const auto& query : VPackArrayIterator(queries->slice())) {
      if (query[0].isObject()) {
        ret->add(VPackValue(_transient.applyTransaction(query).successful()));
      } else if (query[0].isString()) {
        _transient.read(query, *ret);
      }
    }

  }

  return trans_ret_t(true, id(), 0, 0, ret);

}


inquire_ret_t Agent::inquire(query_t const& query) {
  inquire_ret_t ret;

  auto leader = _constituent.leaderID();
  if (leader != id()) {
    return inquire_ret_t(false, leader);
  }
  
  MUTEX_LOCKER(ioLocker, _ioLock);

  auto si = _state.inquire(query);

  bool found = false;
  auto builder = std::make_shared<VPackBuilder>();
  {
    VPackArrayBuilder b(builder.get());
    for (auto const& i : si) {
      VPackArrayBuilder bb(builder.get());
      for (auto const& j : i) {
        found = true;
        VPackObjectBuilder bbb(builder.get());
        builder->add("index", VPackValue(j.index));
        builder->add("term", VPackValue(j.term));
        builder->add("query", VPackSlice(j.entry->data()));
      }
    }
  }
  
  ret = inquire_ret_t(true, id(), builder);

  if (!found) {
    return ret;
  }

  // Check ongoing ones:
  for (auto const& s : VPackArrayIterator(query->slice())) {
    std::string ss = s.copyString();
    if (isTrxOngoing(ss)) {
      ret.result->clear();
      ret.result->add(VPackValue("ongoing"));
    }
  }

  return ret;
}


/// Write new entries to replicated state and store
write_ret_t Agent::write(query_t const& query, WriteMode const& wmode) {

  std::vector<apply_ret_t> applied;
  std::vector<index_t> indices;
  auto multihost = size()>1;

  auto leader = _constituent.leaderID();
  if (multihost && leader != id()) {
    return write_ret_t(false, leader);
  }

  if (!wmode.discardStartup()) {
    CONDITION_LOCKER(guard, _waitForCV);
    while (_preparing) {
      _waitForCV.wait(100);
    }
  }
  
  addTrxsOngoing(query->slice());    // remember that these are ongoing

  auto slice = query->slice();
  size_t ntrans = slice.length();
  size_t npacks = ntrans/_config.maxAppendSize();
  if (ntrans%_config.maxAppendSize()!=0) {
    npacks++;
  }

  // Apply to spearhead and get indices for log entries
  // Avoid keeping lock indefinitely
  for (size_t i = 0, l = 0; i < npacks; ++i) {
    query_t chunk = std::make_shared<Builder>();
    {
      VPackArrayBuilder b(chunk.get());
      for (size_t j = 0; j < _config.maxAppendSize() && l < ntrans; ++j, ++l) {
        chunk->add(slice.at(l));
      }
    }

    MUTEX_LOCKER(ioLocker, _ioLock);

    // Only leader else redirect
    if (multihost && challengeLeadership()) {
      _constituent.candidate();
      _preparing = false;
      return write_ret_t(false, NO_LEADER);
    }
    
    applied = _spearhead.applyTransactions(chunk, wmode);
    auto tmp = _state.log(chunk, applied, term());
    indices.insert(indices.end(), tmp.begin(), tmp.end());

    if (wmode.privileged()) {
      TRI_ASSERT(indices.size() == 1);
      _lastReconfiguration = indices.front();
      LOG_TOPIC(INFO, Logger::AGENCY)
        << "Agency reconfiguration at index " << _lastReconfiguration;
    }
    
  }

  removeTrxsOngoing(query->slice());

  // Maximum log index
  index_t maxind = 0;
  if (!indices.empty()) {
    maxind = *std::max_element(indices.begin(), indices.end());
  // update my last applied
    MUTEX_LOCKER(liLocker, _liLock);
    _lastApplied = maxind;
  }

  // Report that leader has persisted
  reportIn(id(), maxind);

  return write_ret_t(true, id(), applied, indices);
}

/// Read from store
read_ret_t Agent::read(query_t const& query) {

  auto leader = _constituent.leaderID();
  if (leader != id()) {
    return read_ret_t(false, leader);
  }

  {
    CONDITION_LOCKER(guard, _waitForCV);
    while (_preparing) {
      _waitForCV.wait(100);
    }
  }

  MUTEX_LOCKER(ioLocker, _ioLock);
  // Only leader else redirect
  if (challengeLeadership()) {
    _constituent.candidate();
    _preparing = false;
    return read_ret_t(false, NO_LEADER);
  }

  // Retrieve data from readDB
  auto result = std::make_shared<arangodb::velocypack::Builder>();
  std::vector<bool> success = _readDB.read(query, result);

  return read_ret_t(true, _constituent.leaderID(), success, result);
  
}


/// Send out append entries to followers regularly or on event
void Agent::run() {

  CONDITION_LOCKER(guard, _appendCV);
  using namespace std::chrono;

  // Only run in case we are in multi-host mode
  while (!this->isStopping() && size() > 1) {

    // Leader working only
    if (leading()) {

      // Append entries to followers
      sendAppendEntriesRPC();

      // Don't panic
      _appendCV.wait(static_cast<uint64_t>(4.e3*_config.minPing()));
      // Again, we leave minPing here without the multiplier to run this
      // loop often enough in cases of high load.
      
    } else {
      _appendCV.wait(1000000);
    }

  }
  
}


void Agent::reportActivated(
  std::string const& failed, std::string const& replacement, query_t state) {

  term_t myterm;
      
  if (state->slice().get("success").getBoolean()) {
    
    {
      MUTEX_LOCKER(ioLocker, _ioLock);
      _confirmed.erase(failed);
      auto commitIndex = state->slice().get("commitId").getNumericValue<index_t>();
      _confirmed[replacement] = commitIndex;
      _lastAcked[replacement] = system_clock::now();
      _config.swapActiveMember(failed, replacement);
      myterm = term();
    }
    
    {
      MUTEX_LOCKER(actLock, _activatorLock);
      if (_activator->isRunning()) {
        _activator->beginShutdown();
      }
      _activator.reset(nullptr);
    }
    
  } else {
    MUTEX_LOCKER(ioLocker, _ioLock);
    myterm = term();
  }

  persistConfiguration(myterm);

  // Notify inactive pool
  notifyInactive();

}


void Agent::persistConfiguration(term_t t) {

  // Agency configuration
  auto agency = std::make_shared<Builder>();
  { VPackArrayBuilder trxs(agency.get());
    { VPackArrayBuilder trx(agency.get());
      { VPackObjectBuilder oper(agency.get());
        agency->add(".agency", _config.toBuilder()->slice());
      }}} 
  // In case we've lost leadership, no harm will arise as the failed write
  // prevents bogus agency configuration to be replicated among agents. ***
  write(agency, WriteMode(true, true)); 

}


void Agent::failedActivation(
  std::string const& failed, std::string const& replacement) {
  MUTEX_LOCKER(actLock, _activatorLock);
  _activator.reset(nullptr);
}


/// Orderly shutdown
void Agent::beginShutdown() {
  Thread::beginShutdown();

  // Stop constituent and key value stores
  _constituent.beginShutdown();

  // Stop supervision
  if (_config.supervision()) {
    _supervision.beginShutdown();
  }

  // Stop inception process
  if (_inception != nullptr) { // resilient agency only
    _inception->beginShutdown();
  } 

  // Compactor
  _compactor.beginShutdown();

  // Stop key value stores
  _spearhead.beginShutdown();
  _readDB.beginShutdown();

  // Wake up all waiting rest handlers
  {
    CONDITION_LOCKER(guardW, _waitForCV);
    guardW.broadcast();
  }
  
  // Wake up run
  {
    CONDITION_LOCKER(guardA, _appendCV);
    guardA.broadcast();
  }
}


bool Agent::prepareLead() {

  LOG_TOPIC(ERR, Logger::AGENCY) <<  "Preparing lead";
  
  // Key value stores
  try {
    rebuildDBs();
  } catch (std::exception const& e) {
    LOG_TOPIC(ERR, Logger::AGENCY)
      << "Failed to rebuild key value stores." << e.what();
    return false;
  }
  
  // Reset last acknowledged
  {
    MUTEX_LOCKER(ioLocker, _ioLock);
    for (auto const& i : _config.active()) {
      _lastAcked[i] = system_clock::now();
    }
    _leaderSince = system_clock::now();
  }
  
  return true; 
  
}

/// Becoming leader
void Agent::lead() {

  // Wake up run
  {
    CONDITION_LOCKER(guard, _appendCV);
    guard.broadcast();
  }

  // Agency configuration
  term_t myterm;
  {
    MUTEX_LOCKER(ioLocker, _ioLock);
    myterm = term();
  }

  persistConfiguration(myterm);

  // Notify inactive pool
  notifyInactive();

  {
    CONDITION_LOCKER(guard, _waitForCV);
    while(_commitIndex != _state.lastIndex()) {
      _waitForCV.wait(10000);
    }
  }

  _spearhead = _readDB;
    
}

// When did we take on leader ship?
TimePoint const& Agent::leaderSince() const {
  return _leaderSince;
}

// Notify inactive pool members of configuration change()
void Agent::notifyInactive() const {
  auto cc = ClusterComm::instance();
  if (cc == nullptr) {
    // nullptr only happens during controlled shutdown
    return;
  }

  std::map<std::string, std::string> pool = _config.pool();
  std::string path = "/_api/agency_priv/inform";

  Builder out;
  {
    VPackObjectBuilder o(&out);
    out.add("term", VPackValue(term()));
    out.add("id", VPackValue(id()));
    out.add("active", _config.activeToBuilder()->slice());
    out.add("pool", _config.poolToBuilder()->slice());
    out.add("min ping", VPackValue(_config.minPing()));
    out.add("max ping", VPackValue(_config.maxPing()));
    out.add("timeoutMult", VPackValue(_config.timeoutMult()));
  }

  for (auto const& p : pool) {
    if (p.first != id()) {
      auto headerFields =
          std::make_unique<std::unordered_map<std::string, std::string>>();
      cc->asyncRequest("1", 1, p.second, arangodb::rest::RequestType::POST,
                       path, std::make_shared<std::string>(out.toJson()),
                       headerFields, nullptr, 1.0, true);
    }
  }
}

void Agent::updatePeerEndpoint(query_t const& message) {

  VPackSlice slice = message->slice();

  if (!slice.isObject() || slice.length() == 0) {
    THROW_ARANGO_EXCEPTION_MESSAGE(
      TRI_ERROR_AGENCY_INFORM_MUST_BE_OBJECT,
      std::string("Inproper greeting: ") + slice.toJson());
  }

  std::string uuid, endpoint;
  try {
    uuid = slice.keyAt(0).copyString();
  } catch (std::exception const& e) {
    THROW_ARANGO_EXCEPTION_MESSAGE(
      TRI_ERROR_AGENCY_INFORM_MUST_BE_OBJECT,
      std::string("Cannot deal with UUID: ") + e.what());
  }

  try {
    endpoint = slice.valueAt(0).copyString();
  } catch (std::exception const& e) {
    THROW_ARANGO_EXCEPTION_MESSAGE(
      TRI_ERROR_AGENCY_INFORM_MUST_BE_OBJECT,
      std::string("Cannot deal with UUID: ") + e.what());
  }

  updatePeerEndpoint(uuid, endpoint);
  
}

void Agent::updatePeerEndpoint(std::string const& id, std::string const& ep) {
  
  if (_config.updateEndpoint(id, ep)) {
    if (!challengeLeadership()) {
      persistConfiguration(term());
      notifyInactive();
    }
  }
  
}

void Agent::notify(query_t const& message) {
  VPackSlice slice = message->slice();

  if (!slice.isObject()) {
    THROW_ARANGO_EXCEPTION_MESSAGE(
        TRI_ERROR_AGENCY_INFORM_MUST_BE_OBJECT,
        std::string("Inform message must be an object. Incoming type is ") +
            slice.typeName());
  }

  if (!slice.hasKey("id") || !slice.get("id").isString()) {
    THROW_ARANGO_EXCEPTION(TRI_ERROR_AGENCY_INFORM_MUST_CONTAIN_ID);
  }
  if (!slice.hasKey("term")) {
    THROW_ARANGO_EXCEPTION(TRI_ERROR_AGENCY_INFORM_MUST_CONTAIN_TERM);
  }
  _constituent.update(slice.get("id").copyString(),
                      slice.get("term").getUInt());

  if (!slice.hasKey("active") || !slice.get("active").isArray()) {
    THROW_ARANGO_EXCEPTION(TRI_ERROR_AGENCY_INFORM_MUST_CONTAIN_ACTIVE);
  }
  if (!slice.hasKey("pool") || !slice.get("pool").isObject()) {
    THROW_ARANGO_EXCEPTION(TRI_ERROR_AGENCY_INFORM_MUST_CONTAIN_POOL);
  }
  if (!slice.hasKey("min ping") || !slice.get("min ping").isNumber()) {
    THROW_ARANGO_EXCEPTION(TRI_ERROR_AGENCY_INFORM_MUST_CONTAIN_MIN_PING);
  }
  if (!slice.hasKey("max ping") || !slice.get("max ping").isNumber()) {
    THROW_ARANGO_EXCEPTION(TRI_ERROR_AGENCY_INFORM_MUST_CONTAIN_MAX_PING);
  }
  if (!slice.hasKey("timeoutMult") || !slice.get("timeoutMult").isInteger()) {
    THROW_ARANGO_EXCEPTION(TRI_ERROR_AGENCY_INFORM_MUST_CONTAIN_TIMEOUT_MULT);
  }

  _config.update(message);

  _state.persistActiveAgents(_config.activeToBuilder(), _config.poolToBuilder());
  
}

// Rebuild key value stores
arangodb::consensus::index_t Agent::rebuildDBs() {

  MUTEX_LOCKER(ioLocker, _ioLock);

  index_t lastCompactionIndex = 0;
  term_t term;

<<<<<<< HEAD
  _readDB.clear();

=======
  // We must go back to clean sheet
  _readDB.clear();
  _spearhead.clear();
  
>>>>>>> b0a958ae
  if (!_state.loadLastCompactedSnapshot(_readDB, lastCompactionIndex, term)) {
    THROW_ARANGO_EXCEPTION(TRI_ERROR_AGENCY_CANNOT_REBUILD_DBS);
  } 

  // Apply logs from last applied index to leader's commit index
  LOG_TOPIC(DEBUG, Logger::AGENCY)
    << "Rebuilding key-value stores from index "
    << lastCompactionIndex << " to " << _commitIndex << " " << _state;

  {
    MUTEX_LOCKER(mutexLocker, _compactionLock);
    auto logs = _state.slices(lastCompactionIndex+1, _commitIndex);
    _readDB.applyLogEntries(logs, _commitIndex, _constituent.term(),
        false  /* do not send callbacks */);
  }

  _spearhead = _readDB;

<<<<<<< HEAD
  LOG_TOPIC(ERR, Logger::AGENCY) << "State: " << _state;
  LOG_TOPIC(ERR, Logger::AGENCY) << "ReadDB: " << _readDB;
    
=======
>>>>>>> b0a958ae
  MUTEX_LOCKER(liLocker, _liLock);
  _lastApplied = _commitIndex;
  
  LOG_TOPIC(INFO, Logger::AGENCY)
    << id() << " rebuilt key-value stores - serving.";

  return _lastApplied;

}


/// Compact read db
void Agent::compact() {
  // We do not optimize for the case of _config.compactionKeepSize() == 0,
  // since one usually would like to keep a part of the recent log. Therefore
  // we cannot use the _readDB ever, since we have to compute a state of the
  // key/value space well before _lastAppliedIndex anyway:
  _nextCompactionAfter += _config.compactionStepSize();

  if (_commitIndex > _config.compactionKeepSize()) {
    // If the keep size is too large, we do not yet compact
    if (!_state.compact(_commitIndex - _config.compactionKeepSize())) {
      LOG_TOPIC(WARN, Logger::AGENCY) << "Compaction for index "
        << _commitIndex - _config.compactionKeepSize()
        << " did not work.";
    }
  }
}


/// Last commit index
std::pair<arangodb::consensus::index_t, arangodb::consensus::index_t>
Agent::lastCommitted() const {
  MUTEX_LOCKER(ioLocker, _ioLock);
  MUTEX_LOCKER(liLocker, _liLock);
  return std::pair<arangodb::consensus::index_t, arangodb::consensus::index_t>(
    _lastApplied, _commitIndex);
}

/// Last commit index
void Agent::lastCommitted(arangodb::consensus::index_t lastCommitIndex) {
  MUTEX_LOCKER(ioLocker, _ioLock);
  _commitIndex = lastCommitIndex;
  MUTEX_LOCKER(liLocker, _liLock);
  _lastApplied = lastCommitIndex;
}

/// Last log entry
log_t Agent::lastLog() const { return _state.lastLog(); }

/// Get spearhead
Store const& Agent::spearhead() const { return _spearhead; }

/// Get readdb
Store const& Agent::readDB() const { return _readDB; }

/// Get readdb
arangodb::consensus::index_t Agent::readDB(Node& node) const {
  MUTEX_LOCKER(ioLocker, _ioLock);
  node = _readDB.get();
  return _commitIndex;
}

/// Get transient
Store const& Agent::transient() const { return _transient; }

/// Rebuild from persisted state
Agent& Agent::operator=(VPackSlice const& compaction) {
  // Catch up with compacted state
  MUTEX_LOCKER(ioLocker, _ioLock);
  _spearhead = compaction.get("readDB");
  _readDB = compaction.get("readDB");

  // Catch up with commit
  try {
    _commitIndex = arangodb::basics::StringUtils::uint64(
      compaction.get("_key").copyString());
    MUTEX_LOCKER(liLocker, _liLock);
    _lastApplied = _commitIndex;
  } catch (std::exception const& e) {
    LOG_TOPIC(ERR, Logger::AGENCY) << e.what() << " " << __FILE__ << __LINE__;
  }

  // Schedule next compaction
  _nextCompactionAfter = _commitIndex + _config.compactionStepSize();

  return *this;
  
}

bool Agent::haveJoinConfig() const {
  MUTEX_LOCKER(guard, _joinLock);
  return (_joinConfig != nullptr);
}

void Agent::join() {

  MUTEX_LOCKER(guard, _joinLock);
  TRI_ASSERT(_joinConfig != nullptr);
  
  std::string path = "/_api/agency_priv/add-server";
  VPackBuilder addServerBody;
  { VPackObjectBuilder a(&addServerBody);
    addServerBody.add("endpoint", VPackValue(endpoint()));
    addServerBody.add("id", VPackValue(id()));
  }

  auto const pool = _joinConfig->slice().get(poolStr);
  std::unique_ptr<ClusterCommResult> comres;
  
  std::string ep;
  auto cc = ClusterComm::instance();
  CONDITION_LOCKER(cuard, _waitForCV);

  while (true) {

    if (comres != nullptr &&
        comres->sendWasComplete == true && comres->result != nullptr) {
      if (comres->result->getHttpReturnCode() == 307) {
        try {
          std::string location = comres->result->getHeaderFields().at("location");
          auto pos  = location.find(':') + 3;        
          auto ssl  = (location[pos-4]=='s');
          auto host = location.substr(pos, location.find('/',pos)-pos);
          ep  = std::string(ssl ? "ssl://" : "tcp://") + host;
        } catch (...) {
          _waitForCV.wait(1000000);
          ep.clear();
        }
      } 
    } else {
      _waitForCV.wait(1000000);
      ep.clear();
    }

    if (ep.empty()) {
      ep = pool.valueAt(rand() % size()).copyString();
    }

    LOG_TOPIC(INFO, Logger::AGENCY)
      << "Have response code while trying to join agency "
      << ((comres != nullptr && comres->result != nullptr) ?
          comres->result->getHttpReturnCode() : 0)
      << ". Contacting " << ep << " next ...";
    
    if (cc == nullptr) {
      break;
    }
    
    comres = cc->syncRequest(
      id(), 1, ep, rest::RequestType::POST, path, addServerBody.toJson(),
      std::unordered_map<std::string, std::string>(), 5.0);
    
    if (comres->status == CL_COMM_SENT) {
      if (comres->result != nullptr) {
        LOG_TOPIC(DEBUG, Logger::AGENCY)
          << "Handling add-server request with headers("
          << comres->result->getHeaderFields() << ") and httpCode("
          << comres->result->getHttpReturnCode() << ")";
        
        if (comres->result->getHttpReturnCode() == 200) {
          auto const newconfig =
            comres->result->getBodyVelocyPack()->slice().get("configuration");
          updateConfiguration(newconfig);
          break;
        }
      } 
    }

  }
}


/// Are we still starting up?
bool Agent::booting() { return (!_config.poolComplete()); }

/// We expect an object as follows {id:<id>,endpoint:<endpoint>,pool:{...}}
/// key: uuid value: endpoint
/// Lock configuration and compare
/// Add whatever is missing in our list.
/// Compare whatever is in our list already. (ASSERT identity)
/// If I know more immediately contact peer with my list.
query_t Agent::gossip(query_t const& in, bool isCallback, size_t version) {

  LOG_TOPIC(DEBUG, Logger::AGENCY) << "Incoming gossip: "
      << in->slice().toJson();

  // Once term > 0 
  // will only respond with join key word containing configuration
  if (term() > 0) {
    auto ret = std::make_shared<Builder>();
    { VPackObjectBuilder a(ret.get());
      ret->add("leaderId", VPackValue(leaderID()));
      ret->add("join", _config.toBuilder()->slice()); }
    return ret;
  }

  VPackSlice slice = in->slice();
  if (!slice.isObject()) {
    THROW_ARANGO_EXCEPTION_MESSAGE(
        20001,
        std::string("Gossip message must be an object. Incoming type is ") +
            slice.typeName());
  }

  // If in has "join" keyword we are joining live agency,
  // stop gossipping and contact leader add-server
  // else continue normal gossipping
  if (slice.hasKey("join")) {
    Slice join = slice.get("join");
    TRI_ASSERT(join.isObject());

    auto pool = join.get("pool");
    TRI_ASSERT(pool.isObject());
    if (pool.length() == 1) {
      LOG_TOPIC(FATAL, Logger::AGENCY) << "We do not expand single host agencies";
      FATAL_ERROR_EXIT();
    }

    {
      MUTEX_LOCKER(guard, _joinLock);
      if (_joinConfig == nullptr) {
        _joinConfig = std::make_shared<Builder>();
        _joinConfig->add(slice.get("join"));
      }
    }

    // return true
    auto ret = std::make_shared<Builder>();
    ret->add(VPackValue(true));
    return ret;
  }

  // Regular gossipping from here on
  if (!slice.hasKey("id") || !slice.get("id").isString()) {
    THROW_ARANGO_EXCEPTION_MESSAGE(
        20002, "Gossip message must contain string parameter 'id'");
  }

  if (!slice.hasKey("endpoint") || !slice.get("endpoint").isString()) {
    THROW_ARANGO_EXCEPTION_MESSAGE(
        20003, "Gossip message must contain string parameter 'endpoint'");
  }
  std::string endpoint = slice.get("endpoint").copyString();
  if ( _inception != nullptr && isCallback) {
    _inception->reportVersionForEp(endpoint, version);
  }

  LOG_TOPIC(TRACE, Logger::AGENCY)
      << "Gossip " << ((isCallback) ? "callback" : "call") << " from "
      << endpoint;

  if (!slice.hasKey("pool") || !slice.get("pool").isObject()) {
    THROW_ARANGO_EXCEPTION_MESSAGE(
        20003, "Gossip message must contain object parameter 'pool'");
  }
  VPackSlice pslice = slice.get("pool");

  if (slice.hasKey("active") && slice.get("active").isArray()) {
    for (auto const& a : VPackArrayIterator(slice.get("active"))) {
      _config.activePushBack(a.copyString());
    }
  }

  LOG_TOPIC(TRACE, Logger::AGENCY) << "Received gossip " << slice.toJson();

  std::map<std::string, std::string> incoming;
  for (auto const& pair : VPackObjectIterator(pslice)) {
    if (!pair.value.isString()) {
      THROW_ARANGO_EXCEPTION_MESSAGE(
          20004, "Gossip message pool must contain string parameters");
    }
    incoming[pair.key.copyString()] = pair.value.copyString();
  }

  query_t out = std::make_shared<Builder>();

  {  
    VPackObjectBuilder b(out.get());
    
    std::vector<std::string> gossipPeers = _config.gossipPeers();
    if (!gossipPeers.empty()) {
      try {
        _config.eraseFromGossipPeers(endpoint);
      } catch (std::exception const& e) {
        LOG_TOPIC(ERR, Logger::AGENCY)
          << __FILE__ << ":" << __LINE__ << " " << e.what();
      }
    }
    
    for (auto const& i : incoming) {
      
      /// disagreement over pool membership: fatal!
      if (!_config.addToPool(i)) {
        LOG_TOPIC(FATAL, Logger::AGENCY) << "Discrepancy in agent pool!";
        FATAL_ERROR_EXIT();
      }
      
    }
    
    if (!isCallback) { // no gain in callback to a callback.
      auto pool = _config.pool();
      auto active = _config.active();

      // Wrapped in envelope in RestAgencyPriveHandler
      out->add(VPackValue("pool"));
      {
        VPackObjectBuilder bb(out.get());
        for (auto const& i : pool) {
          out->add(i.first, VPackValue(i.second));
        }
      }
      out->add(VPackValue("active"));
      {
        VPackArrayBuilder bb(out.get());
        for (auto const& i : active) {
          out->add(VPackValue(i));
        }
      }
    }
  }
  
  if (!isCallback) {
    LOG_TOPIC(TRACE, Logger::AGENCY) << "Answering with gossip "
                                     << out->slice().toJson();
  }

  return out;
}


void Agent::reportMeasurement(query_t const& query) {
  if (_inception != nullptr) {
    _inception->reportIn(query);
  }
}

void Agent::resetRAFTTimes(double min_timeout, double max_timeout) {
  _config.pingTimes(min_timeout,max_timeout);
}

void Agent::ready(bool b) {
  // From main thread of Inception
  _ready = b;
}


bool Agent::ready() const {

  if (size() == 1) {
    return true;
  }

  return _ready;

}

query_t Agent::buildDB(arangodb::consensus::index_t index) {

  Store store(this);
  index_t oldIndex;
  term_t term;
  if (!_state.loadLastCompactedSnapshot(store, oldIndex, term)) {
    THROW_ARANGO_EXCEPTION(TRI_ERROR_AGENCY_CANNOT_REBUILD_DBS);
  }
  
  if (index > _commitIndex) {
    LOG_TOPIC(INFO, Logger::AGENCY)
      << "Cannot snapshot beyond leaderCommitIndex: " << _commitIndex;
    index = _commitIndex;
  } else if (index < oldIndex) {
    LOG_TOPIC(INFO, Logger::AGENCY)
      << "Cannot snapshot before last compaction index: " << oldIndex;
    index = oldIndex;
  }
  
  std::vector<VPackSlice> logs;
  {
    MUTEX_LOCKER(mutexLocker, _compactionLock);
    if (index > oldIndex) {
      logs = _state.slices(oldIndex+1, index);
    }
    store.applyLogEntries(logs, index, term,
                          false  /* do not perform callbacks */);
  }

  auto builder = std::make_shared<VPackBuilder>();
  store.toBuilder(*builder);
  
  return builder;
  
}

void Agent::addTrxsOngoing(Slice trxs) {
  try {
    MUTEX_LOCKER(guard,_trxsLock);
    for (auto const& trx : VPackArrayIterator(trxs)) {
      if (trx.isArray() && trx.length() == 3 && trx[0].isObject() && trx[2].isString()) {
        // only those are interesting:
        _ongoingTrxs.insert(trx[2].copyString());
      }
    }
  } catch (...) {
  }
}

void Agent::removeTrxsOngoing(Slice trxs) {
  try {
    MUTEX_LOCKER(guard, _trxsLock);
    for (auto const& trx : VPackArrayIterator(trxs)) {
      if (trx.isArray() && trx.length() == 3 && trx[0].isObject() && trx[2].isString()) {
        // only those are interesting:
        _ongoingTrxs.erase(trx[2].copyString());
      }
    }
  } catch (...) {
  }
}

bool Agent::isTrxOngoing(std::string& id) {
  try {
    MUTEX_LOCKER(guard, _trxsLock);
    auto it = _ongoingTrxs.find(id);
    return it != _ongoingTrxs.end();
  } catch (...) {
    return false;
  }
}

Inception const* Agent::inception() const {
  return _inception.get();
}

write_ret_t Agent::reconfigure(query_t const payload) {

  if (challengeLeadership()) {
    return write_ret_t(false, leaderID());
  }
  
  Slice slice = payload->slice();
  if (!slice.isObject()) {
    LOG_TOPIC(WARN, Logger::AGENCY)
      << "add-server call must be a json object containing endpoint and id";
  }
  std::string operation = slice.keyAt(0).copyString();
  Slice opVal = slice.valueAt(0);
  

  // The new configuration to be persisted. ------------------------------------
  // Actual agent's configuration is changed
  //   imemdiately after successful persistence.
  auto config = _config;
  Result result;
  
  if (operation == "add-server") {
    MUTEX_LOCKER(ioLocker, _ioLock);
    for (auto const& i : _config.active()) {
      if (i != id()) {
        if (_lastReconfiguration > _confirmed[i]) {
          result.reset(
            1, "Cannot add new server to agency. An other reconfiguration is still pending");
          break;
        } 
      }
    }
    if (result.ok()) {
      result = config.addServer(opVal);
    }
  } else if (operation == "remove-server") {
    MUTEX_LOCKER(ioLocker, _ioLock);
    for (auto const& i : _config.active()) {
      if (i != id()) {
        if (_lastReconfiguration > _confirmed[i] && i != opVal.get("id").copyString()) {
          result.reset(
            1, std::string("Cannot remove server from agency.") 
            + std::string("An other reconfiguration is still pending. Only server ")
            + i + ",  may be removed as it is lagging behind.");
          break;
        }
      }
    }
    if (result.ok()) {
      result = config.removeServer(opVal);
    }
  } else {
    result.reset(3, "Unknown agency reconfiguration operation");
  }

  if (!result.ok()) {
    THROW_ARANGO_EXCEPTION_MESSAGE(result.errorNumber(), result.errorMessage());
  }

  // Persist new .agency entry
  query_t agency = std::make_shared<Builder>();
  { VPackArrayBuilder trxs(agency.get());
    { VPackArrayBuilder trx(agency.get());
      { VPackObjectBuilder wa(agency.get());
        agency->add(".agency", config.toBuilder()->slice());
      }}} // Close transactions
  LOG_TOPIC(INFO, Logger::AGENCY) << agency->toJson();
  
  return write(agency, WriteMode(false,true));

}

void Agent::updateConfiguration(Slice const& slice) {
  _config.updateConfiguration(slice);
}


}}  // namespace<|MERGE_RESOLUTION|>--- conflicted
+++ resolved
@@ -1417,15 +1417,10 @@
   index_t lastCompactionIndex = 0;
   term_t term;
 
-<<<<<<< HEAD
-  _readDB.clear();
-
-=======
   // We must go back to clean sheet
   _readDB.clear();
   _spearhead.clear();
   
->>>>>>> b0a958ae
   if (!_state.loadLastCompactedSnapshot(_readDB, lastCompactionIndex, term)) {
     THROW_ARANGO_EXCEPTION(TRI_ERROR_AGENCY_CANNOT_REBUILD_DBS);
   } 
@@ -1444,12 +1439,6 @@
 
   _spearhead = _readDB;
 
-<<<<<<< HEAD
-  LOG_TOPIC(ERR, Logger::AGENCY) << "State: " << _state;
-  LOG_TOPIC(ERR, Logger::AGENCY) << "ReadDB: " << _readDB;
-    
-=======
->>>>>>> b0a958ae
   MUTEX_LOCKER(liLocker, _liLock);
   _lastApplied = _commitIndex;
   
