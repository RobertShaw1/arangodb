--- conflicted
+++ resolved
@@ -90,23 +90,7 @@
   // Create new plan servers (exchange _to and _from)
   std::string planPath
     = planColPrefix + _database + "/" + _collection + "/shards/" + _shard;
-<<<<<<< HEAD
-  auto const& planned = _snapshot.hasAsSlice(planPath).first;  // if missing, what?
-
-  VPackBuilder rb;
-  if (!_to.empty()) {
-    { VPackArrayBuilder r(&rb);
-      for (auto const i : VPackArrayIterator(planned)) {
-        TRI_ASSERT(i.isString());
-        auto istr = i.copyString();
-        if (istr == _from) {
-          rb.add(VPackValue(_to));
-        } else if (istr == _to) {
-          rb.add(VPackValue(_from));
-        } else {
-          rb.add(i);
-=======
-  auto const& planned = _snapshot(planPath).slice();
+  auto const& planned = _snapshot.hasAsSlice(planPath).first;
   std::shared_ptr<Builder> payload = nullptr;
 
   if (_status == PENDING) { // Only payload if pending. Otherwise just fail.
@@ -123,26 +107,11 @@
           } else {
             rb.add(i);
           }
->>>>>>> 7677afab
         }
       }
     } else {
       rb.add(planned);
     }
-<<<<<<< HEAD
-  } else {
-    rb.add(planned);
-  }
-
-  auto cs = clones(_snapshot, _database, _collection, _shard);
-
-  // Transactions
-  auto payload = std::make_shared<Builder>();
-  { VPackObjectBuilder b(payload.get());
-    for (auto const c : cs) {
-      payload->add(planColPrefix + _database + "/" + c.collection + "/shards/" +
-                   c.shard, rb.slice());
-=======
   
     auto cs = clones(_snapshot, _database, _collection, _shard);
   
@@ -153,7 +122,6 @@
         payload->add(planColPrefix + _database + "/" + c.collection + "/shards/" +
                      c.shard, rb.slice());
       }
->>>>>>> 7677afab
     }
   }
 
