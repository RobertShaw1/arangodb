////////////////////////////////////////////////////////////////////////////////
/// DISCLAIMER
///
/// Copyright 2014-2016 ArangoDB GmbH, Cologne, Germany
/// Copyright 2004-2014 triAGENS GmbH, Cologne, Germany
///
/// Licensed under the Apache License, Version 2.0 (the "License");
/// you may not use this file except in compliance with the License.
/// You may obtain a copy of the License at
///
///     http://www.apache.org/licenses/LICENSE-2.0
///
/// Unless required by applicable law or agreed to in writing, software
/// distributed under the License is distributed on an "AS IS" BASIS,
/// WITHOUT WARRANTIES OR CONDITIONS OF ANY KIND, either express or implied.
/// See the License for the specific language governing permissions and
/// limitations under the License.
///
/// Copyright holder is ArangoDB GmbH, Cologne, Germany
///
/// @author Kaveh Vahedipour
////////////////////////////////////////////////////////////////////////////////

#include "Constituent.h"

#include <thread>
#include <chrono>
#include <iomanip>

#include <velocypack/Iterator.h>
#include <velocypack/velocypack-aliases.h>

#include "Agency/Agent.h"
#include "Aql/Query.h"
#include "Aql/QueryRegistry.h"
#include "Basics/ConditionLocker.h"
#include "Cluster/ClusterComm.h"
#include "Logger/Logger.h"
#include "Random/RandomGenerator.h"
#include "Utils/OperationOptions.h"
#include "Utils/OperationResult.h"
#include "Utils/SingleCollectionTransaction.h"
#include "Transaction/StandaloneContext.h"
#include "VocBase/ticks.h"
#include "VocBase/vocbase.h"

using namespace arangodb::consensus;
using namespace arangodb::rest;
using namespace arangodb::velocypack;
using namespace arangodb;

//  (std::numeric_limits<std::string>::max)();

/// Raft role names for display purposes
const std::vector<std::string> roleStr({"Follower", "Candidate", "Leader"});

/// Configure with agent's configuration
void Constituent::configure(Agent* agent) {
  MUTEX_LOCKER(guard, _castLock);

  _agent = agent;
  TRI_ASSERT(_agent != nullptr);

  if (size() == 1) {
    _role = LEADER;
    LOG_TOPIC(DEBUG, Logger::AGENCY) << "Set _role to LEADER in term " << _term;
  }
  
}

// Default ctor
Constituent::Constituent()
    : Thread("Constituent"),
      _vocbase(nullptr),
      _queryRegistry(nullptr),
      _term(0),
      _cast(false),
      _leaderID(NO_LEADER),
      _lastHeartbeatSeen(0.0),
      _role(FOLLOWER),
      _agent(nullptr),
      _votedFor(NO_LEADER) {}

/// Shutdown if not already
Constituent::~Constituent() {
  if (!isStopping()) {
    shutdown();
  }
}

/// Wait for sync
bool Constituent::waitForSync() const { return _agent->config().waitForSync(); }

/// Get my term
term_t Constituent::term() const {
  MUTEX_LOCKER(guard, _castLock);
  return _term;
}

/// Update my term
void Constituent::term(term_t t) {
  MUTEX_LOCKER(guard, _castLock);
  termNoLock(t);
}

void Constituent::persistTermAndVoteNoLock() {

  Builder body;
  { VPackObjectBuilder b(&body);
    std::ostringstream i_str;
    i_str << std::setw(20) << std::setfill('0') << _term;
    body.add("_key", Value(i_str.str()));
    body.add("term", Value(_term));
    body.add("voted_for", Value(_votedFor)); }
  
  TRI_ASSERT(_vocbase != nullptr);
  auto transactionContext =
    std::make_shared<transaction::StandaloneContext>(_vocbase);
  SingleCollectionTransaction trx(
    transactionContext, "election", AccessMode::Type::WRITE);
      
  auto res = trx.begin();
  if (!res.ok()) {
    THROW_ARANGO_EXCEPTION(res);
  }

  OperationOptions options;
  options.waitForSync = _agent->config().waitForSync();
  options.silent = true;
  OperationResult result;
  
  try {
    result = trx.insert("election", body.slice(), options);
  } catch (std::exception const& e) {
    LOG_TOPIC(FATAL, Logger::AGENCY)
      << "Failed to persist RAFT election ballot: " << e.what() << ". Bailing out."
      << __FILE__ << ":" << __LINE__;
    FATAL_ERROR_EXIT();
  }

  trx.finish(result.code);

}

void Constituent::termNoLock(term_t t) {
  // Only call this when you have the _castLock
  term_t tmp = _term;
  _term = t;

  if (tmp != t) {
    LOG_TOPIC(DEBUG, Logger::AGENCY)
      << _id << ": changing term, current role:" << roleStr[_role] << " new term " << t;
    _cast = false;
    if (!_votedFor.empty()) {
      persistTermAndVoteNoLock();
    }
  }
}

bool Constituent::logUpToDate(
  arangodb::consensus::index_t prevLogIndex, term_t prevLogTerm) const {
  log_t myLastLogEntry = _agent->state().lastLog();
  return (prevLogTerm > myLastLogEntry.term ||
          (prevLogTerm == myLastLogEntry.term &&
           prevLogIndex >= myLastLogEntry.index));
}


bool Constituent::logMatches(
  arangodb::consensus::index_t prevLogIndex, term_t prevLogTerm) const {

  int res = _agent->state().checkLog(prevLogIndex, prevLogTerm);
  if (res == 1) {
    return true;
  } else if (res == -1) {
    return false;
  } else {
    return true;  // This is important: If we have compacted away this log
                  // entry, then we know that this or a later entry was
                  // already committed by a majority and is therefore
                  // set in stone. Therefore the check must return true
                  // here and this is correct behaviour.
                  // The other case in which we do not have the log entry
                  // is if it is so new that we have never heard about it
                  // in this case we can safely return true here as well,
                  // since we will replace our own log anyway in the very
                  // near future.
  }
}


/// My role
role_t Constituent::role() const {
  MUTEX_LOCKER(guard, _castLock);
  return _role;
}

/// Become follower in term
void Constituent::follow(term_t t) {
  MUTEX_LOCKER(guard, _castLock);
  followNoLock(t);
}

void Constituent::followNoLock(term_t t) {
  _term = t;
  _role = FOLLOWER;

  LOG_TOPIC(DEBUG, Logger::AGENCY) << "Set _role to FOLLOWER in term " << _term;

  if (_leaderID == _id) {
    _leaderID = NO_LEADER;
    LOG_TOPIC(DEBUG, Logger::AGENCY) << "Setting _leaderID to NO_LEADER.";
  } else {
    LOG_TOPIC(INFO, Logger::AGENCY)
      << _id << ": following " << _leaderID << " in term " << t ;
  }
  
  CONDITION_LOCKER(guard, _cv);
  _cv.signal();
}

/// Become leader
void Constituent::lead(term_t term) {

  // we need to rebuild spear_head and read_db

  _agent->beginPrepareLeadership();
  TRI_DEFER(_agent->endPrepareLeadership());
  
  if (!_agent->prepareLead()) {
    {
      MUTEX_LOCKER(guard, _castLock);
      followNoLock(term);
    }
    return;
  }

  {
    MUTEX_LOCKER(guard, _castLock);

    // if we already have a higher term, ignore this request
    if (term < _term) {
      followNoLock(_term);
      return;
    }

    // if we already lead, ignore this request
    if (_role == LEADER) {
      TRI_ASSERT(_leaderID == _id);
      return;
    }

    // I'm the leader
    _role = LEADER;

    LOG_TOPIC(INFO, Logger::AGENCY) << _id << ": leading in term " << _term;
    _leaderID = _id;
<<<<<<< HEAD
    _votedFor = _id;
=======

    // Keep track of this election time:
    MUTEX_LOCKER(locker, _recentElectionsMutex);
    _recentElections.push_back(readSystemClock());
>>>>>>> 2cd48e61
  }

  // we need to start work as leader
  _agent->lead();
  
}

/// Become candidate
void Constituent::candidate() {
  MUTEX_LOCKER(guard, _castLock);

  if (_leaderID != NO_LEADER) {
    _leaderID = NO_LEADER;
    LOG_TOPIC(DEBUG, Logger::AGENCY) << "Set _leaderID to NO_LEADER";
  }

  if (_role != CANDIDATE) {
    _role = CANDIDATE;
    LOG_TOPIC(INFO, Logger::AGENCY) << _id << ": candidating in term " << _term;

    // Keep track of this election time:
    MUTEX_LOCKER(locker, _recentElectionsMutex);
    _recentElections.push_back(readSystemClock());
  }
}

/// Leading?
bool Constituent::leading() const {
  MUTEX_LOCKER(guard, _castLock);
  return _role == LEADER;
}

/// Following?
bool Constituent::following() const {
  MUTEX_LOCKER(guard, _castLock);
  return _role == FOLLOWER;
}

/// Running as candidate?
bool Constituent::running() const {
  MUTEX_LOCKER(guard, _castLock);
  return _role == CANDIDATE;
}

/// Get current leader's id
std::string Constituent::leaderID() const {
  MUTEX_LOCKER(guard, _castLock);
  return _leaderID;
}

/// Agency size
size_t Constituent::size() const { return _agent->config().size(); }

/// Get endpoint to an id
std::string Constituent::endpoint(std::string id) const {
  return _agent->config().poolAt(id);
}

/// @brief Check leader
bool Constituent::checkLeader(
  term_t term, std::string id, index_t prevLogIndex, term_t prevLogTerm) {

  TRI_ASSERT(_vocbase != nullptr);

  MUTEX_LOCKER(guard, _castLock);

  LOG_TOPIC(TRACE, Logger::AGENCY)
    << "checkLeader(term: " << term << ", leaderId: "<< id
    << ", prev-log-index: " << prevLogIndex << ", prev-log-term: "
    << prevLogTerm << ") in term " << _term;

  if (term < _term) {
    return false;
  }

  _lastHeartbeatSeen = TRI_microtime();
  LOG_TOPIC(TRACE, Logger::AGENCY)
    << "setting last heartbeat: " << _lastHeartbeatSeen;
  
  if (term > _term) {
    termNoLock(term);
  }

  if (!logMatches(prevLogIndex, prevLogTerm)) {
    return false;
  }
  
  if (_leaderID != id) {
    LOG_TOPIC(DEBUG, Logger::AGENCY)
      << "Set _leaderID to " << id << " in term " << _term;
    _leaderID = id;
<<<<<<< HEAD
    _votedFor = id;
=======

    // Recall time of this leadership change:
    {
      MUTEX_LOCKER(locker, _recentElectionsMutex);
      _recentElections.push_back(readSystemClock());
    }

>>>>>>> 2cd48e61
    TRI_ASSERT(_leaderID != _id);
    if (_role != FOLLOWER) {
      followNoLock(term);
    }
  }
  
  return true;
}

/// @brief Vote
bool Constituent::vote(term_t termOfPeer, std::string id, index_t prevLogIndex,
                       term_t prevLogTerm) {

  if (!_agent->ready()) {
    return false;
  }
  
  TRI_ASSERT(_vocbase != nullptr);
  
  LOG_TOPIC(TRACE, Logger::AGENCY)
    << "vote(termOfPeer: " << termOfPeer << ", leaderId: " << id
    << ", prev-log-index: " << prevLogIndex << ", prev-log-term: " << prevLogTerm
    << ") in (my) term " << _term;

  MUTEX_LOCKER(guard, _castLock);

  if (termOfPeer > _term) {

    termNoLock(termOfPeer);

    if (_role != FOLLOWER) {
      followNoLock(_term);
    }
    
    _cast = false;
    _votedFor = "";
  } else if (termOfPeer < _term) {
    // termOfPeer < _term, simply ignore and do not vote:
    LOG_TOPIC(DEBUG, Logger::AGENCY)
      << "ignoring RequestVoteRPC with old term " << termOfPeer
      << ", we are already at term " << _term;
    return false;
  }

  if (_cast) {   // already voted in this term
    if (_votedFor == id) {
      LOG_TOPIC(DEBUG, Logger::AGENCY) << "repeating vote for " << id;
      return true;
    }
    LOG_TOPIC(DEBUG, Logger::AGENCY) << "not voting for " << id
      << " since we have already voted for " << _votedFor
      << " in this term";
    return false;
  }

  // Now decide whether or not we vote for this server, we have to
  // take into account paragraph 5.4.1 in the Raft paper, so we need
  // to check that his log is at least as up to date as ours:
  log_t myLastLogEntry = _agent->state().lastLog();
  if (prevLogTerm > myLastLogEntry.term ||
      (prevLogTerm == myLastLogEntry.term &&
       prevLogIndex >= myLastLogEntry.index)) {
    LOG_TOPIC(DEBUG, Logger::AGENCY) << "voting for " << id << " in term " << _term;
    _cast = true;
    _votedFor = id;
    persistTermAndVoteNoLock();
    followNoLock(_term);
    return true;
  }
  LOG_TOPIC(DEBUG, Logger::AGENCY) << "not voting for " << id
    << " since his log is not up to date: "
    << "my last log entry: (" << myLastLogEntry.term << ", "
    << myLastLogEntry.index << "), his last log entry: ("
    << prevLogTerm << ", " << prevLogIndex << ")";
  return false;   // do not vote for this uninformed guy!
}

/// @brief Call to election
void Constituent::callElection() {

  using namespace std::chrono;
  auto timeout = steady_clock::now() +
    duration<double>(_agent->config().minPing() *
                     _agent->config().timeoutMult());
  
  std::vector<std::string> active = _agent->config().active();
  CoordTransactionID coordinatorTransactionID = TRI_NewTickServer();
  
  term_t savedTerm;
  {
    MUTEX_LOCKER(locker, _castLock);
    _votedFor = _id;
    this->termNoLock(_term + 1);  // raise my term
    _cast     = true;
    savedTerm = _term;
    LOG_TOPIC(DEBUG, Logger::AGENCY) << "Set _leaderID to NO_LEADER"
      << " in term " << _term;
    _leaderID = NO_LEADER;
    persistTermAndVoteNoLock();
  }

  std::string body;
  std::stringstream path;

  int64_t electionEventCount = countRecentElectionEvents(3600);
  if (electionEventCount <= 0) {
    electionEventCount = 1;
  } else if (electionEventCount > 10) {
    electionEventCount = 10;
  }
  if (_agent->getTimeoutMult() != electionEventCount) {
    _agent->adjustTimeoutMult(electionEventCount);
    LOG_TOPIC(WARN, Logger::AGENCY) << "Candidate: setting timeout multiplier "
      "to " << electionEventCount << " for next term...";
  }

  path << "/_api/agency_priv/requestVote?term=" << savedTerm
       << "&candidateId=" << _id << "&prevLogIndex=" << _agent->lastLog().index
       << "&prevLogTerm=" << _agent->lastLog().term
       << "&timeoutMult=" << electionEventCount;

  auto cc = ClusterComm::instance();

  // Ask everyone for their vote
  for (auto const& i : active) {
    if (i != _id) {
      auto headerFields =
        std::make_unique<std::unordered_map<std::string, std::string>>();
      if (!isStopping() && cc != nullptr) {
         cc->asyncRequest(
          "", coordinatorTransactionID, _agent->config().poolAt(i),
          rest::RequestType::GET, path.str(),
          std::make_shared<std::string>(body), headerFields,
          nullptr, 0.9 * _agent->config().minPing() *
                         _agent->config().timeoutMult(), true);
      }
    }
  }

  // Collect ballots. I vote for myself.
  size_t yea = 1 , nay = 0, majority = size() / 2 + 1;
  
  // We collect votes, we leave the following loop when one of the following
  // conditions is met:
  //   (1) A majority of nay votes have been received
  //   (2) A majority of yea votes (including ourselves) have been received
  //   (3) At least yyy time has passed, in this case we give up without
  //       a conclusive vote.
  while (true) {

    if (steady_clock::now() >= timeout) {       // Timeout. 
      follow(_term);        
      break;
    }

    if (!isStopping() && cc != nullptr) {
      auto res = ClusterComm::instance()->wait(
        "", coordinatorTransactionID, 0, "",
        duration<double>(timeout - steady_clock::now()).count());
      
      if (res.status == CL_COMM_SENT) {
        auto body = res.result->getBodyVelocyPack();
        VPackSlice slc = body->slice();
        
        // Got ballot
        if (slc.isObject() && slc.hasKey("term") && slc.hasKey("voteGranted")) {
          
          // Follow right away?
          term_t t = slc.get("term").getUInt();
          if (t > _term) {
            follow(t);
            break;
          }
          
          // Check result and counts
          if(slc.get("voteGranted").getBool()) { // majority in favour?
            if (++yea >= majority) {
              lead(savedTerm);
              break;
            }
            // Vote is counted as yea, continue loop
            continue;
          }
        }
      }
    }
    // Count the vote as a nay
    if (++nay >= majority) {                  // Network: majority against?
      follow(_term);
      break;
    }
    
  }
  
  LOG_TOPIC(DEBUG, Logger::AGENCY)
    << "Election: Have received " << yea << " yeas and " << nay << " nays, the "
    << (yea >= majority ? "yeas" : "nays") << " have it.";
  
  // Clean up
  if (!isStopping() && cc != nullptr) {
    ClusterComm::instance()->drop("", coordinatorTransactionID, 0, "");
  }
  
}

void Constituent::update(std::string const& leaderID, term_t t) {
  MUTEX_LOCKER(guard, _castLock);
  _term = t;

  if (_leaderID != leaderID) {
    LOG_TOPIC(DEBUG, Logger::AGENCY)
      << "Constituent::update: setting _leaderID to " << leaderID
      << " in term " << _term;
    _leaderID = leaderID;
    _votedFor = leaderID;
    _role = FOLLOWER;
  }
}

/// Start clean shutdown
void Constituent::beginShutdown() {
  Thread::beginShutdown();

  CONDITION_LOCKER(guard, _cv);
  guard.broadcast();
}

/// Start operation
bool Constituent::start(TRI_vocbase_t* vocbase,
                        aql::QueryRegistry* queryRegistry) {
  TRI_ASSERT(vocbase != nullptr);
  _vocbase = vocbase;
  _queryRegistry = queryRegistry;

  return Thread::start();
}

/// Get persisted information and run election process
void Constituent::run() {

  // single instance
  _id = _agent->config().id();

  TRI_ASSERT(_vocbase != nullptr);
  auto bindVars = std::make_shared<VPackBuilder>();
  bindVars->openObject();
  bindVars->close();

  // Most recent vote
  {
    std::string const aql("FOR l IN election SORT l._key DESC LIMIT 1 RETURN l");
    arangodb::aql::Query query(false, _vocbase, arangodb::aql::QueryString(aql),
                               bindVars, nullptr, arangodb::aql::PART_MAIN);

    auto queryResult = query.execute(_queryRegistry);
    if (queryResult.code != TRI_ERROR_NO_ERROR) {
      THROW_ARANGO_EXCEPTION_MESSAGE(queryResult.code, queryResult.details);
    }

    VPackSlice result = queryResult.result->slice();

    if (result.isArray()) {
      for (auto const& i : VPackArrayIterator(result)) {
        auto ii = i.resolveExternals();
        try {
          MUTEX_LOCKER(locker, _castLock);
          _term = ii.get("term").getUInt();
          _votedFor = ii.get("voted_for").copyString();
        } catch (std::exception const&) {
          LOG_TOPIC(ERR, Logger::AGENCY)
              << "Persisted election entries corrupt! Defaulting term,vote (0,0)";
        }
      }
    }
  }

  std::vector<std::string> act = _agent->config().active();

  while (
    !this->isStopping() // Obvious
    && (!_agent->ready() ||
        find(act.begin(), act.end(), _id) == act.end())) { // Active agent 
    CONDITION_LOCKER(guardv, _cv);
    _cv.wait(50000);
    act = _agent->config().active();
  }

  if (size() == 1) {
    _leaderID = _agent->config().id();
    LOG_TOPIC(DEBUG, Logger::AGENCY) << "Set _leaderID to " << _leaderID
      << " in term " << _term;
  } else {

    {
      MUTEX_LOCKER(guard, _castLock);
      _role = FOLLOWER;
    }
    while (!this->isStopping()) {
      if (_role == FOLLOWER) {
        static double const M = 1.0e6;
        int64_t a = static_cast<int64_t>(M * _agent->config().minPing() *
                                         _agent->config().timeoutMult());
        int64_t b = static_cast<int64_t>(M * _agent->config().maxPing() *
                                         _agent->config().timeoutMult());
        int64_t randTimeout = RandomGenerator::interval(a, b);
        int64_t randWait = randTimeout;

        {
          MUTEX_LOCKER(guard, _castLock);

          // in the beginning, pure random, after that, we might have to
          // wait for less than planned, since the last heartbeat we have
          // seen is already some time ago, note that this waiting time
          // can become negative:
          if (_lastHeartbeatSeen > 0.0) {
            double now = TRI_microtime();
            randWait -= static_cast<int64_t>(M * (now-_lastHeartbeatSeen));
            if (randWait < a) {
              randWait = a;
            } else if (randWait > b) {
              randWait = b;
            }
          }
        }
       
        LOG_TOPIC(TRACE, Logger::AGENCY)
          << "Random timeout: " << randTimeout << ", wait: " << randWait;

        if (randWait > 0.0) {
          CONDITION_LOCKER(guardv, _cv);
          _cv.wait(randWait);
        }

        bool isTimeout = false;

        {
          MUTEX_LOCKER(guard, _castLock);

          if (_lastHeartbeatSeen <= 0.0) {
            LOG_TOPIC(TRACE, Logger::AGENCY) << "no heartbeat seen";
            isTimeout = true;
          } else { 
            double diff = TRI_microtime() - _lastHeartbeatSeen;
            LOG_TOPIC(TRACE, Logger::AGENCY) << "last heartbeat: " << diff << "sec ago";
        
            isTimeout = (static_cast<int32_t>(M * diff) > randTimeout);
          }
        }

        if (isTimeout) {
          LOG_TOPIC(TRACE, Logger::AGENCY) << "timeout, calling an election";
          candidate();
          _agent->unprepareLead();
        }
      } else if (_role == CANDIDATE) {
        callElection();  // Run for office
      } else {
        int32_t left =
          static_cast<int32_t>(100000.0 * _agent->config().minPing() *
                               _agent->config().timeoutMult());
        long randTimeout = static_cast<long>(left);
        {
          CONDITION_LOCKER(guardv, _cv);
          _cv.wait(randTimeout);
        }
      }
    }
  }
}

int64_t Constituent::countRecentElectionEvents(double threshold) {
  // This discards all election events that are older than `threshold`
  // seconds and returns the number of more recent ones.

  auto now = readSystemClock();
  MUTEX_LOCKER(locker, _recentElectionsMutex);
  int64_t count = 0;
  for (auto iter = _recentElections.begin(); iter != _recentElections.end(); ) {
    if (now - *iter > threshold) {
      // If event is more then 15 minutes ago, discard
      iter = _recentElections.erase(iter);  // moves to the next one in list
    } else {
      ++count;
      ++iter;
    }
  }
  return count;
}<|MERGE_RESOLUTION|>--- conflicted
+++ resolved
@@ -255,14 +255,11 @@
 
     LOG_TOPIC(INFO, Logger::AGENCY) << _id << ": leading in term " << _term;
     _leaderID = _id;
-<<<<<<< HEAD
     _votedFor = _id;
-=======
 
     // Keep track of this election time:
     MUTEX_LOCKER(locker, _recentElectionsMutex);
     _recentElections.push_back(readSystemClock());
->>>>>>> 2cd48e61
   }
 
   // we need to start work as leader
@@ -354,9 +351,7 @@
     LOG_TOPIC(DEBUG, Logger::AGENCY)
       << "Set _leaderID to " << id << " in term " << _term;
     _leaderID = id;
-<<<<<<< HEAD
     _votedFor = id;
-=======
 
     // Recall time of this leadership change:
     {
@@ -364,7 +359,6 @@
       _recentElections.push_back(readSystemClock());
     }
 
->>>>>>> 2cd48e61
     TRI_ASSERT(_leaderID != _id);
     if (_role != FOLLOWER) {
       followNoLock(term);
