////////////////////////////////////////////////////////////////////////////////
/// DISCLAIMER
///
/// Copyright 2016-2018 ArangoDB GmbH, Cologne, Germany
///
/// Licensed under the Apache License, Version 2.0 (the "License");
/// you may not use this file except in compliance with the License.
/// You may obtain a copy of the License at
///
///     http://www.apache.org/licenses/LICENSE-2.0
///
/// Unless required by applicable law or agreed to in writing, software
/// distributed under the License is distributed on an "AS IS" BASIS,
/// WITHOUT WARRANTIES OR CONDITIONS OF ANY KIND, either express or implied.
/// See the License for the specific language governing permissions and
/// limitations under the License.
///
/// Copyright holder is ArangoDB GmbH, Cologne, Germany
///
/// @author Andreas Streichardt
////////////////////////////////////////////////////////////////////////////////

#include "AddFollower.h"

#include "Agency/AgentInterface.h"
#include "Agency/Job.h"
#include "Random/RandomGenerator.h"

using namespace arangodb::consensus;

AddFollower::AddFollower(Node const& snapshot, AgentInterface* agent,
                         std::string const& jobId, std::string const& creator,
                         std::string const& database,
                         std::string const& collection,
                         std::string const& shard)
    : Job(NOTFOUND, snapshot, agent, jobId, creator),
      _database(database),
      _collection(collection),
      _shard(shard) {}

AddFollower::AddFollower(Node const& snapshot, AgentInterface* agent,
                         JOB_STATUS status, std::string const& jobId)
    : Job(status, snapshot, agent, jobId) {

  // Get job details from agency:
  std::string path = pos[status] + _jobId + "/";
  auto tmp_database = _snapshot.hasAsString(path + "database");
  auto tmp_collection = _snapshot.hasAsString(path + "collection");
  auto tmp_shard = _snapshot.hasAsString(path + "shard");
  auto tmp_creator = _snapshot.hasAsString(path + "creator");

  if (tmp_database.second && tmp_collection.second
      && tmp_shard.second && tmp_creator.second) {
    _database = tmp_database.first;
    _collection = tmp_collection.first;
    _shard = tmp_shard.first;
    _creator = tmp_creator.first;
  } else {
    std::stringstream err;
    err << "Failed to find job " << _jobId << " in agency.";
    LOG_TOPIC(ERR, Logger::SUPERVISION) << err.str();
    finish("", tmp_shard.first, false, err.str());
    _status = FAILED;
  }
}

AddFollower::~AddFollower() {}

void AddFollower::run() {
  runHelper("", _shard);
}

bool AddFollower::create(std::shared_ptr<VPackBuilder> envelope) {
  LOG_TOPIC(INFO, Logger::SUPERVISION) << "Todo: AddFollower(s) "
    << " to shard " << _shard << " in collection " << _collection;

  bool selfCreate = (envelope == nullptr); // Do we create ourselves?

  if (selfCreate) {
    _jb = std::make_shared<Builder>();
  } else {
    _jb = envelope;
  }

  std::string now(timepointToString(std::chrono::system_clock::now()));

  if (selfCreate) {
    _jb->openArray();
    _jb->openObject();
  }

  _jb->add(VPackValue(toDoPrefix + _jobId));
  { VPackObjectBuilder guard(_jb.get());
    _jb->add("creator", VPackValue(_creator));
    _jb->add("type", VPackValue("addFollower"));
    _jb->add("database", VPackValue(_database));
    _jb->add("collection", VPackValue(_collection));
    _jb->add("shard", VPackValue(_shard));
    _jb->add("jobId", VPackValue(_jobId));
    _jb->add("timeCreated", VPackValue(now));
  }

  _status = TODO;

  if (!selfCreate) {
    return true;
  }

  _jb->close();  // transaction object
  _jb->close();  // close array

  write_ret_t res = singleWriteTransaction(_agent, *_jb);

  if (res.accepted && res.indices.size() == 1 && res.indices[0]) {
    return true;
  }

  _status = NOTFOUND;

  LOG_TOPIC(INFO, Logger::SUPERVISION) << "Failed to insert job " + _jobId;
  return false;
}

bool AddFollower::start() {
  // If anything throws here, the run() method catches it and finishes
  // the job.

  // Are we distributeShardsLiking other shard? Then fail miserably.
  if (!_snapshot.has(planColPrefix + _database + "/" + _collection)) {
    finish("", "", true, "collection has been dropped in the meantime");
    return false;
  }
  Node collection = _snapshot.hasAsNode(planColPrefix + _database + "/" + _collection).first;
  if (collection.has("distributeShardsLike")) {
    finish("", "", false,
           "collection must not have 'distributeShardsLike' attribute");
    return false;
  }

  // Look at Plan:
  std::string planPath =
      planColPrefix + _database + "/" + _collection + "/shards/" + _shard;

  Slice planned = _snapshot.hasAsSlice(planPath).first;

  TRI_ASSERT(planned.isArray());

  // First check that we still have too few followers for the current
  // `replicationFactor`:
  size_t desiredReplFactor = collection.hasAsUInt("replicationFactor").first;
  size_t actualReplFactor = planned.length();
  if (actualReplFactor >= desiredReplFactor) {
    finish("", "", true, "job no longer necessary, have enough replicas");
    return true;
  }

  // Check that the shard is not locked:
  if (_snapshot.has(blockedShardsPrefix + _shard)) {
    LOG_TOPIC(DEBUG, Logger::SUPERVISION) << "shard " << _shard
      << " is currently locked, not starting AddFollower job " << _jobId;
    return false;
  }

  // Now find some new servers to add:
  auto available = Job::availableServers(_snapshot);
  // Remove those already in Plan:
  for (VPackSlice server : VPackArrayIterator(planned)) {
    available.erase(std::remove(available.begin(), available.end(),
                                server.copyString()), available.end());
  }
  // Remove those that are not in state "GOOD":
  auto it = available.begin();
  while (it != available.end()) {
    if (checkServerHealth(_snapshot, *it) != "GOOD") {
      it = available.erase(it);
    } else {
      ++it;
    }
  }

  // Check that we have enough:
  if (available.size() < desiredReplFactor - actualReplFactor) {
    LOG_TOPIC(DEBUG, Logger::SUPERVISION) << "shard " << _shard
      << " does not have enough candidates to add followers, waiting, jobId="
      << _jobId;
    return false;
  }

  // Randomly choose enough servers:
  std::vector<std::string> chosen;
  for (size_t i = 0; i < desiredReplFactor - actualReplFactor; ++i) {
    size_t pos = arangodb::RandomGenerator::interval(static_cast<int64_t>(0),
                                                     available.size() - 1);
    chosen.push_back(available[pos]);
    if (pos < available.size() - 1) {
      available[pos] = available[available.size() - 1];
    }
    available.pop_back();
  }

  // Now we can act, simply add all in chosen to all plans for all shards:
  std::vector<Job::shard_t> shardsLikeMe
      = clones(_snapshot, _database, _collection, _shard);

  // Copy todo to finished:
  Builder todo, trx;

  // Get todo entry
  { VPackArrayBuilder guard(&todo);
    // When create() was done with the current snapshot, then the job object
    // will not be in the snapshot under ToDo, but in this case we find it
    // in _jb:
    if (_jb == nullptr) {
      auto tmp_todo = _snapshot.hasAsBuilder(toDoPrefix + _jobId, todo);
      if (!tmp_todo.second) {
        // Just in case, this is never going to happen, since we will only
        // call the start() method if the job is already in ToDo.
        LOG_TOPIC(INFO, Logger::SUPERVISION)
          << "Failed to get key " + toDoPrefix + _jobId + " from agency snapshot";
        return false;
      }
    } else {
      try {
        todo.add(_jb->slice()[0].get(toDoPrefix + _jobId));
      } catch (std::exception const& e) {
        // Just in case, this is never going to happen, since when _jb is
        // set, then the current job is stored under ToDo.
        LOG_TOPIC(WARN, Logger::SUPERVISION) << e.what() << ": "
          << __FILE__ << ":" << __LINE__;
        return false;
      }
    }
  }

  // Enter pending, remove todo, block toserver
  { VPackArrayBuilder listOfTransactions(&trx);

    { VPackObjectBuilder objectForMutation(&trx);

      addPutJobIntoSomewhere(trx, "Finished", todo.slice()[0]);
      addRemoveJobFromSomewhere(trx, "ToDo", _jobId);

      // --- Plan changes
      doForAllShards(_snapshot, _database, shardsLikeMe,
        [&trx, &chosen](Slice plan, Slice current, std::string& planPath) {
          trx.add(VPackValue(planPath));
          { VPackArrayBuilder serverList(&trx);
            for (auto const& srv : VPackArrayIterator(plan)) {
              trx.add(srv);
            }
            for (auto const& srv : chosen) {
              trx.add(VPackValue(srv));
            }
          }
        });

      addIncreasePlanVersion(trx);
    }  // mutation part of transaction done
    // Preconditions
    { VPackObjectBuilder precondition(&trx);
      // --- Check that Planned servers are still as we expect
      addPreconditionUnchanged(trx, planPath, planned);
      addPreconditionShardNotBlocked(trx, _shard);
      for (auto const& srv : chosen) {
        addPreconditionServerHealth(trx, srv, "GOOD");
      }
    }   // precondition done
  }  // array for transaction done

  // Transact to agency
  write_ret_t res = singleWriteTransaction(_agent, trx);

  if (res.accepted && res.indices.size() == 1 && res.indices[0]) {
    _status = FINISHED;
    LOG_TOPIC(INFO, Logger::SUPERVISION)
      << "Finished: Addfollower(s) to shard " << _shard << " in collection "
      << _collection;
    return true;
  }

  LOG_TOPIC(INFO, Logger::SUPERVISION) << "Start precondition failed for AddFollower " + _jobId;
  return false;
}

JOB_STATUS AddFollower::status() {
  if (_status != PENDING) {
    return _status;
  }

  TRI_ASSERT(false);   // PENDING is not an option for this job, since it
                       // travels directly from ToDo to Finished or Failed
  return _status;
}

arangodb::Result AddFollower::abort() {

  // We can assume that the job is in ToDo or not there:
  if (_status == NOTFOUND || _status == FINISHED || _status == FAILED) {
    return Result(TRI_ERROR_SUPERVISION_GENERAL_FAILURE,
                  "Failed aborting addFollower job beyond pending stage");
  }

  Result result;
  // Can now only be TODO or PENDING
  if (_status == TODO) {
    finish("", "", false, "job aborted");
    return result;
  }

  TRI_ASSERT(false);  // cannot happen, since job moves directly to FINISHED
  return result;
<<<<<<< HEAD

=======
>>>>>>> b4ba4a45
}<|MERGE_RESOLUTION|>--- conflicted
+++ resolved
@@ -309,8 +309,4 @@
 
   TRI_ASSERT(false);  // cannot happen, since job moves directly to FINISHED
   return result;
-<<<<<<< HEAD
-
-=======
->>>>>>> b4ba4a45
 }