////////////////////////////////////////////////////////////////////////////////
/// DISCLAIMER
///
/// Copyright 2014-2016 ArangoDB GmbH, Cologne, Germany
/// Copyright 2004-2014 triAGENS GmbH, Cologne, Germany
///
/// Licensed under the Apache License, Version 2.0 (the "License");
/// you may not use this file except in compliance with the License.
/// You may obtain a copy of the License at
///
///     http://www.apache.org/licenses/LICENSE-2.0
///
/// Unless required by applicable law or agreed to in writing, software
/// distributed under the License is distributed on an "AS IS" BASIS,
/// WITHOUT WARRANTIES OR CONDITIONS OF ANY KIND, either express or implied.
/// See the License for the specific language governing permissions and
/// limitations under the License.
///
/// Copyright holder is ArangoDB GmbH, Cologne, Germany
///
/// @author Jan Steemann
/// @author Jan Christoph Uhde
////////////////////////////////////////////////////////////////////////////////

#ifndef ARANGOD_ROCKSDB_ENGINE_ROCKSDB_ENGINE_H
#define ARANGOD_ROCKSDB_ENGINE_ROCKSDB_ENGINE_H 1

#include "Basics/Common.h"
#include "Basics/Mutex.h"
#include "RocksDBEngine/RocksDBTypes.h"
#include "StorageEngine/StorageEngine.h"
#include "VocBase/AccessMode.h"

#ifdef USE_ENTERPRISE
#include "Enterprise/RocksDBEngine/RocksDBEngineEE.h"
#endif

#include <rocksdb/options.h>
#include <velocypack/Builder.h>
#include <velocypack/Slice.h>

namespace rocksdb {

class TransactionDB;

}

namespace arangodb {

class PhysicalCollection;
class PhysicalView;
class RocksDBBackgroundThread;
class RocksDBKey;
class RocksDBLogValue;
class RocksDBRecoveryHelper;
class RocksDBReplicationManager;
class RocksDBSettingsManager;
class RocksDBThrottle;    // breaks tons if RocksDBThrottle.h included here
class RocksDBVPackComparator;
class RocksDBWalAccess;
class TransactionCollection;
class TransactionState;

namespace rest {

class RestHandlerFactory;

}

namespace transaction {

class ContextData;
struct Options;

}

class RocksDBEngine final : public StorageEngine {
 public:
  // create the storage engine
  explicit RocksDBEngine(application_features::ApplicationServer*);
  ~RocksDBEngine();

  // inherited from ApplicationFeature
  // ---------------------------------

  // add the storage engine's specifc options to the global list of options
  void collectOptions(std::shared_ptr<options::ProgramOptions>) override;
  // validate the storage engine's specific options
  void validateOptions(std::shared_ptr<options::ProgramOptions>) override;

  // preparation phase for storage engine. can be used for internal setup.
  // the storage engine must not start any threads here or write any files
  void prepare() override;
  void start() override;
  void beginShutdown() override;
  void stop() override;
  void unprepare() override;

  // minimum timeout for the synchronous replication
  double minimumSyncReplicationTimeout() const override { return 1.0; }

  bool supportsDfdb() const override { return false; }
  bool useRawDocumentPointers() override { return false; }

  std::unique_ptr<TransactionManager> createTransactionManager() override;
  std::unique_ptr<transaction::ContextData> createTransactionContextData() override;
  std::unique_ptr<TransactionState> createTransactionState(
    TRI_vocbase_t& vocbase,
    transaction::Options const& options
  ) override;
  std::unique_ptr<TransactionCollection> createTransactionCollection(
    TransactionState& state,
    TRI_voc_cid_t cid,
    AccessMode::Type accessType,
    int nestingLevel
  ) override;

  // create storage-engine specific collection
  std::unique_ptr<PhysicalCollection> createPhysicalCollection(
    LogicalCollection& collection,
    velocypack::Slice const& info
  ) override;

  void getStatistics(velocypack::Builder& builder) const override;

  // inventory functionality
  // -----------------------

  void getDatabases(arangodb::velocypack::Builder& result) override;

  void getCollectionInfo(
    TRI_vocbase_t& vocbase,
    TRI_voc_cid_t cid,
    arangodb::velocypack::Builder& result,
    bool includeIndexes,
    TRI_voc_tick_t maxTick
  ) override;

  int getCollectionsAndIndexes(
    TRI_vocbase_t& vocbase,
    arangodb::velocypack::Builder& result,
    bool wasCleanShutdown,
    bool isUpgrade
  ) override;

  int getViews(
    TRI_vocbase_t& vocbase,
    arangodb::velocypack::Builder& result
  ) override;

  std::string versionFilename(TRI_voc_tick_t id) const override;
  std::string databasePath(TRI_vocbase_t const* /*vocbase*/) const override {
    return _basePath;
  }
  std::string collectionPath(
      TRI_vocbase_t const& /*vocbase*/,
      TRI_voc_cid_t /*id*/
  ) const override {
    return std::string(); // no path to be returned here
  }

  velocypack::Builder getReplicationApplierConfiguration(
    TRI_vocbase_t& vocbase,
    int& status
  ) override;
  velocypack::Builder getReplicationApplierConfiguration(int& status) override;
  int removeReplicationApplierConfiguration(TRI_vocbase_t& vocbase) override;
  int removeReplicationApplierConfiguration() override;
  int saveReplicationApplierConfiguration(
    TRI_vocbase_t& vocbase,
    velocypack::Slice slice,
    bool doSync
  ) override;
  int saveReplicationApplierConfiguration(arangodb::velocypack::Slice slice,
                                          bool doSync) override;
<<<<<<< HEAD
  // TODO worker-safety
  Result handleSyncKeys(arangodb::DatabaseInitialSyncer& syncer,
                        arangodb::LogicalCollection* col,
                        std::string const& keysId) override;
=======
  Result handleSyncKeys(
    DatabaseInitialSyncer& syncer,
    LogicalCollection& col,
    std::string const& keysId
  ) override;
>>>>>>> 240577a6
  Result createLoggerState(TRI_vocbase_t* vocbase,
                           velocypack::Builder& builder) override;
  Result createTickRanges(velocypack::Builder& builder) override;
  Result firstTick(uint64_t& tick) override;
  Result lastLogger(
    TRI_vocbase_t& vocbase,
    std::shared_ptr<transaction::Context> transactionContext,
    uint64_t tickStart,
    uint64_t tickEnd,
    std::shared_ptr<velocypack::Builder>& builderSPtr
  ) override;
  WalAccess const* walAccess() const override;

  // database, collection and index management
  // -----------------------------------------

  // intentionally empty, not useful for this type of engine
  void waitForSyncTick(TRI_voc_tick_t) override {}
  void waitForSyncTimeout(double) override {}
  Result flushWal(bool waitForSync, bool waitForCollector,
                  bool writeShutdownFile) override;
  void waitForEstimatorSync(std::chrono::milliseconds maxWaitTime) override;

  virtual std::unique_ptr<TRI_vocbase_t> openDatabase(
    velocypack::Slice const& args,
    bool isUpgrade,
    int& status
  ) override;
  std::unique_ptr<TRI_vocbase_t> createDatabase(
    TRI_voc_tick_t id,
    velocypack::Slice const& args,
    int& status
  ) override;
  int writeCreateDatabaseMarker(TRI_voc_tick_t id,
                                velocypack::Slice const& slice) override;
  void prepareDropDatabase(
    TRI_vocbase_t& vocbase,
    bool useWriteMarker,
    int& status
  ) override;
  Result dropDatabase(TRI_vocbase_t& database) override;
  void waitUntilDeletion(TRI_voc_tick_t id, bool force, int& status) override;

  // wal in recovery
  bool inRecovery() override;

  // start compactor thread and delete files form collections marked as deleted
  void recoveryDone(TRI_vocbase_t& vocbase) override;

 public:
  std::string createCollection(
    TRI_vocbase_t& vocbase,
    TRI_voc_cid_t id,
    LogicalCollection const& collection
  ) override;

  arangodb::Result persistCollection(
    TRI_vocbase_t& vocbase,
    LogicalCollection const& collection
  ) override;

  arangodb::Result dropCollection(
    TRI_vocbase_t& vocbase,
    LogicalCollection& collection
  ) override;

  void destroyCollection(
    TRI_vocbase_t& vocbase,
    LogicalCollection& collection
  ) override;

  void changeCollection(
    TRI_vocbase_t& vocbase,
    TRI_voc_cid_t id,
    LogicalCollection const& collection,
    bool doSync
  ) override;

  arangodb::Result renameCollection(
    TRI_vocbase_t& vocbase,
    LogicalCollection const& collection,
    std::string const& oldName
  ) override;

  void createIndex(
    TRI_vocbase_t& vocbase,
    TRI_voc_cid_t collectionId,
    TRI_idx_iid_t id,
    arangodb::velocypack::Slice const& data
  ) override;

  void unloadCollection(
    TRI_vocbase_t& vocbase,
    LogicalCollection& collection
  ) override;

  void changeView(
    TRI_vocbase_t& vocbase,
    TRI_voc_cid_t id,
    arangodb::LogicalView const& view,
    bool doSync
  ) override;

  void createView(
    TRI_vocbase_t& vocbase,
    TRI_voc_cid_t id,
    arangodb::LogicalView const& view
  ) override;

  virtual void getViewProperties(
      TRI_vocbase_t& /*vocbase*/,
      LogicalView const& /*view*/,
      velocypack::Builder& /*builder*/
  ) override {
    // does nothing
  }

  arangodb::Result persistView(
    TRI_vocbase_t& vocbase,
    arangodb::LogicalView const& view
  ) override;

  // asks the storage engine to persist renaming of a view
  // This will write a renameMarker if not in recovery
  arangodb::Result renameView(
    TRI_vocbase_t& vocbase,
    arangodb::LogicalView const& view,
    std::string const& oldName
  ) override;

  arangodb::Result dropView(
    TRI_vocbase_t& vocbase,
    LogicalView& view
  ) override;

  void destroyView(
    TRI_vocbase_t& vocbase,
    LogicalView& view
  ) noexcept override;

  void signalCleanup(TRI_vocbase_t& vocbase) override;

  int shutdownDatabase(TRI_vocbase_t& vocbase) override;

  /// @brief Add engine-specific AQL functions.
  void addAqlFunctions() override;

  /// @brief Add engine-specific optimizer rules
  void addOptimizerRules() override;

  /// @brief Add engine-specific V8 functions
  void addV8Functions() override;

  /// @brief Add engine-specific REST handlers
  void addRestHandlers(rest::RestHandlerFactory& handlerFactory) override;

  void addParametersForNewCollection(arangodb::velocypack::Builder& builder,
                                     arangodb::velocypack::Slice info) override;
  void addParametersForNewIndex(arangodb::velocypack::Builder& builder,
                                arangodb::velocypack::Slice info) override;

  rocksdb::TransactionDB* db() const { return _db; }

  Result writeDatabaseMarker(TRI_voc_tick_t id, velocypack::Slice const& slice,
                             RocksDBLogValue&& logValue);
  int writeCreateCollectionMarker(TRI_voc_tick_t databaseId, TRI_voc_cid_t id,
                                  velocypack::Slice const& slice,
                                  RocksDBLogValue&& logValue);

  void addCollectionMapping(uint64_t, TRI_voc_tick_t, TRI_voc_cid_t);
  void addIndexMapping(uint64_t objectId, TRI_voc_tick_t,
                       TRI_voc_cid_t, TRI_idx_iid_t);
  void removeIndexMapping(uint64_t);

  // Identifies a collection
  typedef std::pair<TRI_voc_tick_t, TRI_voc_cid_t> CollectionPair;
  typedef  std::tuple<TRI_voc_tick_t, TRI_voc_cid_t, TRI_idx_iid_t> IndexTriple;
  CollectionPair mapObjectToCollection(uint64_t) const;
  IndexTriple mapObjectToIndex(uint64_t) const;

  std::vector<std::string> currentWalFiles();
  void determinePrunableWalFiles(TRI_voc_tick_t minTickToKeep);
  void pruneWalFiles();

  // management methods for synchronizing with external persistent stores
  virtual TRI_voc_tick_t currentTick() const override;
  virtual TRI_voc_tick_t releasedTick() const override;
  virtual void releaseTick(TRI_voc_tick_t) override;

 private:
  void shutdownRocksDBInstance() noexcept;
  velocypack::Builder getReplicationApplierConfiguration(RocksDBKey const& key, int& status);
  int removeReplicationApplierConfiguration(RocksDBKey const& key);
  int saveReplicationApplierConfiguration(RocksDBKey const& key, arangodb::velocypack::Slice slice, bool doSync);
  Result dropDatabase(TRI_voc_tick_t);
  bool systemDatabaseExists();
  void addSystemDatabase();
  /// @brief open an existing database. internal function
  std::unique_ptr<TRI_vocbase_t> openExistingDatabase(
    TRI_voc_tick_t id,
    std::string const& name,
    bool wasCleanShutdown,
    bool isUpgrade
  );

  std::string getCompressionSupport() const;

#ifdef USE_ENTERPRISE
  void collectEnterpriseOptions(std::shared_ptr<options::ProgramOptions>);
  void validateEnterpriseOptions(std::shared_ptr<options::ProgramOptions>);
  void prepareEnterprise();
  void startEnterprise();
  void configureEnterpriseRocksDBOptions(rocksdb::Options& options);

  enterprise::RocksDBEngineEEData _eeData;
#endif

 public:
  static std::string const EngineName;
  static std::string const FeatureName;

  /// @brief recovery manager
  RocksDBSettingsManager* settingsManager() const {
    TRI_ASSERT(_settingsManager);
    return _settingsManager.get();
  }

  /// @brief manages the ongoing dump clients
  RocksDBReplicationManager* replicationManager() const {
    TRI_ASSERT(_replicationManager);
    return _replicationManager.get();
  }

  static arangodb::Result registerRecoveryHelper(
      std::shared_ptr<RocksDBRecoveryHelper> helper);
  static std::vector<std::shared_ptr<RocksDBRecoveryHelper>> const&
      recoveryHelpers();

 private:
  /// single rocksdb database used in this storage engine
  rocksdb::TransactionDB* _db;
  /// default read options
  rocksdb::Options _options;
  /// arangodb comparator - requried because of vpack in keys
  std::unique_ptr<RocksDBVPackComparator> _vpackCmp;
  /// path used by rocksdb (inside _basePath)
  std::string _path;
  /// path to arangodb data dir
  std::string _basePath;

  /// @brief repository for replication contexts
  std::unique_ptr<RocksDBReplicationManager> _replicationManager;
  /// @brief tracks the count of documents in collections
  std::unique_ptr<RocksDBSettingsManager> _settingsManager;
  /// @brief Local wal access abstraction
  std::unique_ptr<RocksDBWalAccess> _walAccess;

  /// Background thread handling garbage collection etc
  std::unique_ptr<RocksDBBackgroundThread> _backgroundThread;
  uint64_t _maxTransactionSize;       // maximum allowed size for a transaction
  uint64_t _intermediateCommitSize;   // maximum size for a
                                      // transaction before an
                                      // intermediate commit is performed
  uint64_t _intermediateCommitCount;  // limit of transaction count
                                      // for intermediate commit

  // hook-ins for recovery process
  static std::vector<std::shared_ptr<RocksDBRecoveryHelper>> _recoveryHelpers;

  mutable basics::ReadWriteLock _mapLock;
  std::unordered_map<uint64_t, CollectionPair> _collectionMap;
  std::unordered_map<uint64_t, IndexTriple> _indexMap;

  mutable basics::ReadWriteLock _walFileLock;
  // which WAL files can be pruned when
  std::unordered_map<std::string, double> _prunableWalFiles;

  // number of seconds to wait before an obsolete WAL file is actually pruned
  double _pruneWaitTime;

  // do not release walfiles containing writes later than this
  TRI_voc_tick_t _releasedTick;

  // use write-throttling
  bool _useThrottle;

  // code to pace ingest rate of writes to reduce chances of compactions getting
  // too far behind and blocking incoming writes
  // (will only be set if _useThrottle is true)
  std::shared_ptr<RocksDBThrottle> _listener;
};

}  // namespace arangodb

#endif<|MERGE_RESOLUTION|>--- conflicted
+++ resolved
@@ -173,18 +173,12 @@
   ) override;
   int saveReplicationApplierConfiguration(arangodb::velocypack::Slice slice,
                                           bool doSync) override;
-<<<<<<< HEAD
   // TODO worker-safety
-  Result handleSyncKeys(arangodb::DatabaseInitialSyncer& syncer,
-                        arangodb::LogicalCollection* col,
-                        std::string const& keysId) override;
-=======
   Result handleSyncKeys(
     DatabaseInitialSyncer& syncer,
     LogicalCollection& col,
     std::string const& keysId
   ) override;
->>>>>>> 240577a6
   Result createLoggerState(TRI_vocbase_t* vocbase,
                            velocypack::Builder& builder) override;
   Result createTickRanges(velocypack::Builder& builder) override;
