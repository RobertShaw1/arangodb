--- conflicted
+++ resolved
@@ -89,11 +89,7 @@
 RocksDBEdgeIndexIterator::RocksDBEdgeIndexIterator(
     LogicalCollection* collection, transaction::Methods* trx,
     arangodb::RocksDBEdgeIndex const* index,
-<<<<<<< HEAD
-    std::unique_ptr<VPackBuilder>&& keys, std::shared_ptr<cache::Cache> const& cache)
-=======
     std::unique_ptr<VPackBuilder> keys, std::shared_ptr<cache::Cache> cache)
->>>>>>> 7d6e5807
     : IndexIterator(collection, trx, index),
       _keys(std::move(keys)),
       _keysIterator(_keys->slice()),
