////////////////////////////////////////////////////////////////////////////////
/// DISCLAIMER
///
/// Copyright 2014-2017 ArangoDB GmbH, Cologne, Germany
/// Copyright 2004-2014 triAGENS GmbH, Cologne, Germany
///
/// Licensed under the Apache License, Version 2.0 (the "License");
/// you may not use this file except in compliance with the License.
/// You may obtain a copy of the License at
///
///     http://www.apache.org/licenses/LICENSE-2.0
///
/// Unless required by applicable law or agreed to in writing, software
/// distributed under the License is distributed on an "AS IS" BASIS,
/// WITHOUT WARRANTIES OR CONDITIONS OF ANY KIND, either express or implied.
/// See the License for the specific language governing permissions and
/// limitations under the License.
///
/// Copyright holder is ArangoDB GmbH, Cologne, Germany
///
/// @author Daniel H. Larkin
////////////////////////////////////////////////////////////////////////////////

#include "RocksDBEngine/RocksDBReplicationTailing.h"
#include "Basics/StaticStrings.h"
#include "Basics/StringRef.h"
#include "Logger/Logger.h"
#include "RocksDBEngine/RocksDBCommon.h"
#include "RocksDBEngine/RocksDBLogValue.h"
#include "VocBase/replication-common.h"
#include "VocBase/ticks.h"

#include <rocksdb/utilities/transaction_db.h>
#include <rocksdb/utilities/write_batch_with_index.h>
#include <rocksdb/write_batch.h>

using namespace arangodb;
using namespace arangodb::rocksutils;
using namespace arangodb::velocypack;

/// an incomplete convert function, basically only use for DDL ops
static TRI_replication_operation_e convertLogType(RocksDBLogType t) {
  switch (t) {
    //    case Rocks:
    //      return REPLICATION_MARKER_DOCUMENT;
    //    case TRI_DF_MARKER_VPACK_REMOVE:
    //      return REPLICATION_MARKER_REMOVE;
    //  case RocksDBLogType::BeginTransaction:
    //  return REPLICATION_TRANSACTION_START;
    //    case TRI_DF_MARKER_VPACK_COMMIT_TRANSACTION:
    //      return REPLICATION_TRANSACTION_COMMIT;
    //    case TRI_DF_MARKER_VPACK_ABORT_TRANSACTION:
    //      return REPLICATION_TRANSACTION_ABORT;
    case RocksDBLogType::CollectionCreate:
      return REPLICATION_COLLECTION_CREATE;
    case RocksDBLogType::CollectionDrop:
      return REPLICATION_COLLECTION_DROP;
    case RocksDBLogType::CollectionRename:
      return REPLICATION_COLLECTION_RENAME;
    case RocksDBLogType::CollectionChange:
      return REPLICATION_COLLECTION_CHANGE;
    case RocksDBLogType::IndexCreate:
      return REPLICATION_INDEX_CREATE;
    case RocksDBLogType::IndexDrop:
      return REPLICATION_INDEX_DROP;
    case RocksDBLogType::ViewCreate:
      return REPLICATION_VIEW_CREATE;
    case RocksDBLogType::ViewDrop:
      return REPLICATION_VIEW_DROP;
    case RocksDBLogType::ViewChange:
      return REPLICATION_VIEW_CHANGE;

    default:
      return REPLICATION_INVALID;
  }
}

/// WAL parser
class WALParser : public rocksdb::WriteBatch::Handler {
 public:
  explicit WALParser(TRI_vocbase_t* vocbase, uint64_t from, size_t& limit,
                     bool includeSystem, VPackBuilder& builder)
  : _vocbase(vocbase),
  _from(from),
  _limit(limit),
  _includeSystem(includeSystem),
  _builder(builder) {}

  void LogData(rocksdb::Slice const& blob) override {
    RocksDBLogType type = RocksDBLogValue::type(blob);
    TRI_DEFER(_lastLogType = type);
    switch (type) {
      case RocksDBLogType::DatabaseCreate: {
        // FIXME: do we have to print something?
        break;
      }
      case RocksDBLogType::DatabaseDrop: {
        _currentDbId = RocksDBLogValue::databaseId(blob);
        // FIXME: do we have to print something?
        break;
      }
      case RocksDBLogType::CollectionRename: {
        _oldCollectionName =
            RocksDBLogValue::newCollectionName(blob).toString();
        // intentional fallthrough
      }
      case RocksDBLogType::CollectionCreate:
      case RocksDBLogType::CollectionChange:
      case RocksDBLogType::CollectionDrop: {
        if (_lastLogType == RocksDBLogType::IndexCreate) {
          TRI_ASSERT(_currentDbId == RocksDBLogValue::databaseId(blob));
          TRI_ASSERT(_currentCollectionId ==
                     RocksDBLogValue::collectionId(blob));
        }
        _currentDbId = RocksDBLogValue::databaseId(blob);
        _currentCollectionId = RocksDBLogValue::collectionId(blob);
        break;
      }
      case RocksDBLogType::IndexCreate: {
        _currentDbId = RocksDBLogValue::databaseId(blob);
        _currentCollectionId = RocksDBLogValue::collectionId(blob);
        VPackSlice indexSlice = RocksDBLogValue::indexSlice(blob);
        _builder.openObject();
        _builder.add(
            "type",
            VPackValue(static_cast<uint64_t>(REPLICATION_INDEX_CREATE)));
        _builder.add("database", VPackValue(std::to_string(_currentDbId)));
        _builder.add("cid", VPackValue(std::to_string(_currentCollectionId)));
        _builder.add("data", indexSlice);
        _builder.close();
        break;
      }
      case RocksDBLogType::IndexDrop: {
        _currentDbId = RocksDBLogValue::databaseId(blob);
        _currentCollectionId = RocksDBLogValue::collectionId(blob);
        TRI_idx_iid_t iid = RocksDBLogValue::indexId(blob);
        _builder.openObject();
        _builder.add(
            "type",
            VPackValue(static_cast<uint64_t>(REPLICATION_INDEX_DROP)));
        _builder.add("database", VPackValue(std::to_string(_currentDbId)));
        _builder.add("cid", VPackValue(std::to_string(_currentCollectionId)));
        _builder.add("data", VPackValue(VPackValueType::Object));
        _builder.add("id", VPackValue(std::to_string(iid)));
        _builder.close();
        _builder.close();
        break;
      }
      case RocksDBLogType::ViewCreate: {
        // TODO
        break;
      }
      case RocksDBLogType::ViewDrop: {
        // TODO
        break;
      }
      case RocksDBLogType::ViewChange: {
        // TODO
        break;
      }
      case RocksDBLogType::BeginTransaction: {
        _seenBeginTransaction = true;
        _currentDbId = RocksDBLogValue::databaseId(blob);
        _currentTrxId = RocksDBLogValue::transactionId(blob);

        _builder.openObject();
        _builder.add("tick", VPackValue(std::to_string(_currentSequence)));
        _builder.add(
            "type",
            VPackValue(static_cast<uint64_t>(REPLICATION_TRANSACTION_START)));
        _builder.add("database", VPackValue(std::to_string(_currentDbId)));
        _builder.add("tid", VPackValue(std::to_string(_currentTrxId)));
        _builder.close();
        break;
      }
      case RocksDBLogType::DocumentOperationsPrologue: {
        _currentCollectionId = RocksDBLogValue::collectionId(blob);
        break;
      }
      case RocksDBLogType::DocumentRemove: {
        _removeDocumentKey = RocksDBLogValue::documentKey(blob).toString();
        break;
      }
      case RocksDBLogType::SingleRemove: {
        _removeDocumentKey = RocksDBLogValue::documentKey(blob).toString();
        // intentional fall through
      }
      case RocksDBLogType::SinglePut: {
        _singleOpTransaction = true;
        _currentDbId = RocksDBLogValue::databaseId(blob);
        _currentCollectionId = RocksDBLogValue::collectionId(blob);
        _currentTrxId = 0;
        break;
      }

      default:
        break;
    }
  }

  void Put(rocksdb::Slice const& key, rocksdb::Slice const& value) override {
    if (!shouldHandleKey(key)) {
      return;
    }
    switch (RocksDBKey::type(key)) {
      case RocksDBEntryType::Collection: {
        TRI_ASSERT(_lastLogType == RocksDBLogType::CollectionCreate ||
                   _lastLogType == RocksDBLogType::CollectionChange ||
                   _lastLogType == RocksDBLogType::CollectionRename ||
                   _lastLogType == RocksDBLogType::IndexCreate ||
                   _lastLogType == RocksDBLogType::IndexDrop);
        TRI_ASSERT(_currentDbId != 0 && _currentCollectionId != 0);
        _builder.openObject();
        _builder.add("tick", VPackValue(std::to_string(_currentSequence)));
        _builder.add("type", VPackValue(convertLogType(_lastLogType)));
        _builder.add("database", VPackValue(std::to_string(_currentDbId)));
        _builder.add("cid", VPackValue(std::to_string(_currentCollectionId)));

        if (_lastLogType == RocksDBLogType::CollectionRename) {
          VPackSlice collectionData(value.data());
          _builder.add("data", VPackValue(VPackValueType::Object));
          _builder.add("id", VPackValue(std::to_string(_currentCollectionId)));
          _builder.add("oldName", VPackValue(_oldCollectionName));
          _builder.add("name", collectionData.get("name"));
          _builder.close();
        } else {  // change and create need full data
          _builder.add("data", RocksDBValue::data(value));
        }
        _builder.close();
        break;
      }
      case RocksDBEntryType::Document: {
        TRI_ASSERT(_seenBeginTransaction || _singleOpTransaction);
        TRI_ASSERT(!_seenBeginTransaction || _currentTrxId != 0);
        TRI_ASSERT(_currentDbId != 0 && _currentCollectionId != 0);

        _builder.openObject();
        _builder.add("tick", VPackValue(std::to_string(_currentSequence)));
        _builder.add("type", VPackValue(REPLICATION_MARKER_DOCUMENT));
        // auto containers = getContainerIds(key);
        _builder.add("database", VPackValue(std::to_string(_currentDbId)));
        _builder.add("cid", VPackValue(std::to_string(_currentCollectionId)));
        if (_singleOpTransaction) {  // single op is defined to 0
          _builder.add("tid", VPackValue("0"));
        } else {
          _builder.add("tid", VPackValue(std::to_string(_currentTrxId)));
        }
        _builder.add("data", RocksDBValue::data(value));
        _builder.close();

        break;
      }
      default:
        break;  // shouldn't get here?
    }

    if (_limit > 0) {
      _limit--;
    }
  }

  void Delete(rocksdb::Slice const& key) override { handleDeletion(key); }

  void SingleDelete(rocksdb::Slice const& key) override { handleDeletion(key); }

  void handleDeletion(rocksdb::Slice const& key) {
    switch (RocksDBKey::type(key)) {
      case RocksDBEntryType::Collection: {
        TRI_ASSERT(_lastLogType == RocksDBLogType::CollectionDrop);
        TRI_ASSERT(_currentDbId != 0 && _currentCollectionId != 0);

        _builder.openObject();
        _builder.add("tick", VPackValue(std::to_string(_currentSequence)));
        _builder.add("type", VPackValue(REPLICATION_COLLECTION_DROP));
        _builder.add("database", VPackValue(std::to_string(_currentDbId)));
        _builder.add("cid", VPackValue(std::to_string(_currentCollectionId)));
        _builder.add("data", VPackValue(VPackValueType::Object));
        _builder.add("id", VPackValue(std::to_string(_currentCollectionId)));
        _builder.add("name", VPackValue(""));  // not used at all
        _builder.close();
        _builder.close();
        break;
      }
      case RocksDBEntryType::Document: {
<<<<<<< HEAD
        // document removes, because of a drop is not transactional and
        // should not appear in the WAL
        if (!shouldHandleKey(key) ||
            !(_seenBeginTransaction || _singleOpTransaction)) {
          return;
        }

=======
        if (!shouldHandleKey(key)) {
          return;
        }
       
        TRI_ASSERT(_seenBeginTransaction || _singleOpTransaction);
>>>>>>> a99cc64b
        TRI_ASSERT(!_seenBeginTransaction || _currentTrxId != 0);
        TRI_ASSERT(_currentDbId != 0 && _currentCollectionId != 0);
        TRI_ASSERT(!_removeDocumentKey.empty());
        
        uint64_t revisionId = RocksDBKey::revisionId(key);
        _builder.openObject();
        _builder.add("tick", VPackValue(std::to_string(_currentSequence)));
        _builder.add(
                     "type",
                     VPackValue(static_cast<uint64_t>(REPLICATION_MARKER_REMOVE)));
        _builder.add("database", VPackValue(std::to_string(_currentDbId)));
        _builder.add("cid", VPackValue(std::to_string(_currentCollectionId)));
        if (_singleOpTransaction) {  // single op is defined to 0
          _builder.add("tid", VPackValue("0"));
        } else {
          _builder.add("tid", VPackValue(std::to_string(_currentTrxId)));
        }
        _builder.add("data", VPackValue(VPackValueType::Object));
        _builder.add(StaticStrings::KeyString, VPackValue(_removeDocumentKey));
        _builder.add(StaticStrings::RevString,
                     VPackValue(std::to_string(revisionId)));
        _builder.close();
        _builder.close();
        break;
      }
      default:
        break;  // shouldn't get here?
    }
    
    if (_limit > 0) {
      _limit--;
    }
  }

  void startNewBatch(rocksdb::SequenceNumber currentSequence) {
    // starting new write batch
    // TODO: reset state?
    _lastLogType = RocksDBLogType::Invalid;
    _seenBeginTransaction = false;
    _singleOpTransaction = false;
    _currentSequence = currentSequence;
    _currentDbId = 0;
    _currentTrxId = 0;
    _currentCollectionId = 0;
    _oldCollectionName.clear();
    _removeDocumentKey.clear();
  }

  void endBatch() {
    if (_seenBeginTransaction) {
      _builder.openObject();
      _builder.add("tick", VPackValue(std::to_string(_currentSequence)));
      _builder.add(
          "type",
          VPackValue(static_cast<uint64_t>(REPLICATION_TRANSACTION_COMMIT)));
      _builder.add("database", VPackValue(std::to_string(_currentDbId)));
      _builder.add("tid", VPackValue(std::to_string(_currentTrxId)));
      _builder.close();
    }
    _seenBeginTransaction = false;
    _singleOpTransaction = false;
  }

 private:
  bool shouldHandleKey(rocksdb::Slice const& key) {
    if (_limit == 0) {
      return false;
    } else if (_includeSystem) {
      return true;
    }

    TRI_voc_cid_t cid;
    switch (RocksDBKey::type(key)) {
      case RocksDBEntryType::Collection: {
        cid = RocksDBKey::collectionId(key);
        break;
      }
      case RocksDBEntryType::Document: {
        uint64_t objectId = RocksDBKey::objectId(key);
        auto mapping = mapObjectToCollection(objectId);
        if (mapping.first != _vocbase->id()) {
          return false;
        }
        cid = mapping.second;
      }
      case RocksDBEntryType::View:  // should handle these eventually?
      default:
        return false;
    }

    // allow document removes of dropped collections
    std::string const collectionName = _vocbase->collectionName(cid);
    if (collectionName.size() == 0) {
      return true;
    }
    if (!_includeSystem && collectionName[0] == '_') {
      return false;
    }

    return true;
  }

 private:
  TRI_vocbase_t* _vocbase;
  uint64_t _from;
  size_t& _limit;
  bool _includeSystem;
  VPackBuilder& _builder;

  rocksdb::SequenceNumber _currentSequence;
  RocksDBLogType _lastLogType = RocksDBLogType::Invalid;
  bool _seenBeginTransaction = false;
  bool _singleOpTransaction = false;
  TRI_voc_tick_t _currentDbId = 0;
  TRI_voc_tick_t _currentTrxId = 0;
  TRI_voc_cid_t _currentCollectionId = 0;
  std::string _oldCollectionName;
  std::string _removeDocumentKey;
  VPackSlice _indexSlice;
};

// iterates over WAL starting at 'from' and returns up to 'limit' documents
// from the corresponding database
RocksDBReplicationResult rocksutils::tailWal(TRI_vocbase_t* vocbase,
                                             uint64_t from, size_t limit,
                                             bool includeSystem,
                                             VPackBuilder& builder) {

  uint64_t lastTick = from;
  std::unique_ptr<WALParser> handler(
      new WALParser(vocbase, from, limit, includeSystem, builder));
  std::unique_ptr<rocksdb::TransactionLogIterator> iterator;  // reader();
  rocksdb::Status s = static_cast<rocksdb::DB*>(globalRocksDB())
                          ->GetUpdatesSince(from, &iterator);
  if (!s.ok()) {  // TODO do something?
    auto converted = convertStatus(s);
    return {converted.errorNumber(), lastTick};
  }

  bool fromTickIncluded = false;
  while (iterator->Valid() && limit > 0) {
    s = iterator->status();
    if (s.ok()) {
      rocksdb::BatchResult batch = iterator->GetBatch();
      lastTick = batch.sequence;
      if (lastTick == from) {
        fromTickIncluded = true;
      }
      handler->startNewBatch(batch.sequence);
      s = batch.writeBatchPtr->Iterate(handler.get());
      if (s.ok()) {
        handler->endBatch();
      }
    } else {
      LOG_TOPIC(ERR, Logger::ENGINES) << "error during WAL scan";
      auto converted = convertStatus(s);
      auto result = RocksDBReplicationResult(converted.errorNumber(), lastTick);
      if (fromTickIncluded) {
        result.includeFromTick();
      }
      return result;
    }

    iterator->Next();
  }

  auto result = RocksDBReplicationResult(TRI_ERROR_NO_ERROR, lastTick);
  if (fromTickIncluded) {
    result.includeFromTick();
  }

  return result;
}<|MERGE_RESOLUTION|>--- conflicted
+++ resolved
@@ -282,7 +282,6 @@
         break;
       }
       case RocksDBEntryType::Document: {
-<<<<<<< HEAD
         // document removes, because of a drop is not transactional and
         // should not appear in the WAL
         if (!shouldHandleKey(key) ||
@@ -290,13 +289,6 @@
           return;
         }
 
-=======
-        if (!shouldHandleKey(key)) {
-          return;
-        }
-       
-        TRI_ASSERT(_seenBeginTransaction || _singleOpTransaction);
->>>>>>> a99cc64b
         TRI_ASSERT(!_seenBeginTransaction || _currentTrxId != 0);
         TRI_ASSERT(_currentDbId != 0 && _currentCollectionId != 0);
         TRI_ASSERT(!_removeDocumentKey.empty());
