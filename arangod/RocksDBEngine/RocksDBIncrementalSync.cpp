////////////////////////////////////////////////////////////////////////////////
/// DISCLAIMER
///
/// Copyright 2017 ArangoDB GmbH, Cologne, Germany
///
/// Licensed under the Apache License, Version 2.0 (the "License");
/// you may not use this file except in compliance with the License.
/// You may obtain a copy of the License at
///
///     http://www.apache.org/licenses/LICENSE-2.0
///
/// Unless required by applicable law or agreed to in writing, software
/// distributed under the License is distributed on an "AS IS" BASIS,
/// WITHOUT WARRANTIES OR CONDITIONS OF ANY KIND, either express or implied.
/// See the License for the specific language governing permissions and
/// limitations under the License.
///
/// Copyright holder is ArangoDB GmbH, Cologne, Germany
///
/// @author Simon Grätzer
////////////////////////////////////////////////////////////////////////////////

#include "RocksDBIncrementalSync.h"
#include "Basics/StaticStrings.h"
#include "Basics/StringUtils.h"
#include "Indexes/IndexIterator.h"
#include "Replication/DatabaseInitialSyncer.h"
#include "Replication/utilities.h"
#include "RocksDBEngine/RocksDBCollection.h"
#include "RocksDBIterators.h"
#include "SimpleHttpClient/SimpleHttpClient.h"
#include "SimpleHttpClient/SimpleHttpResult.h"
#include "StorageEngine/PhysicalCollection.h"
#include "Transaction/Helpers.h"
#include "Transaction/StandaloneContext.h"
#include "Utils/OperationOptions.h"
#include "VocBase/LocalDocumentId.h"
#include "VocBase/LogicalCollection.h"
#include "VocBase/ManagedDocumentResult.h"

#include <velocypack/Builder.h>
#include <velocypack/Iterator.h>
#include <velocypack/Slice.h>
#include <velocypack/velocypack-aliases.h>

namespace arangodb {
Result syncChunkRocksDB(
    DatabaseInitialSyncer& syncer, SingleCollectionTransaction* trx,
    std::string const& keysId, uint64_t chunkId, std::string const& lowString,
    std::string const& highString,
    std::vector<std::pair<std::string, uint64_t>> const& markers) {
  // first thing we do is extend the batch lifetime
  if (!syncer._state.isChildSyncer) {
    syncer._batch.extend(syncer._state.connection, syncer._progress);
    syncer._state.barrier.extend(syncer._state.connection);
  }

  std::string const baseUrl = replutils::ReplicationUrl + "/keys";
  TRI_voc_tick_t const chunkSize = 5000;
  std::string const& collectionName = trx->documentCollection()->name();
  PhysicalCollection* physical = trx->documentCollection()->getPhysical();
  OperationOptions options;
  options.silent = true;
  options.ignoreRevs = true;
  options.isRestore = true;
  options.indexOperationMode = Index::OperationMode::internal;
  if (!syncer._state.leaderId.empty()) {
    options.isSynchronousReplicationFrom = syncer._state.leaderId;
  }

  LOG_TOPIC(TRACE, Logger::REPLICATION) << "syncing chunk. low: '" << lowString
                                        << "', high: '" << highString << "'";

  // no match
  // must transfer keys for non-matching range
  std::string url =
      baseUrl + "/" + keysId + "?type=keys&chunk=" + std::to_string(chunkId) +
      "&chunkSize=" + std::to_string(chunkSize) + "&low=" + lowString;

  std::string progress =
      "fetching keys chunk " + std::to_string(chunkId) + " from " + url;
  syncer.setProgress(progress);

  std::unique_ptr<httpclient::SimpleHttpResult> response(
      syncer._state.connection.client->retryRequest(rest::RequestType::PUT, url, nullptr, 0,
                                   replutils::createHeaders()));

  if (response == nullptr || !response->isComplete()) {
    return Result(TRI_ERROR_REPLICATION_NO_RESPONSE,
                  std::string("could not connect to master at ") +
                      syncer._state.master.endpoint + ": " +
                      syncer._state.connection.client->getErrorMessage());
  }

  TRI_ASSERT(response != nullptr);

  if (response->wasHttpError()) {
    return Result(TRI_ERROR_REPLICATION_MASTER_ERROR,
                  std::string("got invalid response from master at ") +
                      syncer._state.master.endpoint + ": HTTP " +
                      basics::StringUtils::itoa(response->getHttpReturnCode()) +
                      ": " + response->getHttpReturnMessage());
  }

  VPackBuilder builder;
  Result r = replutils::parseResponse(builder, response.get());

  if (r.fail()) {
    return Result(TRI_ERROR_REPLICATION_INVALID_RESPONSE,
                  std::string("got invalid response from master at ") +
                      syncer._state.master.endpoint + ": response is no array");
  }

  VPackSlice const responseBody = builder.slice();
  if (!responseBody.isArray()) {
    return Result(TRI_ERROR_REPLICATION_INVALID_RESPONSE,
                  std::string("got invalid response from master at ") +
                      syncer._state.master.endpoint + ": response is no array");
  }

  transaction::BuilderLeaser keyBuilder(trx);

  std::vector<size_t> toFetch;

  size_t const numKeys = static_cast<size_t>(responseBody.length());
  if (numKeys == 0) {
    return Result(TRI_ERROR_REPLICATION_INVALID_RESPONSE,
                  std::string("got invalid response from master at ") +
                      syncer._state.master.endpoint +
                      ": response contains an empty chunk. Collection: " +
                      collectionName + " Chunk: " + std::to_string(chunkId));
  }
  TRI_ASSERT(numKeys > 0);

  ManagedDocumentResult mmdr;
  size_t i = 0;
  size_t nextStart = 0;

  for (VPackSlice pair : VPackArrayIterator(responseBody)) {
    if (!pair.isArray() || pair.length() != 2) {
      return Result(TRI_ERROR_REPLICATION_INVALID_RESPONSE,
                    std::string("got invalid response from master at ") +
                        syncer._state.master.endpoint +
                        ": response key pair is no valid array");
    }

    // key
    VPackSlice const keySlice = pair.at(0);
    if (!keySlice.isString()) {
      return Result(TRI_ERROR_REPLICATION_INVALID_RESPONSE,
                    std::string("got invalid response from master at ") +
                        syncer._state.master.endpoint +
                        ": response key is no string");
    }

    // rid
    if (markers.empty()) {
      // no local markers
      toFetch.emplace_back(i);
      i++;
      continue;
    }

    bool mustRefetch = false;

    // remove keys not present anymore
    while (nextStart < markers.size()) {
      std::string const& localKey = markers[nextStart].first;

      int res = keySlice.compareString(localKey);
      if (res > 0) {
        // we have a local key that is not present remotely
        keyBuilder->clear();
        keyBuilder->openObject();
        keyBuilder->add(StaticStrings::KeyString, VPackValue(localKey));
        keyBuilder->close();

        trx->remove(collectionName, keyBuilder->slice(), options);

        ++nextStart;
      } else if (res == 0) {
        // key match
        break;
      } else {
        // we have a remote key that is not present locally
        TRI_ASSERT(res < 0);
        mustRefetch = true;
        break;
      }
    }

    if (mustRefetch) {
      toFetch.emplace_back(i);
    } else {
      // see if key exists
      LocalDocumentId const documentId = physical->lookupKey(trx, keySlice);
      if (!documentId.isSet()) {
        // key not found locally
        toFetch.emplace_back(i);
      } else {
        TRI_voc_rid_t currentRevisionId = 0;
        if (physical->readDocument(trx, documentId, mmdr)) {
          currentRevisionId = transaction::helpers::extractRevFromDocument(
              VPackSlice(mmdr.vpack()));
        }
        if (TRI_RidToString(currentRevisionId) != pair.at(1).copyString()) {
          // key found, but revision id differs
          toFetch.emplace_back(i);
          ++nextStart;
        } else {
          // a match - nothing to do!
          ++nextStart;
        }
      }
    }

    i++;
  }

  // delete all keys at end of the range
  while (nextStart < markers.size()) {
    std::string const& localKey = markers[nextStart].first;

    if (localKey.compare(highString) > 0) {
      // we have a local key that is not present remotely
      keyBuilder->clear();
      keyBuilder->openObject();
      keyBuilder->add(StaticStrings::KeyString, VPackValue(localKey));
      keyBuilder->close();

      trx->remove(collectionName, keyBuilder->slice(), options);
    }
    ++nextStart;
  }

  if (toFetch.empty()) {
    // nothing to do
    return Result();
  }

  if (!syncer._state.isChildSyncer) {
    syncer._batch.extend(syncer._state.connection, syncer._progress);
    syncer._state.barrier.extend(syncer._state.connection);
  }

  LOG_TOPIC(TRACE, Logger::REPLICATION)
      << "will refetch " << toFetch.size() << " documents for this chunk";

  VPackBuilder keysBuilder;
  keysBuilder.openArray();
  for (auto const& it : toFetch) {
    keysBuilder.add(VPackValue(it));
  }
  keysBuilder.close();

  std::string const keyJsonString(keysBuilder.slice().toJson());

  size_t offsetInChunk = 0;

  while (true) {
    std::string url =
        baseUrl + "/" + keysId + "?type=docs&chunk=" + std::to_string(chunkId) +
        "&chunkSize=" + std::to_string(chunkSize) + "&low=" + lowString +
        "&offset=" + std::to_string(offsetInChunk);

    progress = "fetching documents chunk " + std::to_string(chunkId) + " (" +
               std::to_string(toFetch.size()) + " keys) for collection '" +
               collectionName + "' from " + url;
    syncer.setProgress(progress);

    std::unique_ptr<httpclient::SimpleHttpResult> response(
        syncer._state.connection.client->retryRequest(
            rest::RequestType::PUT, url, keyJsonString.c_str(),
            keyJsonString.size(), replutils::createHeaders()));

    if (response == nullptr || !response->isComplete()) {
      return Result(TRI_ERROR_REPLICATION_NO_RESPONSE,
                    std::string("could not connect to master at ") +
                        syncer._state.master.endpoint + ": " +
                        syncer._state.connection.client->getErrorMessage());
    }

    TRI_ASSERT(response != nullptr);

    if (response->wasHttpError()) {
      return Result(
          TRI_ERROR_REPLICATION_MASTER_ERROR,
          std::string("got invalid response from master at ") +
              syncer._state.master.endpoint + ": HTTP " +
              basics::StringUtils::itoa(response->getHttpReturnCode()) + ": " +
              response->getHttpReturnMessage());
    }

    VPackBuilder builder;
    Result r = replutils::parseResponse(builder, response.get());

    if (r.fail()) {
      return Result(TRI_ERROR_REPLICATION_INVALID_RESPONSE,
                    std::string("got invalid response from master at ") +
                        syncer._state.master.endpoint +
                        ": response is no array");
    }

    VPackSlice const slice = builder.slice();
    if (!slice.isArray()) {
      return Result(TRI_ERROR_REPLICATION_INVALID_RESPONSE,
                    std::string("got invalid response from master at ") +
                        syncer._state.master.endpoint +
                        ": response is no array");
    }

    size_t foundLength = slice.length();

    for (auto const& it : VPackArrayIterator(slice)) {
      if (it.isNull()) {
        continue;
      }

      if (!it.isObject()) {
        return Result(TRI_ERROR_REPLICATION_INVALID_RESPONSE,
                      std::string("got invalid response from master at ") +
                          syncer._state.master.endpoint +
                          ": document is no object");
      }

      VPackSlice const keySlice = it.get(StaticStrings::KeyString);

      if (!keySlice.isString()) {
        return Result(TRI_ERROR_REPLICATION_INVALID_RESPONSE,
                      std::string("got invalid response from master at ") +
                          syncer._state.master.endpoint +
                          ": document key is invalid");
      }

      VPackSlice const revSlice = it.get(StaticStrings::RevString);

      if (!revSlice.isString()) {
        return Result(TRI_ERROR_REPLICATION_INVALID_RESPONSE,
                      std::string("got invalid response from master at ") +
                          syncer._state.master.endpoint +
                          ": document revision is invalid");
      }

      LocalDocumentId const documentId = physical->lookupKey(trx, keySlice);

      auto removeConflict =
          [&](std::string const& conflictingKey) -> OperationResult {
        VPackBuilder conflict;
        conflict.add(VPackValue(conflictingKey));
        LocalDocumentId conflictId = physical->lookupKey(trx, conflict.slice());
        if (conflictId.isSet()) {
          ManagedDocumentResult mmdr;
          bool success = physical->readDocument(trx, conflictId, mmdr);
          if (success) {
            VPackSlice conflictingKey(mmdr.vpack());
            return trx->remove(collectionName, conflictingKey, options);
          }
        }
        return OperationResult(TRI_ERROR_ARANGO_DOCUMENT_NOT_FOUND);
      };

      if (!documentId.isSet()) {
        // INSERT
        OperationResult opRes = trx->insert(collectionName, it, options);
        if (opRes.fail()) {
          if (opRes.is(TRI_ERROR_ARANGO_UNIQUE_CONSTRAINT_VIOLATED) &&
              opRes.errorMessage() > keySlice.copyString()) {
            // remove conflict and retry
            auto inner = removeConflict(opRes.errorMessage());
            if (inner.fail()) {
              return opRes.result;
            }
            opRes = trx->insert(collectionName, it, options);
            if (opRes.fail()) {
              return opRes.result;
            }
          } else {
            return opRes.result;
          }
        }
      } else {
        // REPLACE
        OperationResult opRes = trx->replace(collectionName, it, options);
        if (opRes.fail()) {
          if (opRes.is(TRI_ERROR_ARANGO_UNIQUE_CONSTRAINT_VIOLATED) &&
              opRes.errorMessage() > keySlice.copyString()) {
            // remove conflict and retry
            auto inner = removeConflict(opRes.errorMessage());
            if (inner.fail()) {
              return opRes.result;
            }
            opRes = trx->replace(collectionName, it, options);
            if (opRes.fail()) {
              return opRes.result;
            }
          } else {
            return opRes.result;
          }
        }
      }
    }

    if (foundLength >= toFetch.size()) {
      break;
    }

    // try again in next round
    offsetInChunk = foundLength;
  }

  return Result();
}

Result handleSyncKeysRocksDB(DatabaseInitialSyncer& syncer,
                             arangodb::LogicalCollection* col,
                             std::string const& keysId) {
  std::string progress =
      "collecting local keys for collection '" + col->name() + "'";
  syncer.setProgress(progress);

  if (syncer.isAborted()) {
    return Result(TRI_ERROR_REPLICATION_APPLIER_STOPPED);
  }

  if (!syncer._state.isChildSyncer) {
    syncer._batch.extend(syncer._state.connection, syncer._progress);
    syncer._state.barrier.extend(syncer._state.connection);
  }

  TRI_voc_tick_t const chunkSize = 5000;
  std::string const baseUrl = replutils::ReplicationUrl + "/keys";

  std::string url =
      baseUrl + "/" + keysId + "?chunkSize=" + std::to_string(chunkSize);
  progress = "fetching remote keys chunks for collection '" + col->name() +
             "' from " + url;
  syncer.setProgress(progress);
  auto const headers = replutils::createHeaders();
  std::unique_ptr<httpclient::SimpleHttpResult> response(
      syncer._state.connection.client->retryRequest(rest::RequestType::GET, url, nullptr, 0,
                                   headers));

  if (response == nullptr || !response->isComplete()) {
    return Result(TRI_ERROR_REPLICATION_NO_RESPONSE,
                  std::string("could not connect to master at ") +
                      syncer._state.master.endpoint + ": " +
                      syncer._state.connection.client->getErrorMessage());
  }

  TRI_ASSERT(response != nullptr);

  if (response->wasHttpError()) {
    return Result(TRI_ERROR_REPLICATION_MASTER_ERROR,
                  std::string("got invalid response from master at ") +
                      syncer._state.master.endpoint + ": HTTP " +
                      basics::StringUtils::itoa(response->getHttpReturnCode()) +
                      ": " + response->getHttpReturnMessage());
  }

  VPackBuilder builder;
  Result r = replutils::parseResponse(builder, response.get());

  if (r.fail()) {
    return Result(TRI_ERROR_REPLICATION_INVALID_RESPONSE,
                  std::string("got invalid response from master at ") +
                      syncer._state.master.endpoint + ": response is no array");
  }

  VPackSlice const chunkSlice = builder.slice();

  if (!chunkSlice.isArray()) {
    return Result(TRI_ERROR_REPLICATION_INVALID_RESPONSE,
                  std::string("got invalid response from master at ") +
                      syncer._state.master.endpoint + ": response is no array");
  }

  ManagedDocumentResult mmdr;
  OperationOptions options;
  options.silent = true;
  options.ignoreRevs = true;
  options.isRestore = true;
  if (!syncer._state.leaderId.empty()) {
    options.isSynchronousReplicationFrom = syncer._state.leaderId;
  }

  VPackBuilder keyBuilder;
  size_t const numChunks = static_cast<size_t>(chunkSlice.length());

  // remove all keys that are below first remote key or beyond last remote key
  if (numChunks > 0) {
    // first chunk
    SingleCollectionTransaction trx(
<<<<<<< HEAD
        transaction::StandaloneContext::Create(syncer.vocbase()), col->id(),
        AccessMode::Type::EXCLUSIVE);
=======
      transaction::StandaloneContext::Create(syncer.vocbase()),
      col,
      AccessMode::Type::EXCLUSIVE
    );
>>>>>>> 240577a6

    trx.addHint(
        transaction::Hints::Hint::RECOVERY);  // to turn off waitForSync!

    Result res = trx.begin();

    if (!res.ok()) {
      return Result(
          res.errorNumber(),
          std::string("unable to start transaction: ") + res.errorMessage());
    }

    VPackSlice chunk = chunkSlice.at(0);

    TRI_ASSERT(chunk.isObject());
    auto lowSlice = chunk.get("low");
    TRI_ASSERT(lowSlice.isString());

    // last high
    chunk = chunkSlice.at(numChunks - 1);
    TRI_ASSERT(chunk.isObject());

    auto highSlice = chunk.get("high");
    TRI_ASSERT(highSlice.isString());

    StringRef lowRef(lowSlice);
    StringRef highRef(highSlice);

    LogicalCollection* coll = trx.documentCollection();
    auto iterator = createPrimaryIndexIterator(&trx, coll);

    VPackBuilder builder;
    iterator.next(
        [&](rocksdb::Slice const& rocksKey, rocksdb::Slice const& rocksValue) {
          StringRef docKey(RocksDBKey::primaryKey(rocksKey));
          if (docKey.compare(lowRef) < 0 || docKey.compare(highRef) > 0) {
            builder.clear();
            builder.add(velocypack::ValuePair(docKey.data(), docKey.size(),
                                              velocypack::ValueType::String));
            trx.remove(col->name(), builder.slice(), options);
          }
        },
        std::numeric_limits<std::uint64_t>::max());

    res = trx.commit();

    if (!res.ok()) {
      return res;
    }
  }

  {
    if (syncer.isAborted()) {
      return Result(TRI_ERROR_REPLICATION_APPLIER_STOPPED);
    }

    SingleCollectionTransaction trx(
<<<<<<< HEAD
        transaction::StandaloneContext::Create(syncer.vocbase()), col->id(),
        AccessMode::Type::EXCLUSIVE);
=======
      transaction::StandaloneContext::Create(syncer.vocbase()),
      col,
      AccessMode::Type::EXCLUSIVE
    );
>>>>>>> 240577a6

    trx.addHint(
        transaction::Hints::Hint::RECOVERY);  // to turn off waitForSync!

    Result res = trx.begin();

    if (!res.ok()) {
      return Result(
          res.errorNumber(),
          std::string("unable to start transaction: ") + res.errorMessage());
    }

    // We do not take responsibility for the index.
    // The LogicalCollection is protected by trx.
    // Neither it nor it's indexes can be invalidated

    size_t currentChunkId = 0;

    std::string lowKey;
    std::string highKey;
    std::string hashString;
    uint64_t localHash = 0x012345678;
    // chunk keys + revisionId
    std::vector<std::pair<std::string, uint64_t>> markers;
    bool foundLowKey = false;

    auto resetChunk = [&]() -> void {
      if (!syncer._state.isChildSyncer) {
        syncer._batch.extend(syncer._state.connection, syncer._progress);
        syncer._state.barrier.extend(syncer._state.connection);
      }

      progress = "processing keys chunk " + std::to_string(currentChunkId) +
                 " for collection '" + col->name() + "'";
      syncer.setProgress(progress);

      // read remote chunk
      TRI_ASSERT(chunkSlice.isArray());
      TRI_ASSERT(chunkSlice.length() >
                 0);  // chunkSlice.at will throw otherwise
      VPackSlice chunk = chunkSlice.at(currentChunkId);
      if (!chunk.isObject()) {
        THROW_ARANGO_EXCEPTION_MESSAGE(
            TRI_ERROR_REPLICATION_INVALID_RESPONSE,
            std::string("got invalid response from master at ") +
                syncer._state.master.endpoint + ": chunk is no object");
      }

      VPackSlice const lowSlice = chunk.get("low");
      VPackSlice const highSlice = chunk.get("high");
      VPackSlice const hashSlice = chunk.get("hash");
      if (!lowSlice.isString() || !highSlice.isString() ||
          !hashSlice.isString()) {
        THROW_ARANGO_EXCEPTION_MESSAGE(
            TRI_ERROR_REPLICATION_INVALID_RESPONSE,
            std::string("got invalid response from master at ") +
                syncer._state.master.endpoint +
                ": chunks in response have an invalid format");
      }

      // now reset chunk information
      markers.clear();
      lowKey = lowSlice.copyString();
      highKey = highSlice.copyString();
      hashString = hashSlice.copyString();
      localHash = 0x012345678;
      foundLowKey = false;
    };
    // set to first chunk
    resetChunk();

    std::function<void(std::string, std::uint64_t)> compareChunk =
        [&trx, &col, &options, &foundLowKey, &markers, &localHash, &hashString,
         &syncer, &currentChunkId, &numChunks, &keysId, &resetChunk,
         &compareChunk, &lowKey,
         &highKey](std::string const& docKey, std::uint64_t docRev) {
          bool rangeUnequal = false;
          bool nextChunk = false;

          VPackBuilder docKeyBuilder;
          docKeyBuilder.add(VPackValue(docKey));
          VPackSlice docKeySlice(docKeyBuilder.slice());
          int cmp1 = docKey.compare(lowKey);
          int cmp2 = docKey.compare(highKey);

          if (cmp1 < 0) {
            // smaller values than lowKey mean they don't exist remotely
            trx.remove(col->name(), docKeySlice, options);
            return;
          } else if (cmp1 >= 0 && cmp2 <= 0) {
            // we only need to hash we are in the range
            if (cmp1 == 0) {
              foundLowKey = true;
            }

            markers.emplace_back(docKey, docRev);  // revision as unit64
            // don't bother hashing if we have't found lower key
            if (foundLowKey) {
              VPackBuilder revBuilder;
              revBuilder.add(VPackValue(TRI_RidToString(docRev)));
              VPackSlice revision = revBuilder.slice();  // revision as string
              localHash ^= docKeySlice.hashString();
              localHash ^= revision.hash();

              if (cmp2 == 0) {  // found highKey
                rangeUnequal = std::to_string(localHash) != hashString;
                nextChunk = true;
              }
            } else if (cmp2 == 0) {  // found high key, but not low key
              rangeUnequal = true;
              nextChunk = true;
            }
          } else if (cmp2 > 0) {  // higher than highKey
            // current range was unequal and we did not find the
            // high key. Load range and skip to next
            rangeUnequal = true;
            nextChunk = true;
          }

          TRI_ASSERT(!rangeUnequal || nextChunk);  // A => B
          if (nextChunk) {  // we are out of range, see next chunk
            if (rangeUnequal && currentChunkId < numChunks) {
              Result res =
                  syncChunkRocksDB(syncer, &trx, keysId, currentChunkId, lowKey,
                                   highKey, markers);
              if (!res.ok()) {
                THROW_ARANGO_EXCEPTION(res);
              }
            }
            currentChunkId++;
            if (currentChunkId < numChunks) {
              resetChunk();
              // key is higher than upper bound, recheck the current document
              if (cmp2 > 0) {
                compareChunk(docKey, docRev);
              }
            }
          }
        };  // compare chunk - end

    LogicalCollection* coll = trx.documentCollection();
    auto iterator = createPrimaryIndexIterator(&trx, coll);
    iterator.next(
        [&](rocksdb::Slice const& rocksKey, rocksdb::Slice const& rocksValue) {
          std::string docKey = RocksDBKey::primaryKey(rocksKey).toString();
          TRI_voc_rid_t docRev;
          if (!RocksDBValue::revisionId(rocksValue, docRev)) {
            // for collections that do not have the revisionId in the value
            auto documentId = RocksDBValue::documentId(
                rocksValue);  // we want probably to do this instead
            if (col->readDocument(&trx, documentId, mmdr) == false) {
              TRI_ASSERT(false);
              return;
            }
            VPackSlice doc(mmdr.vpack());
            docRev = TRI_ExtractRevisionId(doc);
          }
          compareChunk(docKey, docRev);
        },
        std::numeric_limits<std::uint64_t>::max());  // no limit on documents

    // we might have missed chunks, if the keys don't exist at all locally
    while (currentChunkId < numChunks) {
      Result res = syncChunkRocksDB(syncer, &trx, keysId, currentChunkId,
                                    lowKey, highKey, markers);
      if (!res.ok()) {
        THROW_ARANGO_EXCEPTION(res);
      }
      currentChunkId++;
      if (currentChunkId < numChunks) {
        resetChunk();
      }
    }

    res = trx.commit();
    if (!res.ok()) {
      return res;
    }
  }

  return Result();
}
}  // namespace arangodb<|MERGE_RESOLUTION|>--- conflicted
+++ resolved
@@ -490,15 +490,10 @@
   if (numChunks > 0) {
     // first chunk
     SingleCollectionTransaction trx(
-<<<<<<< HEAD
-        transaction::StandaloneContext::Create(syncer.vocbase()), col->id(),
-        AccessMode::Type::EXCLUSIVE);
-=======
       transaction::StandaloneContext::Create(syncer.vocbase()),
       col,
       AccessMode::Type::EXCLUSIVE
     );
->>>>>>> 240577a6
 
     trx.addHint(
         transaction::Hints::Hint::RECOVERY);  // to turn off waitForSync!
@@ -556,15 +551,10 @@
     }
 
     SingleCollectionTransaction trx(
-<<<<<<< HEAD
-        transaction::StandaloneContext::Create(syncer.vocbase()), col->id(),
-        AccessMode::Type::EXCLUSIVE);
-=======
       transaction::StandaloneContext::Create(syncer.vocbase()),
       col,
       AccessMode::Type::EXCLUSIVE
     );
->>>>>>> 240577a6
 
     trx.addHint(
         transaction::Hints::Hint::RECOVERY);  // to turn off waitForSync!
