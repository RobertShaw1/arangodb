--- conflicted
+++ resolved
@@ -808,16 +808,13 @@
   rocksdb::Transaction* rtrx = rocksTransaction(trx);
 
 /*
-  LOG_TOPIC(ERR, Logger::FIXME)
+  LOG_TOPIC(ERR, Logger::ENGINE)
       << "INSERT DOCUMENT. COLLECTION '" << _logicalCollection->name()
       << "', OBJECTID: " << _objectId << ", REVISIONID: " << revisionId;
-<<<<<<< HEAD
-
+
+*/
   rocksdb::Status status = rtrx->Put(key.string(), value.string());
-=======
-*/
-  rocksdb::Status status = rtrx->Put(key.string(), *value.string());
->>>>>>> 6f3e37ac
+
   if (!status.ok()) {
     auto converted =
         rocksutils::convertStatus(status, rocksutils::StatusHint::document);
