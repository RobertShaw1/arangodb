////////////////////////////////////////////////////////////////////////////////
/// DISCLAIMER
///
/// Copyright 2017 ArangoDB GmbH, Cologne, Germany
///
/// Licensed under the Apache License, Version 2.0 (the "License");
/// you may not use this file except in compliance with the License.
/// You may obtain a copy of the License at
///
///     http://www.apache.org/licenses/LICENSE-2.0
///
/// Unless required by applicable law or agreed to in writing, software
/// distributed under the License is distributed on an "AS IS" BASIS,
/// WITHOUT WARRANTIES OR CONDITIONS OF ANY KIND, either express or implied.
/// See the License for the specific language governing permissions and
/// limitations under the License.
///
/// Copyright holder is ArangoDB GmbH, Cologne, Germany
///
/// @author Jan Christoph Uhde
////////////////////////////////////////////////////////////////////////////////

#include "RocksDBCollection.h"
#include "Aql/PlanCache.h"
#include "Basics/ReadLocker.h"
#include "Basics/Result.h"
#include "Basics/StaticStrings.h"
#include "Basics/StringUtils.h"
#include "Basics/VelocyPackHelper.h"
#include "Basics/WriteLocker.h"
#include "Cache/CacheManagerFeature.h"
#include "Cache/Common.h"
#include "Cache/Manager.h"
#include "Cache/TransactionalCache.h"
#include "Cluster/ClusterMethods.h"
#include "Cluster/CollectionLockState.h"
#include "Indexes/Index.h"
#include "Indexes/IndexIterator.h"
#include "RestServer/DatabaseFeature.h"
#include "RocksDBEngine/RocksDBCommon.h"
#include "RocksDBEngine/RocksDBComparator.h"
#include "RocksDBEngine/RocksDBCounterManager.h"
#include "RocksDBEngine/RocksDBEngine.h"
#include "RocksDBEngine/RocksDBIterators.h"
#include "RocksDBEngine/RocksDBKey.h"
#include "RocksDBEngine/RocksDBLogValue.h"
#include "RocksDBEngine/RocksDBMethods.h"
#include "RocksDBEngine/RocksDBPrimaryIndex.h"
#include "RocksDBEngine/RocksDBToken.h"
#include "RocksDBEngine/RocksDBTransactionCollection.h"
#include "RocksDBEngine/RocksDBTransactionState.h"
#include "RocksDBEngine/RocksDBValue.h"
#include "StorageEngine/EngineSelectorFeature.h"
#include "StorageEngine/StorageEngine.h"
#include "StorageEngine/TransactionState.h"
#include "Transaction/Helpers.h"
#include "Transaction/StandaloneContext.h"
#include "Utils/CollectionNameResolver.h"
#include "Utils/Events.h"
#include "Utils/OperationOptions.h"
#include "Utils/SingleCollectionTransaction.h"
#include "VocBase/KeyGenerator.h"
#include "VocBase/LogicalCollection.h"
#include "VocBase/ticks.h"
#include "VocBase/voc-types.h"

#include <rocksdb/db.h>
#include <rocksdb/utilities/transaction.h>
#include <rocksdb/utilities/write_batch_with_index.h>
#include <velocypack/Iterator.h>
#include <velocypack/velocypack-aliases.h>

using namespace arangodb;
using namespace arangodb::rocksutils;

namespace {

static std::string const Empty;

}  // namespace

RocksDBCollection::RocksDBCollection(LogicalCollection* collection,
                                     VPackSlice const& info)
    : PhysicalCollection(collection, info),
      _objectId(basics::VelocyPackHelper::stringUInt64(info, "objectId")),
      _numberDocuments(0),
      _revisionId(0),
      _needToPersistIndexEstimates(false),
      _hasGeoIndex(false),
      _cache(nullptr),
      _cachePresent(false),
      _useCache(false) {
  addCollectionMapping(_objectId, _logicalCollection->vocbase()->id(),
                       _logicalCollection->cid());
  if (_useCache) {
    createCache();
  }
}

RocksDBCollection::RocksDBCollection(LogicalCollection* collection,
                                     PhysicalCollection* physical)
    : PhysicalCollection(collection, VPackSlice::emptyObjectSlice()),
      _objectId(static_cast<RocksDBCollection*>(physical)->_objectId),
      _numberDocuments(0),
      _revisionId(0),
      _needToPersistIndexEstimates(false),
      _hasGeoIndex(false),
      _cache(nullptr),
      _cachePresent(false),
      _useCache(false) {
  addCollectionMapping(_objectId, _logicalCollection->vocbase()->id(),
                       _logicalCollection->cid());
  if (_useCache) {
    createCache();
  }
}

RocksDBCollection::~RocksDBCollection() {
  if (useCache()) {
    try {
      TRI_ASSERT(_cache != nullptr);
      TRI_ASSERT(CacheManagerFeature::MANAGER != nullptr);
      CacheManagerFeature::MANAGER->destroyCache(_cache);
    } catch (...) {
    }
  }
}

std::string const& RocksDBCollection::path() const {
  return Empty;  // we do not have any path
}

void RocksDBCollection::setPath(std::string const&) {
  // we do not have any path
}

arangodb::Result RocksDBCollection::updateProperties(VPackSlice const& slice,
                                                     bool doSync) {
  // nothing to do
  return arangodb::Result{};
}

arangodb::Result RocksDBCollection::persistProperties() {
  // only code path calling this causes these properties to be
  // already written in RocksDBEngine::changeCollection()
  return arangodb::Result{};
}

PhysicalCollection* RocksDBCollection::clone(LogicalCollection* logical,
                                             PhysicalCollection* physical) {
  return new RocksDBCollection(logical, physical);
}

void RocksDBCollection::getPropertiesVPack(velocypack::Builder& result) const {
  // objectId might be undefined on the coordinator
  TRI_ASSERT(result.isOpenObject());
  result.add("objectId", VPackValue(std::to_string(_objectId)));
  TRI_ASSERT(result.isOpenObject());
}

void RocksDBCollection::getPropertiesVPackCoordinator(
    velocypack::Builder& result) const {
  getPropertiesVPack(result);
}

/// @brief closes an open collection
int RocksDBCollection::close() {
  READ_LOCKER(guard, _indexesLock);
  for (auto it : _indexes) {
    it->unload();
  }
  return TRI_ERROR_NO_ERROR;
}

void RocksDBCollection::load() {
  READ_LOCKER(guard, _indexesLock);
  for (auto it : _indexes) {
    it->load();
  }
}

void RocksDBCollection::unload() {
  READ_LOCKER(guard, _indexesLock);
  for (auto it : _indexes) {
    it->unload();
  }
}

TRI_voc_rid_t RocksDBCollection::revision() const { return _revisionId; }

TRI_voc_rid_t RocksDBCollection::revision(transaction::Methods* trx) const {
  auto state = RocksDBTransactionState::toState(trx);
  auto trxCollection = static_cast<RocksDBTransactionCollection*>(
      state->findCollection(_logicalCollection->cid()));
  TRI_ASSERT(trxCollection != nullptr);

  return trxCollection->revision();
}

uint64_t RocksDBCollection::numberDocuments() const { return _numberDocuments; }

uint64_t RocksDBCollection::numberDocuments(transaction::Methods* trx) const {
  auto state = RocksDBTransactionState::toState(trx);
  auto trxCollection = static_cast<RocksDBTransactionCollection*>(
      state->findCollection(_logicalCollection->cid()));
  TRI_ASSERT(trxCollection != nullptr);

  return trxCollection->numberDocuments();
}

/// @brief report extra memory used by indexes etc.
size_t RocksDBCollection::memory() const { return 0; }

void RocksDBCollection::open(bool ignoreErrors) {
  TRI_ASSERT(_objectId != 0);

  // set the initial number of documents
  RocksDBEngine* engine =
      static_cast<RocksDBEngine*>(EngineSelectorFeature::ENGINE);
  auto counterValue = engine->counterManager()->loadCounter(this->objectId());
  _numberDocuments = counterValue.added() - counterValue.removed();
  _revisionId = counterValue.revisionId();

  READ_LOCKER(guard, _indexesLock);
  for (std::shared_ptr<Index> it : _indexes) {
    if (it->type() == Index::TRI_IDX_TYPE_GEO1_INDEX ||
        it->type() == Index::TRI_IDX_TYPE_GEO2_INDEX) {
      _hasGeoIndex = true;
    }
  }
}

void RocksDBCollection::prepareIndexes(
    arangodb::velocypack::Slice indexesSlice) {
  WRITE_LOCKER(guard, _indexesLock);
  TRI_ASSERT(indexesSlice.isArray());
  if (indexesSlice.length() == 0) {
    createInitialIndexes();
  }

  StorageEngine* engine = EngineSelectorFeature::ENGINE;
  IndexFactory const* idxFactory = engine->indexFactory();
  TRI_ASSERT(idxFactory != nullptr);
  bool splitEdgeIndex = false;
  TRI_idx_iid_t last = 0;
  for (auto const& v : VPackArrayIterator(indexesSlice)) {
    if (arangodb::basics::VelocyPackHelper::getBooleanValue(v, "error",
                                                            false)) {
      // We have an error here.
      // Do not add index.
      // TODO Handle Properly
      continue;
    }

    bool alreadyHandled = false;
    // check for combined edge index from MMFiles; must split!
    auto value = v.get("type");
    if (value.isString()) {
      std::string tmp = value.copyString();
      arangodb::Index::IndexType const type =
          arangodb::Index::type(tmp.c_str());
      if (type == Index::IndexType::TRI_IDX_TYPE_EDGE_INDEX) {
        VPackSlice fields = v.get("fields");
        if (fields.isArray() && fields.length() == 2) {
          VPackBuilder from;
          from.openObject();
          for (auto const& f : VPackObjectIterator(v)) {
            if (arangodb::StringRef(f.key) == "fields") {
              from.add(VPackValue("fields"));
              from.openArray();
              from.add(VPackValue(StaticStrings::FromString));
              from.close();
            } else {
              from.add(f.key);
              from.add(f.value);
            }
          }
          from.close();

          VPackBuilder to;
          to.openObject();
          for (auto const& f : VPackObjectIterator(v)) {
            if (arangodb::StringRef(f.key) == "fields") {
              to.add(VPackValue("fields"));
              to.openArray();
              to.add(VPackValue(StaticStrings::ToString));
              to.close();
            } else if (arangodb::StringRef(f.key) == "id") {
              auto iid = basics::StringUtils::uint64(f.value.copyString()) + 1;
              last = iid;
              to.add("id", VPackValue(std::to_string(iid)));
            } else {
              to.add(f.key);
              to.add(f.value);
            }
          }
          to.close();

          auto idxFrom = idxFactory->prepareIndexFromSlice(
              from.slice(), false, _logicalCollection, true);

          if (ServerState::instance()->isRunningInCluster()) {
            addIndexCoordinator(idxFrom);
          } else {
            addIndex(idxFrom);
          }

          auto idxTo = idxFactory->prepareIndexFromSlice(
              to.slice(), false, _logicalCollection, true);

          if (ServerState::instance()->isRunningInCluster()) {
            addIndexCoordinator(idxTo);
          } else {
            addIndex(idxTo);
          }

          alreadyHandled = true;
          splitEdgeIndex = true;
        }
      } else if (splitEdgeIndex) {
        VPackBuilder b;
        b.openObject();
        for (auto const& f : VPackObjectIterator(v)) {
          if (arangodb::StringRef(f.key) == "id") {
            last++;
            b.add("id", VPackValue(std::to_string(last)));
          } else {
            b.add(f.key);
            b.add(f.value);
          }
        }
        b.close();

        auto idx = idxFactory->prepareIndexFromSlice(b.slice(), false,
                                                     _logicalCollection, true);

        if (ServerState::instance()->isRunningInCluster()) {
          addIndexCoordinator(idx);
        } else {
          addIndex(idx);
        }

        alreadyHandled = true;
      }
    }

    if (!alreadyHandled) {
      auto idx =
          idxFactory->prepareIndexFromSlice(v, false, _logicalCollection, true);

      if (ServerState::instance()->isRunningInCluster()) {
        addIndexCoordinator(idx);
      } else {
        addIndex(idx);
      }
    }
  }

#ifdef ARANGODB_ENABLE_MAINTAINER_MODE
  if (_indexes[0]->type() != Index::IndexType::TRI_IDX_TYPE_PRIMARY_INDEX ||
      (_logicalCollection->type() == TRI_COL_TYPE_EDGE &&
       (_indexes[1]->type() != Index::IndexType::TRI_IDX_TYPE_EDGE_INDEX ||
        _indexes[2]->type() != Index::IndexType::TRI_IDX_TYPE_EDGE_INDEX))) {
    LOG_TOPIC(ERR, arangodb::Logger::FIXME)
        << "got invalid indexes for collection '" << _logicalCollection->name()
        << "'";
    for (auto it : _indexes) {
      LOG_TOPIC(ERR, arangodb::Logger::FIXME) << "- " << it.get();
    }
  }
#endif
}

static std::shared_ptr<Index> findIndex(
    velocypack::Slice const& info,
    std::vector<std::shared_ptr<Index>> const& indexes) {
  TRI_ASSERT(info.isObject());

  // extract type
  VPackSlice value = info.get("type");

  if (!value.isString()) {
    // Compatibility with old v8-vocindex.
    THROW_ARANGO_EXCEPTION(TRI_ERROR_OUT_OF_MEMORY);
  }

  std::string tmp = value.copyString();
  arangodb::Index::IndexType const type = arangodb::Index::type(tmp.c_str());

  for (auto const& idx : indexes) {
    if (idx->type() == type) {
      // Only check relevant indexes
      if (idx->matchesDefinition(info)) {
        // We found an index for this definition.
        return idx;
      }
    }
  }
  return nullptr;
}

/// @brief Find index by definition
std::shared_ptr<Index> RocksDBCollection::lookupIndex(
    velocypack::Slice const& info) const {
  READ_LOCKER(guard, _indexesLock);
  return findIndex(info, _indexes);
}

std::shared_ptr<Index> RocksDBCollection::createIndex(
    transaction::Methods* trx, arangodb::velocypack::Slice const& info,
    bool& created) {
  // prevent concurrent dropping
  bool isLocked =
      trx->isLocked(_logicalCollection, AccessMode::Type::EXCLUSIVE);
  CONDITIONAL_WRITE_LOCKER(guard, _exclusiveLock, !isLocked);
  std::shared_ptr<Index> idx;
  {
    WRITE_LOCKER(guard, _indexesLock);
    idx = findIndex(info, _indexes);
    if (idx) {
      created = false;
      // We already have this index.
      return idx;
    }
  }

  StorageEngine* engine = EngineSelectorFeature::ENGINE;
  IndexFactory const* idxFactory = engine->indexFactory();
  TRI_ASSERT(idxFactory != nullptr);

  // We are sure that we do not have an index of this type.
  // We also hold the lock.
  // Create it

  idx =
      idxFactory->prepareIndexFromSlice(info, true, _logicalCollection, false);
  TRI_ASSERT(idx != nullptr);
  if (ServerState::instance()->isCoordinator()) {
    // In the coordinator case we do not fill the index
    // We only inform the others.
    addIndexCoordinator(idx);
    created = true;
    return idx;
  }

  int res = saveIndex(trx, idx);

  if (res != TRI_ERROR_NO_ERROR) {
    THROW_ARANGO_EXCEPTION(res);
  }

  arangodb::aql::PlanCache::instance()->invalidate(
      _logicalCollection->vocbase());
  // Until here no harm is done if sth fails. The shared ptr will clean up. if
  // left before
  {
    WRITE_LOCKER(guard, _indexesLock);
    addIndex(idx);
  }
  VPackBuilder builder = _logicalCollection->toVelocyPackIgnore(
      {"path", "statusString"}, true, /*forPersistence*/ true);

  VPackBuilder indexInfo;
  idx->toVelocyPack(indexInfo, false, true);
  res = static_cast<RocksDBEngine*>(engine)->writeCreateCollectionMarker(
      _logicalCollection->vocbase()->id(), _logicalCollection->cid(),
      builder.slice(), RocksDBLogValue::IndexCreate(
                           _logicalCollection->vocbase()->id(),
                           _logicalCollection->cid(), indexInfo.slice()));
  if (res != TRI_ERROR_NO_ERROR) {
    // We could not persist the index creation. Better abort
    // Remove the Index in the local list again.
    size_t i = 0;
    WRITE_LOCKER(guard, _indexesLock);
    for (auto index : _indexes) {
      if (index == idx) {
        _indexes.erase(_indexes.begin() + i);
        break;
      }
      ++i;
    }
    THROW_ARANGO_EXCEPTION(res);
  }
  created = true;
  return idx;
}

/// @brief Restores an index from VelocyPack.
int RocksDBCollection::restoreIndex(transaction::Methods* trx,
                                    velocypack::Slice const& info,
                                    std::shared_ptr<Index>& idx) {
  // The coordinator can never get into this state!
  TRI_ASSERT(!ServerState::instance()->isCoordinator());
  idx.reset();  // Clear it to make sure.
  if (!info.isObject()) {
    return TRI_ERROR_INTERNAL;
  }

  // We create a new Index object to make sure that the index
  // is not handed out except for a successful case.
  std::shared_ptr<Index> newIdx;
  try {
    StorageEngine* engine = EngineSelectorFeature::ENGINE;
    IndexFactory const* idxFactory = engine->indexFactory();
    TRI_ASSERT(idxFactory != nullptr);
    newIdx = idxFactory->prepareIndexFromSlice(info, false, _logicalCollection,
                                               false);
  } catch (arangodb::basics::Exception const& e) {
    // Something with index creation went wrong.
    // Just report.
    return e.code();
  }
  TRI_ASSERT(newIdx != nullptr);

  auto const id = newIdx->id();

  TRI_UpdateTickServer(id);

  for (auto& it : _indexes) {
    if (it->id() == id) {
      // index already exists
      idx = it;
      return TRI_ERROR_NO_ERROR;
    }
  }

  TRI_ASSERT(newIdx.get()->type() !=
             Index::IndexType::TRI_IDX_TYPE_PRIMARY_INDEX);

  Result res = fillIndexes(trx, newIdx);

  if (!res.ok()) {
    return res.errorNumber();
  }

  addIndex(newIdx);
  {
    VPackBuilder builder = _logicalCollection->toVelocyPackIgnore(
        {"path", "statusString"}, true, /*forPersistence*/ true);
    VPackBuilder indexInfo;
    newIdx->toVelocyPack(indexInfo, false, true);

    RocksDBEngine* engine =
        static_cast<RocksDBEngine*>(EngineSelectorFeature::ENGINE);
    TRI_ASSERT(engine != nullptr);
    int res = engine->writeCreateCollectionMarker(
        _logicalCollection->vocbase()->id(), _logicalCollection->cid(),
        builder.slice(), RocksDBLogValue::IndexCreate(
                             _logicalCollection->vocbase()->id(),
                             _logicalCollection->cid(), indexInfo.slice()));
    if (res != TRI_ERROR_NO_ERROR) {
      // We could not persist the index creation. Better abort
      // Remove the Index in the local list again.
      size_t i = 0;
      WRITE_LOCKER(guard, _indexesLock);
      for (auto index : _indexes) {
        if (index == newIdx) {
          _indexes.erase(_indexes.begin() + i);
          break;
        }
        ++i;
      }
      return res;
    }
  }

  idx = newIdx;
  // We need to write the IndexMarker

  return TRI_ERROR_NO_ERROR;
}

/// @brief Drop an index with the given iid.
bool RocksDBCollection::dropIndex(TRI_idx_iid_t iid) {
  // usually always called when _exclusiveLock is held
  if (iid == 0) {
    // invalid index id or primary index
    return true;
  }

  size_t i = 0;
  WRITE_LOCKER(guard, _indexesLock);
  for (auto index : _indexes) {
    RocksDBIndex* cindex = static_cast<RocksDBIndex*>(index.get());
    TRI_ASSERT(cindex != nullptr);

    if (iid == cindex->id()) {
      int rv = cindex->drop();

      if (rv == TRI_ERROR_NO_ERROR) {
        // trigger compaction before deleting the object
        cindex->cleanup();

        _indexes.erase(_indexes.begin() + i);
        events::DropIndex("", std::to_string(iid), TRI_ERROR_NO_ERROR);
        // toVelocyPackIgnore will take a read lock and we don't need the
        // lock anymore, we will always return
        guard.unlock();

        VPackBuilder builder = _logicalCollection->toVelocyPackIgnore(
            {"path", "statusString"}, true, true);
        StorageEngine* engine = EngineSelectorFeature::ENGINE;

        int res =
            static_cast<RocksDBEngine*>(engine)->writeCreateCollectionMarker(
                _logicalCollection->vocbase()->id(), _logicalCollection->cid(),
                builder.slice(),
                RocksDBLogValue::IndexDrop(_logicalCollection->vocbase()->id(),
                                           _logicalCollection->cid(), iid));
        return res == TRI_ERROR_NO_ERROR;
      }

      break;
    }
    ++i;
  }

  // We tried to remove an index that does not exist
  events::DropIndex("", std::to_string(iid), TRI_ERROR_ARANGO_INDEX_NOT_FOUND);
  return false;
}

std::unique_ptr<IndexIterator> RocksDBCollection::getAllIterator(
    transaction::Methods* trx, ManagedDocumentResult* mdr, bool reverse) const {
  return std::unique_ptr<IndexIterator>(new RocksDBAllIndexIterator(
      _logicalCollection, trx, mdr, primaryIndex(), reverse));
}

std::unique_ptr<IndexIterator> RocksDBCollection::getAnyIterator(
    transaction::Methods* trx, ManagedDocumentResult* mdr) const {
  return std::unique_ptr<IndexIterator>(new RocksDBAnyIndexIterator(
      _logicalCollection, trx, mdr, primaryIndex()));
}

std::unique_ptr<IndexIterator> RocksDBCollection::getSortedAllIterator(
    transaction::Methods* trx, ManagedDocumentResult* mdr) const {
  return std::unique_ptr<RocksDBSortedAllIterator>(new RocksDBSortedAllIterator(
      _logicalCollection, trx, mdr, primaryIndex()));
}

void RocksDBCollection::invokeOnAllElements(
    transaction::Methods* trx,
    std::function<bool(DocumentIdentifierToken const&)> callback) {
  ManagedDocumentResult mmdr;
  std::unique_ptr<IndexIterator> cursor(
      this->getAllIterator(trx, &mmdr, false));
  bool cnt = true;
  auto cb = [&](DocumentIdentifierToken token) {
    if (cnt) {
      cnt = callback(token);
    }
  };
  while (cursor->next(cb, 1000) && cnt) {
  }
}

////////////////////////////////////
// -- SECTION DML Operations --
///////////////////////////////////

void RocksDBCollection::truncate(transaction::Methods* trx,
                                 OperationOptions& options) {
  // TODO FIXME -- improve transaction size
  TRI_ASSERT(_objectId != 0);
  TRI_voc_cid_t cid = _logicalCollection->cid();
  auto state = RocksDBTransactionState::toState(trx);
  RocksDBMethods* mthd = state->rocksdbMethods();

  // delete documents
  RocksDBKeyBounds documentBounds =
      RocksDBKeyBounds::CollectionDocuments(this->objectId());
  rocksdb::Comparator const* cmp =
      RocksDBColumnFamily::documents()->GetComparator();
  rocksdb::ReadOptions ro = mthd->readOptions();
  rocksdb::Slice const end = documentBounds.end();
  ro.iterate_upper_bound = &end;

  std::unique_ptr<rocksdb::Iterator> iter =
      mthd->NewIterator(ro, documentBounds.columnFamily());
  iter->Seek(documentBounds.start());

  while (iter->Valid() && cmp->Compare(iter->key(), end) < 0) {
    TRI_ASSERT(_objectId == RocksDBKey::objectId(iter->key()));

    TRI_voc_rid_t revId =
        RocksDBKey::revisionId(RocksDBEntryType::Document, iter->key());
    VPackSlice key =
        VPackSlice(iter->value().data()).get(StaticStrings::KeyString);
    TRI_ASSERT(key.isString());

    blackListKey(iter->key().data(), static_cast<uint32_t>(iter->key().size()));

    // add possible log statement
    state->prepareOperation(cid, revId, StringRef(key),
                            TRI_VOC_DOCUMENT_OPERATION_REMOVE);
    Result r =
        mthd->Delete(RocksDBColumnFamily::documents(), RocksDBKey(iter->key()));
    if (!r.ok()) {
      THROW_ARANGO_EXCEPTION(r);
    }
    // report size of key
    RocksDBOperationResult result = state->addOperation(
        cid, revId, TRI_VOC_DOCUMENT_OPERATION_REMOVE, 0, iter->key().size());

    // transaction size limit reached -- fail
    if (result.fail()) {
      THROW_ARANGO_EXCEPTION(result);
    }
    iter->Next();
  }

  // delete index items
  READ_LOCKER(guard, _indexesLock);
  for (std::shared_ptr<Index> const& index : _indexes) {
    RocksDBIndex* rindex = static_cast<RocksDBIndex*>(index.get());
    rindex->truncate(trx);
  }
  _needToPersistIndexEstimates = true;
}

DocumentIdentifierToken RocksDBCollection::lookupKey(transaction::Methods* trx,
                                                     VPackSlice const& key) {
  TRI_ASSERT(key.isString());
  return primaryIndex()->lookupKey(trx, StringRef(key));
}

Result RocksDBCollection::read(transaction::Methods* trx,
                               arangodb::velocypack::Slice const key,
                               ManagedDocumentResult& result, bool) {
  TRI_ASSERT(key.isString());
  RocksDBToken token = primaryIndex()->lookupKey(trx, StringRef(key));

  if (token.revisionId()) {
    if (readDocument(trx, token, result)) {
      // found
      return TRI_ERROR_NO_ERROR;
    }
  }

  // not found
  return TRI_ERROR_ARANGO_DOCUMENT_NOT_FOUND;
}

// read using a token!
bool RocksDBCollection::readDocument(transaction::Methods* trx,
                                     DocumentIdentifierToken const& token,
                                     ManagedDocumentResult& result) {
  // TODO: why do we have read(), readDocument() and lookupKey()?
  RocksDBToken const* tkn = static_cast<RocksDBToken const*>(&token);
  TRI_voc_rid_t revisionId = tkn->revisionId();
  if (revisionId != 0) {
    auto res = lookupRevisionVPack(revisionId, trx, result, true);
    return res.ok();
  }
  return false;
}

// read using a token!
bool RocksDBCollection::readDocumentWithCallback(transaction::Methods* trx,
                                                 DocumentIdentifierToken const& token,
                                                 IndexIterator::DocumentCallback const& cb) {
  // TODO: why do we have read(), readDocument() and lookupKey()?
  RocksDBToken const* tkn = static_cast<RocksDBToken const*>(&token);
  TRI_voc_rid_t revisionId = tkn->revisionId();
  if (revisionId != 0) {
    auto res = lookupRevisionVPack(revisionId, trx, cb, true);
    return res.ok();
  }
  return false;
}

Result RocksDBCollection::insert(arangodb::transaction::Methods* trx,
                                 arangodb::velocypack::Slice const slice,
                                 arangodb::ManagedDocumentResult& mdr,
                                 OperationOptions& options,
                                 TRI_voc_tick_t& resultMarkerTick,
                                 bool /*lock*/) {
  // store the tick that was used for writing the document
  // note that we don't need it for this engine
  resultMarkerTick = 0;

  VPackSlice fromSlice;
  VPackSlice toSlice;

  RocksDBOperationResult res;
  bool const isEdgeCollection =
      (_logicalCollection->type() == TRI_COL_TYPE_EDGE);

  if (isEdgeCollection) {
    // _from:
    fromSlice = slice.get(StaticStrings::FromString);
    if (!fromSlice.isString()) {
      res.reset(TRI_ERROR_ARANGO_INVALID_EDGE_ATTRIBUTE);
      return res.errorNumber();
    }
    VPackValueLength len;
    char const* docId = fromSlice.getString(len);
    size_t split;
    if (!TRI_ValidateDocumentIdKeyGenerator(docId, static_cast<size_t>(len),
                                            &split)) {
      res.reset(TRI_ERROR_ARANGO_INVALID_EDGE_ATTRIBUTE);
      return res.errorNumber();
    }
    // _to:
    toSlice = slice.get(StaticStrings::ToString);
    if (!toSlice.isString()) {
      res.reset(TRI_ERROR_ARANGO_INVALID_EDGE_ATTRIBUTE);
      return res.errorNumber();
    }
    docId = toSlice.getString(len);
    if (!TRI_ValidateDocumentIdKeyGenerator(docId, static_cast<size_t>(len),
                                            &split)) {
      res.reset(TRI_ERROR_ARANGO_INVALID_EDGE_ATTRIBUTE);
      return res.errorNumber();
    }
  }

  transaction::BuilderLeaser builder(trx);
  res.reset(newObjectForInsert(trx, slice, fromSlice, toSlice, isEdgeCollection,
                               *builder.get(), options.isRestore));
  if (res.fail()) {
    return res;
  }
  VPackSlice newSlice = builder->slice();

  TRI_voc_rid_t revisionId =
      transaction::helpers::extractRevFromDocument(newSlice);

  auto state = RocksDBTransactionState::toState(trx);
  auto mthds = RocksDBTransactionState::toMethods(trx);
  RocksDBSavePoint guard(mthds,
                         trx->isSingleOperationTransaction(),
                         [&state]() { state->resetLogState(); });

  state->prepareOperation(_logicalCollection->cid(), revisionId, StringRef(),
                          TRI_VOC_DOCUMENT_OPERATION_INSERT);

  res = insertDocument(trx, revisionId, newSlice, options.waitForSync);
  if (res.ok()) {
    Result lookupResult = lookupRevisionVPack(revisionId, trx, mdr, false);

    if (lookupResult.fail()) {
      return lookupResult;
    }

    // report document and key size
    RocksDBOperationResult result = state->addOperation(
        _logicalCollection->cid(), revisionId,
        TRI_VOC_DOCUMENT_OPERATION_INSERT, newSlice.byteSize(), res.keySize());

    // transaction size limit reached -- fail
    if (result.fail()) {
      THROW_ARANGO_EXCEPTION(result);
    }

    guard.commit();
  }

  return res;
}

Result RocksDBCollection::update(arangodb::transaction::Methods* trx,
                                 arangodb::velocypack::Slice const newSlice,
                                 arangodb::ManagedDocumentResult& mdr,
                                 OperationOptions& options,
                                 TRI_voc_tick_t& resultMarkerTick,
                                 bool /*lock*/, TRI_voc_rid_t& prevRev,
                                 ManagedDocumentResult& previous,
                                 TRI_voc_rid_t const& revisionId,
                                 arangodb::velocypack::Slice const key) {
  resultMarkerTick = 0;

  bool const isEdgeCollection =
      (_logicalCollection->type() == TRI_COL_TYPE_EDGE);
  RocksDBOperationResult res = lookupDocument(trx, key, previous);

  if (res.fail()) {
    return res;
  }

  TRI_ASSERT(!previous.empty());

  VPackSlice oldDoc(previous.vpack());
  TRI_voc_rid_t oldRevisionId =
      transaction::helpers::extractRevFromDocument(oldDoc);
  prevRev = oldRevisionId;

  // Check old revision:
  if (!options.ignoreRevs) {
    TRI_voc_rid_t expectedRev = 0;
    if (newSlice.isObject()) {
      expectedRev = TRI_ExtractRevisionId(newSlice);
    }
    int result = checkRevision(trx, expectedRev, prevRev);
    if (result != TRI_ERROR_NO_ERROR) {
      return result;
    }
  }

  if (newSlice.length() <= 1) {
    // shortcut. no need to do anything
    previous.clone(mdr);

    TRI_ASSERT(!mdr.empty());

    if (_logicalCollection->waitForSync()) {
      trx->state()->waitForSync(true);
      options.waitForSync = true;
    }
    return TRI_ERROR_NO_ERROR;
  }

  // merge old and new values
  transaction::BuilderLeaser builder(trx);
  mergeObjectsForUpdate(trx, oldDoc, newSlice, isEdgeCollection,
                        TRI_RidToString(revisionId), options.mergeObjects,
                        options.keepNull, *builder.get());
  auto state = RocksDBTransactionState::toState(trx);
  if (state->isDBServer()) {
    // Need to check that no sharding keys have changed:
    if (arangodb::shardKeysChanged(_logicalCollection->dbName(),
                                   trx->resolver()->getCollectionNameCluster(
                                       _logicalCollection->planId()),
                                   oldDoc, builder->slice(), false)) {
      return TRI_ERROR_CLUSTER_MUST_NOT_CHANGE_SHARDING_ATTRIBUTES;
    }
  }

  VPackSlice const newDoc(builder->slice());

  RocksDBSavePoint guard(RocksDBTransactionState::toMethods(trx),
                         trx->isSingleOperationTransaction(),
                         [&state]() { state->resetLogState(); });

  // add possible log statement under guard
  state->prepareOperation(_logicalCollection->cid(), revisionId, StringRef(),
                          TRI_VOC_DOCUMENT_OPERATION_UPDATE);
  res = updateDocument(trx, oldRevisionId, oldDoc, revisionId, newDoc,
                       options.waitForSync);

  if (res.ok()) {
    mdr.setManaged(newDoc.begin(), revisionId);
    TRI_ASSERT(!mdr.empty());

    // report document and key size
    RocksDBOperationResult result = state->addOperation(
        _logicalCollection->cid(), revisionId,
        TRI_VOC_DOCUMENT_OPERATION_UPDATE, newDoc.byteSize(), res.keySize());

    // transaction size limit reached -- fail
    if (result.fail()) {
      THROW_ARANGO_EXCEPTION(result);
    }

    guard.commit();
  }

  return res;
}

Result RocksDBCollection::replace(
    transaction::Methods* trx, arangodb::velocypack::Slice const newSlice,
    ManagedDocumentResult& mdr, OperationOptions& options,
    TRI_voc_tick_t& resultMarkerTick, bool /*lock*/, TRI_voc_rid_t& prevRev,
    ManagedDocumentResult& previous, TRI_voc_rid_t const revisionId,
    arangodb::velocypack::Slice const fromSlice,
    arangodb::velocypack::Slice const toSlice) {
  resultMarkerTick = 0;

  bool const isEdgeCollection =
      (_logicalCollection->type() == TRI_COL_TYPE_EDGE);

  // get the previous revision
  VPackSlice key = newSlice.get(StaticStrings::KeyString);
  if (key.isNone()) {
    return TRI_ERROR_ARANGO_DOCUMENT_HANDLE_BAD;
  }

  // get the previous revision
  Result res = lookupDocument(trx, key, previous).errorNumber();

  if (res.fail()) {
    return res;
  }

  TRI_ASSERT(!previous.empty());

  VPackSlice oldDoc(previous.vpack());
  TRI_voc_rid_t oldRevisionId =
      transaction::helpers::extractRevFromDocument(oldDoc);
  prevRev = oldRevisionId;

  // Check old revision:
  if (!options.ignoreRevs) {
    TRI_voc_rid_t expectedRev = 0;
    if (newSlice.isObject()) {
      expectedRev = TRI_ExtractRevisionId(newSlice);
    }
    int res = checkRevision(trx, expectedRev, prevRev);
    if (res != TRI_ERROR_NO_ERROR) {
      return res;
    }
  }

  // merge old and new values
  transaction::BuilderLeaser builder(trx);
  newObjectForReplace(trx, oldDoc, newSlice, fromSlice, toSlice,
                      isEdgeCollection, TRI_RidToString(revisionId),
                      *builder.get());

  auto state = RocksDBTransactionState::toState(trx);
  if (state->isDBServer()) {
    // Need to check that no sharding keys have changed:
    if (arangodb::shardKeysChanged(_logicalCollection->dbName(),
                                   trx->resolver()->getCollectionNameCluster(
                                       _logicalCollection->planId()),
                                   oldDoc, builder->slice(), false)) {
      return TRI_ERROR_CLUSTER_MUST_NOT_CHANGE_SHARDING_ATTRIBUTES;
    }
  }

  RocksDBSavePoint guard(RocksDBTransactionState::toMethods(trx),
                         trx->isSingleOperationTransaction(),
                         [&state]() { state->resetLogState(); });

  // add possible log statement under guard
  state->prepareOperation(_logicalCollection->cid(), revisionId, StringRef(),
                          TRI_VOC_DOCUMENT_OPERATION_REPLACE);

  VPackSlice const newDoc(builder->slice());

  RocksDBOperationResult opResult = updateDocument(
      trx, oldRevisionId, oldDoc, revisionId, newDoc, options.waitForSync);
  if (opResult.ok()) {
    mdr.setManaged(newDoc.begin(), revisionId);
    TRI_ASSERT(!mdr.empty());

    // report document and key size
    RocksDBOperationResult result =
        state->addOperation(_logicalCollection->cid(), revisionId,
                            TRI_VOC_DOCUMENT_OPERATION_REPLACE,
                            newDoc.byteSize(), opResult.keySize());

    // transaction size limit reached -- fail
    if (result.fail()) {
      THROW_ARANGO_EXCEPTION(result);
    }

    guard.commit();
  }

  return opResult;
}

Result RocksDBCollection::remove(arangodb::transaction::Methods* trx,
                                 arangodb::velocypack::Slice const slice,
                                 arangodb::ManagedDocumentResult& previous,
                                 OperationOptions& options,
                                 TRI_voc_tick_t& resultMarkerTick,
                                 bool /*lock*/, TRI_voc_rid_t const& revisionId,
                                 TRI_voc_rid_t& prevRev) {
  // store the tick that was used for writing the document
  // note that we don't need it for this engine
  resultMarkerTick = 0;
  prevRev = 0;

  transaction::BuilderLeaser builder(trx);
  newObjectForRemove(trx, slice, TRI_RidToString(revisionId), *builder.get());

  VPackSlice key;
  if (slice.isString()) {
    key = slice;
  } else {
    key = slice.get(StaticStrings::KeyString);
  }
  TRI_ASSERT(!key.isNone());

  // get the previous revision
  RocksDBOperationResult res = lookupDocument(trx, key, previous);

  if (res.fail()) {
    return res.errorNumber();
  }

  TRI_ASSERT(!previous.empty());

  VPackSlice oldDoc(previous.vpack());
  TRI_voc_rid_t oldRevisionId =
      arangodb::transaction::helpers::extractRevFromDocument(oldDoc);
  prevRev = oldRevisionId;

  // Check old revision:
  if (!options.ignoreRevs && slice.isObject()) {
    TRI_voc_rid_t expectedRevisionId = TRI_ExtractRevisionId(slice);
    int res = checkRevision(trx, expectedRevisionId, oldRevisionId);

    if (res != TRI_ERROR_NO_ERROR) {
      return res;
    }
  }

  auto state = RocksDBTransactionState::toState(trx);
  RocksDBSavePoint guard(RocksDBTransactionState::toMethods(trx),
                         trx->isSingleOperationTransaction(),
                         [&state]() { state->resetLogState(); });

  // add possible log statement under guard
  state->prepareOperation(_logicalCollection->cid(), revisionId, StringRef(key),
                          TRI_VOC_DOCUMENT_OPERATION_REMOVE);
  res = removeDocument(trx, oldRevisionId, oldDoc, false, options.waitForSync);
  if (res.ok()) {
    // report key size
    res = state->addOperation(_logicalCollection->cid(), revisionId,
                              TRI_VOC_DOCUMENT_OPERATION_REMOVE, 0,
                              res.keySize());
    // transaction size limit reached -- fail
    if (res.fail()) {
      THROW_ARANGO_EXCEPTION(res);
    }

    guard.commit();
  }

  return res;
}

void RocksDBCollection::deferDropCollection(
    std::function<bool(LogicalCollection*)> /*callback*/) {
  // nothing to do here
}

/// @brief return engine-specific figures
void RocksDBCollection::figuresSpecific(
    std::shared_ptr<arangodb::velocypack::Builder>& builder) {
  rocksdb::TransactionDB* db = rocksutils::globalRocksDB();
  RocksDBKeyBounds bounds = RocksDBKeyBounds::CollectionDocuments(_objectId);
  rocksdb::Range r(bounds.start(), bounds.end());

  uint64_t out = 0;
  db->GetApproximateSizes(
      RocksDBColumnFamily::documents(), &r, 1, &out,
      static_cast<uint8_t>(
          rocksdb::DB::SizeApproximationFlags::INCLUDE_MEMTABLES |
          rocksdb::DB::SizeApproximationFlags::INCLUDE_FILES));

  builder->add("documentsSize", VPackValue(out));
}

/// @brief creates the initial indexes for the collection
void RocksDBCollection::createInitialIndexes() {
  // LOCKED from the outside
  if (!_indexes.empty()) {
    return;
  }

  std::vector<std::shared_ptr<arangodb::Index>> systemIndexes;
  StorageEngine* engine = EngineSelectorFeature::ENGINE;
  IndexFactory const* idxFactory = engine->indexFactory();
  TRI_ASSERT(idxFactory != nullptr);

  idxFactory->fillSystemIndexes(_logicalCollection, systemIndexes);
  for (auto const& it : systemIndexes) {
    addIndex(it);
  }
}

void RocksDBCollection::addIndex(std::shared_ptr<arangodb::Index> idx) {
  // LOCKED from the outside
  // primary index must be added at position 0
  TRI_ASSERT(idx->type() != arangodb::Index::TRI_IDX_TYPE_PRIMARY_INDEX ||
             _indexes.empty());

  auto const id = idx->id();
  for (auto const& it : _indexes) {
    if (it->id() == id) {
      // already have this particular index. do not add it again
      return;
    }
  }

  TRI_UpdateTickServer(static_cast<TRI_voc_tick_t>(id));
  _indexes.emplace_back(idx);
  if (idx->type() == Index::TRI_IDX_TYPE_GEO1_INDEX ||
      idx->type() == Index::TRI_IDX_TYPE_GEO2_INDEX) {
    _hasGeoIndex = true;
  }
}

void RocksDBCollection::addIndexCoordinator(
    std::shared_ptr<arangodb::Index> idx) {
  // LOCKED from the outside
  auto const id = idx->id();
  for (auto const& it : _indexes) {
    if (it->id() == id) {
      // already have this particular index. do not add it again
      return;
    }
  }
  _indexes.emplace_back(idx);
}

int RocksDBCollection::saveIndex(transaction::Methods* trx,
                                 std::shared_ptr<arangodb::Index> idx) {
  // LOCKED from the outside
  TRI_ASSERT(!ServerState::instance()->isCoordinator());
  // we cannot persist primary or edge indexes
  TRI_ASSERT(idx->type() != Index::IndexType::TRI_IDX_TYPE_PRIMARY_INDEX);
  TRI_ASSERT(idx->type() != Index::IndexType::TRI_IDX_TYPE_EDGE_INDEX);

  Result res = fillIndexes(trx, idx);
  if (!res.ok()) {
    return res.errorNumber();
  }

  std::shared_ptr<VPackBuilder> builder = idx->toVelocyPack(false);
  auto vocbase = _logicalCollection->vocbase();
  auto collectionId = _logicalCollection->cid();
  VPackSlice data = builder->slice();

  StorageEngine* engine = EngineSelectorFeature::ENGINE;
  engine->createIndex(vocbase, collectionId, idx->id(), data);

  return TRI_ERROR_NO_ERROR;
}

/// non-transactional: fill index with existing documents
/// from this collection
arangodb::Result RocksDBCollection::fillIndexes(
    transaction::Methods* trx, std::shared_ptr<arangodb::Index> added) {
  // LOCKED from the outside, can't use lookupIndex
  RocksDBPrimaryIndex* primIndex = nullptr;
  for (std::shared_ptr<Index> idx : _indexes) {
    if (idx->type() == Index::TRI_IDX_TYPE_PRIMARY_INDEX) {
      primIndex = static_cast<RocksDBPrimaryIndex*>(idx.get());
      break;
    }
  }
  TRI_ASSERT(primIndex);

  ManagedDocumentResult mmdr;
  RocksDBIndex* ridx = static_cast<RocksDBIndex*>(added.get());
  auto state = RocksDBTransactionState::toState(trx);
  std::unique_ptr<IndexIterator> it(new RocksDBAllIndexIterator(
      _logicalCollection, trx, &mmdr, primaryIndex(), false));

  rocksdb::TransactionDB* db = globalRocksDB();
  uint64_t numDocsWritten = 0;
  // write batch will be reset each 5000 documents
  rocksdb::WriteBatchWithIndex batch(ridx->columnFamily()->GetComparator(),
                                     32 * 1024 * 1024);
  RocksDBBatchedMethods batched(state, &batch);

<<<<<<< HEAD
  int res = TRI_ERROR_NO_ERROR;
  auto cb = [&](DocumentIdentifierToken const& token, VPackSlice slice) {
    if (res == TRI_ERROR_NO_ERROR) {
      res = ridx->insertRaw(&batched, token._data, slice);
      if (res == TRI_ERROR_NO_ERROR) {
=======
  arangodb::Result res;
  auto cb = [&](ManagedDocumentResult const& mdr) {
    if (res.ok()) {
      res = ridx->insertInternal(trx, &batched, mdr.lastRevisionId(),
                            VPackSlice(mdr.vpack()));
      if (res.ok()) {
>>>>>>> 6be3210e
        numDocsWritten++;
      }
    }
  };

  rocksdb::WriteOptions writeOpts;
  bool hasMore = true;
  while (hasMore && res.ok()) {
    hasMore = it->nextDocument(cb, 250);
    if (_logicalCollection->status() == TRI_VOC_COL_STATUS_DELETED ||
        _logicalCollection->deleted()) {
      res = TRI_ERROR_INTERNAL;
    }
    if (res.ok()) {
      rocksdb::Status s = db->Write(writeOpts, batch.GetWriteBatch());
      if (!s.ok()) {
        res = rocksutils::convertStatus(s, rocksutils::StatusHint::index);
        break;
      }
    }
    batch.Clear();
  }

  // we will need to remove index elements created before an error
  // occured, this needs to happen since we are non transactional
  if (!res.ok()) {
    it->reset();
    batch.Clear();

    arangodb::Result res2;// do not overwrite original error
    auto removeCb = [&](DocumentIdentifierToken token) {
      if (res2.ok() && numDocsWritten > 0 &&
          this->readDocument(trx, token, mmdr)) {
        // we need to remove already inserted documents up to numDocsWritten
        res2 = ridx->removeInternal(trx, &batched, mmdr.lastRevisionId(),
                              VPackSlice(mmdr.vpack()));
        if (res2.ok()) {
          numDocsWritten--;
        }
      }
    };

    hasMore = true;
    while (hasMore && numDocsWritten > 0) {
      hasMore = it->next(removeCb, 500);
    }
    // TODO: if this fails, do we have any recourse?
    // Simon: Don't think so
    rocksdb::WriteOptions writeOpts;
    db->Write(writeOpts, batch.GetWriteBatch());
  }
  if (numDocsWritten > 0) {
    _needToPersistIndexEstimates = true;
  }

  return res;
}

// @brief return the primary index
// WARNING: Make sure that this LogicalCollection Instance
// is somehow protected. If it goes out of all scopes
// or it's indexes are freed the pointer returned will get invalidated.
arangodb::RocksDBPrimaryIndex* RocksDBCollection::primaryIndex() const {
  // The primary index always has iid 0
  auto primary = PhysicalCollection::lookupIndex(0);
  TRI_ASSERT(primary != nullptr);

#ifdef ARANGODB_ENABLE_MAINTAINER_MODE
  if (primary->type() != Index::IndexType::TRI_IDX_TYPE_PRIMARY_INDEX) {
    LOG_TOPIC(ERR, arangodb::Logger::FIXME)
        << "got invalid indexes for collection '" << _logicalCollection->name()
        << "'";
    READ_LOCKER(guard, _indexesLock);
    for (auto const& it : _indexes) {
      LOG_TOPIC(ERR, arangodb::Logger::FIXME) << "- " << it.get();
    }
  }
#endif
  TRI_ASSERT(primary->type() == Index::IndexType::TRI_IDX_TYPE_PRIMARY_INDEX);
  // the primary index must be the index at position #0
  return static_cast<arangodb::RocksDBPrimaryIndex*>(primary.get());
}

RocksDBOperationResult RocksDBCollection::insertDocument(
    arangodb::transaction::Methods* trx, TRI_voc_rid_t revisionId,
    VPackSlice const& doc, bool& waitForSync) const {
  RocksDBOperationResult res;
  // Coordinator doesn't know index internals
  TRI_ASSERT(!ServerState::instance()->isCoordinator());
  TRI_ASSERT(trx->state()->isRunning());

  RocksDBKey key(RocksDBKey::Document(_objectId, revisionId));
  RocksDBValue value(RocksDBValue::Document(doc));

  blackListKey(key.string().data(), static_cast<uint32_t>(key.string().size()));

  RocksDBMethods* mthd = RocksDBTransactionState::toMethods(trx);
  res = mthd->Put(RocksDBColumnFamily::documents(), key, value.string());
  if (!res.ok()) {
    // set keysize that is passed up to the crud operations
    res.keySize(key.string().size());
    return res;
  }

  /*LOG_TOPIC(ERR, Logger::FIXME)
      << "PUT rev: " << revisionId << " trx: " << trx->state()->id()
      << " seq: " << mthd->readOptions().snapshot->GetSequenceNumber()
      << " objectID " << _objectId << " name: " << _logicalCollection->name();*/

  RocksDBOperationResult innerRes;
  READ_LOCKER(guard, _indexesLock);
  for (std::shared_ptr<Index> const& idx : _indexes) {
    innerRes.reset(idx->insert(trx, revisionId, doc, false));

    // in case of no-memory, return immediately
    if (innerRes.is(TRI_ERROR_OUT_OF_MEMORY)) {
      return innerRes;
    }

    if (innerRes.fail()) {
      // "prefer" unique constraint violated over other errors
      if (innerRes.is(TRI_ERROR_ARANGO_UNIQUE_CONSTRAINT_VIOLATED) ||
          res.ok()) {
        res = innerRes;
      }
    }
  }

  if (res.ok()) {
    if (_logicalCollection->waitForSync()) {
      waitForSync = true;  // output parameter (by ref)
    }

    if (waitForSync) {
      trx->state()->waitForSync(true);
    }
    _needToPersistIndexEstimates = true;
  }

  return res;
}

RocksDBOperationResult RocksDBCollection::removeDocument(
    arangodb::transaction::Methods* trx, TRI_voc_rid_t revisionId,
    VPackSlice const& doc, bool isUpdate, bool& waitForSync) const {
  // Coordinator doesn't know index internals
  TRI_ASSERT(!ServerState::instance()->isCoordinator());
  TRI_ASSERT(trx->state()->isRunning());
  TRI_ASSERT(_objectId != 0);

  auto key = RocksDBKey::Document(_objectId, revisionId);

  blackListKey(key.string().data(), static_cast<uint32_t>(key.string().size()));

  // prepare operation which adds log statements is called
  // from the outside. We do not need to DELETE a document from the
  // document store, if the doc is overwritten with PUT
  // Simon: actually we do, because otherwise the counter recovery is broken
  // if (!isUpdate) {
  RocksDBMethods* mthd = RocksDBTransactionState::toMethods(trx);
  RocksDBOperationResult res =
      mthd->Delete(RocksDBColumnFamily::documents(), key);
  if (!res.ok()) {
    return res;
  }
  //}

  /*LOG_TOPIC(ERR, Logger::FIXME)
      << "Delete rev: " << revisionId << " trx: " << trx->state()->id()
      << " seq: " << mthd->readOptions().snapshot->GetSequenceNumber()
      << " objectID " << _objectId << " name: " << _logicalCollection->name();*/

  RocksDBOperationResult resInner;
  READ_LOCKER(guard, _indexesLock);
  for (std::shared_ptr<Index> const& idx : _indexes) {
    Result tmpres = idx->remove(trx, revisionId, doc, false);
    resInner.reset(tmpres);

    // in case of no-memory, return immediately
    if (resInner.is(TRI_ERROR_OUT_OF_MEMORY)) {
      return resInner;
    }

    // for other errors, set result
    if (resInner.fail()) {
      res = resInner;
    }
  }

  if (res.ok()) {
    if (_logicalCollection->waitForSync()) {
      waitForSync = true;
    }

    if (waitForSync) {
      trx->state()->waitForSync(true);
    }
    _needToPersistIndexEstimates = true;
  }

  return res;
}

/// @brief looks up a document by key, low level worker
/// the key must be a string slice, no revision check is performed
RocksDBOperationResult RocksDBCollection::lookupDocument(
    transaction::Methods* trx, VPackSlice key,
    ManagedDocumentResult& mdr) const {
  RocksDBOperationResult res;
  if (!key.isString()) {
    res.reset(TRI_ERROR_ARANGO_DOCUMENT_KEY_BAD);
    return res;
  }

  RocksDBToken token = primaryIndex()->lookupKey(trx, StringRef(key));
  TRI_voc_rid_t revisionId = token.revisionId();

  if (revisionId > 0) {
    res = lookupRevisionVPack(revisionId, trx, mdr, true);
  } else {
    res.reset(TRI_ERROR_ARANGO_DOCUMENT_NOT_FOUND);
  }
  return res;
}

RocksDBOperationResult RocksDBCollection::updateDocument(
    transaction::Methods* trx, TRI_voc_rid_t oldRevisionId,
    VPackSlice const& oldDoc, TRI_voc_rid_t newRevisionId,
    VPackSlice const& newDoc, bool& waitForSync) const {
  // keysize in return value is set by insertDocument

  // Coordinator doesn't know index internals
  TRI_ASSERT(trx->state()->isRunning());
  TRI_ASSERT(!ServerState::instance()->isCoordinator());

  RocksDBOperationResult res =
      removeDocument(trx, oldRevisionId, oldDoc, true, waitForSync);
  if (res.fail()) {
    return res;
  }

  res = insertDocument(trx, newRevisionId, newDoc, waitForSync);
  return res;
}

Result RocksDBCollection::lookupDocumentToken(transaction::Methods* trx,
                                              arangodb::StringRef key,
                                              RocksDBToken& outToken) const {
  TRI_ASSERT(_objectId != 0);

  // TODO fix as soon as we got a real primary index
  outToken = primaryIndex()->lookupKey(trx, key);
  return outToken.revisionId() > 0
             ? Result()
             : Result(TRI_ERROR_ARANGO_DOCUMENT_NOT_FOUND);
}

arangodb::Result RocksDBCollection::lookupRevisionVPack(
    TRI_voc_rid_t revisionId, transaction::Methods* trx,
    arangodb::ManagedDocumentResult& mdr, bool withCache) const {
  TRI_ASSERT(trx->state()->isRunning());
  TRI_ASSERT(_objectId != 0);

  auto key = RocksDBKey::Document(_objectId, revisionId);
  std::string value;

  if (withCache && useCache()) {
    TRI_ASSERT(_cache != nullptr);
    // check cache first for fast path
    auto f = _cache->find(key.string().data(),
                          static_cast<uint32_t>(key.string().size()));
    if (f.found()) {
      value.append(reinterpret_cast<char const*>(f.value()->value()),
                   static_cast<size_t>(f.value()->valueSize));
      mdr.setManaged(std::move(value), revisionId);
      return {TRI_ERROR_NO_ERROR};
    }
  }

  RocksDBMethods* mthd = RocksDBTransactionState::toMethods(trx);
  Result res = mthd->Get(RocksDBColumnFamily::documents(), key, &value);
  TRI_ASSERT(value.data());
  if (res.ok()) {
    if (withCache && useCache()) {
      TRI_ASSERT(_cache != nullptr);
      // write entry back to cache
      auto entry = cache::CachedValue::construct(
          key.string().data(), static_cast<uint32_t>(key.string().size()),
          value.data(), static_cast<uint64_t>(value.size()));
      auto status = _cache->insert(entry);
      if (status.fail()) {
        delete entry;
      }
    }

    mdr.setManaged(std::move(value), revisionId);
  } else {
    LOG_TOPIC(ERR, Logger::FIXME)
        << "NOT FOUND rev: " << revisionId << " trx: " << trx->state()->id()
        << " seq: " << mthd->readOptions().snapshot->GetSequenceNumber()
        << " objectID " << _objectId << " name: " << _logicalCollection->name();
    mdr.reset();
  }
  return res;
}

arangodb::Result RocksDBCollection::lookupRevisionVPack(
    TRI_voc_rid_t revisionId, transaction::Methods* trx,
    IndexIterator::DocumentCallback const& cb, bool withCache) const {
  TRI_ASSERT(trx->state()->isRunning());
  TRI_ASSERT(_objectId != 0);

  auto key = RocksDBKey::Document(_objectId, revisionId);

  if (withCache && useCache()) {
    TRI_ASSERT(_cache != nullptr);
    // check cache first for fast path
    auto f = _cache->find(key.string().data(),
                          static_cast<uint32_t>(key.string().size()));
    if (f.found()) {
      cb(RocksDBToken(revisionId), VPackSlice(reinterpret_cast<char const*>(f.value()->value())));
      return {TRI_ERROR_NO_ERROR};
    }
  }

  std::string value;
  RocksDBMethods* mthd = rocksutils::toRocksMethods(trx);
  Result res = mthd->Get(RocksDBColumnFamily::documents(), key, &value);
  TRI_ASSERT(value.data());
  if (res.ok()) {
    if (withCache && useCache()) {
      TRI_ASSERT(_cache != nullptr);
      // write entry back to cache
      auto entry = cache::CachedValue::construct(
          key.string().data(), static_cast<uint32_t>(key.string().size()),
          value.data(), static_cast<uint64_t>(value.size()));
      auto status = _cache->insert(entry);
      if (status.fail()) {
        delete entry;
      }
    }

    cb(RocksDBToken(revisionId), VPackSlice(value.data()));
  } else {
    LOG_TOPIC(ERR, Logger::FIXME)
        << "NOT FOUND rev: " << revisionId << " trx: " << trx->state()->id()
        << " seq: " << mthd->readOptions().snapshot->GetSequenceNumber()
        << " objectID " << _objectId << " name: " << _logicalCollection->name();
  }
  return res;
}

void RocksDBCollection::setRevision(TRI_voc_rid_t revisionId) {
  _revisionId = revisionId;
}

void RocksDBCollection::adjustNumberDocuments(int64_t adjustment) {
  if (adjustment < 0) {
    _numberDocuments -= static_cast<uint64_t>(-adjustment);
  } else if (adjustment > 0) {
    _numberDocuments += static_cast<uint64_t>(adjustment);
  }
}

/// @brief write locks a collection, with a timeout
int RocksDBCollection::lockWrite(double timeout) {
  uint64_t waitTime = 0;  // indicates that time is uninitialized
  double startTime = 0.0;

  while (true) {
    TRY_WRITE_LOCKER(locker, _exclusiveLock);

    if (locker.isLocked()) {
      // keep lock and exit loop
      locker.steal();
      return TRI_ERROR_NO_ERROR;
    }

    double now = TRI_microtime();

    if (waitTime == 0) {  // initialize times
      // set end time for lock waiting
      if (timeout <= 0.0) {
        timeout = defaultLockTimeout;
      }
      startTime = now;
      waitTime = 1;
    }

    if (now > startTime + timeout) {
      LOG_TOPIC(TRACE, arangodb::Logger::FIXME)
          << "timed out after " << timeout
          << " s waiting for write-lock on collection '"
          << _logicalCollection->name() << "'";
      return TRI_ERROR_LOCK_TIMEOUT;
    }

    if (now - startTime < 0.001) {
      std::this_thread::yield();
    } else {
      usleep(static_cast<TRI_usleep_t>(waitTime));
      if (waitTime < 32) {
        waitTime *= 2;
      }
    }
  }
}

/// @brief write unlocks a collection
int RocksDBCollection::unlockWrite() {
  _exclusiveLock.unlockWrite();

  return TRI_ERROR_NO_ERROR;
}

/// @brief read locks a collection, with a timeout
int RocksDBCollection::lockRead(double timeout) {
  uint64_t waitTime = 0;  // indicates that time is uninitialized
  double startTime = 0.0;

  while (true) {
    TRY_READ_LOCKER(locker, _exclusiveLock);

    if (locker.isLocked()) {
      // keep lock and exit loop
      locker.steal();
      return TRI_ERROR_NO_ERROR;
    }

    double now = TRI_microtime();

    if (waitTime == 0) {  // initialize times
      // set end time for lock waiting
      if (timeout <= 0.0) {
        timeout = defaultLockTimeout;
      }
      startTime = now;
      waitTime = 1;
    }

    if (now > startTime + timeout) {
      LOG_TOPIC(TRACE, arangodb::Logger::FIXME)
          << "timed out after " << timeout
          << " s waiting for read-lock on collection '"
          << _logicalCollection->name() << "'";
      return TRI_ERROR_LOCK_TIMEOUT;
    }

    if (now - startTime < 0.001) {
      std::this_thread::yield();
    } else {
      usleep(static_cast<TRI_usleep_t>(waitTime));
      if (waitTime < 32) {
        waitTime *= 2;
      }
    }
  }
}

/// @brief read unlocks a collection
int RocksDBCollection::unlockRead() {
  _exclusiveLock.unlockRead();
  return TRI_ERROR_NO_ERROR;
}

// rescans the collection to update document count
uint64_t RocksDBCollection::recalculateCounts() {
  // start transaction to get a collection lock
  arangodb::SingleCollectionTransaction trx(
      arangodb::transaction::StandaloneContext::Create(
          _logicalCollection->vocbase()),
      _logicalCollection->cid(), AccessMode::Type::EXCLUSIVE);
  auto res = trx.begin();
  if (res.fail()) {
    THROW_ARANGO_EXCEPTION(res);
  }

  rocksdb::ReadOptions readOptions;
  readOptions.fill_cache = false;

  // count documents
  auto documentBounds = RocksDBKeyBounds::CollectionDocuments(_objectId);
  _numberDocuments =
      rocksutils::countKeyRange(globalRocksDB(), readOptions, documentBounds);

  // update counter manager value
  res = globalRocksEngine()->counterManager()->setAbsoluteCounter(
      _objectId, _numberDocuments);
  if (res.ok()) {
    // in case of fail the counter has never been written and hence does not
    // need correction. The value is not changed and does not need to be synced
    globalRocksEngine()->counterManager()->sync(true);
  }
  trx.commit();

  return _numberDocuments;
}

void RocksDBCollection::compact() {
  rocksdb::TransactionDB* db = rocksutils::globalRocksDB();
  rocksdb::CompactRangeOptions opts;
  RocksDBKeyBounds bounds = RocksDBKeyBounds::CollectionDocuments(_objectId);
  rocksdb::Slice b = bounds.start(), e = bounds.end();
  db->CompactRange(opts, &b, &e);

  READ_LOCKER(guard, _indexesLock);
  for (std::shared_ptr<Index> i : _indexes) {
    RocksDBIndex* index = static_cast<RocksDBIndex*>(i.get());
    index->cleanup();
  }
}

void RocksDBCollection::estimateSize(velocypack::Builder& builder) {
  TRI_ASSERT(!builder.isOpenObject() && !builder.isOpenArray());

  rocksdb::TransactionDB* db = rocksutils::globalRocksDB();
  RocksDBKeyBounds bounds = RocksDBKeyBounds::CollectionDocuments(_objectId);
  rocksdb::Range r(bounds.start(), bounds.end());
  uint64_t out = 0, total = 0;
  db->GetApproximateSizes(
      RocksDBColumnFamily::documents(), &r, 1, &out,
      static_cast<uint8_t>(
          rocksdb::DB::SizeApproximationFlags::INCLUDE_MEMTABLES |
          rocksdb::DB::SizeApproximationFlags::INCLUDE_FILES));
  total += out;

  builder.openObject();
  builder.add("documents", VPackValue(out));
  builder.add("indexes", VPackValue(VPackValueType::Object));

  READ_LOCKER(guard, _indexesLock);
  for (std::shared_ptr<Index> i : _indexes) {
    RocksDBIndex* index = static_cast<RocksDBIndex*>(i.get());
    out = index->memory();
    builder.add(std::to_string(index->id()), VPackValue(out));
    total += out;
  }
  builder.close();
  builder.add("total", VPackValue(total));
  builder.close();
}

arangodb::Result RocksDBCollection::serializeIndexEstimates(
    rocksdb::Transaction* rtrx) const {
  if (!_needToPersistIndexEstimates) {
    return {TRI_ERROR_NO_ERROR};
  }
  _needToPersistIndexEstimates = false;
  std::string output;
  rocksdb::TransactionDB* tdb = rocksutils::globalRocksDB();
  for (auto index : getIndexes()) {
    output.clear();
    RocksDBIndex* cindex = static_cast<RocksDBIndex*>(index.get());
    TRI_ASSERT(cindex != nullptr);
    rocksutils::uint64ToPersistent(
        output, static_cast<uint64_t>(tdb->GetLatestSequenceNumber()));
    cindex->serializeEstimate(output);
    if (output.size() > sizeof(uint64_t)) {
      RocksDBKey key = RocksDBKey::IndexEstimateValue(cindex->objectId());
      rocksdb::Slice value(output);
      rocksdb::Status s = rtrx->Put(RocksDBColumnFamily::definitions(),
                                    key.string(), value);

      if (!s.ok()) {
        LOG_TOPIC(WARN, Logger::ENGINES) << "writing index estimates failed";
        rtrx->Rollback();
        return rocksutils::convertStatus(s);
      }
    }
  }
  return {TRI_ERROR_NO_ERROR};
}

void RocksDBCollection::deserializeIndexEstimates(RocksDBCounterManager* mgr) {
  std::vector<std::shared_ptr<Index>> toRecalculate;
  for (auto const& it : getIndexes()) {
    auto idx = static_cast<RocksDBIndex*>(it.get());
    if (!idx->deserializeEstimate(mgr)) {
      toRecalculate.push_back(it);
    }
  }
  if (!toRecalculate.empty()) {
    recalculateIndexEstimates(toRecalculate);
  }
}

void RocksDBCollection::recalculateIndexEstimates() {
  auto idxs = getIndexes();
  recalculateIndexEstimates(idxs);
}

void RocksDBCollection::recalculateIndexEstimates(
    std::vector<std::shared_ptr<Index>>& indexes) {
  // start transaction to get a collection lock
  arangodb::SingleCollectionTransaction trx(
      arangodb::transaction::StandaloneContext::Create(
          _logicalCollection->vocbase()),
      _logicalCollection->cid(), AccessMode::Type::EXCLUSIVE);
  auto res = trx.begin();
  if (res.fail()) {
    THROW_ARANGO_EXCEPTION(res);
  }

  for (auto const& it : indexes) {
    auto idx = static_cast<RocksDBIndex*>(it.get());
    idx->recalculateEstimates();
  }
  _needToPersistIndexEstimates = true;
  trx.commit();
}

void RocksDBCollection::createCache() const {
  if (!_useCache || _cachePresent) {
    // we leave this if we do not need the cache
    // or if cache already created
    return;
  }

  TRI_ASSERT(_useCache);
  TRI_ASSERT(_cache.get() == nullptr);
  TRI_ASSERT(CacheManagerFeature::MANAGER != nullptr);
  _cache = CacheManagerFeature::MANAGER->createCache(
      cache::CacheType::Transactional);
  _cachePresent = (_cache.get() != nullptr);
  TRI_ASSERT(_useCache);
}

arangodb::Result RocksDBCollection::serializeKeyGenerator(
    rocksdb::Transaction* rtrx) const {
  VPackBuilder builder;
  builder.openObject();
  _logicalCollection->keyGenerator()->toVelocyPack(builder);
  builder.close();

  RocksDBKey key = RocksDBKey::KeyGeneratorValue(_objectId);
  RocksDBValue value = RocksDBValue::KeyGeneratorValue(builder.slice());
  rocksdb::Status s = rtrx->Put(RocksDBColumnFamily::definitions(),
                                key.string(), value.string());

  if (!s.ok()) {
    LOG_TOPIC(WARN, Logger::ENGINES) << "writing key generator data failed";
    rtrx->Rollback();
    return rocksutils::convertStatus(s);
  }

  return {TRI_ERROR_NO_ERROR};
}

void RocksDBCollection::deserializeKeyGenerator(RocksDBCounterManager* mgr) {
  uint64_t value = mgr->stealKeyGenerator(_objectId);
  if (value > 0) {
    std::string k(basics::StringUtils::itoa(value));
    _logicalCollection->keyGenerator()->track(k.data(), k.size());
  }
}

void RocksDBCollection::disableCache() const {
  if (!_cachePresent) {
    return;
  }
  TRI_ASSERT(CacheManagerFeature::MANAGER != nullptr);
  // must have a cache...
  TRI_ASSERT(_useCache);
  TRI_ASSERT(_cachePresent);
  TRI_ASSERT(_cache.get() != nullptr);
  CacheManagerFeature::MANAGER->destroyCache(_cache);
  _cache.reset();
  _cachePresent = false;
  TRI_ASSERT(_useCache);
}

// blacklist given key from transactional cache
void RocksDBCollection::blackListKey(char const* data, std::size_t len) const {
  if (useCache()) {
    TRI_ASSERT(_cache != nullptr);
    bool blacklisted = false;
    while (!blacklisted) {
      auto status = _cache->blacklist(data, static_cast<uint32_t>(len));
      if (status.ok()) {
        blacklisted = true;
      } else if (status.errorNumber() == TRI_ERROR_SHUTTING_DOWN) {
        disableCache();
        break;
      }
    }
  }
}<|MERGE_RESOLUTION|>--- conflicted
+++ resolved
@@ -1250,20 +1250,11 @@
                                      32 * 1024 * 1024);
   RocksDBBatchedMethods batched(state, &batch);
 
-<<<<<<< HEAD
-  int res = TRI_ERROR_NO_ERROR;
+  arangodb::Result res;
   auto cb = [&](DocumentIdentifierToken const& token, VPackSlice slice) {
-    if (res == TRI_ERROR_NO_ERROR) {
-      res = ridx->insertRaw(&batched, token._data, slice);
-      if (res == TRI_ERROR_NO_ERROR) {
-=======
-  arangodb::Result res;
-  auto cb = [&](ManagedDocumentResult const& mdr) {
     if (res.ok()) {
-      res = ridx->insertInternal(trx, &batched, mdr.lastRevisionId(),
-                            VPackSlice(mdr.vpack()));
+      res = ridx->insertInternal(trx, &batched, token._data, slice);
       if (res.ok()) {
->>>>>>> 6be3210e
         numDocsWritten++;
       }
     }
@@ -1590,7 +1581,8 @@
   }
 
   std::string value;
-  RocksDBMethods* mthd = rocksutils::toRocksMethods(trx);
+  auto state = RocksDBTransactionState::toState(trx);
+  RocksDBMethods* mthd = state->rocksdbMethods();
   Result res = mthd->Get(RocksDBColumnFamily::documents(), key, &value);
   TRI_ASSERT(value.data());
   if (res.ok()) {
