--- conflicted
+++ resolved
@@ -805,17 +805,10 @@
   return getReplicationApplierConfiguration(key, status);
 }
 
-<<<<<<< HEAD
-void RocksDBEngine::waitForSync(TRI_voc_tick_t tick) {
-#ifndef _WIN32
-  _db->GetBaseDB()->SyncWAL();
-#endif
-=======
 VPackBuilder RocksDBEngine::getReplicationApplierConfiguration(int& status) {
   RocksDBKey key;
   key.constructReplicationApplierConfig(databaseIdForGlobalApplier);
   return getReplicationApplierConfiguration(key, status);
->>>>>>> 7d4b319c
 }
 
 VPackBuilder RocksDBEngine::getReplicationApplierConfiguration(RocksDBKey const& key, int& status) {
@@ -1292,7 +1285,6 @@
   return arangodb::Result();
 }
 
-<<<<<<< HEAD
 Result RocksDBEngine::registerRecoveryHelper(
     std::shared_ptr<RocksDBRecoveryHelper> helper) {
   try {
@@ -1308,58 +1300,6 @@
   return _recoveryHelpers;
 }
 
-
-Result RocksDBEngine::createLoggerState(TRI_vocbase_t* vocbase,
-                                        VPackBuilder& builder) {
-  syncWal();
-
-  builder.openObject();  // Base
-  rocksdb::SequenceNumber lastTick = _db->GetLatestSequenceNumber();
-
-  // "state" part
-  builder.add("state", VPackValue(VPackValueType::Object));  // open
-  builder.add("running", VPackValue(true));
-  builder.add("lastLogTick", VPackValue(std::to_string(lastTick)));
-  builder.add("lastUncommittedLogTick", VPackValue(std::to_string(lastTick)));
-  builder.add("totalEvents",
-              VPackValue(lastTick));  // s.numEvents + s.numEventsSync
-  builder.add("time", VPackValue(utilities::timeString()));
-  builder.close();
-
-  // "server" part
-  builder.add("server", VPackValue(VPackValueType::Object));  // open
-  builder.add("version", VPackValue(ARANGODB_VERSION));
-  builder.add("serverId", VPackValue(std::to_string(ServerIdFeature::getId())));
-  builder.close();
-
-  // "clients" part
-  builder.add("clients", VPackValue(VPackValueType::Array));  // open
-  if (vocbase != nullptr) {                                   // add clients
-    auto allClients = vocbase->getReplicationClients();
-    for (auto& it : allClients) {
-      // One client
-      builder.add(VPackValue(VPackValueType::Object));
-      builder.add("serverId", VPackValue(std::to_string(std::get<0>(it))));
-
-      char buffer[21];
-      TRI_GetTimeStampReplication(std::get<1>(it), &buffer[0], sizeof(buffer));
-      builder.add("time", VPackValue(buffer));
-
-      builder.add("lastServedTick",
-                  VPackValue(std::to_string(std::get<2>(it))));
-
-      builder.close();
-    }
-  }
-  builder.close();  // clients
-
-  builder.close();  // base
-
-  return Result{};
-}
-
-=======
->>>>>>> 7d4b319c
 std::vector<std::string> RocksDBEngine::currentWalFiles() {
   rocksdb::VectorLogPtr files;
   std::vector<std::string> names;
@@ -1789,8 +1729,6 @@
   return handleSyncKeysRocksDB(syncer, col, keysId, cid, collectionName,
                                maxTick);
 }
-<<<<<<< HEAD
-=======
  
 Result RocksDBEngine::createLoggerState(TRI_vocbase_t* vocbase,
                                         VPackBuilder& builder) {
@@ -1840,7 +1778,6 @@
   
   return Result{};
 }
->>>>>>> 7d4b319c
 
 Result RocksDBEngine::createTickRanges(VPackBuilder& builder) {
   rocksdb::TransactionDB* tdb = rocksutils::globalRocksDB();
