/* A Bison parser, made by GNU Bison 3.0.4.  */

/* Bison implementation for Yacc-like parsers in C

   Copyright (C) 1984, 1989-1990, 2000-2015 Free Software Foundation, Inc.

   This program is free software: you can redistribute it and/or modify
   it under the terms of the GNU General Public License as published by
   the Free Software Foundation, either version 3 of the License, or
   (at your option) any later version.

   This program is distributed in the hope that it will be useful,
   but WITHOUT ANY WARRANTY; without even the implied warranty of
   MERCHANTABILITY or FITNESS FOR A PARTICULAR PURPOSE.  See the
   GNU General Public License for more details.

   You should have received a copy of the GNU General Public License
   along with this program.  If not, see <http://www.gnu.org/licenses/>.  */

/* As a special exception, you may create a larger work that contains
   part or all of the Bison parser skeleton and distribute that work
   under terms of your choice, so long as that work isn't itself a
   parser generator using the skeleton or a modified version thereof
   as a parser skeleton.  Alternatively, if you modify or redistribute
   the parser skeleton itself, you may (at your option) remove this
   special exception, which will cause the skeleton and the resulting
   Bison output files to be licensed under the GNU General Public
   License without this special exception.

   This special exception was added by the Free Software Foundation in
   version 2.2 of Bison.  */

/* C LALR(1) parser skeleton written by Richard Stallman, by
   simplifying the original so-called "semantic" parser.  */

/* All symbols defined below should begin with yy or YY, to avoid
   infringing on user name space.  This should be done even for local
   variables, as they might otherwise be expanded by user macros.
   There are some unavoidable exceptions within include files to
   define necessary library symbols; they are noted "INFRINGES ON
   USER NAME SPACE" below.  */

/* Identify Bison output.  */
#define YYBISON 1

/* Bison version.  */
#define YYBISON_VERSION "3.0.4"

/* Skeleton name.  */
#define YYSKELETON_NAME "yacc.c"

/* Pure parsers.  */
#define YYPURE 1

/* Push parsers.  */
#define YYPUSH 0

/* Pull parsers.  */
#define YYPULL 1


/* Substitute the variable and function names.  */
#define yyparse         Aqlparse
#define yylex           Aqllex
#define yyerror         Aqlerror
#define yydebug         Aqldebug
#define yynerrs         Aqlnerrs


/* Copy the first part of user declarations.  */
#line 9 "arangod/Aql/grammar.y" /* yacc.c:339  */

#include "Aql/AstNode.h"
#include "Aql/Function.h"
#include "Aql/Parser.h"
#include "Basics/conversions.h"
#include "Basics/tri-strings.h"

#line 80 "arangod/Aql/grammar.cpp" /* yacc.c:339  */

# ifndef YY_NULLPTR
#  if defined __cplusplus && 201103L <= __cplusplus
#   define YY_NULLPTR nullptr
#  else
#   define YY_NULLPTR 0
#  endif
# endif

/* Enabling verbose error messages.  */
#ifdef YYERROR_VERBOSE
# undef YYERROR_VERBOSE
# define YYERROR_VERBOSE 1
#else
# define YYERROR_VERBOSE 1
#endif

/* In a future release of Bison, this section will be replaced
   by #include "grammar.hpp".  */
#ifndef YY_AQL_ARANGOD_AQL_GRAMMAR_HPP_INCLUDED
# define YY_AQL_ARANGOD_AQL_GRAMMAR_HPP_INCLUDED
/* Debug traces.  */
#ifndef YYDEBUG
# define YYDEBUG 0
#endif
#if YYDEBUG
extern int Aqldebug;
#endif

/* Token type.  */
#ifndef YYTOKENTYPE
# define YYTOKENTYPE
  enum yytokentype
  {
    T_END = 0,
    T_FOR = 258,
    T_LET = 259,
    T_FILTER = 260,
    T_RETURN = 261,
    T_COLLECT = 262,
    T_SORT = 263,
    T_LIMIT = 264,
    T_ASC = 265,
    T_DESC = 266,
    T_IN = 267,
    T_WITH = 268,
    T_INTO = 269,
    T_GRAPH = 270,
    T_DISTINCT = 271,
    T_REMOVE = 272,
    T_INSERT = 273,
    T_UPDATE = 274,
    T_REPLACE = 275,
    T_UPSERT = 276,
    T_NULL = 277,
    T_TRUE = 278,
    T_FALSE = 279,
    T_STRING = 280,
    T_QUOTED_STRING = 281,
    T_INTEGER = 282,
    T_DOUBLE = 283,
    T_PARAMETER = 284,
    T_ASSIGN = 285,
    T_NOT = 286,
    T_AND = 287,
    T_OR = 288,
    T_EQ = 289,
    T_NE = 290,
    T_LT = 291,
    T_GT = 292,
    T_LE = 293,
    T_GE = 294,
    T_PLUS = 295,
    T_MINUS = 296,
    T_TIMES = 297,
    T_DIV = 298,
    T_MOD = 299,
    T_QUESTION = 300,
    T_COLON = 301,
    T_SCOPE = 302,
    T_RANGE = 303,
    T_COMMA = 304,
    T_OPEN = 305,
    T_CLOSE = 306,
    T_OBJECT_OPEN = 307,
    T_OBJECT_CLOSE = 308,
    T_ARRAY_OPEN = 309,
    T_ARRAY_CLOSE = 310,
    T_OUTBOUND = 311,
    T_INBOUND = 312,
    T_ANY = 313,
    T_NIN = 314,
    UMINUS = 315,
    UPLUS = 316,
    FUNCCALL = 317,
    REFERENCE = 318,
    INDEXED = 319,
    EXPANSION = 320
  };
#endif

/* Value type.  */
#if ! defined YYSTYPE && ! defined YYSTYPE_IS_DECLARED

union YYSTYPE
{
#line 17 "arangod/Aql/grammar.y" /* yacc.c:355  */

  triagens::aql::AstNode*  node;
  struct {
    char*                  value;
    size_t                 length;
  }                        strval;
  bool                     boolval;
  int64_t                  intval;

#line 197 "arangod/Aql/grammar.cpp" /* yacc.c:355  */
};

typedef union YYSTYPE YYSTYPE;
# define YYSTYPE_IS_TRIVIAL 1
# define YYSTYPE_IS_DECLARED 1
#endif

/* Location type.  */
#if ! defined YYLTYPE && ! defined YYLTYPE_IS_DECLARED
typedef struct YYLTYPE YYLTYPE;
struct YYLTYPE
{
  int first_line;
  int first_column;
  int last_line;
  int last_column;
};
# define YYLTYPE_IS_DECLARED 1
# define YYLTYPE_IS_TRIVIAL 1
#endif



int Aqlparse (triagens::aql::Parser* parser);

#endif /* !YY_AQL_ARANGOD_AQL_GRAMMAR_HPP_INCLUDED  */

/* Copy the second part of user declarations.  */
#line 27 "arangod/Aql/grammar.y" /* yacc.c:358  */


using namespace triagens::aql;

////////////////////////////////////////////////////////////////////////////////
/// @brief forward for lexer function defined in Aql/tokens.ll
////////////////////////////////////////////////////////////////////////////////

int Aqllex (YYSTYPE*, 
            YYLTYPE*, 
            void*);
 
////////////////////////////////////////////////////////////////////////////////
/// @brief register parse error
////////////////////////////////////////////////////////////////////////////////

void Aqlerror (YYLTYPE* locp, 
               triagens::aql::Parser* parser,
               char const* message) {
  parser->registerParseError(TRI_ERROR_QUERY_PARSE, message, locp->first_line, locp->first_column);
}

////////////////////////////////////////////////////////////////////////////////
/// @brief shortcut macro for signaling out of memory
////////////////////////////////////////////////////////////////////////////////

#define ABORT_OOM                                   \
  parser->registerError(TRI_ERROR_OUT_OF_MEMORY);   \
  YYABORT;

#define scanner parser->scanner()


<<<<<<< HEAD
#line 258 "arangod/Aql/grammar.cpp" /* yacc.c:358  */
=======
#line 256 "arangod/Aql/grammar.cpp" /* yacc.c:358  */
>>>>>>> cd677d26

#ifdef short
# undef short
#endif

#ifdef YYTYPE_UINT8
typedef YYTYPE_UINT8 yytype_uint8;
#else
typedef unsigned char yytype_uint8;
#endif

#ifdef YYTYPE_INT8
typedef YYTYPE_INT8 yytype_int8;
#else
typedef signed char yytype_int8;
#endif

#ifdef YYTYPE_UINT16
typedef YYTYPE_UINT16 yytype_uint16;
#else
typedef unsigned short int yytype_uint16;
#endif

#ifdef YYTYPE_INT16
typedef YYTYPE_INT16 yytype_int16;
#else
typedef short int yytype_int16;
#endif

#ifndef YYSIZE_T
# ifdef __SIZE_TYPE__
#  define YYSIZE_T __SIZE_TYPE__
# elif defined size_t
#  define YYSIZE_T size_t
# elif ! defined YYSIZE_T
#  include <stddef.h> /* INFRINGES ON USER NAME SPACE */
#  define YYSIZE_T size_t
# else
#  define YYSIZE_T unsigned int
# endif
#endif

#define YYSIZE_MAXIMUM ((YYSIZE_T) -1)

#ifndef YY_
# if defined YYENABLE_NLS && YYENABLE_NLS
#  if ENABLE_NLS
#   include <libintl.h> /* INFRINGES ON USER NAME SPACE */
#   define YY_(Msgid) dgettext ("bison-runtime", Msgid)
#  endif
# endif
# ifndef YY_
#  define YY_(Msgid) Msgid
# endif
#endif

#ifndef YY_ATTRIBUTE
# if (defined __GNUC__                                               \
      && (2 < __GNUC__ || (__GNUC__ == 2 && 96 <= __GNUC_MINOR__)))  \
     || defined __SUNPRO_C && 0x5110 <= __SUNPRO_C
#  define YY_ATTRIBUTE(Spec) __attribute__(Spec)
# else
#  define YY_ATTRIBUTE(Spec) /* empty */
# endif
#endif

#ifndef YY_ATTRIBUTE_PURE
# define YY_ATTRIBUTE_PURE   YY_ATTRIBUTE ((__pure__))
#endif

#ifndef YY_ATTRIBUTE_UNUSED
# define YY_ATTRIBUTE_UNUSED YY_ATTRIBUTE ((__unused__))
#endif

#if !defined _Noreturn \
     && (!defined __STDC_VERSION__ || __STDC_VERSION__ < 201112)
# if defined _MSC_VER && 1200 <= _MSC_VER
#  define _Noreturn __declspec (noreturn)
# else
#  define _Noreturn YY_ATTRIBUTE ((__noreturn__))
# endif
#endif

/* Suppress unused-variable warnings by "using" E.  */
#if ! defined lint || defined __GNUC__
# define YYUSE(E) ((void) (E))
#else
# define YYUSE(E) /* empty */
#endif

#if defined __GNUC__ && 407 <= __GNUC__ * 100 + __GNUC_MINOR__
/* Suppress an incorrect diagnostic about yylval being uninitialized.  */
# define YY_IGNORE_MAYBE_UNINITIALIZED_BEGIN \
    _Pragma ("GCC diagnostic push") \
    _Pragma ("GCC diagnostic ignored \"-Wuninitialized\"")\
    _Pragma ("GCC diagnostic ignored \"-Wmaybe-uninitialized\"")
# define YY_IGNORE_MAYBE_UNINITIALIZED_END \
    _Pragma ("GCC diagnostic pop")
#else
# define YY_INITIAL_VALUE(Value) Value
#endif
#ifndef YY_IGNORE_MAYBE_UNINITIALIZED_BEGIN
# define YY_IGNORE_MAYBE_UNINITIALIZED_BEGIN
# define YY_IGNORE_MAYBE_UNINITIALIZED_END
#endif
#ifndef YY_INITIAL_VALUE
# define YY_INITIAL_VALUE(Value) /* Nothing. */
#endif


#if ! defined yyoverflow || YYERROR_VERBOSE

/* The parser invokes alloca or malloc; define the necessary symbols.  */

# ifdef YYSTACK_USE_ALLOCA
#  if YYSTACK_USE_ALLOCA
#   ifdef __GNUC__
#    define YYSTACK_ALLOC __builtin_alloca
#   elif defined __BUILTIN_VA_ARG_INCR
#    include <alloca.h> /* INFRINGES ON USER NAME SPACE */
#   elif defined _AIX
#    define YYSTACK_ALLOC __alloca
#   elif defined _MSC_VER
#    include <malloc.h> /* INFRINGES ON USER NAME SPACE */
#    define alloca _alloca
#   else
#    define YYSTACK_ALLOC alloca
#    if ! defined _ALLOCA_H && ! defined EXIT_SUCCESS
#     include <stdlib.h> /* INFRINGES ON USER NAME SPACE */
      /* Use EXIT_SUCCESS as a witness for stdlib.h.  */
#     ifndef EXIT_SUCCESS
#      define EXIT_SUCCESS 0
#     endif
#    endif
#   endif
#  endif
# endif

# ifdef YYSTACK_ALLOC
   /* Pacify GCC's 'empty if-body' warning.  */
#  define YYSTACK_FREE(Ptr) do { /* empty */; } while (0)
#  ifndef YYSTACK_ALLOC_MAXIMUM
    /* The OS might guarantee only one guard page at the bottom of the stack,
       and a page size can be as small as 4096 bytes.  So we cannot safely
       invoke alloca (N) if N exceeds 4096.  Use a slightly smaller number
       to allow for a few compiler-allocated temporary stack slots.  */
#   define YYSTACK_ALLOC_MAXIMUM 4032 /* reasonable circa 2006 */
#  endif
# else
#  define YYSTACK_ALLOC YYMALLOC
#  define YYSTACK_FREE YYFREE
#  ifndef YYSTACK_ALLOC_MAXIMUM
#   define YYSTACK_ALLOC_MAXIMUM YYSIZE_MAXIMUM
#  endif
#  if (defined __cplusplus && ! defined EXIT_SUCCESS \
       && ! ((defined YYMALLOC || defined malloc) \
             && (defined YYFREE || defined free)))
#   include <stdlib.h> /* INFRINGES ON USER NAME SPACE */
#   ifndef EXIT_SUCCESS
#    define EXIT_SUCCESS 0
#   endif
#  endif
#  ifndef YYMALLOC
#   define YYMALLOC malloc
#   if ! defined malloc && ! defined EXIT_SUCCESS
void *malloc (YYSIZE_T); /* INFRINGES ON USER NAME SPACE */
#   endif
#  endif
#  ifndef YYFREE
#   define YYFREE free
#   if ! defined free && ! defined EXIT_SUCCESS
void free (void *); /* INFRINGES ON USER NAME SPACE */
#   endif
#  endif
# endif
#endif /* ! defined yyoverflow || YYERROR_VERBOSE */


#if (! defined yyoverflow \
     && (! defined __cplusplus \
         || (defined YYLTYPE_IS_TRIVIAL && YYLTYPE_IS_TRIVIAL \
             && defined YYSTYPE_IS_TRIVIAL && YYSTYPE_IS_TRIVIAL)))

/* A type that is properly aligned for any stack member.  */
union yyalloc
{
  yytype_int16 yyss_alloc;
  YYSTYPE yyvs_alloc;
  YYLTYPE yyls_alloc;
};

/* The size of the maximum gap between one aligned stack and the next.  */
# define YYSTACK_GAP_MAXIMUM (sizeof (union yyalloc) - 1)

/* The size of an array large to enough to hold all stacks, each with
   N elements.  */
# define YYSTACK_BYTES(N) \
     ((N) * (sizeof (yytype_int16) + sizeof (YYSTYPE) + sizeof (YYLTYPE)) \
      + 2 * YYSTACK_GAP_MAXIMUM)

# define YYCOPY_NEEDED 1

/* Relocate STACK from its old location to the new one.  The
   local variables YYSIZE and YYSTACKSIZE give the old and new number of
   elements in the stack, and YYPTR gives the new location of the
   stack.  Advance YYPTR to a properly aligned location for the next
   stack.  */
# define YYSTACK_RELOCATE(Stack_alloc, Stack)                           \
    do                                                                  \
      {                                                                 \
        YYSIZE_T yynewbytes;                                            \
        YYCOPY (&yyptr->Stack_alloc, Stack, yysize);                    \
        Stack = &yyptr->Stack_alloc;                                    \
        yynewbytes = yystacksize * sizeof (*Stack) + YYSTACK_GAP_MAXIMUM; \
        yyptr += yynewbytes / sizeof (*yyptr);                          \
      }                                                                 \
    while (0)

#endif

#if defined YYCOPY_NEEDED && YYCOPY_NEEDED
/* Copy COUNT objects from SRC to DST.  The source and destination do
   not overlap.  */
# ifndef YYCOPY
#  if defined __GNUC__ && 1 < __GNUC__
#   define YYCOPY(Dst, Src, Count) \
      __builtin_memcpy (Dst, Src, (Count) * sizeof (*(Src)))
#  else
#   define YYCOPY(Dst, Src, Count)              \
      do                                        \
        {                                       \
          YYSIZE_T yyi;                         \
          for (yyi = 0; yyi < (Count); yyi++)   \
            (Dst)[yyi] = (Src)[yyi];            \
        }                                       \
      while (0)
#  endif
# endif
#endif /* !YYCOPY_NEEDED */

/* YYFINAL -- State number of the termination state.  */
#define YYFINAL  3
/* YYLAST -- Last index in YYTABLE.  */
#define YYLAST   932

/* YYNTOKENS -- Number of terminals.  */
#define YYNTOKENS  67
/* YYNNTS -- Number of nonterminals.  */
#define YYNNTS  82
/* YYNRULES -- Number of rules.  */
#define YYNRULES  181
/* YYNSTATES -- Number of states.  */
#define YYNSTATES  311

/* YYTRANSLATE[YYX] -- Symbol number corresponding to YYX as returned
   by yylex, with out-of-bounds checking.  */
#define YYUNDEFTOK  2
#define YYMAXUTOK   320

#define YYTRANSLATE(YYX)                                                \
  ((unsigned int) (YYX) <= YYMAXUTOK ? yytranslate[YYX] : YYUNDEFTOK)

/* YYTRANSLATE[TOKEN-NUM] -- Symbol number corresponding to TOKEN-NUM
   as returned by yylex, without out-of-bounds checking.  */
static const yytype_uint8 yytranslate[] =
{
       0,     2,     2,     2,     2,     2,     2,     2,     2,     2,
       2,     2,     2,     2,     2,     2,     2,     2,     2,     2,
       2,     2,     2,     2,     2,     2,     2,     2,     2,     2,
       2,     2,     2,     2,     2,     2,     2,     2,     2,     2,
       2,     2,     2,     2,     2,     2,    66,     2,     2,     2,
       2,     2,     2,     2,     2,     2,     2,     2,     2,     2,
       2,     2,     2,     2,     2,     2,     2,     2,     2,     2,
       2,     2,     2,     2,     2,     2,     2,     2,     2,     2,
       2,     2,     2,     2,     2,     2,     2,     2,     2,     2,
       2,     2,     2,     2,     2,     2,     2,     2,     2,     2,
       2,     2,     2,     2,     2,     2,     2,     2,     2,     2,
       2,     2,     2,     2,     2,     2,     2,     2,     2,     2,
       2,     2,     2,     2,     2,     2,     2,     2,     2,     2,
       2,     2,     2,     2,     2,     2,     2,     2,     2,     2,
       2,     2,     2,     2,     2,     2,     2,     2,     2,     2,
       2,     2,     2,     2,     2,     2,     2,     2,     2,     2,
       2,     2,     2,     2,     2,     2,     2,     2,     2,     2,
       2,     2,     2,     2,     2,     2,     2,     2,     2,     2,
       2,     2,     2,     2,     2,     2,     2,     2,     2,     2,
       2,     2,     2,     2,     2,     2,     2,     2,     2,     2,
       2,     2,     2,     2,     2,     2,     2,     2,     2,     2,
       2,     2,     2,     2,     2,     2,     2,     2,     2,     2,
       2,     2,     2,     2,     2,     2,     2,     2,     2,     2,
       2,     2,     2,     2,     2,     2,     2,     2,     2,     2,
       2,     2,     2,     2,     2,     2,     2,     2,     2,     2,
       2,     2,     2,     2,     2,     2,     1,     2,     3,     4,
       5,     6,     7,     8,     9,    10,    11,    12,    13,    14,
      15,    16,    17,    18,    19,    20,    21,    22,    23,    24,
      25,    26,    27,    28,    29,    30,    31,    32,    33,    34,
      35,    36,    37,    38,    39,    40,    41,    42,    43,    44,
      45,    46,    47,    48,    49,    50,    51,    52,    53,    54,
      55,    56,    57,    58,    59,    60,    61,    62,    63,    64,
      65
};

#if YYDEBUG
  /* YYRLINE[YYN] -- Source line where rule number YYN was defined.  */
static const yytype_uint16 yyrline[] =
{
       0,   214,   214,   216,   218,   220,   222,   224,   229,   231,
     236,   240,   246,   248,   253,   255,   257,   259,   261,   263,
     268,   274,   279,   284,   292,   300,   305,   307,   312,   319,
     329,   329,   343,   359,   386,   413,   445,   475,   477,   482,
     489,   493,   500,   514,   531,   531,   545,   545,   556,   559,
     565,   571,   574,   577,   580,   586,   591,   598,   606,   609,
     615,   625,   635,   643,   654,   659,   667,   678,   683,   686,
     692,   692,   743,   743,   753,   759,   762,   765,   768,   771,
     774,   780,   783,   799,   799,   811,   814,   817,   823,   826,
     829,   832,   835,   838,   841,   844,   847,   850,   853,   856,
     859,   862,   865,   871,   877,   879,   884,   887,   887,   906,
     909,   915,   918,   924,   924,   933,   935,   940,   943,   949,
     952,   966,   966,   975,   977,   982,   984,   989,  1003,  1007,
    1016,  1023,  1026,  1032,  1035,  1041,  1044,  1047,  1053,  1056,
    1062,  1065,  1072,  1076,  1083,  1089,  1088,  1097,  1101,  1110,
    1113,  1116,  1122,  1125,  1131,  1163,  1166,  1169,  1176,  1186,
    1186,  1202,  1217,  1231,  1245,  1245,  1288,  1291,  1297,  1304,
    1314,  1317,  1320,  1323,  1326,  1332,  1335,  1338,  1348,  1354,
    1357,  1362
};
#endif

#if YYDEBUG || YYERROR_VERBOSE || 1
/* YYTNAME[SYMBOL-NUM] -- String name of the symbol SYMBOL-NUM.
   First, the terminals, then, starting at YYNTOKENS, nonterminals.  */
static const char *const yytname[] =
{
  "\"end of query string\"", "error", "$undefined", "\"FOR declaration\"",
  "\"LET declaration\"", "\"FILTER declaration\"",
  "\"RETURN declaration\"", "\"COLLECT declaration\"",
  "\"SORT declaration\"", "\"LIMIT declaration\"", "\"ASC keyword\"",
  "\"DESC keyword\"", "\"IN keyword\"", "\"WITH keyword\"",
  "\"INTO keyword\"", "\"GRAPH keyword\"", "\"DISTINCT modifier\"",
  "\"REMOVE command\"", "\"INSERT command\"", "\"UPDATE command\"",
  "\"REPLACE command\"", "\"UPSERT command\"", "\"null\"", "\"true\"",
  "\"false\"", "\"identifier\"", "\"quoted string\"", "\"integer number\"",
  "\"number\"", "\"bind parameter\"", "\"assignment\"", "\"not operator\"",
  "\"and operator\"", "\"or operator\"", "\"== operator\"",
  "\"!= operator\"", "\"< operator\"", "\"> operator\"", "\"<= operator\"",
  "\">= operator\"", "\"+ operator\"", "\"- operator\"", "\"* operator\"",
  "\"/ operator\"", "\"% operator\"", "\"?\"", "\":\"", "\"::\"", "\"..\"",
  "\",\"", "\"(\"", "\")\"", "\"{\"", "\"}\"", "\"[\"", "\"]\"",
  "\"outbound direction\"", "\"inbound direction\"", "\"any direction\"",
  "T_NIN", "UMINUS", "UPLUS", "FUNCCALL", "REFERENCE", "INDEXED",
  "EXPANSION", "'.'", "$accept", "query",
  "optional_post_modification_lets", "optional_post_modification_block",
  "optional_statement_block_statements", "statement_block_statement",
  "for_statement", "filter_statement", "let_statement", "let_list",
  "let_element", "count_into", "collect_variable_list", "$@1",
  "collect_statement", "collect_list", "collect_element", "optional_into",
  "variable_list", "keep", "$@2", "sort_statement", "$@3", "sort_list",
  "sort_element", "sort_direction", "limit_statement", "return_statement",
  "in_or_into_collection", "remove_statement", "insert_statement",
  "update_parameters", "update_statement", "replace_parameters",
  "replace_statement", "update_or_replace", "upsert_statement", "$@4",
  "distinct_expression", "$@5", "expression", "function_name",
  "function_call", "$@6", "operator_unary", "operator_binary",
  "operator_ternary", "optional_function_call_arguments",
  "expression_or_query", "$@7", "function_arguments_list",
  "compound_value", "array", "$@8", "optional_array_elements",
  "array_elements_list", "options", "object", "$@9",
  "optional_object_elements", "object_elements_list", "object_element",
  "array_filter_operator", "optional_array_filter", "optional_array_limit",
  "optional_array_return", "graph_collection", "graph_collection_list",
  "graph_subject", "$@10", "graph_direction", "graph_direction_steps",
  "reference", "$@11", "$@12", "simple_value", "numeric_value",
  "value_literal", "collection_name", "bind_parameter",
  "object_element_name", "variable_name", YY_NULLPTR
};
#endif

# ifdef YYPRINT
/* YYTOKNUM[NUM] -- (External) token number corresponding to the
   (internal) symbol number NUM (which must be that of a token).  */
static const yytype_uint16 yytoknum[] =
{
       0,   256,   257,   258,   259,   260,   261,   262,   263,   264,
     265,   266,   267,   268,   269,   270,   271,   272,   273,   274,
     275,   276,   277,   278,   279,   280,   281,   282,   283,   284,
     285,   286,   287,   288,   289,   290,   291,   292,   293,   294,
     295,   296,   297,   298,   299,   300,   301,   302,   303,   304,
     305,   306,   307,   308,   309,   310,   311,   312,   313,   314,
     315,   316,   317,   318,   319,   320,    46
};
# endif

#define YYPACT_NINF -274

#define yypact_value_is_default(Yystate) \
  (!!((Yystate) == (-274)))

#define YYTABLE_NINF -180

#define yytable_value_is_error(Yytable_value) \
  0

  /* YYPACT[STATE-NUM] -- Index in YYTABLE of the portion describing
     STATE-NUM.  */
static const yytype_int16 yypact[] =
{
    -274,    31,   911,  -274,    21,    21,   852,   116,    50,  -274,
     337,   852,   852,   852,   852,  -274,  -274,  -274,  -274,  -274,
     103,  -274,  -274,  -274,  -274,    49,    49,    49,    49,    49,
    -274,     0,    25,  -274,    51,  -274,  -274,  -274,   -27,  -274,
    -274,  -274,  -274,   852,   852,   852,   852,  -274,  -274,   684,
      32,  -274,  -274,  -274,  -274,  -274,  -274,  -274,    -4,  -274,
    -274,  -274,  -274,  -274,   684,    61,    69,    21,   852,    64,
    -274,  -274,   579,   579,  -274,   473,  -274,   510,   852,    21,
      69,    85,    67,  -274,  -274,  -274,  -274,  -274,   711,    21,
      21,   852,    89,    89,    89,   341,  -274,    16,   852,   852,
     111,   852,   852,   852,   852,   852,   852,   852,   852,   852,
     852,   852,   852,   852,   852,   852,   101,    78,   786,    19,
     852,   121,    84,  -274,    81,  -274,   124,    99,  -274,   383,
     337,   872,    58,    69,    69,   852,    69,   852,    69,   613,
     133,  -274,    84,    69,  -274,  -274,  -274,  -274,  -274,  -274,
     273,  -274,   852,     9,  -274,   684,  -274,   100,   119,  -274,
     123,   852,   129,   134,  -274,   139,   684,   135,   140,   197,
     852,   759,   741,   219,   219,   136,   136,   136,   136,   144,
     144,    89,    89,    89,   631,   118,  -274,   819,  -274,   161,
     165,  -274,  -274,   684,    21,  -274,    21,   852,   852,  -274,
    -274,  -274,  -274,  -274,    18,    26,    29,  -274,  -274,  -274,
    -274,  -274,  -274,  -274,   579,  -274,   579,  -274,   852,   852,
      21,  -274,  -274,   436,   711,    21,  -274,   852,   307,  -274,
      16,   852,  -274,   852,   197,   852,   684,   157,  -274,  -274,
     162,  -274,  -274,   205,  -274,  -274,   684,  -274,    69,    69,
     544,   666,   168,  -274,    -1,  -274,   170,  -274,  -274,   273,
     852,   202,   684,   174,  -274,   684,   684,   684,  -274,  -274,
     852,   852,   214,  -274,  -274,  -274,  -274,   852,  -274,    21,
    -274,  -274,  -274,   436,   711,   852,  -274,   684,   852,   218,
     579,  -274,    35,  -274,   852,   684,   401,   852,   175,    69,
    -274,   183,   436,   852,   684,  -274,  -274,    35,  -274,   684,
    -274
};

  /* YYDEFACT[STATE-NUM] -- Default reduction number in state STATE-NUM.
     Performed when YYTABLE does not specify something else to do.  Zero
     means the default is an error.  */
static const yytype_uint8 yydefact[] =
{
      12,     0,     0,     1,     0,     0,     0,     0,    30,    46,
       0,     0,     0,     0,     0,    70,    13,    14,    16,    15,
      40,    17,    18,    19,     2,    10,    10,    10,    10,    10,
     181,     0,    25,    26,     0,   172,   173,   174,   154,   170,
     168,   169,   178,     0,     0,     0,   159,   121,   113,    24,
      83,   157,    75,    76,    77,   155,   111,   112,    79,   171,
      78,   156,    72,    57,    74,     0,   119,     0,     0,    55,
     166,   167,     0,     0,    64,     0,    67,     0,     0,     0,
     119,   119,     0,     3,     4,     5,     6,     7,     0,     0,
       0,     0,    87,    85,    86,     0,    12,   123,   115,     0,
       0,     0,     0,     0,     0,     0,     0,     0,     0,     0,
       0,     0,     0,     0,     0,     0,     0,     0,     0,     0,
       0,     0,     0,    32,    31,    37,     0,    47,    48,    51,
       0,     0,     0,   119,   119,     0,   119,     0,   119,     0,
      41,    33,    44,   119,    34,     9,    11,   149,   150,   151,
      20,   152,     0,     0,    27,    28,   158,     0,   127,   180,
       0,     0,     0,   124,   125,     0,   117,     0,   116,   101,
       0,    89,    88,    95,    96,    97,    98,    99,   100,    90,
      91,    92,    93,    94,     0,    80,    82,   107,   131,     0,
     164,   161,   162,    73,     0,   120,     0,     0,     0,    52,
      53,    50,    54,    56,   154,   170,   178,    58,   175,   176,
     177,    59,    60,    61,     0,    62,     0,    65,     0,     0,
       0,    35,   153,     0,     0,     0,   160,     0,     0,   122,
       0,     0,   114,     0,   102,     0,   106,     0,   109,    12,
     105,   163,   132,   133,    29,    38,    39,    49,   119,   119,
       0,   119,    45,    42,     0,   140,   144,    21,   141,     0,
       0,     0,   129,     0,   126,   128,   118,   103,    84,   108,
     107,     0,   135,    63,    66,    68,    69,     0,    36,     0,
     148,   147,   145,     0,     0,     0,   110,   134,     0,   138,
       0,    43,     0,    22,     0,   130,   136,     0,     0,   119,
     142,   146,     0,     0,   139,   165,    71,     0,    23,   137,
     143
};

  /* YYPGOTO[NTERM-NUM].  */
static const yytype_int16 yypgoto[] =
{
    -274,   -86,  -274,    62,  -274,  -274,  -274,  -274,   166,  -274,
     153,   227,  -274,  -274,  -274,  -274,    53,  -274,  -274,  -274,
    -274,  -274,  -274,  -274,    54,  -274,  -274,   169,   -64,  -274,
    -274,  -274,  -274,  -274,  -274,  -274,  -274,  -274,  -274,  -274,
      -6,  -274,  -274,  -274,  -274,  -274,  -274,  -274,   -17,  -274,
    -274,  -274,  -274,  -274,  -274,  -274,   -77,   -95,  -274,  -274,
    -274,    36,  -274,  -274,  -274,  -274,  -273,  -274,  -266,  -274,
    -135,  -208,  -274,  -274,  -274,   -11,  -274,     4,   137,    -8,
    -274,    48
};

  /* YYDEFGOTO[NTERM-NUM].  */
static const yytype_int16 yydefgoto[] =
{
      -1,     1,    82,    83,     2,    16,    17,    18,    19,    32,
      33,    66,    20,    67,    21,   124,   125,    81,   252,   143,
     220,    22,    68,   127,   128,   201,    23,    24,   133,    25,
      26,    74,    27,    76,    28,   277,    29,    78,    63,   120,
     129,    50,    51,   117,    52,    53,    54,   237,   238,   239,
     240,    55,    56,    98,   167,   168,   123,    57,    97,   162,
     163,   164,   190,   272,   289,   298,   256,   301,   257,   292,
     151,   152,    58,    96,   243,    69,    59,    60,   207,    61,
     165,    34
};

  /* YYTABLE[YYPACT[STATE-NUM]] -- What to do in state STATE-NUM.  If
     positive, shift that token.  If negative, reduce the rule whose
     number is the opposite.  If YYTABLE_NINF, syntax error.  */
static const yytype_int16 yytable[] =
{
      49,    64,    71,   141,   144,    72,    73,    75,    77,   134,
     157,   136,    88,   138,    70,   222,   260,   293,  -175,   300,
     -81,   224,  -175,   -81,  -175,   280,  -176,   195,    42,  -177,
    -176,     3,  -176,  -177,   310,  -177,   308,    92,    93,    94,
      95,   158,   159,  -175,   191,   160,    30,   195,    42,    89,
     118,  -176,    31,    -8,  -177,    -8,   212,   213,   225,   215,
     255,   217,   119,    65,    42,   -81,   221,  -175,   -81,  -175,
     161,     5,   139,     7,    90,  -176,   294,  -176,  -177,   116,
    -177,    91,   150,   208,   209,   155,   121,   210,    84,    85,
      86,    87,   166,   169,   122,   171,   172,   173,   174,   175,
     176,   177,   178,   179,   180,   181,   182,   183,   184,   185,
     142,   192,   189,   130,   193,   126,    65,    79,   202,   203,
     100,    71,    71,   170,   222,   169,   186,   140,   187,   214,
     196,   216,    62,    70,    70,   194,    47,   153,    35,    36,
      37,    38,    39,    40,    41,    42,   223,    43,   198,   100,
     248,   226,   249,   269,   197,   228,    44,    45,   109,   110,
     111,   112,   113,   219,   234,  -179,    46,   100,    47,   227,
      48,   273,   274,    99,   278,   100,   109,   110,   111,   112,
     113,   236,   229,   230,   115,   231,   111,   112,   113,   233,
     232,   246,   100,   101,   102,   103,   104,   105,   106,   107,
     108,   109,   110,   111,   112,   113,   114,   242,   268,   115,
     271,   270,   250,   251,   284,   258,   241,   279,   259,   282,
     285,   262,   306,   288,   297,   265,   299,   266,   100,   267,
     305,    99,   307,   105,   106,   107,   108,   109,   110,   111,
     112,   113,   244,   154,   126,   115,   281,    80,   145,   245,
     100,   146,   247,   286,   283,   105,   106,   107,   108,   109,
     110,   111,   112,   113,   236,   287,   264,   115,   253,   211,
       0,   290,     0,   261,     0,   258,     0,     0,   259,   295,
       0,     0,   296,     0,   258,    99,     0,     0,   302,     0,
       0,   304,     0,     0,   258,     0,     0,   309,     0,   258,
       0,     0,     0,     0,   100,   101,   102,   103,   104,   105,
     106,   107,   108,   109,   110,   111,   112,   113,   114,    99,
       0,   115,     0,     0,     0,     0,     0,   291,     0,   147,
     148,   149,     0,     0,     0,     0,     0,     0,   100,   101,
     102,   103,   104,   105,   106,   107,   108,   109,   110,   111,
     112,   113,   114,    99,     0,   115,     0,     0,     0,    35,
      36,    37,   263,    39,    40,    41,    42,     0,     0,     0,
       0,     0,   100,   101,   102,   103,   104,   105,   106,   107,
     108,   109,   110,   111,   112,   113,   114,     0,     0,   115,
       0,     0,   156,   199,   200,    99,     0,     0,     0,     0,
       0,     0,     0,     0,     0,    35,    36,    37,     0,    39,
      40,    41,    42,    99,   100,   101,   102,   103,   104,   105,
     106,   107,   108,   109,   110,   111,   112,   113,   114,     0,
       0,   115,   100,   101,   102,   103,   104,   105,   106,   107,
     108,   109,   110,   111,   112,   113,   114,     0,    99,   115,
     303,   254,     0,     0,     0,     0,     0,     0,     0,     0,
       0,   255,     0,     0,     0,    42,     0,   100,   101,   102,
     103,   104,   105,   106,   107,   108,   109,   110,   111,   112,
     113,   114,     0,     0,   115,   131,   135,   132,     0,     0,
       0,     0,     0,     0,     0,     0,     0,     0,     0,     0,
       0,     0,     0,     0,   100,   101,   102,   103,   104,   105,
     106,   107,   108,   109,   110,   111,   112,   113,   114,     0,
       0,   115,   131,   137,   132,     0,     0,     0,     0,     0,
       0,     0,     0,     0,     0,     0,     0,     0,     0,     0,
       0,   100,   101,   102,   103,   104,   105,   106,   107,   108,
     109,   110,   111,   112,   113,   114,    99,     0,   115,     0,
       0,     0,     0,   275,   276,     0,     0,     0,     0,     0,
       0,     0,     0,     0,     0,   100,   101,   102,   103,   104,
     105,   106,   107,   108,   109,   110,   111,   112,   113,   114,
       0,   131,   115,   132,     0,     0,     0,     0,     0,     0,
       0,     0,     0,     0,     0,     0,     0,     0,     0,     0,
     100,   101,   102,   103,   104,   105,   106,   107,   108,   109,
     110,   111,   112,   113,   114,    99,     0,   115,     0,     0,
       0,   218,     0,     0,     0,     0,     0,     0,     0,     0,
       0,     0,     0,    99,   100,   101,   102,   103,   104,   105,
     106,   107,   108,   109,   110,   111,   112,   113,   114,     0,
       0,   115,   100,   101,   102,   103,   104,   105,   106,   107,
     108,   109,   110,   111,   112,   113,   114,   235,    99,   115,
       0,     0,     0,     0,     0,     0,     0,     0,     0,     0,
       0,   122,     0,     0,     0,     0,    99,   100,   101,   102,
     103,   104,   105,   106,   107,   108,   109,   110,   111,   112,
     113,   114,     0,     0,   115,   100,   101,   102,   103,   104,
     105,   106,   107,   108,   109,   110,   111,   112,   113,   114,
       0,     0,   115,    35,    36,    37,    38,    39,    40,    41,
      42,     0,    43,     0,     0,     0,     0,     0,     0,     0,
       0,    44,    45,    99,     0,     0,     0,     0,     0,     0,
       0,    46,     0,    47,     0,    48,     0,   147,   148,   149,
       0,    99,   100,   101,     0,   103,   104,   105,   106,   107,
     108,   109,   110,   111,   112,   113,     0,     0,     0,   115,
     100,     0,     0,   103,   104,   105,   106,   107,   108,   109,
     110,   111,   112,   113,     0,     0,     0,   115,    35,    36,
      37,    38,    39,    40,    41,    42,     0,    43,     0,     0,
       0,     0,     0,     0,     0,     0,    44,    45,   188,     0,
       0,     0,     0,     0,     0,     0,    46,     0,    47,     0,
      48,    35,    36,    37,    38,    39,    40,    41,    42,     0,
      43,     0,     0,     0,     0,     0,     0,     0,     0,    44,
      45,     0,     0,     0,     0,     0,     0,     0,     0,    46,
    -104,    47,     0,    48,    35,    36,    37,    38,    39,    40,
      41,    42,     0,    43,     0,     0,     0,     0,     0,     0,
       0,     0,    44,    45,    35,    36,    37,   204,   205,    40,
      41,   206,    46,    43,    47,     0,    48,     0,     0,     0,
       0,     0,    44,    45,     4,     5,     6,     7,     8,     9,
      10,     0,    46,     0,    47,     0,    48,     0,    11,    12,
      13,    14,    15
};

static const yytype_int16 yycheck[] =
{
       6,     7,    10,    80,    81,    11,    12,    13,    14,    73,
      96,    75,    12,    77,    10,   150,   224,   283,     0,   292,
      47,    12,     4,    50,     6,    26,     0,   122,    29,     0,
       4,     0,     6,     4,   307,     6,   302,    43,    44,    45,
      46,    25,    26,    25,    25,    29,    25,   142,    29,    49,
      54,    25,     4,     4,    25,     6,   133,   134,    49,   136,
      25,   138,    66,    13,    29,    47,   143,    49,    50,    51,
      54,     4,    78,     6,    49,    49,   284,    51,    49,    47,
      51,    30,    88,    25,    26,    91,    25,    29,    26,    27,
      28,    29,    98,    99,    25,   101,   102,   103,   104,   105,
     106,   107,   108,   109,   110,   111,   112,   113,   114,   115,
      25,   119,   118,    49,   120,    67,    13,    14,   129,   130,
      31,   129,   130,    12,   259,   131,    25,    79,    50,   135,
      49,   137,    16,   129,   130,    14,    52,    89,    22,    23,
      24,    25,    26,    27,    28,    29,   152,    31,    49,    31,
     214,    51,   216,   239,    30,   161,    40,    41,    40,    41,
      42,    43,    44,    30,   170,    46,    50,    31,    52,    46,
      54,   248,   249,    12,   251,    31,    40,    41,    42,    43,
      44,   187,    53,    49,    48,    46,    42,    43,    44,    49,
      55,   197,    31,    32,    33,    34,    35,    36,    37,    38,
      39,    40,    41,    42,    43,    44,    45,    42,    51,    48,
       5,    49,   218,   219,    12,   223,    55,    49,   224,    49,
      46,   227,   299,     9,     6,   231,   290,   233,    31,   235,
      55,    12,    49,    36,    37,    38,    39,    40,    41,    42,
      43,    44,   194,    90,   196,    48,   254,    20,    82,   196,
      31,    82,   198,   270,   260,    36,    37,    38,    39,    40,
      41,    42,    43,    44,   270,   271,   230,    48,   220,   132,
      -1,   277,    -1,   225,    -1,   283,    -1,    -1,   284,   285,
      -1,    -1,   288,    -1,   292,    12,    -1,    -1,   294,    -1,
      -1,   297,    -1,    -1,   302,    -1,    -1,   303,    -1,   307,
      -1,    -1,    -1,    -1,    31,    32,    33,    34,    35,    36,
      37,    38,    39,    40,    41,    42,    43,    44,    45,    12,
      -1,    48,    -1,    -1,    -1,    -1,    -1,   279,    -1,    56,
      57,    58,    -1,    -1,    -1,    -1,    -1,    -1,    31,    32,
      33,    34,    35,    36,    37,    38,    39,    40,    41,    42,
      43,    44,    45,    12,    -1,    48,    -1,    -1,    -1,    22,
      23,    24,    55,    26,    27,    28,    29,    -1,    -1,    -1,
      -1,    -1,    31,    32,    33,    34,    35,    36,    37,    38,
      39,    40,    41,    42,    43,    44,    45,    -1,    -1,    48,
      -1,    -1,    51,    10,    11,    12,    -1,    -1,    -1,    -1,
      -1,    -1,    -1,    -1,    -1,    22,    23,    24,    -1,    26,
      27,    28,    29,    12,    31,    32,    33,    34,    35,    36,
      37,    38,    39,    40,    41,    42,    43,    44,    45,    -1,
      -1,    48,    31,    32,    33,    34,    35,    36,    37,    38,
      39,    40,    41,    42,    43,    44,    45,    -1,    12,    48,
      49,    15,    -1,    -1,    -1,    -1,    -1,    -1,    -1,    -1,
      -1,    25,    -1,    -1,    -1,    29,    -1,    31,    32,    33,
      34,    35,    36,    37,    38,    39,    40,    41,    42,    43,
      44,    45,    -1,    -1,    48,    12,    13,    14,    -1,    -1,
      -1,    -1,    -1,    -1,    -1,    -1,    -1,    -1,    -1,    -1,
      -1,    -1,    -1,    -1,    31,    32,    33,    34,    35,    36,
      37,    38,    39,    40,    41,    42,    43,    44,    45,    -1,
      -1,    48,    12,    13,    14,    -1,    -1,    -1,    -1,    -1,
      -1,    -1,    -1,    -1,    -1,    -1,    -1,    -1,    -1,    -1,
      -1,    31,    32,    33,    34,    35,    36,    37,    38,    39,
      40,    41,    42,    43,    44,    45,    12,    -1,    48,    -1,
      -1,    -1,    -1,    19,    20,    -1,    -1,    -1,    -1,    -1,
      -1,    -1,    -1,    -1,    -1,    31,    32,    33,    34,    35,
      36,    37,    38,    39,    40,    41,    42,    43,    44,    45,
      -1,    12,    48,    14,    -1,    -1,    -1,    -1,    -1,    -1,
      -1,    -1,    -1,    -1,    -1,    -1,    -1,    -1,    -1,    -1,
      31,    32,    33,    34,    35,    36,    37,    38,    39,    40,
      41,    42,    43,    44,    45,    12,    -1,    48,    -1,    -1,
      -1,    18,    -1,    -1,    -1,    -1,    -1,    -1,    -1,    -1,
      -1,    -1,    -1,    12,    31,    32,    33,    34,    35,    36,
      37,    38,    39,    40,    41,    42,    43,    44,    45,    -1,
      -1,    48,    31,    32,    33,    34,    35,    36,    37,    38,
      39,    40,    41,    42,    43,    44,    45,    46,    12,    48,
      -1,    -1,    -1,    -1,    -1,    -1,    -1,    -1,    -1,    -1,
      -1,    25,    -1,    -1,    -1,    -1,    12,    31,    32,    33,
      34,    35,    36,    37,    38,    39,    40,    41,    42,    43,
      44,    45,    -1,    -1,    48,    31,    32,    33,    34,    35,
      36,    37,    38,    39,    40,    41,    42,    43,    44,    45,
      -1,    -1,    48,    22,    23,    24,    25,    26,    27,    28,
      29,    -1,    31,    -1,    -1,    -1,    -1,    -1,    -1,    -1,
      -1,    40,    41,    12,    -1,    -1,    -1,    -1,    -1,    -1,
      -1,    50,    -1,    52,    -1,    54,    -1,    56,    57,    58,
      -1,    12,    31,    32,    -1,    34,    35,    36,    37,    38,
      39,    40,    41,    42,    43,    44,    -1,    -1,    -1,    48,
      31,    -1,    -1,    34,    35,    36,    37,    38,    39,    40,
      41,    42,    43,    44,    -1,    -1,    -1,    48,    22,    23,
      24,    25,    26,    27,    28,    29,    -1,    31,    -1,    -1,
      -1,    -1,    -1,    -1,    -1,    -1,    40,    41,    42,    -1,
      -1,    -1,    -1,    -1,    -1,    -1,    50,    -1,    52,    -1,
      54,    22,    23,    24,    25,    26,    27,    28,    29,    -1,
      31,    -1,    -1,    -1,    -1,    -1,    -1,    -1,    -1,    40,
      41,    -1,    -1,    -1,    -1,    -1,    -1,    -1,    -1,    50,
      51,    52,    -1,    54,    22,    23,    24,    25,    26,    27,
      28,    29,    -1,    31,    -1,    -1,    -1,    -1,    -1,    -1,
      -1,    -1,    40,    41,    22,    23,    24,    25,    26,    27,
      28,    29,    50,    31,    52,    -1,    54,    -1,    -1,    -1,
      -1,    -1,    40,    41,     3,     4,     5,     6,     7,     8,
       9,    -1,    50,    -1,    52,    -1,    54,    -1,    17,    18,
      19,    20,    21
};

  /* YYSTOS[STATE-NUM] -- The (internal number of the) accessing
     symbol of state STATE-NUM.  */
static const yytype_uint8 yystos[] =
{
       0,    68,    71,     0,     3,     4,     5,     6,     7,     8,
       9,    17,    18,    19,    20,    21,    72,    73,    74,    75,
      79,    81,    88,    93,    94,    96,    97,    99,   101,   103,
      25,   148,    76,    77,   148,    22,    23,    24,    25,    26,
      27,    28,    29,    31,    40,    41,    50,    52,    54,   107,
     108,   109,   111,   112,   113,   118,   119,   124,   139,   143,
     144,   146,    16,   105,   107,    13,    78,    80,    89,   142,
     144,   146,   107,   107,    98,   107,   100,   107,   104,    14,
      78,    84,    69,    70,    70,    70,    70,    70,    12,    49,
      49,    30,   107,   107,   107,   107,   140,   125,   120,    12,
      31,    32,    33,    34,    35,    36,    37,    38,    39,    40,
      41,    42,    43,    44,    45,    48,    47,   110,    54,    66,
     106,    25,    25,   123,    82,    83,   148,    90,    91,   107,
      49,    12,    14,    95,    95,    13,    95,    13,    95,   107,
     148,   123,    25,    86,   123,    75,    94,    56,    57,    58,
     107,   137,   138,   148,    77,   107,    51,    68,    25,    26,
      29,    54,   126,   127,   128,   147,   107,   121,   122,   107,
      12,   107,   107,   107,   107,   107,   107,   107,   107,   107,
     107,   107,   107,   107,   107,   107,    25,    50,    42,   107,
     129,    25,   146,   107,    14,   124,    49,    30,    49,    10,
      11,    92,   142,   142,    25,    26,    29,   145,    25,    26,
      29,   145,   123,   123,   107,   123,   107,   123,    18,    30,
      87,   123,   137,   107,    12,    49,    51,    46,   107,    53,
      49,    46,    55,    49,   107,    46,   107,   114,   115,   116,
     117,    55,    42,   141,   148,    83,   107,    91,    95,    95,
     107,   107,    85,   148,    15,    25,   133,   135,   146,   107,
     138,   148,   107,    55,   128,   107,   107,   107,    51,    68,
      49,     5,   130,   123,   123,    19,    20,   102,   123,    49,
      26,   146,    49,   107,    12,    46,   115,   107,     9,   131,
     107,   148,   136,   135,   138,   107,   107,     6,   132,    95,
     133,   134,   107,    49,   107,    55,   123,    49,   135,   107,
     133
};

  /* YYR1[YYN] -- Symbol number of symbol that rule YYN derives.  */
static const yytype_uint8 yyr1[] =
{
       0,    67,    68,    68,    68,    68,    68,    68,    69,    69,
      70,    70,    71,    71,    72,    72,    72,    72,    72,    72,
      73,    73,    73,    73,    74,    75,    76,    76,    77,    78,
      80,    79,    81,    81,    81,    81,    81,    82,    82,    83,
      84,    84,    85,    85,    87,    86,    89,    88,    90,    90,
      91,    92,    92,    92,    92,    93,    93,    94,    95,    95,
      96,    97,    98,    98,    99,   100,   100,   101,   102,   102,
     104,   103,   106,   105,   105,   107,   107,   107,   107,   107,
     107,   108,   108,   110,   109,   111,   111,   111,   112,   112,
     112,   112,   112,   112,   112,   112,   112,   112,   112,   112,
     112,   112,   112,   113,   114,   114,   115,   116,   115,   117,
     117,   118,   118,   120,   119,   121,   121,   122,   122,   123,
     123,   125,   124,   126,   126,   127,   127,   128,   128,   128,
     128,   129,   129,   130,   130,   131,   131,   131,   132,   132,
     133,   133,   134,   134,   135,   136,   135,   135,   135,   137,
     137,   137,   138,   138,   139,   139,   139,   139,   139,   140,
     139,   139,   139,   139,   141,   139,   142,   142,   143,   143,
     144,   144,   144,   144,   144,   145,   145,   145,   146,   147,
     147,   148
};

  /* YYR2[YYN] -- Number of symbols on the right hand side of rule YYN.  */
static const yytype_uint8 yyr2[] =
{
       0,     2,     2,     3,     3,     3,     3,     3,     0,     2,
       0,     2,     0,     2,     1,     1,     1,     1,     1,     1,
       4,     6,     8,    10,     2,     2,     1,     3,     3,     4,
       0,     3,     3,     3,     3,     4,     6,     1,     3,     3,
       0,     2,     1,     3,     0,     3,     0,     3,     1,     3,
       2,     0,     1,     1,     1,     2,     4,     2,     2,     2,
       4,     4,     3,     5,     2,     3,     5,     2,     1,     1,
       0,     9,     0,     3,     1,     1,     1,     1,     1,     1,
       3,     1,     3,     0,     5,     2,     2,     2,     3,     3,
       3,     3,     3,     3,     3,     3,     3,     3,     3,     3,
       3,     3,     4,     5,     0,     1,     1,     0,     2,     1,
       3,     1,     1,     0,     4,     0,     1,     1,     3,     0,
       2,     0,     4,     0,     1,     1,     3,     1,     3,     3,
       5,     1,     2,     0,     2,     0,     2,     4,     0,     2,
       1,     1,     1,     3,     1,     0,     4,     2,     2,     1,
       1,     1,     1,     2,     1,     1,     1,     1,     3,     0,
       4,     3,     3,     4,     0,     8,     1,     1,     1,     1,
       1,     1,     1,     1,     1,     1,     1,     1,     1,     1,
       1,     1
};


#define yyerrok         (yyerrstatus = 0)
#define yyclearin       (yychar = YYEMPTY)
#define YYEMPTY         (-2)
#define YYEOF           0

#define YYACCEPT        goto yyacceptlab
#define YYABORT         goto yyabortlab
#define YYERROR         goto yyerrorlab


#define YYRECOVERING()  (!!yyerrstatus)

#define YYBACKUP(Token, Value)                                  \
do                                                              \
  if (yychar == YYEMPTY)                                        \
    {                                                           \
      yychar = (Token);                                         \
      yylval = (Value);                                         \
      YYPOPSTACK (yylen);                                       \
      yystate = *yyssp;                                         \
      goto yybackup;                                            \
    }                                                           \
  else                                                          \
    {                                                           \
      yyerror (&yylloc, parser, YY_("syntax error: cannot back up")); \
      YYERROR;                                                  \
    }                                                           \
while (0)

/* Error token number */
#define YYTERROR        1
#define YYERRCODE       256


/* YYLLOC_DEFAULT -- Set CURRENT to span from RHS[1] to RHS[N].
   If N is 0, then set CURRENT to the empty location which ends
   the previous symbol: RHS[0] (always defined).  */

#ifndef YYLLOC_DEFAULT
# define YYLLOC_DEFAULT(Current, Rhs, N)                                \
    do                                                                  \
      if (N)                                                            \
        {                                                               \
          (Current).first_line   = YYRHSLOC (Rhs, 1).first_line;        \
          (Current).first_column = YYRHSLOC (Rhs, 1).first_column;      \
          (Current).last_line    = YYRHSLOC (Rhs, N).last_line;         \
          (Current).last_column  = YYRHSLOC (Rhs, N).last_column;       \
        }                                                               \
      else                                                              \
        {                                                               \
          (Current).first_line   = (Current).last_line   =              \
            YYRHSLOC (Rhs, 0).last_line;                                \
          (Current).first_column = (Current).last_column =              \
            YYRHSLOC (Rhs, 0).last_column;                              \
        }                                                               \
    while (0)
#endif

#define YYRHSLOC(Rhs, K) ((Rhs)[K])


/* Enable debugging if requested.  */
#if YYDEBUG

# ifndef YYFPRINTF
#  include <stdio.h> /* INFRINGES ON USER NAME SPACE */
#  define YYFPRINTF fprintf
# endif

# define YYDPRINTF(Args)                        \
do {                                            \
  if (yydebug)                                  \
    YYFPRINTF Args;                             \
} while (0)


/* YY_LOCATION_PRINT -- Print the location on the stream.
   This macro was not mandated originally: define only if we know
   we won't break user code: when these are the locations we know.  */

#ifndef YY_LOCATION_PRINT
# if defined YYLTYPE_IS_TRIVIAL && YYLTYPE_IS_TRIVIAL

/* Print *YYLOCP on YYO.  Private, do not rely on its existence. */

YY_ATTRIBUTE_UNUSED
static unsigned
yy_location_print_ (FILE *yyo, YYLTYPE const * const yylocp)
{
  unsigned res = 0;
  int end_col = 0 != yylocp->last_column ? yylocp->last_column - 1 : 0;
  if (0 <= yylocp->first_line)
    {
      res += YYFPRINTF (yyo, "%d", yylocp->first_line);
      if (0 <= yylocp->first_column)
        res += YYFPRINTF (yyo, ".%d", yylocp->first_column);
    }
  if (0 <= yylocp->last_line)
    {
      if (yylocp->first_line < yylocp->last_line)
        {
          res += YYFPRINTF (yyo, "-%d", yylocp->last_line);
          if (0 <= end_col)
            res += YYFPRINTF (yyo, ".%d", end_col);
        }
      else if (0 <= end_col && yylocp->first_column < end_col)
        res += YYFPRINTF (yyo, "-%d", end_col);
    }
  return res;
 }

#  define YY_LOCATION_PRINT(File, Loc)          \
  yy_location_print_ (File, &(Loc))

# else
#  define YY_LOCATION_PRINT(File, Loc) ((void) 0)
# endif
#endif


# define YY_SYMBOL_PRINT(Title, Type, Value, Location)                    \
do {                                                                      \
  if (yydebug)                                                            \
    {                                                                     \
      YYFPRINTF (stderr, "%s ", Title);                                   \
      yy_symbol_print (stderr,                                            \
                  Type, Value, Location, parser); \
      YYFPRINTF (stderr, "\n");                                           \
    }                                                                     \
} while (0)


/*----------------------------------------.
| Print this symbol's value on YYOUTPUT.  |
`----------------------------------------*/

static void
yy_symbol_value_print (FILE *yyoutput, int yytype, YYSTYPE const * const yyvaluep, YYLTYPE const * const yylocationp, triagens::aql::Parser* parser)
{
  FILE *yyo = yyoutput;
  YYUSE (yyo);
  YYUSE (yylocationp);
  YYUSE (parser);
  if (!yyvaluep)
    return;
# ifdef YYPRINT
  if (yytype < YYNTOKENS)
    YYPRINT (yyoutput, yytoknum[yytype], *yyvaluep);
# endif
  YYUSE (yytype);
}


/*--------------------------------.
| Print this symbol on YYOUTPUT.  |
`--------------------------------*/

static void
yy_symbol_print (FILE *yyoutput, int yytype, YYSTYPE const * const yyvaluep, YYLTYPE const * const yylocationp, triagens::aql::Parser* parser)
{
  YYFPRINTF (yyoutput, "%s %s (",
             yytype < YYNTOKENS ? "token" : "nterm", yytname[yytype]);

  YY_LOCATION_PRINT (yyoutput, *yylocationp);
  YYFPRINTF (yyoutput, ": ");
  yy_symbol_value_print (yyoutput, yytype, yyvaluep, yylocationp, parser);
  YYFPRINTF (yyoutput, ")");
}

/*------------------------------------------------------------------.
| yy_stack_print -- Print the state stack from its BOTTOM up to its |
| TOP (included).                                                   |
`------------------------------------------------------------------*/

static void
yy_stack_print (yytype_int16 *yybottom, yytype_int16 *yytop)
{
  YYFPRINTF (stderr, "Stack now");
  for (; yybottom <= yytop; yybottom++)
    {
      int yybot = *yybottom;
      YYFPRINTF (stderr, " %d", yybot);
    }
  YYFPRINTF (stderr, "\n");
}

# define YY_STACK_PRINT(Bottom, Top)                            \
do {                                                            \
  if (yydebug)                                                  \
    yy_stack_print ((Bottom), (Top));                           \
} while (0)


/*------------------------------------------------.
| Report that the YYRULE is going to be reduced.  |
`------------------------------------------------*/

static void
yy_reduce_print (yytype_int16 *yyssp, YYSTYPE *yyvsp, YYLTYPE *yylsp, int yyrule, triagens::aql::Parser* parser)
{
  unsigned long int yylno = yyrline[yyrule];
  int yynrhs = yyr2[yyrule];
  int yyi;
  YYFPRINTF (stderr, "Reducing stack by rule %d (line %lu):\n",
             yyrule - 1, yylno);
  /* The symbols being reduced.  */
  for (yyi = 0; yyi < yynrhs; yyi++)
    {
      YYFPRINTF (stderr, "   $%d = ", yyi + 1);
      yy_symbol_print (stderr,
                       yystos[yyssp[yyi + 1 - yynrhs]],
                       &(yyvsp[(yyi + 1) - (yynrhs)])
                       , &(yylsp[(yyi + 1) - (yynrhs)])                       , parser);
      YYFPRINTF (stderr, "\n");
    }
}

# define YY_REDUCE_PRINT(Rule)          \
do {                                    \
  if (yydebug)                          \
    yy_reduce_print (yyssp, yyvsp, yylsp, Rule, parser); \
} while (0)

/* Nonzero means print parse trace.  It is left uninitialized so that
   multiple parsers can coexist.  */
int yydebug;
#else /* !YYDEBUG */
# define YYDPRINTF(Args)
# define YY_SYMBOL_PRINT(Title, Type, Value, Location)
# define YY_STACK_PRINT(Bottom, Top)
# define YY_REDUCE_PRINT(Rule)
#endif /* !YYDEBUG */


/* YYINITDEPTH -- initial size of the parser's stacks.  */
#ifndef YYINITDEPTH
# define YYINITDEPTH 200
#endif

/* YYMAXDEPTH -- maximum size the stacks can grow to (effective only
   if the built-in stack extension method is used).

   Do not make this value too large; the results are undefined if
   YYSTACK_ALLOC_MAXIMUM < YYSTACK_BYTES (YYMAXDEPTH)
   evaluated with infinite-precision integer arithmetic.  */

#ifndef YYMAXDEPTH
# define YYMAXDEPTH 10000
#endif


#if YYERROR_VERBOSE

# ifndef yystrlen
#  if defined __GLIBC__ && defined _STRING_H
#   define yystrlen strlen
#  else
/* Return the length of YYSTR.  */
static YYSIZE_T
yystrlen (const char *yystr)
{
  YYSIZE_T yylen;
  for (yylen = 0; yystr[yylen]; yylen++)
    continue;
  return yylen;
}
#  endif
# endif

# ifndef yystpcpy
#  if defined __GLIBC__ && defined _STRING_H && defined _GNU_SOURCE
#   define yystpcpy stpcpy
#  else
/* Copy YYSRC to YYDEST, returning the address of the terminating '\0' in
   YYDEST.  */
static char *
yystpcpy (char *yydest, const char *yysrc)
{
  char *yyd = yydest;
  const char *yys = yysrc;

  while ((*yyd++ = *yys++) != '\0')
    continue;

  return yyd - 1;
}
#  endif
# endif

# ifndef yytnamerr
/* Copy to YYRES the contents of YYSTR after stripping away unnecessary
   quotes and backslashes, so that it's suitable for yyerror.  The
   heuristic is that double-quoting is unnecessary unless the string
   contains an apostrophe, a comma, or backslash (other than
   backslash-backslash).  YYSTR is taken from yytname.  If YYRES is
   null, do not copy; instead, return the length of what the result
   would have been.  */
static YYSIZE_T
yytnamerr (char *yyres, const char *yystr)
{
  if (*yystr == '"')
    {
      YYSIZE_T yyn = 0;
      char const *yyp = yystr;

      for (;;)
        switch (*++yyp)
          {
          case '\'':
          case ',':
            goto do_not_strip_quotes;

          case '\\':
            if (*++yyp != '\\')
              goto do_not_strip_quotes;
            /* Fall through.  */
          default:
            if (yyres)
              yyres[yyn] = *yyp;
            yyn++;
            break;

          case '"':
            if (yyres)
              yyres[yyn] = '\0';
            return yyn;
          }
    do_not_strip_quotes: ;
    }

  if (! yyres)
    return yystrlen (yystr);

  return yystpcpy (yyres, yystr) - yyres;
}
# endif

/* Copy into *YYMSG, which is of size *YYMSG_ALLOC, an error message
   about the unexpected token YYTOKEN for the state stack whose top is
   YYSSP.

   Return 0 if *YYMSG was successfully written.  Return 1 if *YYMSG is
   not large enough to hold the message.  In that case, also set
   *YYMSG_ALLOC to the required number of bytes.  Return 2 if the
   required number of bytes is too large to store.  */
static int
yysyntax_error (YYSIZE_T *yymsg_alloc, char **yymsg,
                yytype_int16 *yyssp, int yytoken)
{
  YYSIZE_T yysize0 = yytnamerr (YY_NULLPTR, yytname[yytoken]);
  YYSIZE_T yysize = yysize0;
  enum { YYERROR_VERBOSE_ARGS_MAXIMUM = 5 };
  /* Internationalized format string. */
  const char *yyformat = YY_NULLPTR;
  /* Arguments of yyformat. */
  char const *yyarg[YYERROR_VERBOSE_ARGS_MAXIMUM];
  /* Number of reported tokens (one for the "unexpected", one per
     "expected"). */
  int yycount = 0;

  /* There are many possibilities here to consider:
     - If this state is a consistent state with a default action, then
       the only way this function was invoked is if the default action
       is an error action.  In that case, don't check for expected
       tokens because there are none.
     - The only way there can be no lookahead present (in yychar) is if
       this state is a consistent state with a default action.  Thus,
       detecting the absence of a lookahead is sufficient to determine
       that there is no unexpected or expected token to report.  In that
       case, just report a simple "syntax error".
     - Don't assume there isn't a lookahead just because this state is a
       consistent state with a default action.  There might have been a
       previous inconsistent state, consistent state with a non-default
       action, or user semantic action that manipulated yychar.
     - Of course, the expected token list depends on states to have
       correct lookahead information, and it depends on the parser not
       to perform extra reductions after fetching a lookahead from the
       scanner and before detecting a syntax error.  Thus, state merging
       (from LALR or IELR) and default reductions corrupt the expected
       token list.  However, the list is correct for canonical LR with
       one exception: it will still contain any token that will not be
       accepted due to an error action in a later state.
  */
  if (yytoken != YYEMPTY)
    {
      int yyn = yypact[*yyssp];
      yyarg[yycount++] = yytname[yytoken];
      if (!yypact_value_is_default (yyn))
        {
          /* Start YYX at -YYN if negative to avoid negative indexes in
             YYCHECK.  In other words, skip the first -YYN actions for
             this state because they are default actions.  */
          int yyxbegin = yyn < 0 ? -yyn : 0;
          /* Stay within bounds of both yycheck and yytname.  */
          int yychecklim = YYLAST - yyn + 1;
          int yyxend = yychecklim < YYNTOKENS ? yychecklim : YYNTOKENS;
          int yyx;

          for (yyx = yyxbegin; yyx < yyxend; ++yyx)
            if (yycheck[yyx + yyn] == yyx && yyx != YYTERROR
                && !yytable_value_is_error (yytable[yyx + yyn]))
              {
                if (yycount == YYERROR_VERBOSE_ARGS_MAXIMUM)
                  {
                    yycount = 1;
                    yysize = yysize0;
                    break;
                  }
                yyarg[yycount++] = yytname[yyx];
                {
                  YYSIZE_T yysize1 = yysize + yytnamerr (YY_NULLPTR, yytname[yyx]);
                  if (! (yysize <= yysize1
                         && yysize1 <= YYSTACK_ALLOC_MAXIMUM))
                    return 2;
                  yysize = yysize1;
                }
              }
        }
    }

  switch (yycount)
    {
# define YYCASE_(N, S)                      \
      case N:                               \
        yyformat = S;                       \
      break
      YYCASE_(0, YY_("syntax error"));
      YYCASE_(1, YY_("syntax error, unexpected %s"));
      YYCASE_(2, YY_("syntax error, unexpected %s, expecting %s"));
      YYCASE_(3, YY_("syntax error, unexpected %s, expecting %s or %s"));
      YYCASE_(4, YY_("syntax error, unexpected %s, expecting %s or %s or %s"));
      YYCASE_(5, YY_("syntax error, unexpected %s, expecting %s or %s or %s or %s"));
# undef YYCASE_
    }

  {
    YYSIZE_T yysize1 = yysize + yystrlen (yyformat);
    if (! (yysize <= yysize1 && yysize1 <= YYSTACK_ALLOC_MAXIMUM))
      return 2;
    yysize = yysize1;
  }

  if (*yymsg_alloc < yysize)
    {
      *yymsg_alloc = 2 * yysize;
      if (! (yysize <= *yymsg_alloc
             && *yymsg_alloc <= YYSTACK_ALLOC_MAXIMUM))
        *yymsg_alloc = YYSTACK_ALLOC_MAXIMUM;
      return 1;
    }

  /* Avoid sprintf, as that infringes on the user's name space.
     Don't have undefined behavior even if the translation
     produced a string with the wrong number of "%s"s.  */
  {
    char *yyp = *yymsg;
    int yyi = 0;
    while ((*yyp = *yyformat) != '\0')
      if (*yyp == '%' && yyformat[1] == 's' && yyi < yycount)
        {
          yyp += yytnamerr (yyp, yyarg[yyi++]);
          yyformat += 2;
        }
      else
        {
          yyp++;
          yyformat++;
        }
  }
  return 0;
}
#endif /* YYERROR_VERBOSE */

/*-----------------------------------------------.
| Release the memory associated to this symbol.  |
`-----------------------------------------------*/

static void
yydestruct (const char *yymsg, int yytype, YYSTYPE *yyvaluep, YYLTYPE *yylocationp, triagens::aql::Parser* parser)
{
  YYUSE (yyvaluep);
  YYUSE (yylocationp);
  YYUSE (parser);
  if (!yymsg)
    yymsg = "Deleting";
  YY_SYMBOL_PRINT (yymsg, yytype, yyvaluep, yylocationp);

  YY_IGNORE_MAYBE_UNINITIALIZED_BEGIN
  YYUSE (yytype);
  YY_IGNORE_MAYBE_UNINITIALIZED_END
}




/*----------.
| yyparse.  |
`----------*/

int
yyparse (triagens::aql::Parser* parser)
{
/* The lookahead symbol.  */
int yychar;


/* The semantic value of the lookahead symbol.  */
/* Default value used for initialization, for pacifying older GCCs
   or non-GCC compilers.  */
YY_INITIAL_VALUE (static YYSTYPE yyval_default;)
YYSTYPE yylval YY_INITIAL_VALUE (= yyval_default);

/* Location data for the lookahead symbol.  */
static YYLTYPE yyloc_default
# if defined YYLTYPE_IS_TRIVIAL && YYLTYPE_IS_TRIVIAL
  = { 1, 1, 1, 1 }
# endif
;
YYLTYPE yylloc = yyloc_default;

    /* Number of syntax errors so far.  */
    int yynerrs;

    int yystate;
    /* Number of tokens to shift before error messages enabled.  */
    int yyerrstatus;

    /* The stacks and their tools:
       'yyss': related to states.
       'yyvs': related to semantic values.
       'yyls': related to locations.

       Refer to the stacks through separate pointers, to allow yyoverflow
       to reallocate them elsewhere.  */

    /* The state stack.  */
    yytype_int16 yyssa[YYINITDEPTH];
    yytype_int16 *yyss;
    yytype_int16 *yyssp;

    /* The semantic value stack.  */
    YYSTYPE yyvsa[YYINITDEPTH];
    YYSTYPE *yyvs;
    YYSTYPE *yyvsp;

    /* The location stack.  */
    YYLTYPE yylsa[YYINITDEPTH];
    YYLTYPE *yyls;
    YYLTYPE *yylsp;

    /* The locations where the error started and ended.  */
    YYLTYPE yyerror_range[3];

    YYSIZE_T yystacksize;

  int yyn;
  int yyresult;
  /* Lookahead token as an internal (translated) token number.  */
  int yytoken = 0;
  /* The variables used to return semantic value and location from the
     action routines.  */
  YYSTYPE yyval;
  YYLTYPE yyloc;

#if YYERROR_VERBOSE
  /* Buffer for error messages, and its allocated size.  */
  char yymsgbuf[128];
  char *yymsg = yymsgbuf;
  YYSIZE_T yymsg_alloc = sizeof yymsgbuf;
#endif

#define YYPOPSTACK(N)   (yyvsp -= (N), yyssp -= (N), yylsp -= (N))

  /* The number of symbols on the RHS of the reduced rule.
     Keep to zero when no symbol should be popped.  */
  int yylen = 0;

  yyssp = yyss = yyssa;
  yyvsp = yyvs = yyvsa;
  yylsp = yyls = yylsa;
  yystacksize = YYINITDEPTH;

  YYDPRINTF ((stderr, "Starting parse\n"));

  yystate = 0;
  yyerrstatus = 0;
  yynerrs = 0;
  yychar = YYEMPTY; /* Cause a token to be read.  */
  yylsp[0] = yylloc;
  goto yysetstate;

/*------------------------------------------------------------.
| yynewstate -- Push a new state, which is found in yystate.  |
`------------------------------------------------------------*/
 yynewstate:
  /* In all cases, when you get here, the value and location stacks
     have just been pushed.  So pushing a state here evens the stacks.  */
  yyssp++;

 yysetstate:
  *yyssp = yystate;

  if (yyss + yystacksize - 1 <= yyssp)
    {
      /* Get the current used size of the three stacks, in elements.  */
      YYSIZE_T yysize = yyssp - yyss + 1;

#ifdef yyoverflow
      {
        /* Give user a chance to reallocate the stack.  Use copies of
           these so that the &'s don't force the real ones into
           memory.  */
        YYSTYPE *yyvs1 = yyvs;
        yytype_int16 *yyss1 = yyss;
        YYLTYPE *yyls1 = yyls;

        /* Each stack pointer address is followed by the size of the
           data in use in that stack, in bytes.  This used to be a
           conditional around just the two extra args, but that might
           be undefined if yyoverflow is a macro.  */
        yyoverflow (YY_("memory exhausted"),
                    &yyss1, yysize * sizeof (*yyssp),
                    &yyvs1, yysize * sizeof (*yyvsp),
                    &yyls1, yysize * sizeof (*yylsp),
                    &yystacksize);

        yyls = yyls1;
        yyss = yyss1;
        yyvs = yyvs1;
      }
#else /* no yyoverflow */
# ifndef YYSTACK_RELOCATE
      goto yyexhaustedlab;
# else
      /* Extend the stack our own way.  */
      if (YYMAXDEPTH <= yystacksize)
        goto yyexhaustedlab;
      yystacksize *= 2;
      if (YYMAXDEPTH < yystacksize)
        yystacksize = YYMAXDEPTH;

      {
        yytype_int16 *yyss1 = yyss;
        union yyalloc *yyptr =
          (union yyalloc *) YYSTACK_ALLOC (YYSTACK_BYTES (yystacksize));
        if (! yyptr)
          goto yyexhaustedlab;
        YYSTACK_RELOCATE (yyss_alloc, yyss);
        YYSTACK_RELOCATE (yyvs_alloc, yyvs);
        YYSTACK_RELOCATE (yyls_alloc, yyls);
#  undef YYSTACK_RELOCATE
        if (yyss1 != yyssa)
          YYSTACK_FREE (yyss1);
      }
# endif
#endif /* no yyoverflow */

      yyssp = yyss + yysize - 1;
      yyvsp = yyvs + yysize - 1;
      yylsp = yyls + yysize - 1;

      YYDPRINTF ((stderr, "Stack size increased to %lu\n",
                  (unsigned long int) yystacksize));

      if (yyss + yystacksize - 1 <= yyssp)
        YYABORT;
    }

  YYDPRINTF ((stderr, "Entering state %d\n", yystate));

  if (yystate == YYFINAL)
    YYACCEPT;

  goto yybackup;

/*-----------.
| yybackup.  |
`-----------*/
yybackup:

  /* Do appropriate processing given the current state.  Read a
     lookahead token if we need one and don't already have one.  */

  /* First try to decide what to do without reference to lookahead token.  */
  yyn = yypact[yystate];
  if (yypact_value_is_default (yyn))
    goto yydefault;

  /* Not known => get a lookahead token if don't already have one.  */

  /* YYCHAR is either YYEMPTY or YYEOF or a valid lookahead symbol.  */
  if (yychar == YYEMPTY)
    {
      YYDPRINTF ((stderr, "Reading a token: "));
      yychar = yylex (&yylval, &yylloc, scanner);
    }

  if (yychar <= YYEOF)
    {
      yychar = yytoken = YYEOF;
      YYDPRINTF ((stderr, "Now at end of input.\n"));
    }
  else
    {
      yytoken = YYTRANSLATE (yychar);
      YY_SYMBOL_PRINT ("Next token is", yytoken, &yylval, &yylloc);
    }

  /* If the proper action on seeing token YYTOKEN is to reduce or to
     detect an error, take that action.  */
  yyn += yytoken;
  if (yyn < 0 || YYLAST < yyn || yycheck[yyn] != yytoken)
    goto yydefault;
  yyn = yytable[yyn];
  if (yyn <= 0)
    {
      if (yytable_value_is_error (yyn))
        goto yyerrlab;
      yyn = -yyn;
      goto yyreduce;
    }

  /* Count tokens shifted since error; after three, turn off error
     status.  */
  if (yyerrstatus)
    yyerrstatus--;

  /* Shift the lookahead token.  */
  YY_SYMBOL_PRINT ("Shifting", yytoken, &yylval, &yylloc);

  /* Discard the shifted token.  */
  yychar = YYEMPTY;

  yystate = yyn;
  YY_IGNORE_MAYBE_UNINITIALIZED_BEGIN
  *++yyvsp = yylval;
  YY_IGNORE_MAYBE_UNINITIALIZED_END
  *++yylsp = yylloc;
  goto yynewstate;


/*-----------------------------------------------------------.
| yydefault -- do the default action for the current state.  |
`-----------------------------------------------------------*/
yydefault:
  yyn = yydefact[yystate];
  if (yyn == 0)
    goto yyerrlab;
  goto yyreduce;


/*-----------------------------.
| yyreduce -- Do a reduction.  |
`-----------------------------*/
yyreduce:
  /* yyn is the number of a rule to reduce with.  */
  yylen = yyr2[yyn];

  /* If YYLEN is nonzero, implement the default value of the action:
     '$$ = $1'.

     Otherwise, the following line sets YYVAL to garbage.
     This behavior is undocumented and Bison
     users should not rely upon it.  Assigning to YYVAL
     unconditionally makes the parser a bit smaller, and it avoids a
     GCC warning that YYVAL may be used uninitialized.  */
  yyval = yyvsp[1-yylen];

  /* Default location.  */
  YYLLOC_DEFAULT (yyloc, (yylsp - yylen), yylen);
  YY_REDUCE_PRINT (yyn);
  switch (yyn)
    {
        case 2:
<<<<<<< HEAD
#line 214 "arangod/Aql/grammar.y" /* yacc.c:1646  */
    {
    }
#line 1828 "arangod/Aql/grammar.cpp" /* yacc.c:1646  */
    break;

  case 3:
#line 216 "arangod/Aql/grammar.y" /* yacc.c:1646  */
    {
    }
#line 1835 "arangod/Aql/grammar.cpp" /* yacc.c:1646  */
    break;

  case 4:
#line 218 "arangod/Aql/grammar.y" /* yacc.c:1646  */
    {
    }
#line 1842 "arangod/Aql/grammar.cpp" /* yacc.c:1646  */
    break;

  case 5:
#line 220 "arangod/Aql/grammar.y" /* yacc.c:1646  */
    {
    }
#line 1849 "arangod/Aql/grammar.cpp" /* yacc.c:1646  */
    break;

  case 6:
#line 222 "arangod/Aql/grammar.y" /* yacc.c:1646  */
    {
    }
#line 1856 "arangod/Aql/grammar.cpp" /* yacc.c:1646  */
    break;

  case 7:
#line 224 "arangod/Aql/grammar.y" /* yacc.c:1646  */
    {
    }
#line 1863 "arangod/Aql/grammar.cpp" /* yacc.c:1646  */
    break;

  case 8:
#line 229 "arangod/Aql/grammar.y" /* yacc.c:1646  */
    {
    }
#line 1870 "arangod/Aql/grammar.cpp" /* yacc.c:1646  */
    break;

  case 9:
#line 231 "arangod/Aql/grammar.y" /* yacc.c:1646  */
    {
    }
#line 1877 "arangod/Aql/grammar.cpp" /* yacc.c:1646  */
    break;

  case 10:
#line 236 "arangod/Aql/grammar.y" /* yacc.c:1646  */
=======
#line 205 "arangod/Aql/grammar.y" /* yacc.c:1661  */
    {
    }
#line 1780 "arangod/Aql/grammar.cpp" /* yacc.c:1661  */
    break;

  case 3:
#line 207 "arangod/Aql/grammar.y" /* yacc.c:1661  */
    {
    }
#line 1787 "arangod/Aql/grammar.cpp" /* yacc.c:1661  */
    break;

  case 4:
#line 209 "arangod/Aql/grammar.y" /* yacc.c:1661  */
    {
    }
#line 1794 "arangod/Aql/grammar.cpp" /* yacc.c:1661  */
    break;

  case 5:
#line 211 "arangod/Aql/grammar.y" /* yacc.c:1661  */
    {
    }
#line 1801 "arangod/Aql/grammar.cpp" /* yacc.c:1661  */
    break;

  case 6:
#line 213 "arangod/Aql/grammar.y" /* yacc.c:1661  */
    {
    }
#line 1808 "arangod/Aql/grammar.cpp" /* yacc.c:1661  */
    break;

  case 7:
#line 215 "arangod/Aql/grammar.y" /* yacc.c:1661  */
    {
    }
#line 1815 "arangod/Aql/grammar.cpp" /* yacc.c:1661  */
    break;

  case 8:
#line 220 "arangod/Aql/grammar.y" /* yacc.c:1661  */
    {
    }
#line 1822 "arangod/Aql/grammar.cpp" /* yacc.c:1661  */
    break;

  case 9:
#line 222 "arangod/Aql/grammar.y" /* yacc.c:1661  */
    {
    }
#line 1829 "arangod/Aql/grammar.cpp" /* yacc.c:1661  */
    break;

  case 10:
#line 227 "arangod/Aql/grammar.y" /* yacc.c:1661  */
>>>>>>> cd677d26
    {
      // still need to close the scope opened by the data-modification statement
      parser->ast()->scopes()->endNested();
    }
<<<<<<< HEAD
#line 1886 "arangod/Aql/grammar.cpp" /* yacc.c:1646  */
    break;

  case 11:
#line 240 "arangod/Aql/grammar.y" /* yacc.c:1646  */
    {
      // the RETURN statement will close the scope opened by the data-modification statement
    }
#line 1894 "arangod/Aql/grammar.cpp" /* yacc.c:1646  */
    break;

  case 12:
#line 246 "arangod/Aql/grammar.y" /* yacc.c:1646  */
    {
    }
#line 1901 "arangod/Aql/grammar.cpp" /* yacc.c:1646  */
    break;

  case 13:
#line 248 "arangod/Aql/grammar.y" /* yacc.c:1646  */
    {
    }
#line 1908 "arangod/Aql/grammar.cpp" /* yacc.c:1646  */
    break;

  case 14:
#line 253 "arangod/Aql/grammar.y" /* yacc.c:1646  */
    {
    }
#line 1915 "arangod/Aql/grammar.cpp" /* yacc.c:1646  */
    break;

  case 15:
#line 255 "arangod/Aql/grammar.y" /* yacc.c:1646  */
    {
    }
#line 1922 "arangod/Aql/grammar.cpp" /* yacc.c:1646  */
    break;

  case 16:
#line 257 "arangod/Aql/grammar.y" /* yacc.c:1646  */
    {
    }
#line 1929 "arangod/Aql/grammar.cpp" /* yacc.c:1646  */
    break;

  case 17:
#line 259 "arangod/Aql/grammar.y" /* yacc.c:1646  */
    {
    }
#line 1936 "arangod/Aql/grammar.cpp" /* yacc.c:1646  */
    break;

  case 18:
#line 261 "arangod/Aql/grammar.y" /* yacc.c:1646  */
    {
    }
#line 1943 "arangod/Aql/grammar.cpp" /* yacc.c:1646  */
    break;

  case 19:
#line 263 "arangod/Aql/grammar.y" /* yacc.c:1646  */
    {
    }
#line 1950 "arangod/Aql/grammar.cpp" /* yacc.c:1646  */
    break;

  case 20:
#line 268 "arangod/Aql/grammar.y" /* yacc.c:1646  */
=======
#line 1838 "arangod/Aql/grammar.cpp" /* yacc.c:1661  */
    break;

  case 11:
#line 231 "arangod/Aql/grammar.y" /* yacc.c:1661  */
    {
      // the RETURN statement will close the scope opened by the data-modification statement
    }
#line 1846 "arangod/Aql/grammar.cpp" /* yacc.c:1661  */
    break;

  case 12:
#line 237 "arangod/Aql/grammar.y" /* yacc.c:1661  */
    {
    }
#line 1853 "arangod/Aql/grammar.cpp" /* yacc.c:1661  */
    break;

  case 13:
#line 239 "arangod/Aql/grammar.y" /* yacc.c:1661  */
    {
    }
#line 1860 "arangod/Aql/grammar.cpp" /* yacc.c:1661  */
    break;

  case 14:
#line 244 "arangod/Aql/grammar.y" /* yacc.c:1661  */
    {
    }
#line 1867 "arangod/Aql/grammar.cpp" /* yacc.c:1661  */
    break;

  case 15:
#line 246 "arangod/Aql/grammar.y" /* yacc.c:1661  */
    {
    }
#line 1874 "arangod/Aql/grammar.cpp" /* yacc.c:1661  */
    break;

  case 16:
#line 248 "arangod/Aql/grammar.y" /* yacc.c:1661  */
    {
    }
#line 1881 "arangod/Aql/grammar.cpp" /* yacc.c:1661  */
    break;

  case 17:
#line 250 "arangod/Aql/grammar.y" /* yacc.c:1661  */
    {
    }
#line 1888 "arangod/Aql/grammar.cpp" /* yacc.c:1661  */
    break;

  case 18:
#line 252 "arangod/Aql/grammar.y" /* yacc.c:1661  */
    {
    }
#line 1895 "arangod/Aql/grammar.cpp" /* yacc.c:1661  */
    break;

  case 19:
#line 254 "arangod/Aql/grammar.y" /* yacc.c:1661  */
    {
    }
#line 1902 "arangod/Aql/grammar.cpp" /* yacc.c:1661  */
    break;

  case 20:
#line 259 "arangod/Aql/grammar.y" /* yacc.c:1661  */
>>>>>>> cd677d26
    {
      parser->ast()->scopes()->start(triagens::aql::AQL_SCOPE_FOR);
     
      auto node = parser->ast()->createNodeFor((yyvsp[-2].strval).value, (yyvsp[-2].strval).length, (yyvsp[0].node), true);
      parser->ast()->addOperation(node);
    }
<<<<<<< HEAD
#line 1961 "arangod/Aql/grammar.cpp" /* yacc.c:1646  */
    break;

  case 21:
#line 274 "arangod/Aql/grammar.y" /* yacc.c:1646  */
=======
#line 1913 "arangod/Aql/grammar.cpp" /* yacc.c:1661  */
    break;

  case 21:
#line 268 "arangod/Aql/grammar.y" /* yacc.c:1661  */
>>>>>>> cd677d26
    {
      parser->ast()->scopes()->start(triagens::aql::AQL_SCOPE_FOR);
      auto node = parser->ast()->createNodeTraversal((yyvsp[-4].strval).value, (yyvsp[-4].strval).length, (yyvsp[-2].node), (yyvsp[-1].node), (yyvsp[0].node));
      parser->ast()->addOperation(node);
    }
<<<<<<< HEAD
#line 1971 "arangod/Aql/grammar.cpp" /* yacc.c:1646  */
    break;

  case 22:
#line 279 "arangod/Aql/grammar.y" /* yacc.c:1646  */
=======
#line 1923 "arangod/Aql/grammar.cpp" /* yacc.c:1661  */
    break;

  case 22:
#line 276 "arangod/Aql/grammar.y" /* yacc.c:1661  */
>>>>>>> cd677d26
    {
      parser->ast()->scopes()->start(triagens::aql::AQL_SCOPE_FOR);
      auto node = parser->ast()->createNodeTraversal((yyvsp[-6].strval).value, (yyvsp[-6].strval).length, (yyvsp[-4].strval).value, (yyvsp[-4].strval).length, (yyvsp[-2].node), (yyvsp[-1].node), (yyvsp[0].node));
      parser->ast()->addOperation(node);
    }
<<<<<<< HEAD
#line 1981 "arangod/Aql/grammar.cpp" /* yacc.c:1646  */
    break;

  case 23:
#line 284 "arangod/Aql/grammar.y" /* yacc.c:1646  */
=======
#line 1930 "arangod/Aql/grammar.cpp" /* yacc.c:1661  */
    break;

  case 23:
#line 281 "arangod/Aql/grammar.y" /* yacc.c:1661  */
>>>>>>> cd677d26
    {
      parser->ast()->scopes()->start(triagens::aql::AQL_SCOPE_FOR);
      auto node = parser->ast()->createNodeTraversal((yyvsp[-8].strval).value, (yyvsp[-8].strval).length, (yyvsp[-6].strval).value, (yyvsp[-6].strval).length, (yyvsp[-4].strval).value, (yyvsp[-4].strval).length, (yyvsp[-2].node), (yyvsp[-1].node), (yyvsp[0].node));
      parser->ast()->addOperation(node);
    }
<<<<<<< HEAD
#line 1991 "arangod/Aql/grammar.cpp" /* yacc.c:1646  */
    break;

  case 24:
#line 292 "arangod/Aql/grammar.y" /* yacc.c:1646  */
=======
#line 1937 "arangod/Aql/grammar.cpp" /* yacc.c:1661  */
    break;

  case 24:
#line 283 "arangod/Aql/grammar.y" /* yacc.c:1661  */
>>>>>>> cd677d26
    {
      // operand is a reference. can use it directly
      auto node = parser->ast()->createNodeFilter((yyvsp[0].node));
      parser->ast()->addOperation(node);
    }
<<<<<<< HEAD
#line 2001 "arangod/Aql/grammar.cpp" /* yacc.c:1646  */
    break;

  case 25:
#line 300 "arangod/Aql/grammar.y" /* yacc.c:1646  */
    {
    }
#line 2008 "arangod/Aql/grammar.cpp" /* yacc.c:1646  */
    break;

  case 26:
#line 305 "arangod/Aql/grammar.y" /* yacc.c:1646  */
    {
    }
#line 2015 "arangod/Aql/grammar.cpp" /* yacc.c:1646  */
    break;

  case 27:
#line 307 "arangod/Aql/grammar.y" /* yacc.c:1646  */
    {
    }
#line 2022 "arangod/Aql/grammar.cpp" /* yacc.c:1646  */
    break;

  case 28:
#line 312 "arangod/Aql/grammar.y" /* yacc.c:1646  */
=======
#line 1944 "arangod/Aql/grammar.cpp" /* yacc.c:1661  */
    break;

  case 25:
#line 288 "arangod/Aql/grammar.y" /* yacc.c:1661  */
>>>>>>> cd677d26
    {
      auto node = parser->ast()->createNodeLet((yyvsp[-2].strval).value, (yyvsp[-2].strval).length, (yyvsp[0].node), true);
      parser->ast()->addOperation(node);
    }
<<<<<<< HEAD
#line 2031 "arangod/Aql/grammar.cpp" /* yacc.c:1646  */
    break;

  case 29:
#line 319 "arangod/Aql/grammar.y" /* yacc.c:1646  */
=======
#line 1953 "arangod/Aql/grammar.cpp" /* yacc.c:1661  */
    break;

  case 26:
#line 295 "arangod/Aql/grammar.y" /* yacc.c:1661  */
>>>>>>> cd677d26
    {
      if (! TRI_CaseEqualString((yyvsp[-2].strval).value, "COUNT")) {
        parser->registerParseError(TRI_ERROR_QUERY_PARSE, "unexpected qualifier '%s', expecting 'COUNT'", (yyvsp[-2].strval).value, yylloc.first_line, yylloc.first_column);
      }

      (yyval.strval) = (yyvsp[0].strval);
    }
<<<<<<< HEAD
#line 2043 "arangod/Aql/grammar.cpp" /* yacc.c:1646  */
    break;

  case 30:
#line 329 "arangod/Aql/grammar.y" /* yacc.c:1646  */
=======
#line 1965 "arangod/Aql/grammar.cpp" /* yacc.c:1661  */
    break;

  case 27:
#line 305 "arangod/Aql/grammar.y" /* yacc.c:1661  */
>>>>>>> cd677d26
    {
      auto node = parser->ast()->createNodeArray();
      parser->pushStack(node);
    }
<<<<<<< HEAD
#line 2052 "arangod/Aql/grammar.cpp" /* yacc.c:1646  */
    break;

  case 31:
#line 332 "arangod/Aql/grammar.y" /* yacc.c:1646  */
=======
#line 1974 "arangod/Aql/grammar.cpp" /* yacc.c:1661  */
    break;

  case 28:
#line 308 "arangod/Aql/grammar.y" /* yacc.c:1661  */
>>>>>>> cd677d26
    { 
      auto list = static_cast<AstNode*>(parser->popStack());

      if (list == nullptr) {
        ABORT_OOM
      }
      (yyval.node) = list;
    }
<<<<<<< HEAD
#line 2065 "arangod/Aql/grammar.cpp" /* yacc.c:1646  */
    break;

  case 32:
#line 343 "arangod/Aql/grammar.y" /* yacc.c:1646  */
=======
#line 1987 "arangod/Aql/grammar.cpp" /* yacc.c:1661  */
    break;

  case 29:
#line 319 "arangod/Aql/grammar.y" /* yacc.c:1661  */
>>>>>>> cd677d26
    {
      auto scopes = parser->ast()->scopes();

      // check if we are in the main scope
      bool reRegisterVariables = (scopes->type() != triagens::aql::AQL_SCOPE_MAIN); 

      if (reRegisterVariables) {
        // end the active scopes
        scopes->endNested();
        // start a new scope
        scopes->start(triagens::aql::AQL_SCOPE_COLLECT);
      }

      auto node = parser->ast()->createNodeCollectCount(parser->ast()->createNodeArray(), (yyvsp[-1].strval).value, (yyvsp[-1].strval).length, (yyvsp[0].node));
      parser->ast()->addOperation(node);
    }
<<<<<<< HEAD
#line 2086 "arangod/Aql/grammar.cpp" /* yacc.c:1646  */
    break;

  case 33:
#line 359 "arangod/Aql/grammar.y" /* yacc.c:1646  */
=======
#line 2008 "arangod/Aql/grammar.cpp" /* yacc.c:1661  */
    break;

  case 30:
#line 335 "arangod/Aql/grammar.y" /* yacc.c:1661  */
>>>>>>> cd677d26
    {
      auto scopes = parser->ast()->scopes();

      // check if we are in the main scope
      bool reRegisterVariables = (scopes->type() != triagens::aql::AQL_SCOPE_MAIN); 

      if (reRegisterVariables) {
        // end the active scopes
        scopes->endNested();
        // start a new scope
        scopes->start(triagens::aql::AQL_SCOPE_COLLECT);

        size_t const n = (yyvsp[-2].node)->numMembers();
        for (size_t i = 0; i < n; ++i) {
          auto member = (yyvsp[-2].node)->getMember(i);

          if (member != nullptr) {
            TRI_ASSERT(member->type == NODE_TYPE_ASSIGN);
            auto v = static_cast<Variable*>(member->getMember(0)->getData());
            scopes->addVariable(v);
          }
        }
      }

      auto node = parser->ast()->createNodeCollectCount((yyvsp[-2].node), (yyvsp[-1].strval).value, (yyvsp[-1].strval).length, (yyvsp[0].node));
      parser->ast()->addOperation(node);
    }
<<<<<<< HEAD
#line 2118 "arangod/Aql/grammar.cpp" /* yacc.c:1646  */
    break;

  case 34:
#line 386 "arangod/Aql/grammar.y" /* yacc.c:1646  */
=======
#line 2040 "arangod/Aql/grammar.cpp" /* yacc.c:1661  */
    break;

  case 31:
#line 362 "arangod/Aql/grammar.y" /* yacc.c:1661  */
>>>>>>> cd677d26
    {
      auto scopes = parser->ast()->scopes();

      // check if we are in the main scope
      bool reRegisterVariables = (scopes->type() != triagens::aql::AQL_SCOPE_MAIN); 

      if (reRegisterVariables) {
        // end the active scopes
        scopes->endNested();
        // start a new scope
        scopes->start(triagens::aql::AQL_SCOPE_COLLECT);

        size_t const n = (yyvsp[-2].node)->numMembers();
        for (size_t i = 0; i < n; ++i) {
          auto member = (yyvsp[-2].node)->getMember(i);

          if (member != nullptr) {
            TRI_ASSERT(member->type == NODE_TYPE_ASSIGN);
            auto v = static_cast<Variable*>(member->getMember(0)->getData());
            scopes->addVariable(v);
          }
        }
      }

      auto node = parser->ast()->createNodeCollect((yyvsp[-2].node), (yyvsp[-1].strval).value, (yyvsp[-1].strval).length, nullptr, (yyvsp[0].node));
      parser->ast()->addOperation(node);
    }
<<<<<<< HEAD
#line 2150 "arangod/Aql/grammar.cpp" /* yacc.c:1646  */
    break;

  case 35:
#line 413 "arangod/Aql/grammar.y" /* yacc.c:1646  */
=======
#line 2072 "arangod/Aql/grammar.cpp" /* yacc.c:1661  */
    break;

  case 32:
#line 389 "arangod/Aql/grammar.y" /* yacc.c:1661  */
>>>>>>> cd677d26
    {
      auto scopes = parser->ast()->scopes();

      // check if we are in the main scope
      bool reRegisterVariables = (scopes->type() != triagens::aql::AQL_SCOPE_MAIN); 

      if (reRegisterVariables) {
        // end the active scopes
        scopes->endNested();
        // start a new scope
        scopes->start(triagens::aql::AQL_SCOPE_COLLECT);

        size_t const n = (yyvsp[-3].node)->numMembers();
        for (size_t i = 0; i < n; ++i) {
          auto member = (yyvsp[-3].node)->getMember(i);

          if (member != nullptr) {
            TRI_ASSERT(member->type == NODE_TYPE_ASSIGN);
            auto v = static_cast<Variable*>(member->getMember(0)->getData());
            scopes->addVariable(v);
          }
        }
      }

      if ((yyvsp[-2].strval).value == nullptr && 
          (yyvsp[-1].node) != nullptr) {
        parser->registerParseError(TRI_ERROR_QUERY_PARSE, "use of 'KEEP' without 'INTO'", yylloc.first_line, yylloc.first_column);
      } 

      auto node = parser->ast()->createNodeCollect((yyvsp[-3].node), (yyvsp[-2].strval).value, (yyvsp[-2].strval).length, (yyvsp[-1].node), (yyvsp[0].node));
      parser->ast()->addOperation(node);
    }
<<<<<<< HEAD
#line 2187 "arangod/Aql/grammar.cpp" /* yacc.c:1646  */
    break;

  case 36:
#line 445 "arangod/Aql/grammar.y" /* yacc.c:1646  */
=======
#line 2109 "arangod/Aql/grammar.cpp" /* yacc.c:1661  */
    break;

  case 33:
#line 421 "arangod/Aql/grammar.y" /* yacc.c:1661  */
>>>>>>> cd677d26
    {
      auto scopes = parser->ast()->scopes();

      // check if we are in the main scope
      bool reRegisterVariables = (scopes->type() != triagens::aql::AQL_SCOPE_MAIN); 

      if (reRegisterVariables) {
        // end the active scopes
        scopes->endNested();
        // start a new scope
        scopes->start(triagens::aql::AQL_SCOPE_COLLECT);

        size_t const n = (yyvsp[-5].node)->numMembers();
        for (size_t i = 0; i < n; ++i) {
          auto member = (yyvsp[-5].node)->getMember(i);

          if (member != nullptr) {
            TRI_ASSERT(member->type == NODE_TYPE_ASSIGN);
            auto v = static_cast<Variable*>(member->getMember(0)->getData());
            scopes->addVariable(v);
          }
        }
      }

      auto node = parser->ast()->createNodeCollectExpression((yyvsp[-5].node), (yyvsp[-3].strval).value, (yyvsp[-3].strval).length, (yyvsp[-1].node), (yyvsp[0].node));
      parser->ast()->addOperation(node);
    }
<<<<<<< HEAD
#line 2219 "arangod/Aql/grammar.cpp" /* yacc.c:1646  */
    break;

  case 37:
#line 475 "arangod/Aql/grammar.y" /* yacc.c:1646  */
    {
    }
#line 2226 "arangod/Aql/grammar.cpp" /* yacc.c:1646  */
    break;

  case 38:
#line 477 "arangod/Aql/grammar.y" /* yacc.c:1646  */
    {
    }
#line 2233 "arangod/Aql/grammar.cpp" /* yacc.c:1646  */
    break;

  case 39:
#line 482 "arangod/Aql/grammar.y" /* yacc.c:1646  */
=======
#line 2141 "arangod/Aql/grammar.cpp" /* yacc.c:1661  */
    break;

  case 34:
#line 451 "arangod/Aql/grammar.y" /* yacc.c:1661  */
    {
    }
#line 2148 "arangod/Aql/grammar.cpp" /* yacc.c:1661  */
    break;

  case 35:
#line 453 "arangod/Aql/grammar.y" /* yacc.c:1661  */
    {
    }
#line 2155 "arangod/Aql/grammar.cpp" /* yacc.c:1661  */
    break;

  case 36:
#line 458 "arangod/Aql/grammar.y" /* yacc.c:1661  */
>>>>>>> cd677d26
    {
      auto node = parser->ast()->createNodeAssign((yyvsp[-2].strval).value, (yyvsp[-2].strval).length, (yyvsp[0].node));
      parser->pushArrayElement(node);
    }
<<<<<<< HEAD
#line 2242 "arangod/Aql/grammar.cpp" /* yacc.c:1646  */
    break;

  case 40:
#line 489 "arangod/Aql/grammar.y" /* yacc.c:1646  */
=======
#line 2164 "arangod/Aql/grammar.cpp" /* yacc.c:1661  */
    break;

  case 37:
#line 465 "arangod/Aql/grammar.y" /* yacc.c:1661  */
>>>>>>> cd677d26
    {
      (yyval.strval).value = nullptr;
      (yyval.strval).length = 0;
    }
<<<<<<< HEAD
#line 2251 "arangod/Aql/grammar.cpp" /* yacc.c:1646  */
    break;

  case 41:
#line 493 "arangod/Aql/grammar.y" /* yacc.c:1646  */
=======
#line 2173 "arangod/Aql/grammar.cpp" /* yacc.c:1661  */
    break;

  case 38:
#line 469 "arangod/Aql/grammar.y" /* yacc.c:1661  */
>>>>>>> cd677d26
    {
      (yyval.strval).value = (yyvsp[0].strval).value;
      (yyval.strval).length = (yyvsp[0].strval).length;
    }
<<<<<<< HEAD
#line 2260 "arangod/Aql/grammar.cpp" /* yacc.c:1646  */
    break;

  case 42:
#line 500 "arangod/Aql/grammar.y" /* yacc.c:1646  */
=======
#line 2182 "arangod/Aql/grammar.cpp" /* yacc.c:1661  */
    break;

  case 39:
#line 476 "arangod/Aql/grammar.y" /* yacc.c:1661  */
>>>>>>> cd677d26
    {
      if (! parser->ast()->scopes()->existsVariable((yyvsp[0].strval).value, (yyvsp[0].strval).length)) {
        parser->registerParseError(TRI_ERROR_QUERY_PARSE, "use of unknown variable '%s' for KEEP", (yyvsp[0].strval).value, yylloc.first_line, yylloc.first_column);
      }
        
      auto node = parser->ast()->createNodeReference((yyvsp[0].strval).value, (yyvsp[0].strval).length);
      if (node == nullptr) {
        ABORT_OOM
      }

      // indicate the this node is a reference to the variable name, not the variable value
      node->setFlag(FLAG_KEEP_VARIABLENAME);
      parser->pushArrayElement(node);
    }
<<<<<<< HEAD
#line 2279 "arangod/Aql/grammar.cpp" /* yacc.c:1646  */
    break;

  case 43:
#line 514 "arangod/Aql/grammar.y" /* yacc.c:1646  */
=======
#line 2201 "arangod/Aql/grammar.cpp" /* yacc.c:1661  */
    break;

  case 40:
#line 490 "arangod/Aql/grammar.y" /* yacc.c:1661  */
>>>>>>> cd677d26
    {
      if (! parser->ast()->scopes()->existsVariable((yyvsp[0].strval).value, (yyvsp[0].strval).length)) {
        parser->registerParseError(TRI_ERROR_QUERY_PARSE, "use of unknown variable '%s' for KEEP", (yyvsp[0].strval).value, yylloc.first_line, yylloc.first_column);
      }
        
      auto node = parser->ast()->createNodeReference((yyvsp[0].strval).value, (yyvsp[0].strval).length);
      if (node == nullptr) {
        ABORT_OOM
      }

      // indicate the this node is a reference to the variable name, not the variable value
      node->setFlag(FLAG_KEEP_VARIABLENAME);
      parser->pushArrayElement(node);
    }
<<<<<<< HEAD
#line 2298 "arangod/Aql/grammar.cpp" /* yacc.c:1646  */
    break;

  case 44:
#line 531 "arangod/Aql/grammar.y" /* yacc.c:1646  */
=======
#line 2220 "arangod/Aql/grammar.cpp" /* yacc.c:1661  */
    break;

  case 41:
#line 507 "arangod/Aql/grammar.y" /* yacc.c:1661  */
>>>>>>> cd677d26
    {
      if (! TRI_CaseEqualString((yyvsp[0].strval).value, "KEEP")) {
        parser->registerParseError(TRI_ERROR_QUERY_PARSE, "unexpected qualifier '%s', expecting 'KEEP'", (yyvsp[0].strval).value, yylloc.first_line, yylloc.first_column);
      }

      auto node = parser->ast()->createNodeArray();
      parser->pushStack(node);
    }
<<<<<<< HEAD
#line 2311 "arangod/Aql/grammar.cpp" /* yacc.c:1646  */
    break;

  case 45:
#line 538 "arangod/Aql/grammar.y" /* yacc.c:1646  */
=======
#line 2233 "arangod/Aql/grammar.cpp" /* yacc.c:1661  */
    break;

  case 42:
#line 514 "arangod/Aql/grammar.y" /* yacc.c:1661  */
>>>>>>> cd677d26
    {
      auto list = static_cast<AstNode*>(parser->popStack());
      (yyval.node) = list;
    }
<<<<<<< HEAD
#line 2320 "arangod/Aql/grammar.cpp" /* yacc.c:1646  */
    break;

  case 46:
#line 545 "arangod/Aql/grammar.y" /* yacc.c:1646  */
=======
#line 2242 "arangod/Aql/grammar.cpp" /* yacc.c:1661  */
    break;

  case 43:
#line 521 "arangod/Aql/grammar.y" /* yacc.c:1661  */
>>>>>>> cd677d26
    {
      auto node = parser->ast()->createNodeArray();
      parser->pushStack(node);
    }
<<<<<<< HEAD
#line 2329 "arangod/Aql/grammar.cpp" /* yacc.c:1646  */
    break;

  case 47:
#line 548 "arangod/Aql/grammar.y" /* yacc.c:1646  */
=======
#line 2251 "arangod/Aql/grammar.cpp" /* yacc.c:1661  */
    break;

  case 44:
#line 524 "arangod/Aql/grammar.y" /* yacc.c:1661  */
>>>>>>> cd677d26
    {
      auto list = static_cast<AstNode const*>(parser->popStack());
      auto node = parser->ast()->createNodeSort(list);
      parser->ast()->addOperation(node);
    }
<<<<<<< HEAD
#line 2339 "arangod/Aql/grammar.cpp" /* yacc.c:1646  */
    break;

  case 48:
#line 556 "arangod/Aql/grammar.y" /* yacc.c:1646  */
    {
      parser->pushArrayElement((yyvsp[0].node));
    }
#line 2347 "arangod/Aql/grammar.cpp" /* yacc.c:1646  */
    break;

  case 49:
#line 559 "arangod/Aql/grammar.y" /* yacc.c:1646  */
    {
      parser->pushArrayElement((yyvsp[0].node));
    }
#line 2355 "arangod/Aql/grammar.cpp" /* yacc.c:1646  */
    break;

  case 50:
#line 565 "arangod/Aql/grammar.y" /* yacc.c:1646  */
    {
      (yyval.node) = parser->ast()->createNodeSortElement((yyvsp[-1].node), (yyvsp[0].node));
    }
#line 2363 "arangod/Aql/grammar.cpp" /* yacc.c:1646  */
    break;

  case 51:
#line 571 "arangod/Aql/grammar.y" /* yacc.c:1646  */
    {
      (yyval.node) = parser->ast()->createNodeValueBool(true);
    }
#line 2371 "arangod/Aql/grammar.cpp" /* yacc.c:1646  */
    break;

  case 52:
#line 574 "arangod/Aql/grammar.y" /* yacc.c:1646  */
    {
      (yyval.node) = parser->ast()->createNodeValueBool(true);
    }
#line 2379 "arangod/Aql/grammar.cpp" /* yacc.c:1646  */
    break;

  case 53:
#line 577 "arangod/Aql/grammar.y" /* yacc.c:1646  */
    {
      (yyval.node) = parser->ast()->createNodeValueBool(false);
    }
#line 2387 "arangod/Aql/grammar.cpp" /* yacc.c:1646  */
    break;

  case 54:
#line 580 "arangod/Aql/grammar.y" /* yacc.c:1646  */
    {
      (yyval.node) = (yyvsp[0].node);
    }
#line 2395 "arangod/Aql/grammar.cpp" /* yacc.c:1646  */
    break;

  case 55:
#line 586 "arangod/Aql/grammar.y" /* yacc.c:1646  */
=======
#line 2261 "arangod/Aql/grammar.cpp" /* yacc.c:1661  */
    break;

  case 45:
#line 532 "arangod/Aql/grammar.y" /* yacc.c:1661  */
    {
      parser->pushArrayElement((yyvsp[0].node));
    }
#line 2269 "arangod/Aql/grammar.cpp" /* yacc.c:1661  */
    break;

  case 46:
#line 535 "arangod/Aql/grammar.y" /* yacc.c:1661  */
    {
      parser->pushArrayElement((yyvsp[0].node));
    }
#line 2277 "arangod/Aql/grammar.cpp" /* yacc.c:1661  */
    break;

  case 47:
#line 541 "arangod/Aql/grammar.y" /* yacc.c:1661  */
    {
      (yyval.node) = parser->ast()->createNodeSortElement((yyvsp[-1].node), (yyvsp[0].node));
    }
#line 2285 "arangod/Aql/grammar.cpp" /* yacc.c:1661  */
    break;

  case 48:
#line 547 "arangod/Aql/grammar.y" /* yacc.c:1661  */
    {
      (yyval.node) = parser->ast()->createNodeValueBool(true);
    }
#line 2293 "arangod/Aql/grammar.cpp" /* yacc.c:1661  */
    break;

  case 49:
#line 550 "arangod/Aql/grammar.y" /* yacc.c:1661  */
    {
      (yyval.node) = parser->ast()->createNodeValueBool(true);
    }
#line 2301 "arangod/Aql/grammar.cpp" /* yacc.c:1661  */
    break;

  case 50:
#line 553 "arangod/Aql/grammar.y" /* yacc.c:1661  */
    {
      (yyval.node) = parser->ast()->createNodeValueBool(false);
    }
#line 2309 "arangod/Aql/grammar.cpp" /* yacc.c:1661  */
    break;

  case 51:
#line 556 "arangod/Aql/grammar.y" /* yacc.c:1661  */
    {
      (yyval.node) = (yyvsp[0].node);
    }
#line 2317 "arangod/Aql/grammar.cpp" /* yacc.c:1661  */
    break;

  case 52:
#line 562 "arangod/Aql/grammar.y" /* yacc.c:1661  */
>>>>>>> cd677d26
    {
      auto offset = parser->ast()->createNodeValueInt(0);
      auto node = parser->ast()->createNodeLimit(offset, (yyvsp[0].node));
      parser->ast()->addOperation(node);
    }
<<<<<<< HEAD
#line 2405 "arangod/Aql/grammar.cpp" /* yacc.c:1646  */
    break;

  case 56:
#line 591 "arangod/Aql/grammar.y" /* yacc.c:1646  */
=======
#line 2327 "arangod/Aql/grammar.cpp" /* yacc.c:1661  */
    break;

  case 53:
#line 567 "arangod/Aql/grammar.y" /* yacc.c:1661  */
>>>>>>> cd677d26
    {
      auto node = parser->ast()->createNodeLimit((yyvsp[-2].node), (yyvsp[0].node));
      parser->ast()->addOperation(node);
    }
<<<<<<< HEAD
#line 2414 "arangod/Aql/grammar.cpp" /* yacc.c:1646  */
    break;

  case 57:
#line 598 "arangod/Aql/grammar.y" /* yacc.c:1646  */
=======
#line 2336 "arangod/Aql/grammar.cpp" /* yacc.c:1661  */
    break;

  case 54:
#line 574 "arangod/Aql/grammar.y" /* yacc.c:1661  */
>>>>>>> cd677d26
    {
      auto node = parser->ast()->createNodeReturn((yyvsp[0].node));
      parser->ast()->addOperation(node);
      parser->ast()->scopes()->endNested();
    }
<<<<<<< HEAD
#line 2424 "arangod/Aql/grammar.cpp" /* yacc.c:1646  */
    break;

  case 58:
#line 606 "arangod/Aql/grammar.y" /* yacc.c:1646  */
    {
      (yyval.node) = (yyvsp[0].node);
    }
#line 2432 "arangod/Aql/grammar.cpp" /* yacc.c:1646  */
    break;

  case 59:
#line 609 "arangod/Aql/grammar.y" /* yacc.c:1646  */
    {
       (yyval.node) = (yyvsp[0].node);
     }
#line 2440 "arangod/Aql/grammar.cpp" /* yacc.c:1646  */
    break;

  case 60:
#line 615 "arangod/Aql/grammar.y" /* yacc.c:1646  */
=======
#line 2346 "arangod/Aql/grammar.cpp" /* yacc.c:1661  */
    break;

  case 55:
#line 582 "arangod/Aql/grammar.y" /* yacc.c:1661  */
    {
      (yyval.node) = (yyvsp[0].node);
    }
#line 2354 "arangod/Aql/grammar.cpp" /* yacc.c:1661  */
    break;

  case 56:
#line 585 "arangod/Aql/grammar.y" /* yacc.c:1661  */
    {
       (yyval.node) = (yyvsp[0].node);
     }
#line 2362 "arangod/Aql/grammar.cpp" /* yacc.c:1661  */
    break;

  case 57:
#line 591 "arangod/Aql/grammar.y" /* yacc.c:1661  */
>>>>>>> cd677d26
    {
      if (! parser->configureWriteQuery((yyvsp[-1].node), (yyvsp[0].node))) {
        YYABORT;
      }
      auto node = parser->ast()->createNodeRemove((yyvsp[-2].node), (yyvsp[-1].node), (yyvsp[0].node));
      parser->ast()->addOperation(node);
    }
<<<<<<< HEAD
#line 2452 "arangod/Aql/grammar.cpp" /* yacc.c:1646  */
    break;

  case 61:
#line 625 "arangod/Aql/grammar.y" /* yacc.c:1646  */
=======
#line 2374 "arangod/Aql/grammar.cpp" /* yacc.c:1661  */
    break;

  case 58:
#line 601 "arangod/Aql/grammar.y" /* yacc.c:1661  */
>>>>>>> cd677d26
    {
      if (! parser->configureWriteQuery((yyvsp[-1].node), (yyvsp[0].node))) {
        YYABORT;
      }
      auto node = parser->ast()->createNodeInsert((yyvsp[-2].node), (yyvsp[-1].node), (yyvsp[0].node));
      parser->ast()->addOperation(node);
    }
<<<<<<< HEAD
#line 2464 "arangod/Aql/grammar.cpp" /* yacc.c:1646  */
    break;

  case 62:
#line 635 "arangod/Aql/grammar.y" /* yacc.c:1646  */
=======
#line 2386 "arangod/Aql/grammar.cpp" /* yacc.c:1661  */
    break;

  case 59:
#line 611 "arangod/Aql/grammar.y" /* yacc.c:1661  */
>>>>>>> cd677d26
    {
      if (! parser->configureWriteQuery((yyvsp[-1].node), (yyvsp[0].node))) {
        YYABORT;
      }

      AstNode* node = parser->ast()->createNodeUpdate(nullptr, (yyvsp[-2].node), (yyvsp[-1].node), (yyvsp[0].node));
      parser->ast()->addOperation(node);
    }
<<<<<<< HEAD
#line 2477 "arangod/Aql/grammar.cpp" /* yacc.c:1646  */
    break;

  case 63:
#line 643 "arangod/Aql/grammar.y" /* yacc.c:1646  */
=======
#line 2399 "arangod/Aql/grammar.cpp" /* yacc.c:1661  */
    break;

  case 60:
#line 619 "arangod/Aql/grammar.y" /* yacc.c:1661  */
>>>>>>> cd677d26
    {
      if (! parser->configureWriteQuery((yyvsp[-1].node), (yyvsp[0].node))) {
        YYABORT;
      }

      AstNode* node = parser->ast()->createNodeUpdate((yyvsp[-4].node), (yyvsp[-2].node), (yyvsp[-1].node), (yyvsp[0].node));
      parser->ast()->addOperation(node);
    }
<<<<<<< HEAD
#line 2490 "arangod/Aql/grammar.cpp" /* yacc.c:1646  */
    break;

  case 64:
#line 654 "arangod/Aql/grammar.y" /* yacc.c:1646  */
    {
    }
#line 2497 "arangod/Aql/grammar.cpp" /* yacc.c:1646  */
    break;

  case 65:
#line 659 "arangod/Aql/grammar.y" /* yacc.c:1646  */
=======
#line 2412 "arangod/Aql/grammar.cpp" /* yacc.c:1661  */
    break;

  case 61:
#line 630 "arangod/Aql/grammar.y" /* yacc.c:1661  */
    {
    }
#line 2419 "arangod/Aql/grammar.cpp" /* yacc.c:1661  */
    break;

  case 62:
#line 635 "arangod/Aql/grammar.y" /* yacc.c:1661  */
>>>>>>> cd677d26
    {
      if (! parser->configureWriteQuery((yyvsp[-1].node), (yyvsp[0].node))) {
        YYABORT;
      }

      AstNode* node = parser->ast()->createNodeReplace(nullptr, (yyvsp[-2].node), (yyvsp[-1].node), (yyvsp[0].node));
      parser->ast()->addOperation(node);
    }
<<<<<<< HEAD
#line 2510 "arangod/Aql/grammar.cpp" /* yacc.c:1646  */
    break;

  case 66:
#line 667 "arangod/Aql/grammar.y" /* yacc.c:1646  */
=======
#line 2432 "arangod/Aql/grammar.cpp" /* yacc.c:1661  */
    break;

  case 63:
#line 643 "arangod/Aql/grammar.y" /* yacc.c:1661  */
>>>>>>> cd677d26
    {
      if (! parser->configureWriteQuery((yyvsp[-1].node), (yyvsp[0].node))) {
        YYABORT;
      }

      AstNode* node = parser->ast()->createNodeReplace((yyvsp[-4].node), (yyvsp[-2].node), (yyvsp[-1].node), (yyvsp[0].node));
      parser->ast()->addOperation(node);
    }
<<<<<<< HEAD
#line 2523 "arangod/Aql/grammar.cpp" /* yacc.c:1646  */
    break;

  case 67:
#line 678 "arangod/Aql/grammar.y" /* yacc.c:1646  */
    {
    }
#line 2530 "arangod/Aql/grammar.cpp" /* yacc.c:1646  */
    break;

  case 68:
#line 683 "arangod/Aql/grammar.y" /* yacc.c:1646  */
    {
      (yyval.intval) = static_cast<int64_t>(NODE_TYPE_UPDATE);
    }
#line 2538 "arangod/Aql/grammar.cpp" /* yacc.c:1646  */
    break;

  case 69:
#line 686 "arangod/Aql/grammar.y" /* yacc.c:1646  */
    {
      (yyval.intval) = static_cast<int64_t>(NODE_TYPE_REPLACE);
    }
#line 2546 "arangod/Aql/grammar.cpp" /* yacc.c:1646  */
    break;

  case 70:
#line 692 "arangod/Aql/grammar.y" /* yacc.c:1646  */
=======
#line 2445 "arangod/Aql/grammar.cpp" /* yacc.c:1661  */
    break;

  case 64:
#line 654 "arangod/Aql/grammar.y" /* yacc.c:1661  */
    {
    }
#line 2452 "arangod/Aql/grammar.cpp" /* yacc.c:1661  */
    break;

  case 65:
#line 659 "arangod/Aql/grammar.y" /* yacc.c:1661  */
    {
      (yyval.intval) = static_cast<int64_t>(NODE_TYPE_UPDATE);
    }
#line 2460 "arangod/Aql/grammar.cpp" /* yacc.c:1661  */
    break;

  case 66:
#line 662 "arangod/Aql/grammar.y" /* yacc.c:1661  */
    {
      (yyval.intval) = static_cast<int64_t>(NODE_TYPE_REPLACE);
    }
#line 2468 "arangod/Aql/grammar.cpp" /* yacc.c:1661  */
    break;

  case 67:
#line 668 "arangod/Aql/grammar.y" /* yacc.c:1661  */
>>>>>>> cd677d26
    { 
      // reserve a variable named "$OLD", we might need it in the update expression
      // and in a later return thing
      parser->pushStack(parser->ast()->createNodeVariable(TRI_CHAR_LENGTH_PAIR(Variable::NAME_OLD), true));
    }
<<<<<<< HEAD
#line 2556 "arangod/Aql/grammar.cpp" /* yacc.c:1646  */
    break;

  case 71:
#line 696 "arangod/Aql/grammar.y" /* yacc.c:1646  */
=======
#line 2478 "arangod/Aql/grammar.cpp" /* yacc.c:1661  */
    break;

  case 68:
#line 672 "arangod/Aql/grammar.y" /* yacc.c:1661  */
>>>>>>> cd677d26
    {
      if (! parser->configureWriteQuery((yyvsp[-1].node), (yyvsp[0].node))) {
        YYABORT;
      }

      AstNode* variableNode = static_cast<AstNode*>(parser->popStack());
      
      auto scopes = parser->ast()->scopes();
      
      scopes->start(triagens::aql::AQL_SCOPE_SUBQUERY);
      parser->ast()->startSubQuery();
      
      scopes->start(triagens::aql::AQL_SCOPE_FOR);
      std::string const variableName = std::move(parser->ast()->variables()->nextName());
      auto forNode = parser->ast()->createNodeFor(variableName.c_str(), variableName.size(), (yyvsp[-1].node), false);
      parser->ast()->addOperation(forNode);

      auto filterNode = parser->ast()->createNodeUpsertFilter(parser->ast()->createNodeReference(variableName), (yyvsp[-6].node));
      parser->ast()->addOperation(filterNode);
      
      auto offsetValue = parser->ast()->createNodeValueInt(0);
      auto limitValue = parser->ast()->createNodeValueInt(1);
      auto limitNode = parser->ast()->createNodeLimit(offsetValue, limitValue);
      parser->ast()->addOperation(limitNode);
      
      auto refNode = parser->ast()->createNodeReference(variableName);
      auto returnNode = parser->ast()->createNodeReturn(refNode);
      parser->ast()->addOperation(returnNode);
      scopes->endNested();

      AstNode* subqueryNode = parser->ast()->endSubQuery();
      scopes->endCurrent();
      
      std::string const subqueryName = std::move(parser->ast()->variables()->nextName());
      auto subQuery = parser->ast()->createNodeLet(subqueryName.c_str(), subqueryName.size(), subqueryNode, false);
      parser->ast()->addOperation(subQuery);
      
      auto index = parser->ast()->createNodeValueInt(0);
      auto firstDoc = parser->ast()->createNodeLet(variableNode, parser->ast()->createNodeIndexedAccess(parser->ast()->createNodeReference(subqueryName), index));
      parser->ast()->addOperation(firstDoc);

      auto node = parser->ast()->createNodeUpsert(static_cast<AstNodeType>((yyvsp[-3].intval)), parser->ast()->createNodeReference(TRI_CHAR_LENGTH_PAIR(Variable::NAME_OLD)), (yyvsp[-4].node), (yyvsp[-2].node), (yyvsp[-1].node), (yyvsp[0].node));
      parser->ast()->addOperation(node);
    }
<<<<<<< HEAD
#line 2605 "arangod/Aql/grammar.cpp" /* yacc.c:1646  */
    break;

  case 72:
#line 743 "arangod/Aql/grammar.y" /* yacc.c:1646  */
=======
#line 2527 "arangod/Aql/grammar.cpp" /* yacc.c:1661  */
    break;

  case 69:
#line 719 "arangod/Aql/grammar.y" /* yacc.c:1661  */
>>>>>>> cd677d26
    {
      auto const scopeType = parser->ast()->scopes()->type();

      if (scopeType == AQL_SCOPE_MAIN ||
          scopeType == AQL_SCOPE_SUBQUERY) {
        parser->registerParseError(TRI_ERROR_QUERY_PARSE, "cannot use DISTINCT modifier on top-level query element", yylloc.first_line, yylloc.first_column);
      }
    }
<<<<<<< HEAD
#line 2618 "arangod/Aql/grammar.cpp" /* yacc.c:1646  */
    break;

  case 73:
#line 750 "arangod/Aql/grammar.y" /* yacc.c:1646  */
    {
      (yyval.node) = parser->ast()->createNodeDistinct((yyvsp[0].node));
    }
#line 2626 "arangod/Aql/grammar.cpp" /* yacc.c:1646  */
    break;

  case 74:
#line 753 "arangod/Aql/grammar.y" /* yacc.c:1646  */
    {
      (yyval.node) = (yyvsp[0].node);
    }
#line 2634 "arangod/Aql/grammar.cpp" /* yacc.c:1646  */
    break;

  case 75:
#line 759 "arangod/Aql/grammar.y" /* yacc.c:1646  */
    {
      (yyval.node) = (yyvsp[0].node);
    }
#line 2642 "arangod/Aql/grammar.cpp" /* yacc.c:1646  */
    break;

  case 76:
#line 762 "arangod/Aql/grammar.y" /* yacc.c:1646  */
    {
      (yyval.node) = (yyvsp[0].node);
    }
#line 2650 "arangod/Aql/grammar.cpp" /* yacc.c:1646  */
    break;

  case 77:
#line 765 "arangod/Aql/grammar.y" /* yacc.c:1646  */
    {
      (yyval.node) = (yyvsp[0].node);
    }
#line 2658 "arangod/Aql/grammar.cpp" /* yacc.c:1646  */
    break;

  case 78:
#line 768 "arangod/Aql/grammar.y" /* yacc.c:1646  */
    {
      (yyval.node) = (yyvsp[0].node);
    }
#line 2666 "arangod/Aql/grammar.cpp" /* yacc.c:1646  */
    break;

  case 79:
#line 771 "arangod/Aql/grammar.y" /* yacc.c:1646  */
    {
      (yyval.node) = (yyvsp[0].node);
    }
#line 2674 "arangod/Aql/grammar.cpp" /* yacc.c:1646  */
    break;

  case 80:
#line 774 "arangod/Aql/grammar.y" /* yacc.c:1646  */
    {
      (yyval.node) = parser->ast()->createNodeRange((yyvsp[-2].node), (yyvsp[0].node));
    }
#line 2682 "arangod/Aql/grammar.cpp" /* yacc.c:1646  */
    break;

  case 81:
#line 780 "arangod/Aql/grammar.y" /* yacc.c:1646  */
    {
      (yyval.strval) = (yyvsp[0].strval);
    }
#line 2690 "arangod/Aql/grammar.cpp" /* yacc.c:1646  */
    break;

  case 82:
#line 783 "arangod/Aql/grammar.y" /* yacc.c:1646  */
=======
#line 2540 "arangod/Aql/grammar.cpp" /* yacc.c:1661  */
    break;

  case 70:
#line 726 "arangod/Aql/grammar.y" /* yacc.c:1661  */
    {
      (yyval.node) = parser->ast()->createNodeDistinct((yyvsp[0].node));
    }
#line 2548 "arangod/Aql/grammar.cpp" /* yacc.c:1661  */
    break;

  case 71:
#line 729 "arangod/Aql/grammar.y" /* yacc.c:1661  */
    {
      (yyval.node) = (yyvsp[0].node);
    }
#line 2556 "arangod/Aql/grammar.cpp" /* yacc.c:1661  */
    break;

  case 72:
#line 735 "arangod/Aql/grammar.y" /* yacc.c:1661  */
    {
      (yyval.node) = (yyvsp[0].node);
    }
#line 2564 "arangod/Aql/grammar.cpp" /* yacc.c:1661  */
    break;

  case 73:
#line 738 "arangod/Aql/grammar.y" /* yacc.c:1661  */
    {
      (yyval.node) = (yyvsp[0].node);
    }
#line 2572 "arangod/Aql/grammar.cpp" /* yacc.c:1661  */
    break;

  case 74:
#line 741 "arangod/Aql/grammar.y" /* yacc.c:1661  */
    {
      (yyval.node) = (yyvsp[0].node);
    }
#line 2580 "arangod/Aql/grammar.cpp" /* yacc.c:1661  */
    break;

  case 75:
#line 744 "arangod/Aql/grammar.y" /* yacc.c:1661  */
    {
      (yyval.node) = (yyvsp[0].node);
    }
#line 2588 "arangod/Aql/grammar.cpp" /* yacc.c:1661  */
    break;

  case 76:
#line 747 "arangod/Aql/grammar.y" /* yacc.c:1661  */
    {
      (yyval.node) = (yyvsp[0].node);
    }
#line 2596 "arangod/Aql/grammar.cpp" /* yacc.c:1661  */
    break;

  case 77:
#line 750 "arangod/Aql/grammar.y" /* yacc.c:1661  */
    {
      (yyval.node) = parser->ast()->createNodeRange((yyvsp[-2].node), (yyvsp[0].node));
    }
#line 2604 "arangod/Aql/grammar.cpp" /* yacc.c:1661  */
    break;

  case 78:
#line 756 "arangod/Aql/grammar.y" /* yacc.c:1661  */
    {
      (yyval.strval) = (yyvsp[0].strval);
    }
#line 2612 "arangod/Aql/grammar.cpp" /* yacc.c:1661  */
    break;

  case 79:
#line 759 "arangod/Aql/grammar.y" /* yacc.c:1661  */
>>>>>>> cd677d26
    {
      std::string temp((yyvsp[-2].strval).value, (yyvsp[-2].strval).length);
      temp.append("::");
      temp.append((yyvsp[0].strval).value, (yyvsp[0].strval).length);
      auto p = parser->query()->registerString(temp);

      if (p == nullptr) {
        ABORT_OOM
      }

      (yyval.strval).value = p;
      (yyval.strval).length = temp.size();
    }
<<<<<<< HEAD
#line 2708 "arangod/Aql/grammar.cpp" /* yacc.c:1646  */
    break;

  case 83:
#line 799 "arangod/Aql/grammar.y" /* yacc.c:1646  */
=======
#line 2630 "arangod/Aql/grammar.cpp" /* yacc.c:1661  */
    break;

  case 80:
#line 775 "arangod/Aql/grammar.y" /* yacc.c:1661  */
>>>>>>> cd677d26
    {
      parser->pushStack((yyvsp[0].strval).value);

      auto node = parser->ast()->createNodeArray();
      parser->pushStack(node);
    }
<<<<<<< HEAD
#line 2719 "arangod/Aql/grammar.cpp" /* yacc.c:1646  */
    break;

  case 84:
#line 804 "arangod/Aql/grammar.y" /* yacc.c:1646  */
=======
#line 2641 "arangod/Aql/grammar.cpp" /* yacc.c:1661  */
    break;

  case 81:
#line 780 "arangod/Aql/grammar.y" /* yacc.c:1661  */
>>>>>>> cd677d26
    {
      auto list = static_cast<AstNode const*>(parser->popStack());
      (yyval.node) = parser->ast()->createNodeFunctionCall(static_cast<char const*>(parser->popStack()), list);
    }
<<<<<<< HEAD
#line 2728 "arangod/Aql/grammar.cpp" /* yacc.c:1646  */
    break;

  case 85:
#line 811 "arangod/Aql/grammar.y" /* yacc.c:1646  */
    {
      (yyval.node) = parser->ast()->createNodeUnaryOperator(NODE_TYPE_OPERATOR_UNARY_PLUS, (yyvsp[0].node));
    }
#line 2736 "arangod/Aql/grammar.cpp" /* yacc.c:1646  */
    break;

  case 86:
#line 814 "arangod/Aql/grammar.y" /* yacc.c:1646  */
    {
      (yyval.node) = parser->ast()->createNodeUnaryOperator(NODE_TYPE_OPERATOR_UNARY_MINUS, (yyvsp[0].node));
    }
#line 2744 "arangod/Aql/grammar.cpp" /* yacc.c:1646  */
    break;

  case 87:
#line 817 "arangod/Aql/grammar.y" /* yacc.c:1646  */
    { 
      (yyval.node) = parser->ast()->createNodeUnaryOperator(NODE_TYPE_OPERATOR_UNARY_NOT, (yyvsp[0].node));
    }
#line 2752 "arangod/Aql/grammar.cpp" /* yacc.c:1646  */
    break;

  case 88:
#line 823 "arangod/Aql/grammar.y" /* yacc.c:1646  */
    {
      (yyval.node) = parser->ast()->createNodeBinaryOperator(NODE_TYPE_OPERATOR_BINARY_OR, (yyvsp[-2].node), (yyvsp[0].node));
    }
#line 2760 "arangod/Aql/grammar.cpp" /* yacc.c:1646  */
    break;

  case 89:
#line 826 "arangod/Aql/grammar.y" /* yacc.c:1646  */
    {
      (yyval.node) = parser->ast()->createNodeBinaryOperator(NODE_TYPE_OPERATOR_BINARY_AND, (yyvsp[-2].node), (yyvsp[0].node));
    }
#line 2768 "arangod/Aql/grammar.cpp" /* yacc.c:1646  */
    break;

  case 90:
#line 829 "arangod/Aql/grammar.y" /* yacc.c:1646  */
    {
      (yyval.node) = parser->ast()->createNodeBinaryOperator(NODE_TYPE_OPERATOR_BINARY_PLUS, (yyvsp[-2].node), (yyvsp[0].node));
    }
#line 2776 "arangod/Aql/grammar.cpp" /* yacc.c:1646  */
    break;

  case 91:
#line 832 "arangod/Aql/grammar.y" /* yacc.c:1646  */
    {
      (yyval.node) = parser->ast()->createNodeBinaryOperator(NODE_TYPE_OPERATOR_BINARY_MINUS, (yyvsp[-2].node), (yyvsp[0].node));
    }
#line 2784 "arangod/Aql/grammar.cpp" /* yacc.c:1646  */
    break;

  case 92:
#line 835 "arangod/Aql/grammar.y" /* yacc.c:1646  */
    {
      (yyval.node) = parser->ast()->createNodeBinaryOperator(NODE_TYPE_OPERATOR_BINARY_TIMES, (yyvsp[-2].node), (yyvsp[0].node));
    }
#line 2792 "arangod/Aql/grammar.cpp" /* yacc.c:1646  */
    break;

  case 93:
#line 838 "arangod/Aql/grammar.y" /* yacc.c:1646  */
    {
      (yyval.node) = parser->ast()->createNodeBinaryOperator(NODE_TYPE_OPERATOR_BINARY_DIV, (yyvsp[-2].node), (yyvsp[0].node));
    }
#line 2800 "arangod/Aql/grammar.cpp" /* yacc.c:1646  */
    break;

  case 94:
#line 841 "arangod/Aql/grammar.y" /* yacc.c:1646  */
    {
      (yyval.node) = parser->ast()->createNodeBinaryOperator(NODE_TYPE_OPERATOR_BINARY_MOD, (yyvsp[-2].node), (yyvsp[0].node));
    }
#line 2808 "arangod/Aql/grammar.cpp" /* yacc.c:1646  */
    break;

  case 95:
#line 844 "arangod/Aql/grammar.y" /* yacc.c:1646  */
    {
      (yyval.node) = parser->ast()->createNodeBinaryOperator(NODE_TYPE_OPERATOR_BINARY_EQ, (yyvsp[-2].node), (yyvsp[0].node));
    }
#line 2816 "arangod/Aql/grammar.cpp" /* yacc.c:1646  */
    break;

  case 96:
#line 847 "arangod/Aql/grammar.y" /* yacc.c:1646  */
    {
      (yyval.node) = parser->ast()->createNodeBinaryOperator(NODE_TYPE_OPERATOR_BINARY_NE, (yyvsp[-2].node), (yyvsp[0].node));
    }
#line 2824 "arangod/Aql/grammar.cpp" /* yacc.c:1646  */
    break;

  case 97:
#line 850 "arangod/Aql/grammar.y" /* yacc.c:1646  */
    {
      (yyval.node) = parser->ast()->createNodeBinaryOperator(NODE_TYPE_OPERATOR_BINARY_LT, (yyvsp[-2].node), (yyvsp[0].node));
    }
#line 2832 "arangod/Aql/grammar.cpp" /* yacc.c:1646  */
    break;

  case 98:
#line 853 "arangod/Aql/grammar.y" /* yacc.c:1646  */
    {
      (yyval.node) = parser->ast()->createNodeBinaryOperator(NODE_TYPE_OPERATOR_BINARY_GT, (yyvsp[-2].node), (yyvsp[0].node));
    }
#line 2840 "arangod/Aql/grammar.cpp" /* yacc.c:1646  */
    break;

  case 99:
#line 856 "arangod/Aql/grammar.y" /* yacc.c:1646  */
    {
      (yyval.node) = parser->ast()->createNodeBinaryOperator(NODE_TYPE_OPERATOR_BINARY_LE, (yyvsp[-2].node), (yyvsp[0].node));
    }
#line 2848 "arangod/Aql/grammar.cpp" /* yacc.c:1646  */
    break;

  case 100:
#line 859 "arangod/Aql/grammar.y" /* yacc.c:1646  */
    {
      (yyval.node) = parser->ast()->createNodeBinaryOperator(NODE_TYPE_OPERATOR_BINARY_GE, (yyvsp[-2].node), (yyvsp[0].node));
    }
#line 2856 "arangod/Aql/grammar.cpp" /* yacc.c:1646  */
    break;

  case 101:
#line 862 "arangod/Aql/grammar.y" /* yacc.c:1646  */
    {
      (yyval.node) = parser->ast()->createNodeBinaryOperator(NODE_TYPE_OPERATOR_BINARY_IN, (yyvsp[-2].node), (yyvsp[0].node));
    }
#line 2864 "arangod/Aql/grammar.cpp" /* yacc.c:1646  */
    break;

  case 102:
#line 865 "arangod/Aql/grammar.y" /* yacc.c:1646  */
    {
      (yyval.node) = parser->ast()->createNodeBinaryOperator(NODE_TYPE_OPERATOR_BINARY_NIN, (yyvsp[-3].node), (yyvsp[0].node));
    }
#line 2872 "arangod/Aql/grammar.cpp" /* yacc.c:1646  */
    break;

  case 103:
#line 871 "arangod/Aql/grammar.y" /* yacc.c:1646  */
    {
      (yyval.node) = parser->ast()->createNodeTernaryOperator((yyvsp[-4].node), (yyvsp[-2].node), (yyvsp[0].node));
    }
#line 2880 "arangod/Aql/grammar.cpp" /* yacc.c:1646  */
    break;

  case 104:
#line 877 "arangod/Aql/grammar.y" /* yacc.c:1646  */
    {
    }
#line 2887 "arangod/Aql/grammar.cpp" /* yacc.c:1646  */
    break;

  case 105:
#line 879 "arangod/Aql/grammar.y" /* yacc.c:1646  */
    {
    }
#line 2894 "arangod/Aql/grammar.cpp" /* yacc.c:1646  */
    break;

  case 106:
#line 884 "arangod/Aql/grammar.y" /* yacc.c:1646  */
    {
      (yyval.node) = (yyvsp[0].node);
    }
#line 2902 "arangod/Aql/grammar.cpp" /* yacc.c:1646  */
    break;

  case 107:
#line 887 "arangod/Aql/grammar.y" /* yacc.c:1646  */
=======
#line 2650 "arangod/Aql/grammar.cpp" /* yacc.c:1661  */
    break;

  case 82:
#line 787 "arangod/Aql/grammar.y" /* yacc.c:1661  */
    {
      (yyval.node) = parser->ast()->createNodeUnaryOperator(NODE_TYPE_OPERATOR_UNARY_PLUS, (yyvsp[0].node));
    }
#line 2658 "arangod/Aql/grammar.cpp" /* yacc.c:1661  */
    break;

  case 83:
#line 790 "arangod/Aql/grammar.y" /* yacc.c:1661  */
    {
      (yyval.node) = parser->ast()->createNodeUnaryOperator(NODE_TYPE_OPERATOR_UNARY_MINUS, (yyvsp[0].node));
    }
#line 2666 "arangod/Aql/grammar.cpp" /* yacc.c:1661  */
    break;

  case 84:
#line 793 "arangod/Aql/grammar.y" /* yacc.c:1661  */
    { 
      (yyval.node) = parser->ast()->createNodeUnaryOperator(NODE_TYPE_OPERATOR_UNARY_NOT, (yyvsp[0].node));
    }
#line 2674 "arangod/Aql/grammar.cpp" /* yacc.c:1661  */
    break;

  case 85:
#line 799 "arangod/Aql/grammar.y" /* yacc.c:1661  */
    {
      (yyval.node) = parser->ast()->createNodeBinaryOperator(NODE_TYPE_OPERATOR_BINARY_OR, (yyvsp[-2].node), (yyvsp[0].node));
    }
#line 2682 "arangod/Aql/grammar.cpp" /* yacc.c:1661  */
    break;

  case 86:
#line 802 "arangod/Aql/grammar.y" /* yacc.c:1661  */
    {
      (yyval.node) = parser->ast()->createNodeBinaryOperator(NODE_TYPE_OPERATOR_BINARY_AND, (yyvsp[-2].node), (yyvsp[0].node));
    }
#line 2690 "arangod/Aql/grammar.cpp" /* yacc.c:1661  */
    break;

  case 87:
#line 805 "arangod/Aql/grammar.y" /* yacc.c:1661  */
    {
      (yyval.node) = parser->ast()->createNodeBinaryOperator(NODE_TYPE_OPERATOR_BINARY_PLUS, (yyvsp[-2].node), (yyvsp[0].node));
    }
#line 2698 "arangod/Aql/grammar.cpp" /* yacc.c:1661  */
    break;

  case 88:
#line 808 "arangod/Aql/grammar.y" /* yacc.c:1661  */
    {
      (yyval.node) = parser->ast()->createNodeBinaryOperator(NODE_TYPE_OPERATOR_BINARY_MINUS, (yyvsp[-2].node), (yyvsp[0].node));
    }
#line 2706 "arangod/Aql/grammar.cpp" /* yacc.c:1661  */
    break;

  case 89:
#line 811 "arangod/Aql/grammar.y" /* yacc.c:1661  */
    {
      (yyval.node) = parser->ast()->createNodeBinaryOperator(NODE_TYPE_OPERATOR_BINARY_TIMES, (yyvsp[-2].node), (yyvsp[0].node));
    }
#line 2714 "arangod/Aql/grammar.cpp" /* yacc.c:1661  */
    break;

  case 90:
#line 814 "arangod/Aql/grammar.y" /* yacc.c:1661  */
    {
      (yyval.node) = parser->ast()->createNodeBinaryOperator(NODE_TYPE_OPERATOR_BINARY_DIV, (yyvsp[-2].node), (yyvsp[0].node));
    }
#line 2722 "arangod/Aql/grammar.cpp" /* yacc.c:1661  */
    break;

  case 91:
#line 817 "arangod/Aql/grammar.y" /* yacc.c:1661  */
    {
      (yyval.node) = parser->ast()->createNodeBinaryOperator(NODE_TYPE_OPERATOR_BINARY_MOD, (yyvsp[-2].node), (yyvsp[0].node));
    }
#line 2730 "arangod/Aql/grammar.cpp" /* yacc.c:1661  */
    break;

  case 92:
#line 820 "arangod/Aql/grammar.y" /* yacc.c:1661  */
    {
      (yyval.node) = parser->ast()->createNodeBinaryOperator(NODE_TYPE_OPERATOR_BINARY_EQ, (yyvsp[-2].node), (yyvsp[0].node));
    }
#line 2738 "arangod/Aql/grammar.cpp" /* yacc.c:1661  */
    break;

  case 93:
#line 823 "arangod/Aql/grammar.y" /* yacc.c:1661  */
    {
      (yyval.node) = parser->ast()->createNodeBinaryOperator(NODE_TYPE_OPERATOR_BINARY_NE, (yyvsp[-2].node), (yyvsp[0].node));
    }
#line 2746 "arangod/Aql/grammar.cpp" /* yacc.c:1661  */
    break;

  case 94:
#line 826 "arangod/Aql/grammar.y" /* yacc.c:1661  */
    {
      (yyval.node) = parser->ast()->createNodeBinaryOperator(NODE_TYPE_OPERATOR_BINARY_LT, (yyvsp[-2].node), (yyvsp[0].node));
    }
#line 2754 "arangod/Aql/grammar.cpp" /* yacc.c:1661  */
    break;

  case 95:
#line 829 "arangod/Aql/grammar.y" /* yacc.c:1661  */
    {
      (yyval.node) = parser->ast()->createNodeBinaryOperator(NODE_TYPE_OPERATOR_BINARY_GT, (yyvsp[-2].node), (yyvsp[0].node));
    }
#line 2762 "arangod/Aql/grammar.cpp" /* yacc.c:1661  */
    break;

  case 96:
#line 832 "arangod/Aql/grammar.y" /* yacc.c:1661  */
    {
      (yyval.node) = parser->ast()->createNodeBinaryOperator(NODE_TYPE_OPERATOR_BINARY_LE, (yyvsp[-2].node), (yyvsp[0].node));
    }
#line 2770 "arangod/Aql/grammar.cpp" /* yacc.c:1661  */
    break;

  case 97:
#line 835 "arangod/Aql/grammar.y" /* yacc.c:1661  */
    {
      (yyval.node) = parser->ast()->createNodeBinaryOperator(NODE_TYPE_OPERATOR_BINARY_GE, (yyvsp[-2].node), (yyvsp[0].node));
    }
#line 2778 "arangod/Aql/grammar.cpp" /* yacc.c:1661  */
    break;

  case 98:
#line 838 "arangod/Aql/grammar.y" /* yacc.c:1661  */
    {
      (yyval.node) = parser->ast()->createNodeBinaryOperator(NODE_TYPE_OPERATOR_BINARY_IN, (yyvsp[-2].node), (yyvsp[0].node));
    }
#line 2786 "arangod/Aql/grammar.cpp" /* yacc.c:1661  */
    break;

  case 99:
#line 841 "arangod/Aql/grammar.y" /* yacc.c:1661  */
    {
      (yyval.node) = parser->ast()->createNodeBinaryOperator(NODE_TYPE_OPERATOR_BINARY_NIN, (yyvsp[-3].node), (yyvsp[0].node));
    }
#line 2794 "arangod/Aql/grammar.cpp" /* yacc.c:1661  */
    break;

  case 100:
#line 847 "arangod/Aql/grammar.y" /* yacc.c:1661  */
    {
      (yyval.node) = parser->ast()->createNodeTernaryOperator((yyvsp[-4].node), (yyvsp[-2].node), (yyvsp[0].node));
    }
#line 2802 "arangod/Aql/grammar.cpp" /* yacc.c:1661  */
    break;

  case 101:
#line 853 "arangod/Aql/grammar.y" /* yacc.c:1661  */
    {
    }
#line 2809 "arangod/Aql/grammar.cpp" /* yacc.c:1661  */
    break;

  case 102:
#line 855 "arangod/Aql/grammar.y" /* yacc.c:1661  */
    {
    }
#line 2816 "arangod/Aql/grammar.cpp" /* yacc.c:1661  */
    break;

  case 103:
#line 860 "arangod/Aql/grammar.y" /* yacc.c:1661  */
    {
      (yyval.node) = (yyvsp[0].node);
    }
#line 2824 "arangod/Aql/grammar.cpp" /* yacc.c:1661  */
    break;

  case 104:
#line 863 "arangod/Aql/grammar.y" /* yacc.c:1661  */
>>>>>>> cd677d26
    {
      if (parser->isModificationQuery()) {
        parser->registerParseError(TRI_ERROR_QUERY_PARSE, "unexpected subquery after data-modification operation", yylloc.first_line, yylloc.first_column);
      }
      parser->ast()->scopes()->start(triagens::aql::AQL_SCOPE_SUBQUERY);
      parser->ast()->startSubQuery();
    }
<<<<<<< HEAD
#line 2914 "arangod/Aql/grammar.cpp" /* yacc.c:1646  */
    break;

  case 108:
#line 893 "arangod/Aql/grammar.y" /* yacc.c:1646  */
=======
#line 2836 "arangod/Aql/grammar.cpp" /* yacc.c:1661  */
    break;

  case 105:
#line 869 "arangod/Aql/grammar.y" /* yacc.c:1661  */
>>>>>>> cd677d26
    {
      AstNode* node = parser->ast()->endSubQuery();
      parser->ast()->scopes()->endCurrent();

      std::string const variableName = std::move(parser->ast()->variables()->nextName());
      auto subQuery = parser->ast()->createNodeLet(variableName.c_str(), variableName.size(), node, false);
      parser->ast()->addOperation(subQuery);

      (yyval.node) = parser->ast()->createNodeReference(variableName);
    }
<<<<<<< HEAD
#line 2929 "arangod/Aql/grammar.cpp" /* yacc.c:1646  */
    break;

  case 109:
#line 906 "arangod/Aql/grammar.y" /* yacc.c:1646  */
    {
      parser->pushArrayElement((yyvsp[0].node));
    }
#line 2937 "arangod/Aql/grammar.cpp" /* yacc.c:1646  */
    break;

  case 110:
#line 909 "arangod/Aql/grammar.y" /* yacc.c:1646  */
    {
      parser->pushArrayElement((yyvsp[0].node));
    }
#line 2945 "arangod/Aql/grammar.cpp" /* yacc.c:1646  */
    break;

  case 111:
#line 915 "arangod/Aql/grammar.y" /* yacc.c:1646  */
    {
      (yyval.node) = (yyvsp[0].node);
    }
#line 2953 "arangod/Aql/grammar.cpp" /* yacc.c:1646  */
    break;

  case 112:
#line 918 "arangod/Aql/grammar.y" /* yacc.c:1646  */
    {
      (yyval.node) = (yyvsp[0].node);
    }
#line 2961 "arangod/Aql/grammar.cpp" /* yacc.c:1646  */
    break;

  case 113:
#line 924 "arangod/Aql/grammar.y" /* yacc.c:1646  */
=======
#line 2851 "arangod/Aql/grammar.cpp" /* yacc.c:1661  */
    break;

  case 106:
#line 882 "arangod/Aql/grammar.y" /* yacc.c:1661  */
    {
      parser->pushArrayElement((yyvsp[0].node));
    }
#line 2859 "arangod/Aql/grammar.cpp" /* yacc.c:1661  */
    break;

  case 107:
#line 885 "arangod/Aql/grammar.y" /* yacc.c:1661  */
    {
      parser->pushArrayElement((yyvsp[0].node));
    }
#line 2867 "arangod/Aql/grammar.cpp" /* yacc.c:1661  */
    break;

  case 108:
#line 891 "arangod/Aql/grammar.y" /* yacc.c:1661  */
    {
      (yyval.node) = (yyvsp[0].node);
    }
#line 2875 "arangod/Aql/grammar.cpp" /* yacc.c:1661  */
    break;

  case 109:
#line 894 "arangod/Aql/grammar.y" /* yacc.c:1661  */
    {
      (yyval.node) = (yyvsp[0].node);
    }
#line 2883 "arangod/Aql/grammar.cpp" /* yacc.c:1661  */
    break;

  case 110:
#line 900 "arangod/Aql/grammar.y" /* yacc.c:1661  */
>>>>>>> cd677d26
    {
      auto node = parser->ast()->createNodeArray();
      parser->pushStack(node);
    }
<<<<<<< HEAD
#line 2970 "arangod/Aql/grammar.cpp" /* yacc.c:1646  */
    break;

  case 114:
#line 927 "arangod/Aql/grammar.y" /* yacc.c:1646  */
    {
      (yyval.node) = static_cast<AstNode*>(parser->popStack());
    }
#line 2978 "arangod/Aql/grammar.cpp" /* yacc.c:1646  */
    break;

  case 115:
#line 933 "arangod/Aql/grammar.y" /* yacc.c:1646  */
    {
    }
#line 2985 "arangod/Aql/grammar.cpp" /* yacc.c:1646  */
    break;

  case 116:
#line 935 "arangod/Aql/grammar.y" /* yacc.c:1646  */
    {
    }
#line 2992 "arangod/Aql/grammar.cpp" /* yacc.c:1646  */
    break;

  case 117:
#line 940 "arangod/Aql/grammar.y" /* yacc.c:1646  */
    {
      parser->pushArrayElement((yyvsp[0].node));
    }
#line 3000 "arangod/Aql/grammar.cpp" /* yacc.c:1646  */
    break;

  case 118:
#line 943 "arangod/Aql/grammar.y" /* yacc.c:1646  */
    {
      parser->pushArrayElement((yyvsp[0].node));
    }
#line 3008 "arangod/Aql/grammar.cpp" /* yacc.c:1646  */
    break;

  case 119:
#line 949 "arangod/Aql/grammar.y" /* yacc.c:1646  */
    {
      (yyval.node) = nullptr;
    }
#line 3016 "arangod/Aql/grammar.cpp" /* yacc.c:1646  */
    break;

  case 120:
#line 952 "arangod/Aql/grammar.y" /* yacc.c:1646  */
=======
#line 2892 "arangod/Aql/grammar.cpp" /* yacc.c:1661  */
    break;

  case 111:
#line 903 "arangod/Aql/grammar.y" /* yacc.c:1661  */
    {
      (yyval.node) = static_cast<AstNode*>(parser->popStack());
    }
#line 2900 "arangod/Aql/grammar.cpp" /* yacc.c:1661  */
    break;

  case 112:
#line 909 "arangod/Aql/grammar.y" /* yacc.c:1661  */
    {
    }
#line 2907 "arangod/Aql/grammar.cpp" /* yacc.c:1661  */
    break;

  case 113:
#line 911 "arangod/Aql/grammar.y" /* yacc.c:1661  */
    {
    }
#line 2914 "arangod/Aql/grammar.cpp" /* yacc.c:1661  */
    break;

  case 114:
#line 916 "arangod/Aql/grammar.y" /* yacc.c:1661  */
    {
      parser->pushArrayElement((yyvsp[0].node));
    }
#line 2922 "arangod/Aql/grammar.cpp" /* yacc.c:1661  */
    break;

  case 115:
#line 919 "arangod/Aql/grammar.y" /* yacc.c:1661  */
    {
      parser->pushArrayElement((yyvsp[0].node));
    }
#line 2930 "arangod/Aql/grammar.cpp" /* yacc.c:1661  */
    break;

  case 116:
#line 925 "arangod/Aql/grammar.y" /* yacc.c:1661  */
    {
      (yyval.node) = nullptr;
    }
#line 2938 "arangod/Aql/grammar.cpp" /* yacc.c:1661  */
    break;

  case 117:
#line 928 "arangod/Aql/grammar.y" /* yacc.c:1661  */
>>>>>>> cd677d26
    {
      if ((yyvsp[0].node) == nullptr) {
        ABORT_OOM
      }

      if (! TRI_CaseEqualString((yyvsp[-1].strval).value, "OPTIONS")) {
        parser->registerParseError(TRI_ERROR_QUERY_PARSE, "unexpected qualifier '%s', expecting 'OPTIONS'", (yyvsp[-1].strval).value, yylloc.first_line, yylloc.first_column);
      }

      (yyval.node) = (yyvsp[0].node);
    }
<<<<<<< HEAD
#line 3032 "arangod/Aql/grammar.cpp" /* yacc.c:1646  */
    break;

  case 121:
#line 966 "arangod/Aql/grammar.y" /* yacc.c:1646  */
=======
#line 2954 "arangod/Aql/grammar.cpp" /* yacc.c:1661  */
    break;

  case 118:
#line 942 "arangod/Aql/grammar.y" /* yacc.c:1661  */
>>>>>>> cd677d26
    {
      auto node = parser->ast()->createNodeObject();
      parser->pushStack(node);
    }
<<<<<<< HEAD
#line 3041 "arangod/Aql/grammar.cpp" /* yacc.c:1646  */
    break;

  case 122:
#line 969 "arangod/Aql/grammar.y" /* yacc.c:1646  */
    {
      (yyval.node) = static_cast<AstNode*>(parser->popStack());
    }
#line 3049 "arangod/Aql/grammar.cpp" /* yacc.c:1646  */
    break;

  case 123:
#line 975 "arangod/Aql/grammar.y" /* yacc.c:1646  */
    {
    }
#line 3056 "arangod/Aql/grammar.cpp" /* yacc.c:1646  */
    break;

  case 124:
#line 977 "arangod/Aql/grammar.y" /* yacc.c:1646  */
    {
    }
#line 3063 "arangod/Aql/grammar.cpp" /* yacc.c:1646  */
    break;

  case 125:
#line 982 "arangod/Aql/grammar.y" /* yacc.c:1646  */
    {
    }
#line 3070 "arangod/Aql/grammar.cpp" /* yacc.c:1646  */
    break;

  case 126:
#line 984 "arangod/Aql/grammar.y" /* yacc.c:1646  */
    {
    }
#line 3077 "arangod/Aql/grammar.cpp" /* yacc.c:1646  */
    break;

  case 127:
#line 989 "arangod/Aql/grammar.y" /* yacc.c:1646  */
=======
#line 2963 "arangod/Aql/grammar.cpp" /* yacc.c:1661  */
    break;

  case 119:
#line 945 "arangod/Aql/grammar.y" /* yacc.c:1661  */
    {
      (yyval.node) = static_cast<AstNode*>(parser->popStack());
    }
#line 2971 "arangod/Aql/grammar.cpp" /* yacc.c:1661  */
    break;

  case 120:
#line 951 "arangod/Aql/grammar.y" /* yacc.c:1661  */
    {
    }
#line 2978 "arangod/Aql/grammar.cpp" /* yacc.c:1661  */
    break;

  case 121:
#line 953 "arangod/Aql/grammar.y" /* yacc.c:1661  */
    {
    }
#line 2985 "arangod/Aql/grammar.cpp" /* yacc.c:1661  */
    break;

  case 122:
#line 958 "arangod/Aql/grammar.y" /* yacc.c:1661  */
    {
    }
#line 2992 "arangod/Aql/grammar.cpp" /* yacc.c:1661  */
    break;

  case 123:
#line 960 "arangod/Aql/grammar.y" /* yacc.c:1661  */
    {
    }
#line 2999 "arangod/Aql/grammar.cpp" /* yacc.c:1661  */
    break;

  case 124:
#line 965 "arangod/Aql/grammar.y" /* yacc.c:1661  */
>>>>>>> cd677d26
    {
      // attribute-name-only (comparable to JS enhanced object literals, e.g. { foo, bar })
      auto ast = parser->ast();
      auto variable = ast->scopes()->getVariable((yyvsp[0].strval).value, (yyvsp[0].strval).length, true);
      
      if (variable == nullptr) {
        // variable does not exist
        parser->registerParseError(TRI_ERROR_QUERY_VARIABLE_NAME_UNKNOWN, "use of unknown variable '%s' in object literal", (yyvsp[0].strval).value, yylloc.first_line, yylloc.first_column);
      }

      // create a reference to the variable
      auto node = ast->createNodeReference(variable);
      parser->pushObjectElement((yyvsp[0].strval).value, (yyvsp[0].strval).length, node);
    }
<<<<<<< HEAD
#line 3096 "arangod/Aql/grammar.cpp" /* yacc.c:1646  */
    break;

  case 128:
#line 1003 "arangod/Aql/grammar.y" /* yacc.c:1646  */
=======
#line 3018 "arangod/Aql/grammar.cpp" /* yacc.c:1661  */
    break;

  case 125:
#line 979 "arangod/Aql/grammar.y" /* yacc.c:1661  */
>>>>>>> cd677d26
    {
      // attribute-name : attribute-value
      parser->pushObjectElement((yyvsp[-2].strval).value, (yyvsp[-2].strval).length, (yyvsp[0].node));
    }
<<<<<<< HEAD
#line 3105 "arangod/Aql/grammar.cpp" /* yacc.c:1646  */
    break;

  case 129:
#line 1007 "arangod/Aql/grammar.y" /* yacc.c:1646  */
=======
#line 3027 "arangod/Aql/grammar.cpp" /* yacc.c:1661  */
    break;

  case 126:
#line 983 "arangod/Aql/grammar.y" /* yacc.c:1661  */
>>>>>>> cd677d26
    {
      // bind-parameter : attribute-value
      if ((yyvsp[-2].strval).length < 1 || (yyvsp[-2].strval).value[0] == '@') {
        parser->registerParseError(TRI_ERROR_QUERY_BIND_PARAMETER_TYPE, TRI_errno_string(TRI_ERROR_QUERY_BIND_PARAMETER_TYPE), (yyvsp[-2].strval).value, yylloc.first_line, yylloc.first_column);
      }

      auto param = parser->ast()->createNodeParameter((yyvsp[-2].strval).value, (yyvsp[-2].strval).length);
      parser->pushObjectElement(param, (yyvsp[0].node));
    }
<<<<<<< HEAD
#line 3119 "arangod/Aql/grammar.cpp" /* yacc.c:1646  */
    break;

  case 130:
#line 1016 "arangod/Aql/grammar.y" /* yacc.c:1646  */
=======
#line 3041 "arangod/Aql/grammar.cpp" /* yacc.c:1661  */
    break;

  case 127:
#line 992 "arangod/Aql/grammar.y" /* yacc.c:1661  */
>>>>>>> cd677d26
    {
      // [ attribute-name-expression ] : attribute-value
      parser->pushObjectElement((yyvsp[-3].node), (yyvsp[0].node));
    }
<<<<<<< HEAD
#line 3128 "arangod/Aql/grammar.cpp" /* yacc.c:1646  */
    break;

  case 131:
#line 1023 "arangod/Aql/grammar.y" /* yacc.c:1646  */
    {
      (yyval.intval) = 1;
    }
#line 3136 "arangod/Aql/grammar.cpp" /* yacc.c:1646  */
    break;

  case 132:
#line 1026 "arangod/Aql/grammar.y" /* yacc.c:1646  */
    {
      (yyval.intval) = (yyvsp[-1].intval) + 1;
    }
#line 3144 "arangod/Aql/grammar.cpp" /* yacc.c:1646  */
    break;

  case 133:
#line 1032 "arangod/Aql/grammar.y" /* yacc.c:1646  */
    {
      (yyval.node) = nullptr;
    }
#line 3152 "arangod/Aql/grammar.cpp" /* yacc.c:1646  */
    break;

  case 134:
#line 1035 "arangod/Aql/grammar.y" /* yacc.c:1646  */
    {
      (yyval.node) = (yyvsp[0].node);
    }
#line 3160 "arangod/Aql/grammar.cpp" /* yacc.c:1646  */
    break;

  case 135:
#line 1041 "arangod/Aql/grammar.y" /* yacc.c:1646  */
    {
      (yyval.node) = nullptr;
    }
#line 3168 "arangod/Aql/grammar.cpp" /* yacc.c:1646  */
    break;

  case 136:
#line 1044 "arangod/Aql/grammar.y" /* yacc.c:1646  */
    {
      (yyval.node) = parser->ast()->createNodeArrayLimit(nullptr, (yyvsp[0].node));
    }
#line 3176 "arangod/Aql/grammar.cpp" /* yacc.c:1646  */
    break;

  case 137:
#line 1047 "arangod/Aql/grammar.y" /* yacc.c:1646  */
    {
      (yyval.node) = parser->ast()->createNodeArrayLimit((yyvsp[-2].node), (yyvsp[0].node));
    }
#line 3184 "arangod/Aql/grammar.cpp" /* yacc.c:1646  */
    break;

  case 138:
#line 1053 "arangod/Aql/grammar.y" /* yacc.c:1646  */
    {
      (yyval.node) = nullptr;
    }
#line 3192 "arangod/Aql/grammar.cpp" /* yacc.c:1646  */
    break;

  case 139:
#line 1056 "arangod/Aql/grammar.y" /* yacc.c:1646  */
    {
      (yyval.node) = (yyvsp[0].node);
    }
#line 3200 "arangod/Aql/grammar.cpp" /* yacc.c:1646  */
    break;

  case 140:
#line 1062 "arangod/Aql/grammar.y" /* yacc.c:1646  */
    {
      (yyval.node) = parser->ast()->createNodeValueString((yyvsp[0].strval).value, (yyvsp[0].strval).length);
    }
#line 3208 "arangod/Aql/grammar.cpp" /* yacc.c:1646  */
    break;

  case 141:
#line 1065 "arangod/Aql/grammar.y" /* yacc.c:1646  */
    {
      // TODO FIXME check @s
      (yyval.node) = (yyvsp[0].node);
    }
#line 3217 "arangod/Aql/grammar.cpp" /* yacc.c:1646  */
    break;

  case 142:
#line 1072 "arangod/Aql/grammar.y" /* yacc.c:1646  */
    {
       auto node = static_cast<AstNode*>(parser->peekStack());
       node->addMember((yyvsp[0].node));
     }
#line 3226 "arangod/Aql/grammar.cpp" /* yacc.c:1646  */
    break;

  case 143:
#line 1076 "arangod/Aql/grammar.y" /* yacc.c:1646  */
    {
       auto node = static_cast<AstNode*>(parser->peekStack());
       node->addMember((yyvsp[0].node));
     }
#line 3235 "arangod/Aql/grammar.cpp" /* yacc.c:1646  */
    break;

  case 144:
#line 1083 "arangod/Aql/grammar.y" /* yacc.c:1646  */
    {
      auto node = parser->ast()->createNodeArray();
      node->addMember((yyvsp[0].node));
      (yyval.node) = parser->ast()->createNodeCollectionList(node);
    }
#line 3245 "arangod/Aql/grammar.cpp" /* yacc.c:1646  */
    break;

  case 145:
#line 1089 "arangod/Aql/grammar.y" /* yacc.c:1646  */
    {
      auto node = parser->ast()->createNodeArray();
      parser->pushStack(node);
      node->addMember((yyvsp[-1].node));
    }
#line 3255 "arangod/Aql/grammar.cpp" /* yacc.c:1646  */
    break;

  case 146:
#line 1093 "arangod/Aql/grammar.y" /* yacc.c:1646  */
    {
      auto node = static_cast<AstNode*>(parser->popStack());
      (yyval.node) = parser->ast()->createNodeCollectionList(node);
    }
#line 3264 "arangod/Aql/grammar.cpp" /* yacc.c:1646  */
    break;

  case 147:
#line 1097 "arangod/Aql/grammar.y" /* yacc.c:1646  */
    {
      // graph name
      (yyval.node) = (yyvsp[0].node);
    }
#line 3273 "arangod/Aql/grammar.cpp" /* yacc.c:1646  */
    break;

  case 148:
#line 1101 "arangod/Aql/grammar.y" /* yacc.c:1646  */
    {
      // graph name
      (yyval.node) = parser->ast()->createNodeValueString((yyvsp[0].strval).value, (yyvsp[0].strval).length);
    }
#line 3282 "arangod/Aql/grammar.cpp" /* yacc.c:1646  */
    break;

  case 149:
#line 1110 "arangod/Aql/grammar.y" /* yacc.c:1646  */
    {
      (yyval.intval) = 2;
    }
#line 3290 "arangod/Aql/grammar.cpp" /* yacc.c:1646  */
    break;

  case 150:
#line 1113 "arangod/Aql/grammar.y" /* yacc.c:1646  */
    {
      (yyval.intval) = 1;
    }
#line 3298 "arangod/Aql/grammar.cpp" /* yacc.c:1646  */
    break;

  case 151:
#line 1116 "arangod/Aql/grammar.y" /* yacc.c:1646  */
    {
      (yyval.intval) = 0; 
    }
#line 3306 "arangod/Aql/grammar.cpp" /* yacc.c:1646  */
    break;

  case 152:
#line 1122 "arangod/Aql/grammar.y" /* yacc.c:1646  */
    {
      (yyval.node) = parser->ast()->createNodeDirection((yyvsp[0].intval), 1);
    }
#line 3314 "arangod/Aql/grammar.cpp" /* yacc.c:1646  */
    break;

  case 153:
#line 1125 "arangod/Aql/grammar.y" /* yacc.c:1646  */
    {
      (yyval.node) = parser->ast()->createNodeDirection((yyvsp[0].intval), (yyvsp[-1].node));
    }
#line 3322 "arangod/Aql/grammar.cpp" /* yacc.c:1646  */
    break;

  case 154:
#line 1131 "arangod/Aql/grammar.y" /* yacc.c:1646  */
=======
#line 3050 "arangod/Aql/grammar.cpp" /* yacc.c:1661  */
    break;

  case 128:
#line 999 "arangod/Aql/grammar.y" /* yacc.c:1661  */
    {
      (yyval.intval) = 1;
    }
#line 3058 "arangod/Aql/grammar.cpp" /* yacc.c:1661  */
    break;

  case 129:
#line 1002 "arangod/Aql/grammar.y" /* yacc.c:1661  */
    {
      (yyval.intval) = (yyvsp[-1].intval) + 1;
    }
#line 3066 "arangod/Aql/grammar.cpp" /* yacc.c:1661  */
    break;

  case 130:
#line 1008 "arangod/Aql/grammar.y" /* yacc.c:1661  */
    {
      (yyval.node) = nullptr;
    }
#line 3074 "arangod/Aql/grammar.cpp" /* yacc.c:1661  */
    break;

  case 131:
#line 1011 "arangod/Aql/grammar.y" /* yacc.c:1661  */
    {
      (yyval.node) = (yyvsp[0].node);
    }
#line 3082 "arangod/Aql/grammar.cpp" /* yacc.c:1661  */
    break;

  case 132:
#line 1017 "arangod/Aql/grammar.y" /* yacc.c:1661  */
    {
      (yyval.node) = nullptr;
    }
#line 3090 "arangod/Aql/grammar.cpp" /* yacc.c:1661  */
    break;

  case 133:
#line 1020 "arangod/Aql/grammar.y" /* yacc.c:1661  */
    {
      (yyval.node) = parser->ast()->createNodeArrayLimit(nullptr, (yyvsp[0].node));
    }
#line 3098 "arangod/Aql/grammar.cpp" /* yacc.c:1661  */
    break;

  case 134:
#line 1023 "arangod/Aql/grammar.y" /* yacc.c:1661  */
    {
      (yyval.node) = parser->ast()->createNodeArrayLimit((yyvsp[-2].node), (yyvsp[0].node));
    }
#line 3106 "arangod/Aql/grammar.cpp" /* yacc.c:1661  */
    break;

  case 135:
#line 1029 "arangod/Aql/grammar.y" /* yacc.c:1661  */
    {
      (yyval.node) = nullptr;
    }
#line 3114 "arangod/Aql/grammar.cpp" /* yacc.c:1661  */
    break;

  case 136:
#line 1032 "arangod/Aql/grammar.y" /* yacc.c:1661  */
    {
      (yyval.node) = (yyvsp[0].node);
    }
#line 3122 "arangod/Aql/grammar.cpp" /* yacc.c:1661  */
    break;

  case 137:
#line 1038 "arangod/Aql/grammar.y" /* yacc.c:1661  */
>>>>>>> cd677d26
    {
      // variable or collection
      auto ast = parser->ast();
      AstNode* node = nullptr;

      auto variable = ast->scopes()->getVariable((yyvsp[0].strval).value, (yyvsp[0].strval).length, true);
      
      if (variable == nullptr) {
        // variable does not exist
        // now try special variables
        if (ast->scopes()->canUseCurrentVariable() && strcmp((yyvsp[0].strval).value, "CURRENT") == 0) {
          variable = ast->scopes()->getCurrentVariable();
        }
        else if (strcmp((yyvsp[0].strval).value, Variable::NAME_CURRENT) == 0) {
          variable = ast->scopes()->getCurrentVariable();
        }
      }
        
      if (variable != nullptr) {
        // variable alias exists, now use it
        node = ast->createNodeReference(variable);
      }

      if (node == nullptr) {
        // variable not found. so it must have been a collection
        node = ast->createNodeCollection((yyvsp[0].strval).value, TRI_TRANSACTION_READ);
      }

      TRI_ASSERT(node != nullptr);

      (yyval.node) = node;
    }
<<<<<<< HEAD
#line 3359 "arangod/Aql/grammar.cpp" /* yacc.c:1646  */
    break;

  case 155:
#line 1163 "arangod/Aql/grammar.y" /* yacc.c:1646  */
    {
      (yyval.node) = (yyvsp[0].node);
    }
#line 3367 "arangod/Aql/grammar.cpp" /* yacc.c:1646  */
    break;

  case 156:
#line 1166 "arangod/Aql/grammar.y" /* yacc.c:1646  */
    {
      (yyval.node) = (yyvsp[0].node);
    }
#line 3375 "arangod/Aql/grammar.cpp" /* yacc.c:1646  */
    break;

  case 157:
#line 1169 "arangod/Aql/grammar.y" /* yacc.c:1646  */
=======
#line 3159 "arangod/Aql/grammar.cpp" /* yacc.c:1661  */
    break;

  case 138:
#line 1070 "arangod/Aql/grammar.y" /* yacc.c:1661  */
    {
      (yyval.node) = (yyvsp[0].node);
    }
#line 3167 "arangod/Aql/grammar.cpp" /* yacc.c:1661  */
    break;

  case 139:
#line 1073 "arangod/Aql/grammar.y" /* yacc.c:1661  */
    {
      (yyval.node) = (yyvsp[0].node);
    }
#line 3175 "arangod/Aql/grammar.cpp" /* yacc.c:1661  */
    break;

  case 140:
#line 1076 "arangod/Aql/grammar.y" /* yacc.c:1661  */
>>>>>>> cd677d26
    {
      (yyval.node) = (yyvsp[0].node);
      
      if ((yyval.node) == nullptr) {
        ABORT_OOM
      }
    }
<<<<<<< HEAD
#line 3387 "arangod/Aql/grammar.cpp" /* yacc.c:1646  */
    break;

  case 158:
#line 1176 "arangod/Aql/grammar.y" /* yacc.c:1646  */
=======
#line 3187 "arangod/Aql/grammar.cpp" /* yacc.c:1661  */
    break;

  case 141:
#line 1083 "arangod/Aql/grammar.y" /* yacc.c:1661  */
>>>>>>> cd677d26
    {
      if ((yyvsp[-1].node)->type == NODE_TYPE_EXPANSION) {
        // create a dummy passthru node that reduces and evaluates the expansion first
        // and the expansion on top of the stack won't be chained with any other expansions
        (yyval.node) = parser->ast()->createNodePassthru((yyvsp[-1].node));
      }
      else {
        (yyval.node) = (yyvsp[-1].node);
      }
    }
<<<<<<< HEAD
#line 3402 "arangod/Aql/grammar.cpp" /* yacc.c:1646  */
    break;

  case 159:
#line 1186 "arangod/Aql/grammar.y" /* yacc.c:1646  */
=======
#line 3202 "arangod/Aql/grammar.cpp" /* yacc.c:1661  */
    break;

  case 142:
#line 1093 "arangod/Aql/grammar.y" /* yacc.c:1661  */
>>>>>>> cd677d26
    {
      if (parser->isModificationQuery()) {
        parser->registerParseError(TRI_ERROR_QUERY_PARSE, "unexpected subquery after data-modification operation", yylloc.first_line, yylloc.first_column);
      }
      parser->ast()->scopes()->start(triagens::aql::AQL_SCOPE_SUBQUERY);
      parser->ast()->startSubQuery();
    }
<<<<<<< HEAD
#line 3414 "arangod/Aql/grammar.cpp" /* yacc.c:1646  */
    break;

  case 160:
#line 1192 "arangod/Aql/grammar.y" /* yacc.c:1646  */
=======
#line 3214 "arangod/Aql/grammar.cpp" /* yacc.c:1661  */
    break;

  case 143:
#line 1099 "arangod/Aql/grammar.y" /* yacc.c:1661  */
>>>>>>> cd677d26
    {
      AstNode* node = parser->ast()->endSubQuery();
      parser->ast()->scopes()->endCurrent();

      std::string const variableName = std::move(parser->ast()->variables()->nextName());
      auto subQuery = parser->ast()->createNodeLet(variableName.c_str(), variableName.size(), node, false);
      parser->ast()->addOperation(subQuery);

      (yyval.node) = parser->ast()->createNodeReference(variableName);
    }
<<<<<<< HEAD
#line 3429 "arangod/Aql/grammar.cpp" /* yacc.c:1646  */
    break;

  case 161:
#line 1202 "arangod/Aql/grammar.y" /* yacc.c:1646  */
=======
#line 3229 "arangod/Aql/grammar.cpp" /* yacc.c:1661  */
    break;

  case 144:
#line 1109 "arangod/Aql/grammar.y" /* yacc.c:1661  */
>>>>>>> cd677d26
    {
      // named variable access, e.g. variable.reference
      if ((yyvsp[-2].node)->type == NODE_TYPE_EXPANSION) {
        // if left operand is an expansion already...
        // dive into the expansion's right-hand child nodes for further expansion and
        // patch the bottom-most one
        auto current = const_cast<AstNode*>(parser->ast()->findExpansionSubNode((yyvsp[-2].node)));
        TRI_ASSERT(current->type == NODE_TYPE_EXPANSION);
        current->changeMember(1, parser->ast()->createNodeAttributeAccess(current->getMember(1), (yyvsp[0].strval).value, (yyvsp[0].strval).length));
        (yyval.node) = (yyvsp[-2].node);
      }
      else {
        (yyval.node) = parser->ast()->createNodeAttributeAccess((yyvsp[-2].node), (yyvsp[0].strval).value, (yyvsp[0].strval).length);
      }
    }
<<<<<<< HEAD
#line 3449 "arangod/Aql/grammar.cpp" /* yacc.c:1646  */
    break;

  case 162:
#line 1217 "arangod/Aql/grammar.y" /* yacc.c:1646  */
=======
#line 3249 "arangod/Aql/grammar.cpp" /* yacc.c:1661  */
    break;

  case 145:
#line 1124 "arangod/Aql/grammar.y" /* yacc.c:1661  */
>>>>>>> cd677d26
    {
      // named variable access, e.g. variable.@reference
      if ((yyvsp[-2].node)->type == NODE_TYPE_EXPANSION) {
        // if left operand is an expansion already...
        // patch the existing expansion
        auto current = const_cast<AstNode*>(parser->ast()->findExpansionSubNode((yyvsp[-2].node)));
        TRI_ASSERT(current->type == NODE_TYPE_EXPANSION);
        current->changeMember(1, parser->ast()->createNodeBoundAttributeAccess(current->getMember(1), (yyvsp[0].node)));
        (yyval.node) = (yyvsp[-2].node);
      }
      else {
        (yyval.node) = parser->ast()->createNodeBoundAttributeAccess((yyvsp[-2].node), (yyvsp[0].node));
      }
    }
<<<<<<< HEAD
#line 3468 "arangod/Aql/grammar.cpp" /* yacc.c:1646  */
    break;

  case 163:
#line 1231 "arangod/Aql/grammar.y" /* yacc.c:1646  */
=======
#line 3268 "arangod/Aql/grammar.cpp" /* yacc.c:1661  */
    break;

  case 146:
#line 1138 "arangod/Aql/grammar.y" /* yacc.c:1661  */
>>>>>>> cd677d26
    {
      // indexed variable access, e.g. variable[index]
      if ((yyvsp[-3].node)->type == NODE_TYPE_EXPANSION) {
        // if left operand is an expansion already...
        // patch the existing expansion
        auto current = const_cast<AstNode*>(parser->ast()->findExpansionSubNode((yyvsp[-3].node)));
        TRI_ASSERT(current->type == NODE_TYPE_EXPANSION);
        current->changeMember(1, parser->ast()->createNodeIndexedAccess(current->getMember(1), (yyvsp[-1].node)));
        (yyval.node) = (yyvsp[-3].node);
      }
      else {
        (yyval.node) = parser->ast()->createNodeIndexedAccess((yyvsp[-3].node), (yyvsp[-1].node));
      }
    }
<<<<<<< HEAD
#line 3487 "arangod/Aql/grammar.cpp" /* yacc.c:1646  */
    break;

  case 164:
#line 1245 "arangod/Aql/grammar.y" /* yacc.c:1646  */
=======
#line 3287 "arangod/Aql/grammar.cpp" /* yacc.c:1661  */
    break;

  case 147:
#line 1152 "arangod/Aql/grammar.y" /* yacc.c:1661  */
>>>>>>> cd677d26
    {
      // variable expansion, e.g. variable[*], with optional FILTER, LIMIT and RETURN clauses
      if ((yyvsp[0].intval) > 1 && (yyvsp[-2].node)->type == NODE_TYPE_EXPANSION) {
        // create a dummy passthru node that reduces and evaluates the expansion first
        // and the expansion on top of the stack won't be chained with any other expansions
        (yyvsp[-2].node) = parser->ast()->createNodePassthru((yyvsp[-2].node));
      }

      // create a temporary iterator variable
      std::string const nextName = parser->ast()->variables()->nextName() + "_";

      if ((yyvsp[-2].node)->type == NODE_TYPE_EXPANSION) {
        auto iterator = parser->ast()->createNodeIterator(nextName.c_str(), nextName.size(), (yyvsp[-2].node)->getMember(1));
        parser->pushStack(iterator);
      }
      else {
        auto iterator = parser->ast()->createNodeIterator(nextName.c_str(), nextName.size(), (yyvsp[-2].node));
        parser->pushStack(iterator);
      }

      auto scopes = parser->ast()->scopes();
      scopes->stackCurrentVariable(scopes->getVariable(nextName));
    }
<<<<<<< HEAD
#line 3515 "arangod/Aql/grammar.cpp" /* yacc.c:1646  */
    break;

  case 165:
#line 1267 "arangod/Aql/grammar.y" /* yacc.c:1646  */
=======
#line 3315 "arangod/Aql/grammar.cpp" /* yacc.c:1661  */
    break;

  case 148:
#line 1174 "arangod/Aql/grammar.y" /* yacc.c:1661  */
>>>>>>> cd677d26
    {
      auto scopes = parser->ast()->scopes();
      scopes->unstackCurrentVariable();

      auto iterator = static_cast<AstNode const*>(parser->popStack());
      auto variableNode = iterator->getMember(0);
      TRI_ASSERT(variableNode->type == NODE_TYPE_VARIABLE);
      auto variable = static_cast<Variable const*>(variableNode->getData());

      if ((yyvsp[-7].node)->type == NODE_TYPE_EXPANSION) {
        auto expand = parser->ast()->createNodeExpansion((yyvsp[-5].intval), iterator, parser->ast()->createNodeReference(variable->name), (yyvsp[-3].node), (yyvsp[-2].node), (yyvsp[-1].node));
        (yyvsp[-7].node)->changeMember(1, expand);
        (yyval.node) = (yyvsp[-7].node);
      }
      else {
        (yyval.node) = parser->ast()->createNodeExpansion((yyvsp[-5].intval), iterator, parser->ast()->createNodeReference(variable->name), (yyvsp[-3].node), (yyvsp[-2].node), (yyvsp[-1].node));
      }
    }
<<<<<<< HEAD
#line 3538 "arangod/Aql/grammar.cpp" /* yacc.c:1646  */
    break;

  case 166:
#line 1288 "arangod/Aql/grammar.y" /* yacc.c:1646  */
    {
      (yyval.node) = (yyvsp[0].node);
    }
#line 3546 "arangod/Aql/grammar.cpp" /* yacc.c:1646  */
    break;

  case 167:
#line 1291 "arangod/Aql/grammar.y" /* yacc.c:1646  */
    {
      (yyval.node) = (yyvsp[0].node);
    }
#line 3554 "arangod/Aql/grammar.cpp" /* yacc.c:1646  */
    break;

  case 168:
#line 1297 "arangod/Aql/grammar.y" /* yacc.c:1646  */
=======
#line 3338 "arangod/Aql/grammar.cpp" /* yacc.c:1661  */
    break;

  case 149:
#line 1195 "arangod/Aql/grammar.y" /* yacc.c:1661  */
    {
      (yyval.node) = (yyvsp[0].node);
    }
#line 3346 "arangod/Aql/grammar.cpp" /* yacc.c:1661  */
    break;

  case 150:
#line 1198 "arangod/Aql/grammar.y" /* yacc.c:1661  */
    {
      (yyval.node) = (yyvsp[0].node);
    }
#line 3354 "arangod/Aql/grammar.cpp" /* yacc.c:1661  */
    break;

  case 151:
#line 1204 "arangod/Aql/grammar.y" /* yacc.c:1661  */
>>>>>>> cd677d26
    {
      if ((yyvsp[0].node) == nullptr) {
        ABORT_OOM
      }
      
      (yyval.node) = (yyvsp[0].node);
    }
<<<<<<< HEAD
#line 3566 "arangod/Aql/grammar.cpp" /* yacc.c:1646  */
    break;

  case 169:
#line 1304 "arangod/Aql/grammar.y" /* yacc.c:1646  */
=======
#line 3366 "arangod/Aql/grammar.cpp" /* yacc.c:1661  */
    break;

  case 152:
#line 1211 "arangod/Aql/grammar.y" /* yacc.c:1661  */
>>>>>>> cd677d26
    {
      if ((yyvsp[0].node) == nullptr) {
        ABORT_OOM
      }

      (yyval.node) = (yyvsp[0].node);
    }
<<<<<<< HEAD
#line 3578 "arangod/Aql/grammar.cpp" /* yacc.c:1646  */
    break;

  case 170:
#line 1314 "arangod/Aql/grammar.y" /* yacc.c:1646  */
    {
      (yyval.node) = parser->ast()->createNodeValueString((yyvsp[0].strval).value, (yyvsp[0].strval).length);
    }
#line 3586 "arangod/Aql/grammar.cpp" /* yacc.c:1646  */
    break;

  case 171:
#line 1317 "arangod/Aql/grammar.y" /* yacc.c:1646  */
    {
      (yyval.node) = (yyvsp[0].node);
    }
#line 3594 "arangod/Aql/grammar.cpp" /* yacc.c:1646  */
    break;

  case 172:
#line 1320 "arangod/Aql/grammar.y" /* yacc.c:1646  */
    {
      (yyval.node) = parser->ast()->createNodeValueNull();
    }
#line 3602 "arangod/Aql/grammar.cpp" /* yacc.c:1646  */
    break;

  case 173:
#line 1323 "arangod/Aql/grammar.y" /* yacc.c:1646  */
    {
      (yyval.node) = parser->ast()->createNodeValueBool(true);
    }
#line 3610 "arangod/Aql/grammar.cpp" /* yacc.c:1646  */
    break;

  case 174:
#line 1326 "arangod/Aql/grammar.y" /* yacc.c:1646  */
    {
      (yyval.node) = parser->ast()->createNodeValueBool(false);
    }
#line 3618 "arangod/Aql/grammar.cpp" /* yacc.c:1646  */
    break;

  case 175:
#line 1332 "arangod/Aql/grammar.y" /* yacc.c:1646  */
    {
      (yyval.node) = parser->ast()->createNodeCollection((yyvsp[0].strval).value, TRI_TRANSACTION_WRITE);
    }
#line 3626 "arangod/Aql/grammar.cpp" /* yacc.c:1646  */
    break;

  case 176:
#line 1335 "arangod/Aql/grammar.y" /* yacc.c:1646  */
    {
      (yyval.node) = parser->ast()->createNodeCollection((yyvsp[0].strval).value, TRI_TRANSACTION_WRITE);
    }
#line 3634 "arangod/Aql/grammar.cpp" /* yacc.c:1646  */
    break;

  case 177:
#line 1338 "arangod/Aql/grammar.y" /* yacc.c:1646  */
=======
#line 3378 "arangod/Aql/grammar.cpp" /* yacc.c:1661  */
    break;

  case 153:
#line 1221 "arangod/Aql/grammar.y" /* yacc.c:1661  */
    {
      (yyval.node) = parser->ast()->createNodeValueString((yyvsp[0].strval).value, (yyvsp[0].strval).length);
    }
#line 3386 "arangod/Aql/grammar.cpp" /* yacc.c:1661  */
    break;

  case 154:
#line 1224 "arangod/Aql/grammar.y" /* yacc.c:1661  */
    {
      (yyval.node) = (yyvsp[0].node);
    }
#line 3394 "arangod/Aql/grammar.cpp" /* yacc.c:1661  */
    break;

  case 155:
#line 1227 "arangod/Aql/grammar.y" /* yacc.c:1661  */
    {
      (yyval.node) = parser->ast()->createNodeValueNull();
    }
#line 3402 "arangod/Aql/grammar.cpp" /* yacc.c:1661  */
    break;

  case 156:
#line 1230 "arangod/Aql/grammar.y" /* yacc.c:1661  */
    {
      (yyval.node) = parser->ast()->createNodeValueBool(true);
    }
#line 3410 "arangod/Aql/grammar.cpp" /* yacc.c:1661  */
    break;

  case 157:
#line 1233 "arangod/Aql/grammar.y" /* yacc.c:1661  */
    {
      (yyval.node) = parser->ast()->createNodeValueBool(false);
    }
#line 3418 "arangod/Aql/grammar.cpp" /* yacc.c:1661  */
    break;

  case 158:
#line 1239 "arangod/Aql/grammar.y" /* yacc.c:1661  */
    {
      (yyval.node) = parser->ast()->createNodeCollection((yyvsp[0].strval).value, TRI_TRANSACTION_WRITE);
    }
#line 3426 "arangod/Aql/grammar.cpp" /* yacc.c:1661  */
    break;

  case 159:
#line 1242 "arangod/Aql/grammar.y" /* yacc.c:1661  */
    {
      (yyval.node) = parser->ast()->createNodeCollection((yyvsp[0].strval).value, TRI_TRANSACTION_WRITE);
    }
#line 3434 "arangod/Aql/grammar.cpp" /* yacc.c:1661  */
    break;

  case 160:
#line 1245 "arangod/Aql/grammar.y" /* yacc.c:1661  */
>>>>>>> cd677d26
    {
      if ((yyvsp[0].strval).length < 2 || (yyvsp[0].strval).value[0] != '@') {
        parser->registerParseError(TRI_ERROR_QUERY_BIND_PARAMETER_TYPE, TRI_errno_string(TRI_ERROR_QUERY_BIND_PARAMETER_TYPE), (yyvsp[0].strval).value, yylloc.first_line, yylloc.first_column);
      }

      (yyval.node) = parser->ast()->createNodeParameter((yyvsp[0].strval).value, (yyvsp[0].strval).length);
    }
<<<<<<< HEAD
#line 3646 "arangod/Aql/grammar.cpp" /* yacc.c:1646  */
    break;

  case 178:
#line 1348 "arangod/Aql/grammar.y" /* yacc.c:1646  */
    {
      (yyval.node) = parser->ast()->createNodeParameter((yyvsp[0].strval).value, (yyvsp[0].strval).length);
    }
#line 3654 "arangod/Aql/grammar.cpp" /* yacc.c:1646  */
    break;

  case 179:
#line 1354 "arangod/Aql/grammar.y" /* yacc.c:1646  */
    {
      (yyval.strval) = (yyvsp[0].strval);
    }
#line 3662 "arangod/Aql/grammar.cpp" /* yacc.c:1646  */
    break;

  case 180:
#line 1357 "arangod/Aql/grammar.y" /* yacc.c:1646  */
    {
      (yyval.strval) = (yyvsp[0].strval);
    }
#line 3670 "arangod/Aql/grammar.cpp" /* yacc.c:1646  */
    break;

  case 181:
#line 1362 "arangod/Aql/grammar.y" /* yacc.c:1646  */
    {
      (yyval.strval) = (yyvsp[0].strval);
    }
#line 3678 "arangod/Aql/grammar.cpp" /* yacc.c:1646  */
    break;


#line 3682 "arangod/Aql/grammar.cpp" /* yacc.c:1646  */
=======
#line 3446 "arangod/Aql/grammar.cpp" /* yacc.c:1661  */
    break;

  case 161:
#line 1255 "arangod/Aql/grammar.y" /* yacc.c:1661  */
    {
      (yyval.node) = parser->ast()->createNodeParameter((yyvsp[0].strval).value, (yyvsp[0].strval).length);
    }
#line 3454 "arangod/Aql/grammar.cpp" /* yacc.c:1661  */
    break;

  case 162:
#line 1261 "arangod/Aql/grammar.y" /* yacc.c:1661  */
    {
      (yyval.strval) = (yyvsp[0].strval);
    }
#line 3462 "arangod/Aql/grammar.cpp" /* yacc.c:1661  */
    break;

  case 163:
#line 1264 "arangod/Aql/grammar.y" /* yacc.c:1661  */
    {
      (yyval.strval) = (yyvsp[0].strval);
    }
#line 3470 "arangod/Aql/grammar.cpp" /* yacc.c:1661  */
    break;

  case 164:
#line 1269 "arangod/Aql/grammar.y" /* yacc.c:1661  */
    {
      (yyval.strval) = (yyvsp[0].strval);
    }
#line 3478 "arangod/Aql/grammar.cpp" /* yacc.c:1661  */
    break;


#line 3482 "arangod/Aql/grammar.cpp" /* yacc.c:1661  */
>>>>>>> cd677d26
      default: break;
    }
  /* User semantic actions sometimes alter yychar, and that requires
     that yytoken be updated with the new translation.  We take the
     approach of translating immediately before every use of yytoken.
     One alternative is translating here after every semantic action,
     but that translation would be missed if the semantic action invokes
     YYABORT, YYACCEPT, or YYERROR immediately after altering yychar or
     if it invokes YYBACKUP.  In the case of YYABORT or YYACCEPT, an
     incorrect destructor might then be invoked immediately.  In the
     case of YYERROR or YYBACKUP, subsequent parser actions might lead
     to an incorrect destructor call or verbose syntax error message
     before the lookahead is translated.  */
  YY_SYMBOL_PRINT ("-> $$ =", yyr1[yyn], &yyval, &yyloc);

  YYPOPSTACK (yylen);
  yylen = 0;
  YY_STACK_PRINT (yyss, yyssp);

  *++yyvsp = yyval;
  *++yylsp = yyloc;

  /* Now 'shift' the result of the reduction.  Determine what state
     that goes to, based on the state we popped back to and the rule
     number reduced by.  */

  yyn = yyr1[yyn];

  yystate = yypgoto[yyn - YYNTOKENS] + *yyssp;
  if (0 <= yystate && yystate <= YYLAST && yycheck[yystate] == *yyssp)
    yystate = yytable[yystate];
  else
    yystate = yydefgoto[yyn - YYNTOKENS];

  goto yynewstate;


/*--------------------------------------.
| yyerrlab -- here on detecting error.  |
`--------------------------------------*/
yyerrlab:
  /* Make sure we have latest lookahead translation.  See comments at
     user semantic actions for why this is necessary.  */
  yytoken = yychar == YYEMPTY ? YYEMPTY : YYTRANSLATE (yychar);

  /* If not already recovering from an error, report this error.  */
  if (!yyerrstatus)
    {
      ++yynerrs;
#if ! YYERROR_VERBOSE
      yyerror (&yylloc, parser, YY_("syntax error"));
#else
# define YYSYNTAX_ERROR yysyntax_error (&yymsg_alloc, &yymsg, \
                                        yyssp, yytoken)
      {
        char const *yymsgp = YY_("syntax error");
        int yysyntax_error_status;
        yysyntax_error_status = YYSYNTAX_ERROR;
        if (yysyntax_error_status == 0)
          yymsgp = yymsg;
        else if (yysyntax_error_status == 1)
          {
            if (yymsg != yymsgbuf)
              YYSTACK_FREE (yymsg);
            yymsg = (char *) YYSTACK_ALLOC (yymsg_alloc);
            if (!yymsg)
              {
                yymsg = yymsgbuf;
                yymsg_alloc = sizeof yymsgbuf;
                yysyntax_error_status = 2;
              }
            else
              {
                yysyntax_error_status = YYSYNTAX_ERROR;
                yymsgp = yymsg;
              }
          }
        yyerror (&yylloc, parser, yymsgp);
        if (yysyntax_error_status == 2)
          goto yyexhaustedlab;
      }
# undef YYSYNTAX_ERROR
#endif
    }

  yyerror_range[1] = yylloc;

  if (yyerrstatus == 3)
    {
      /* If just tried and failed to reuse lookahead token after an
         error, discard it.  */

      if (yychar <= YYEOF)
        {
          /* Return failure if at end of input.  */
          if (yychar == YYEOF)
            YYABORT;
        }
      else
        {
          yydestruct ("Error: discarding",
                      yytoken, &yylval, &yylloc, parser);
          yychar = YYEMPTY;
        }
    }

  /* Else will try to reuse lookahead token after shifting the error
     token.  */
  goto yyerrlab1;


/*---------------------------------------------------.
| yyerrorlab -- error raised explicitly by YYERROR.  |
`---------------------------------------------------*/
yyerrorlab:

  /* Pacify compilers like GCC when the user code never invokes
     YYERROR and the label yyerrorlab therefore never appears in user
     code.  */
  if (/*CONSTCOND*/ 0)
     goto yyerrorlab;

  yyerror_range[1] = yylsp[1-yylen];
  /* Do not reclaim the symbols of the rule whose action triggered
     this YYERROR.  */
  YYPOPSTACK (yylen);
  yylen = 0;
  YY_STACK_PRINT (yyss, yyssp);
  yystate = *yyssp;
  goto yyerrlab1;


/*-------------------------------------------------------------.
| yyerrlab1 -- common code for both syntax error and YYERROR.  |
`-------------------------------------------------------------*/
yyerrlab1:
  yyerrstatus = 3;      /* Each real token shifted decrements this.  */

  for (;;)
    {
      yyn = yypact[yystate];
      if (!yypact_value_is_default (yyn))
        {
          yyn += YYTERROR;
          if (0 <= yyn && yyn <= YYLAST && yycheck[yyn] == YYTERROR)
            {
              yyn = yytable[yyn];
              if (0 < yyn)
                break;
            }
        }

      /* Pop the current state because it cannot handle the error token.  */
      if (yyssp == yyss)
        YYABORT;

      yyerror_range[1] = *yylsp;
      yydestruct ("Error: popping",
                  yystos[yystate], yyvsp, yylsp, parser);
      YYPOPSTACK (1);
      yystate = *yyssp;
      YY_STACK_PRINT (yyss, yyssp);
    }

  YY_IGNORE_MAYBE_UNINITIALIZED_BEGIN
  *++yyvsp = yylval;
  YY_IGNORE_MAYBE_UNINITIALIZED_END

  yyerror_range[2] = yylloc;
  /* Using YYLLOC is tempting, but would change the location of
     the lookahead.  YYLOC is available though.  */
  YYLLOC_DEFAULT (yyloc, yyerror_range, 2);
  *++yylsp = yyloc;

  /* Shift the error token.  */
  YY_SYMBOL_PRINT ("Shifting", yystos[yyn], yyvsp, yylsp);

  yystate = yyn;
  goto yynewstate;


/*-------------------------------------.
| yyacceptlab -- YYACCEPT comes here.  |
`-------------------------------------*/
yyacceptlab:
  yyresult = 0;
  goto yyreturn;

/*-----------------------------------.
| yyabortlab -- YYABORT comes here.  |
`-----------------------------------*/
yyabortlab:
  yyresult = 1;
  goto yyreturn;

#if !defined yyoverflow || YYERROR_VERBOSE
/*-------------------------------------------------.
| yyexhaustedlab -- memory exhaustion comes here.  |
`-------------------------------------------------*/
yyexhaustedlab:
  yyerror (&yylloc, parser, YY_("memory exhausted"));
  yyresult = 2;
  /* Fall through.  */
#endif

yyreturn:
  if (yychar != YYEMPTY)
    {
      /* Make sure we have latest lookahead translation.  See comments at
         user semantic actions for why this is necessary.  */
      yytoken = YYTRANSLATE (yychar);
      yydestruct ("Cleanup: discarding lookahead",
                  yytoken, &yylval, &yylloc, parser);
    }
  /* Do not reclaim the symbols of the rule whose action triggered
     this YYABORT or YYACCEPT.  */
  YYPOPSTACK (yylen);
  YY_STACK_PRINT (yyss, yyssp);
  while (yyssp != yyss)
    {
      yydestruct ("Cleanup: popping",
                  yystos[*yyssp], yyvsp, yylsp, parser);
      YYPOPSTACK (1);
    }
#ifndef yyoverflow
  if (yyss != yyssa)
    YYSTACK_FREE (yyss);
#endif
#if YYERROR_VERBOSE
  if (yymsg != yymsgbuf)
    YYSTACK_FREE (yymsg);
#endif
  return yyresult;
}<|MERGE_RESOLUTION|>--- conflicted
+++ resolved
@@ -256,11 +256,7 @@
 #define scanner parser->scanner()
 
 
-<<<<<<< HEAD
-#line 258 "arangod/Aql/grammar.cpp" /* yacc.c:358  */
-=======
 #line 256 "arangod/Aql/grammar.cpp" /* yacc.c:358  */
->>>>>>> cd677d26
 
 #ifdef short
 # undef short
@@ -1827,3145 +1823,7 @@
   switch (yyn)
     {
         case 2:
-<<<<<<< HEAD
-#line 214 "arangod/Aql/grammar.y" /* yacc.c:1646  */
-    {
-    }
-#line 1828 "arangod/Aql/grammar.cpp" /* yacc.c:1646  */
-    break;
-
-  case 3:
-#line 216 "arangod/Aql/grammar.y" /* yacc.c:1646  */
-    {
-    }
-#line 1835 "arangod/Aql/grammar.cpp" /* yacc.c:1646  */
-    break;
-
-  case 4:
-#line 218 "arangod/Aql/grammar.y" /* yacc.c:1646  */
-    {
-    }
-#line 1842 "arangod/Aql/grammar.cpp" /* yacc.c:1646  */
-    break;
-
-  case 5:
-#line 220 "arangod/Aql/grammar.y" /* yacc.c:1646  */
-    {
-    }
-#line 1849 "arangod/Aql/grammar.cpp" /* yacc.c:1646  */
-    break;
-
-  case 6:
-#line 222 "arangod/Aql/grammar.y" /* yacc.c:1646  */
-    {
-    }
-#line 1856 "arangod/Aql/grammar.cpp" /* yacc.c:1646  */
-    break;
-
-  case 7:
-#line 224 "arangod/Aql/grammar.y" /* yacc.c:1646  */
-    {
-    }
-#line 1863 "arangod/Aql/grammar.cpp" /* yacc.c:1646  */
-    break;
-
-  case 8:
-#line 229 "arangod/Aql/grammar.y" /* yacc.c:1646  */
-    {
-    }
-#line 1870 "arangod/Aql/grammar.cpp" /* yacc.c:1646  */
-    break;
-
-  case 9:
-#line 231 "arangod/Aql/grammar.y" /* yacc.c:1646  */
-    {
-    }
-#line 1877 "arangod/Aql/grammar.cpp" /* yacc.c:1646  */
-    break;
-
-  case 10:
-#line 236 "arangod/Aql/grammar.y" /* yacc.c:1646  */
-=======
-#line 205 "arangod/Aql/grammar.y" /* yacc.c:1661  */
-    {
-    }
-#line 1780 "arangod/Aql/grammar.cpp" /* yacc.c:1661  */
-    break;
-
-  case 3:
-#line 207 "arangod/Aql/grammar.y" /* yacc.c:1661  */
-    {
-    }
-#line 1787 "arangod/Aql/grammar.cpp" /* yacc.c:1661  */
-    break;
-
-  case 4:
-#line 209 "arangod/Aql/grammar.y" /* yacc.c:1661  */
-    {
-    }
-#line 1794 "arangod/Aql/grammar.cpp" /* yacc.c:1661  */
-    break;
-
-  case 5:
-#line 211 "arangod/Aql/grammar.y" /* yacc.c:1661  */
-    {
-    }
-#line 1801 "arangod/Aql/grammar.cpp" /* yacc.c:1661  */
-    break;
-
-  case 6:
-#line 213 "arangod/Aql/grammar.y" /* yacc.c:1661  */
-    {
-    }
-#line 1808 "arangod/Aql/grammar.cpp" /* yacc.c:1661  */
-    break;
-
-  case 7:
-#line 215 "arangod/Aql/grammar.y" /* yacc.c:1661  */
-    {
-    }
-#line 1815 "arangod/Aql/grammar.cpp" /* yacc.c:1661  */
-    break;
-
-  case 8:
-#line 220 "arangod/Aql/grammar.y" /* yacc.c:1661  */
-    {
-    }
-#line 1822 "arangod/Aql/grammar.cpp" /* yacc.c:1661  */
-    break;
-
-  case 9:
-#line 222 "arangod/Aql/grammar.y" /* yacc.c:1661  */
-    {
-    }
-#line 1829 "arangod/Aql/grammar.cpp" /* yacc.c:1661  */
-    break;
-
-  case 10:
-#line 227 "arangod/Aql/grammar.y" /* yacc.c:1661  */
->>>>>>> cd677d26
-    {
-      // still need to close the scope opened by the data-modification statement
-      parser->ast()->scopes()->endNested();
-    }
-<<<<<<< HEAD
-#line 1886 "arangod/Aql/grammar.cpp" /* yacc.c:1646  */
-    break;
-
-  case 11:
-#line 240 "arangod/Aql/grammar.y" /* yacc.c:1646  */
-    {
-      // the RETURN statement will close the scope opened by the data-modification statement
-    }
-#line 1894 "arangod/Aql/grammar.cpp" /* yacc.c:1646  */
-    break;
-
-  case 12:
-#line 246 "arangod/Aql/grammar.y" /* yacc.c:1646  */
-    {
-    }
-#line 1901 "arangod/Aql/grammar.cpp" /* yacc.c:1646  */
-    break;
-
-  case 13:
-#line 248 "arangod/Aql/grammar.y" /* yacc.c:1646  */
-    {
-    }
-#line 1908 "arangod/Aql/grammar.cpp" /* yacc.c:1646  */
-    break;
-
-  case 14:
-#line 253 "arangod/Aql/grammar.y" /* yacc.c:1646  */
-    {
-    }
-#line 1915 "arangod/Aql/grammar.cpp" /* yacc.c:1646  */
-    break;
-
-  case 15:
-#line 255 "arangod/Aql/grammar.y" /* yacc.c:1646  */
-    {
-    }
-#line 1922 "arangod/Aql/grammar.cpp" /* yacc.c:1646  */
-    break;
-
-  case 16:
-#line 257 "arangod/Aql/grammar.y" /* yacc.c:1646  */
-    {
-    }
-#line 1929 "arangod/Aql/grammar.cpp" /* yacc.c:1646  */
-    break;
-
-  case 17:
-#line 259 "arangod/Aql/grammar.y" /* yacc.c:1646  */
-    {
-    }
-#line 1936 "arangod/Aql/grammar.cpp" /* yacc.c:1646  */
-    break;
-
-  case 18:
-#line 261 "arangod/Aql/grammar.y" /* yacc.c:1646  */
-    {
-    }
-#line 1943 "arangod/Aql/grammar.cpp" /* yacc.c:1646  */
-    break;
-
-  case 19:
-#line 263 "arangod/Aql/grammar.y" /* yacc.c:1646  */
-    {
-    }
-#line 1950 "arangod/Aql/grammar.cpp" /* yacc.c:1646  */
-    break;
-
-  case 20:
-#line 268 "arangod/Aql/grammar.y" /* yacc.c:1646  */
-=======
-#line 1838 "arangod/Aql/grammar.cpp" /* yacc.c:1661  */
-    break;
-
-  case 11:
-#line 231 "arangod/Aql/grammar.y" /* yacc.c:1661  */
-    {
-      // the RETURN statement will close the scope opened by the data-modification statement
-    }
-#line 1846 "arangod/Aql/grammar.cpp" /* yacc.c:1661  */
-    break;
-
-  case 12:
-#line 237 "arangod/Aql/grammar.y" /* yacc.c:1661  */
-    {
-    }
-#line 1853 "arangod/Aql/grammar.cpp" /* yacc.c:1661  */
-    break;
-
-  case 13:
-#line 239 "arangod/Aql/grammar.y" /* yacc.c:1661  */
-    {
-    }
-#line 1860 "arangod/Aql/grammar.cpp" /* yacc.c:1661  */
-    break;
-
-  case 14:
-#line 244 "arangod/Aql/grammar.y" /* yacc.c:1661  */
-    {
-    }
-#line 1867 "arangod/Aql/grammar.cpp" /* yacc.c:1661  */
-    break;
-
-  case 15:
-#line 246 "arangod/Aql/grammar.y" /* yacc.c:1661  */
-    {
-    }
-#line 1874 "arangod/Aql/grammar.cpp" /* yacc.c:1661  */
-    break;
-
-  case 16:
-#line 248 "arangod/Aql/grammar.y" /* yacc.c:1661  */
-    {
-    }
-#line 1881 "arangod/Aql/grammar.cpp" /* yacc.c:1661  */
-    break;
-
-  case 17:
-#line 250 "arangod/Aql/grammar.y" /* yacc.c:1661  */
-    {
-    }
-#line 1888 "arangod/Aql/grammar.cpp" /* yacc.c:1661  */
-    break;
-
-  case 18:
-#line 252 "arangod/Aql/grammar.y" /* yacc.c:1661  */
-    {
-    }
-#line 1895 "arangod/Aql/grammar.cpp" /* yacc.c:1661  */
-    break;
-
-  case 19:
-#line 254 "arangod/Aql/grammar.y" /* yacc.c:1661  */
-    {
-    }
-#line 1902 "arangod/Aql/grammar.cpp" /* yacc.c:1661  */
-    break;
-
-  case 20:
-#line 259 "arangod/Aql/grammar.y" /* yacc.c:1661  */
->>>>>>> cd677d26
-    {
-      parser->ast()->scopes()->start(triagens::aql::AQL_SCOPE_FOR);
-     
-      auto node = parser->ast()->createNodeFor((yyvsp[-2].strval).value, (yyvsp[-2].strval).length, (yyvsp[0].node), true);
-      parser->ast()->addOperation(node);
-    }
-<<<<<<< HEAD
-#line 1961 "arangod/Aql/grammar.cpp" /* yacc.c:1646  */
-    break;
-
-  case 21:
-#line 274 "arangod/Aql/grammar.y" /* yacc.c:1646  */
-=======
-#line 1913 "arangod/Aql/grammar.cpp" /* yacc.c:1661  */
-    break;
-
-  case 21:
-#line 268 "arangod/Aql/grammar.y" /* yacc.c:1661  */
->>>>>>> cd677d26
-    {
-      parser->ast()->scopes()->start(triagens::aql::AQL_SCOPE_FOR);
-      auto node = parser->ast()->createNodeTraversal((yyvsp[-4].strval).value, (yyvsp[-4].strval).length, (yyvsp[-2].node), (yyvsp[-1].node), (yyvsp[0].node));
-      parser->ast()->addOperation(node);
-    }
-<<<<<<< HEAD
-#line 1971 "arangod/Aql/grammar.cpp" /* yacc.c:1646  */
-    break;
-
-  case 22:
-#line 279 "arangod/Aql/grammar.y" /* yacc.c:1646  */
-=======
-#line 1923 "arangod/Aql/grammar.cpp" /* yacc.c:1661  */
-    break;
-
-  case 22:
-#line 276 "arangod/Aql/grammar.y" /* yacc.c:1661  */
->>>>>>> cd677d26
-    {
-      parser->ast()->scopes()->start(triagens::aql::AQL_SCOPE_FOR);
-      auto node = parser->ast()->createNodeTraversal((yyvsp[-6].strval).value, (yyvsp[-6].strval).length, (yyvsp[-4].strval).value, (yyvsp[-4].strval).length, (yyvsp[-2].node), (yyvsp[-1].node), (yyvsp[0].node));
-      parser->ast()->addOperation(node);
-    }
-<<<<<<< HEAD
-#line 1981 "arangod/Aql/grammar.cpp" /* yacc.c:1646  */
-    break;
-
-  case 23:
-#line 284 "arangod/Aql/grammar.y" /* yacc.c:1646  */
-=======
-#line 1930 "arangod/Aql/grammar.cpp" /* yacc.c:1661  */
-    break;
-
-  case 23:
-#line 281 "arangod/Aql/grammar.y" /* yacc.c:1661  */
->>>>>>> cd677d26
-    {
-      parser->ast()->scopes()->start(triagens::aql::AQL_SCOPE_FOR);
-      auto node = parser->ast()->createNodeTraversal((yyvsp[-8].strval).value, (yyvsp[-8].strval).length, (yyvsp[-6].strval).value, (yyvsp[-6].strval).length, (yyvsp[-4].strval).value, (yyvsp[-4].strval).length, (yyvsp[-2].node), (yyvsp[-1].node), (yyvsp[0].node));
-      parser->ast()->addOperation(node);
-    }
-<<<<<<< HEAD
-#line 1991 "arangod/Aql/grammar.cpp" /* yacc.c:1646  */
-    break;
-
-  case 24:
-#line 292 "arangod/Aql/grammar.y" /* yacc.c:1646  */
-=======
-#line 1937 "arangod/Aql/grammar.cpp" /* yacc.c:1661  */
-    break;
-
-  case 24:
-#line 283 "arangod/Aql/grammar.y" /* yacc.c:1661  */
->>>>>>> cd677d26
-    {
-      // operand is a reference. can use it directly
-      auto node = parser->ast()->createNodeFilter((yyvsp[0].node));
-      parser->ast()->addOperation(node);
-    }
-<<<<<<< HEAD
-#line 2001 "arangod/Aql/grammar.cpp" /* yacc.c:1646  */
-    break;
-
-  case 25:
-#line 300 "arangod/Aql/grammar.y" /* yacc.c:1646  */
-    {
-    }
-#line 2008 "arangod/Aql/grammar.cpp" /* yacc.c:1646  */
-    break;
-
-  case 26:
-#line 305 "arangod/Aql/grammar.y" /* yacc.c:1646  */
-    {
-    }
-#line 2015 "arangod/Aql/grammar.cpp" /* yacc.c:1646  */
-    break;
-
-  case 27:
-#line 307 "arangod/Aql/grammar.y" /* yacc.c:1646  */
-    {
-    }
-#line 2022 "arangod/Aql/grammar.cpp" /* yacc.c:1646  */
-    break;
-
-  case 28:
-#line 312 "arangod/Aql/grammar.y" /* yacc.c:1646  */
-=======
-#line 1944 "arangod/Aql/grammar.cpp" /* yacc.c:1661  */
-    break;
-
-  case 25:
-#line 288 "arangod/Aql/grammar.y" /* yacc.c:1661  */
->>>>>>> cd677d26
-    {
-      auto node = parser->ast()->createNodeLet((yyvsp[-2].strval).value, (yyvsp[-2].strval).length, (yyvsp[0].node), true);
-      parser->ast()->addOperation(node);
-    }
-<<<<<<< HEAD
-#line 2031 "arangod/Aql/grammar.cpp" /* yacc.c:1646  */
-    break;
-
-  case 29:
-#line 319 "arangod/Aql/grammar.y" /* yacc.c:1646  */
-=======
-#line 1953 "arangod/Aql/grammar.cpp" /* yacc.c:1661  */
-    break;
-
-  case 26:
-#line 295 "arangod/Aql/grammar.y" /* yacc.c:1661  */
->>>>>>> cd677d26
-    {
-      if (! TRI_CaseEqualString((yyvsp[-2].strval).value, "COUNT")) {
-        parser->registerParseError(TRI_ERROR_QUERY_PARSE, "unexpected qualifier '%s', expecting 'COUNT'", (yyvsp[-2].strval).value, yylloc.first_line, yylloc.first_column);
-      }
-
-      (yyval.strval) = (yyvsp[0].strval);
-    }
-<<<<<<< HEAD
-#line 2043 "arangod/Aql/grammar.cpp" /* yacc.c:1646  */
-    break;
-
-  case 30:
-#line 329 "arangod/Aql/grammar.y" /* yacc.c:1646  */
-=======
-#line 1965 "arangod/Aql/grammar.cpp" /* yacc.c:1661  */
-    break;
-
-  case 27:
-#line 305 "arangod/Aql/grammar.y" /* yacc.c:1661  */
->>>>>>> cd677d26
-    {
-      auto node = parser->ast()->createNodeArray();
-      parser->pushStack(node);
-    }
-<<<<<<< HEAD
-#line 2052 "arangod/Aql/grammar.cpp" /* yacc.c:1646  */
-    break;
-
-  case 31:
-#line 332 "arangod/Aql/grammar.y" /* yacc.c:1646  */
-=======
-#line 1974 "arangod/Aql/grammar.cpp" /* yacc.c:1661  */
-    break;
-
-  case 28:
-#line 308 "arangod/Aql/grammar.y" /* yacc.c:1661  */
->>>>>>> cd677d26
-    { 
-      auto list = static_cast<AstNode*>(parser->popStack());
-
-      if (list == nullptr) {
-        ABORT_OOM
-      }
-      (yyval.node) = list;
-    }
-<<<<<<< HEAD
-#line 2065 "arangod/Aql/grammar.cpp" /* yacc.c:1646  */
-    break;
-
-  case 32:
-#line 343 "arangod/Aql/grammar.y" /* yacc.c:1646  */
-=======
-#line 1987 "arangod/Aql/grammar.cpp" /* yacc.c:1661  */
-    break;
-
-  case 29:
-#line 319 "arangod/Aql/grammar.y" /* yacc.c:1661  */
->>>>>>> cd677d26
-    {
-      auto scopes = parser->ast()->scopes();
-
-      // check if we are in the main scope
-      bool reRegisterVariables = (scopes->type() != triagens::aql::AQL_SCOPE_MAIN); 
-
-      if (reRegisterVariables) {
-        // end the active scopes
-        scopes->endNested();
-        // start a new scope
-        scopes->start(triagens::aql::AQL_SCOPE_COLLECT);
-      }
-
-      auto node = parser->ast()->createNodeCollectCount(parser->ast()->createNodeArray(), (yyvsp[-1].strval).value, (yyvsp[-1].strval).length, (yyvsp[0].node));
-      parser->ast()->addOperation(node);
-    }
-<<<<<<< HEAD
-#line 2086 "arangod/Aql/grammar.cpp" /* yacc.c:1646  */
-    break;
-
-  case 33:
-#line 359 "arangod/Aql/grammar.y" /* yacc.c:1646  */
-=======
-#line 2008 "arangod/Aql/grammar.cpp" /* yacc.c:1661  */
-    break;
-
-  case 30:
-#line 335 "arangod/Aql/grammar.y" /* yacc.c:1661  */
->>>>>>> cd677d26
-    {
-      auto scopes = parser->ast()->scopes();
-
-      // check if we are in the main scope
-      bool reRegisterVariables = (scopes->type() != triagens::aql::AQL_SCOPE_MAIN); 
-
-      if (reRegisterVariables) {
-        // end the active scopes
-        scopes->endNested();
-        // start a new scope
-        scopes->start(triagens::aql::AQL_SCOPE_COLLECT);
-
-        size_t const n = (yyvsp[-2].node)->numMembers();
-        for (size_t i = 0; i < n; ++i) {
-          auto member = (yyvsp[-2].node)->getMember(i);
-
-          if (member != nullptr) {
-            TRI_ASSERT(member->type == NODE_TYPE_ASSIGN);
-            auto v = static_cast<Variable*>(member->getMember(0)->getData());
-            scopes->addVariable(v);
-          }
-        }
-      }
-
-      auto node = parser->ast()->createNodeCollectCount((yyvsp[-2].node), (yyvsp[-1].strval).value, (yyvsp[-1].strval).length, (yyvsp[0].node));
-      parser->ast()->addOperation(node);
-    }
-<<<<<<< HEAD
-#line 2118 "arangod/Aql/grammar.cpp" /* yacc.c:1646  */
-    break;
-
-  case 34:
-#line 386 "arangod/Aql/grammar.y" /* yacc.c:1646  */
-=======
-#line 2040 "arangod/Aql/grammar.cpp" /* yacc.c:1661  */
-    break;
-
-  case 31:
-#line 362 "arangod/Aql/grammar.y" /* yacc.c:1661  */
->>>>>>> cd677d26
-    {
-      auto scopes = parser->ast()->scopes();
-
-      // check if we are in the main scope
-      bool reRegisterVariables = (scopes->type() != triagens::aql::AQL_SCOPE_MAIN); 
-
-      if (reRegisterVariables) {
-        // end the active scopes
-        scopes->endNested();
-        // start a new scope
-        scopes->start(triagens::aql::AQL_SCOPE_COLLECT);
-
-        size_t const n = (yyvsp[-2].node)->numMembers();
-        for (size_t i = 0; i < n; ++i) {
-          auto member = (yyvsp[-2].node)->getMember(i);
-
-          if (member != nullptr) {
-            TRI_ASSERT(member->type == NODE_TYPE_ASSIGN);
-            auto v = static_cast<Variable*>(member->getMember(0)->getData());
-            scopes->addVariable(v);
-          }
-        }
-      }
-
-      auto node = parser->ast()->createNodeCollect((yyvsp[-2].node), (yyvsp[-1].strval).value, (yyvsp[-1].strval).length, nullptr, (yyvsp[0].node));
-      parser->ast()->addOperation(node);
-    }
-<<<<<<< HEAD
-#line 2150 "arangod/Aql/grammar.cpp" /* yacc.c:1646  */
-    break;
-
-  case 35:
-#line 413 "arangod/Aql/grammar.y" /* yacc.c:1646  */
-=======
-#line 2072 "arangod/Aql/grammar.cpp" /* yacc.c:1661  */
-    break;
-
-  case 32:
-#line 389 "arangod/Aql/grammar.y" /* yacc.c:1661  */
->>>>>>> cd677d26
-    {
-      auto scopes = parser->ast()->scopes();
-
-      // check if we are in the main scope
-      bool reRegisterVariables = (scopes->type() != triagens::aql::AQL_SCOPE_MAIN); 
-
-      if (reRegisterVariables) {
-        // end the active scopes
-        scopes->endNested();
-        // start a new scope
-        scopes->start(triagens::aql::AQL_SCOPE_COLLECT);
-
-        size_t const n = (yyvsp[-3].node)->numMembers();
-        for (size_t i = 0; i < n; ++i) {
-          auto member = (yyvsp[-3].node)->getMember(i);
-
-          if (member != nullptr) {
-            TRI_ASSERT(member->type == NODE_TYPE_ASSIGN);
-            auto v = static_cast<Variable*>(member->getMember(0)->getData());
-            scopes->addVariable(v);
-          }
-        }
-      }
-
-      if ((yyvsp[-2].strval).value == nullptr && 
-          (yyvsp[-1].node) != nullptr) {
-        parser->registerParseError(TRI_ERROR_QUERY_PARSE, "use of 'KEEP' without 'INTO'", yylloc.first_line, yylloc.first_column);
-      } 
-
-      auto node = parser->ast()->createNodeCollect((yyvsp[-3].node), (yyvsp[-2].strval).value, (yyvsp[-2].strval).length, (yyvsp[-1].node), (yyvsp[0].node));
-      parser->ast()->addOperation(node);
-    }
-<<<<<<< HEAD
-#line 2187 "arangod/Aql/grammar.cpp" /* yacc.c:1646  */
-    break;
-
-  case 36:
-#line 445 "arangod/Aql/grammar.y" /* yacc.c:1646  */
-=======
-#line 2109 "arangod/Aql/grammar.cpp" /* yacc.c:1661  */
-    break;
-
-  case 33:
-#line 421 "arangod/Aql/grammar.y" /* yacc.c:1661  */
->>>>>>> cd677d26
-    {
-      auto scopes = parser->ast()->scopes();
-
-      // check if we are in the main scope
-      bool reRegisterVariables = (scopes->type() != triagens::aql::AQL_SCOPE_MAIN); 
-
-      if (reRegisterVariables) {
-        // end the active scopes
-        scopes->endNested();
-        // start a new scope
-        scopes->start(triagens::aql::AQL_SCOPE_COLLECT);
-
-        size_t const n = (yyvsp[-5].node)->numMembers();
-        for (size_t i = 0; i < n; ++i) {
-          auto member = (yyvsp[-5].node)->getMember(i);
-
-          if (member != nullptr) {
-            TRI_ASSERT(member->type == NODE_TYPE_ASSIGN);
-            auto v = static_cast<Variable*>(member->getMember(0)->getData());
-            scopes->addVariable(v);
-          }
-        }
-      }
-
-      auto node = parser->ast()->createNodeCollectExpression((yyvsp[-5].node), (yyvsp[-3].strval).value, (yyvsp[-3].strval).length, (yyvsp[-1].node), (yyvsp[0].node));
-      parser->ast()->addOperation(node);
-    }
-<<<<<<< HEAD
-#line 2219 "arangod/Aql/grammar.cpp" /* yacc.c:1646  */
-    break;
-
-  case 37:
-#line 475 "arangod/Aql/grammar.y" /* yacc.c:1646  */
-    {
-    }
-#line 2226 "arangod/Aql/grammar.cpp" /* yacc.c:1646  */
-    break;
-
-  case 38:
-#line 477 "arangod/Aql/grammar.y" /* yacc.c:1646  */
-    {
-    }
-#line 2233 "arangod/Aql/grammar.cpp" /* yacc.c:1646  */
-    break;
-
-  case 39:
-#line 482 "arangod/Aql/grammar.y" /* yacc.c:1646  */
-=======
-#line 2141 "arangod/Aql/grammar.cpp" /* yacc.c:1661  */
-    break;
-
-  case 34:
-#line 451 "arangod/Aql/grammar.y" /* yacc.c:1661  */
-    {
-    }
-#line 2148 "arangod/Aql/grammar.cpp" /* yacc.c:1661  */
-    break;
-
-  case 35:
-#line 453 "arangod/Aql/grammar.y" /* yacc.c:1661  */
-    {
-    }
-#line 2155 "arangod/Aql/grammar.cpp" /* yacc.c:1661  */
-    break;
-
-  case 36:
-#line 458 "arangod/Aql/grammar.y" /* yacc.c:1661  */
->>>>>>> cd677d26
-    {
-      auto node = parser->ast()->createNodeAssign((yyvsp[-2].strval).value, (yyvsp[-2].strval).length, (yyvsp[0].node));
-      parser->pushArrayElement(node);
-    }
-<<<<<<< HEAD
-#line 2242 "arangod/Aql/grammar.cpp" /* yacc.c:1646  */
-    break;
-
-  case 40:
-#line 489 "arangod/Aql/grammar.y" /* yacc.c:1646  */
-=======
-#line 2164 "arangod/Aql/grammar.cpp" /* yacc.c:1661  */
-    break;
-
-  case 37:
-#line 465 "arangod/Aql/grammar.y" /* yacc.c:1661  */
->>>>>>> cd677d26
-    {
-      (yyval.strval).value = nullptr;
-      (yyval.strval).length = 0;
-    }
-<<<<<<< HEAD
-#line 2251 "arangod/Aql/grammar.cpp" /* yacc.c:1646  */
-    break;
-
-  case 41:
-#line 493 "arangod/Aql/grammar.y" /* yacc.c:1646  */
-=======
-#line 2173 "arangod/Aql/grammar.cpp" /* yacc.c:1661  */
-    break;
-
-  case 38:
-#line 469 "arangod/Aql/grammar.y" /* yacc.c:1661  */
->>>>>>> cd677d26
-    {
-      (yyval.strval).value = (yyvsp[0].strval).value;
-      (yyval.strval).length = (yyvsp[0].strval).length;
-    }
-<<<<<<< HEAD
-#line 2260 "arangod/Aql/grammar.cpp" /* yacc.c:1646  */
-    break;
-
-  case 42:
-#line 500 "arangod/Aql/grammar.y" /* yacc.c:1646  */
-=======
-#line 2182 "arangod/Aql/grammar.cpp" /* yacc.c:1661  */
-    break;
-
-  case 39:
-#line 476 "arangod/Aql/grammar.y" /* yacc.c:1661  */
->>>>>>> cd677d26
-    {
-      if (! parser->ast()->scopes()->existsVariable((yyvsp[0].strval).value, (yyvsp[0].strval).length)) {
-        parser->registerParseError(TRI_ERROR_QUERY_PARSE, "use of unknown variable '%s' for KEEP", (yyvsp[0].strval).value, yylloc.first_line, yylloc.first_column);
-      }
-        
-      auto node = parser->ast()->createNodeReference((yyvsp[0].strval).value, (yyvsp[0].strval).length);
-      if (node == nullptr) {
-        ABORT_OOM
-      }
-
-      // indicate the this node is a reference to the variable name, not the variable value
-      node->setFlag(FLAG_KEEP_VARIABLENAME);
-      parser->pushArrayElement(node);
-    }
-<<<<<<< HEAD
-#line 2279 "arangod/Aql/grammar.cpp" /* yacc.c:1646  */
-    break;
-
-  case 43:
-#line 514 "arangod/Aql/grammar.y" /* yacc.c:1646  */
-=======
-#line 2201 "arangod/Aql/grammar.cpp" /* yacc.c:1661  */
-    break;
-
-  case 40:
-#line 490 "arangod/Aql/grammar.y" /* yacc.c:1661  */
->>>>>>> cd677d26
-    {
-      if (! parser->ast()->scopes()->existsVariable((yyvsp[0].strval).value, (yyvsp[0].strval).length)) {
-        parser->registerParseError(TRI_ERROR_QUERY_PARSE, "use of unknown variable '%s' for KEEP", (yyvsp[0].strval).value, yylloc.first_line, yylloc.first_column);
-      }
-        
-      auto node = parser->ast()->createNodeReference((yyvsp[0].strval).value, (yyvsp[0].strval).length);
-      if (node == nullptr) {
-        ABORT_OOM
-      }
-
-      // indicate the this node is a reference to the variable name, not the variable value
-      node->setFlag(FLAG_KEEP_VARIABLENAME);
-      parser->pushArrayElement(node);
-    }
-<<<<<<< HEAD
-#line 2298 "arangod/Aql/grammar.cpp" /* yacc.c:1646  */
-    break;
-
-  case 44:
-#line 531 "arangod/Aql/grammar.y" /* yacc.c:1646  */
-=======
-#line 2220 "arangod/Aql/grammar.cpp" /* yacc.c:1661  */
-    break;
-
-  case 41:
-#line 507 "arangod/Aql/grammar.y" /* yacc.c:1661  */
->>>>>>> cd677d26
-    {
-      if (! TRI_CaseEqualString((yyvsp[0].strval).value, "KEEP")) {
-        parser->registerParseError(TRI_ERROR_QUERY_PARSE, "unexpected qualifier '%s', expecting 'KEEP'", (yyvsp[0].strval).value, yylloc.first_line, yylloc.first_column);
-      }
-
-      auto node = parser->ast()->createNodeArray();
-      parser->pushStack(node);
-    }
-<<<<<<< HEAD
-#line 2311 "arangod/Aql/grammar.cpp" /* yacc.c:1646  */
-    break;
-
-  case 45:
-#line 538 "arangod/Aql/grammar.y" /* yacc.c:1646  */
-=======
-#line 2233 "arangod/Aql/grammar.cpp" /* yacc.c:1661  */
-    break;
-
-  case 42:
-#line 514 "arangod/Aql/grammar.y" /* yacc.c:1661  */
->>>>>>> cd677d26
-    {
-      auto list = static_cast<AstNode*>(parser->popStack());
-      (yyval.node) = list;
-    }
-<<<<<<< HEAD
-#line 2320 "arangod/Aql/grammar.cpp" /* yacc.c:1646  */
-    break;
-
-  case 46:
-#line 545 "arangod/Aql/grammar.y" /* yacc.c:1646  */
-=======
-#line 2242 "arangod/Aql/grammar.cpp" /* yacc.c:1661  */
-    break;
-
-  case 43:
-#line 521 "arangod/Aql/grammar.y" /* yacc.c:1661  */
->>>>>>> cd677d26
-    {
-      auto node = parser->ast()->createNodeArray();
-      parser->pushStack(node);
-    }
-<<<<<<< HEAD
-#line 2329 "arangod/Aql/grammar.cpp" /* yacc.c:1646  */
-    break;
-
-  case 47:
-#line 548 "arangod/Aql/grammar.y" /* yacc.c:1646  */
-=======
-#line 2251 "arangod/Aql/grammar.cpp" /* yacc.c:1661  */
-    break;
-
-  case 44:
-#line 524 "arangod/Aql/grammar.y" /* yacc.c:1661  */
->>>>>>> cd677d26
-    {
-      auto list = static_cast<AstNode const*>(parser->popStack());
-      auto node = parser->ast()->createNodeSort(list);
-      parser->ast()->addOperation(node);
-    }
-<<<<<<< HEAD
-#line 2339 "arangod/Aql/grammar.cpp" /* yacc.c:1646  */
-    break;
-
-  case 48:
-#line 556 "arangod/Aql/grammar.y" /* yacc.c:1646  */
-    {
-      parser->pushArrayElement((yyvsp[0].node));
-    }
-#line 2347 "arangod/Aql/grammar.cpp" /* yacc.c:1646  */
-    break;
-
-  case 49:
-#line 559 "arangod/Aql/grammar.y" /* yacc.c:1646  */
-    {
-      parser->pushArrayElement((yyvsp[0].node));
-    }
-#line 2355 "arangod/Aql/grammar.cpp" /* yacc.c:1646  */
-    break;
-
-  case 50:
-#line 565 "arangod/Aql/grammar.y" /* yacc.c:1646  */
-    {
-      (yyval.node) = parser->ast()->createNodeSortElement((yyvsp[-1].node), (yyvsp[0].node));
-    }
-#line 2363 "arangod/Aql/grammar.cpp" /* yacc.c:1646  */
-    break;
-
-  case 51:
-#line 571 "arangod/Aql/grammar.y" /* yacc.c:1646  */
-    {
-      (yyval.node) = parser->ast()->createNodeValueBool(true);
-    }
-#line 2371 "arangod/Aql/grammar.cpp" /* yacc.c:1646  */
-    break;
-
-  case 52:
-#line 574 "arangod/Aql/grammar.y" /* yacc.c:1646  */
-    {
-      (yyval.node) = parser->ast()->createNodeValueBool(true);
-    }
-#line 2379 "arangod/Aql/grammar.cpp" /* yacc.c:1646  */
-    break;
-
-  case 53:
-#line 577 "arangod/Aql/grammar.y" /* yacc.c:1646  */
-    {
-      (yyval.node) = parser->ast()->createNodeValueBool(false);
-    }
-#line 2387 "arangod/Aql/grammar.cpp" /* yacc.c:1646  */
-    break;
-
-  case 54:
-#line 580 "arangod/Aql/grammar.y" /* yacc.c:1646  */
-    {
-      (yyval.node) = (yyvsp[0].node);
-    }
-#line 2395 "arangod/Aql/grammar.cpp" /* yacc.c:1646  */
-    break;
-
-  case 55:
-#line 586 "arangod/Aql/grammar.y" /* yacc.c:1646  */
-=======
-#line 2261 "arangod/Aql/grammar.cpp" /* yacc.c:1661  */
-    break;
-
-  case 45:
-#line 532 "arangod/Aql/grammar.y" /* yacc.c:1661  */
-    {
-      parser->pushArrayElement((yyvsp[0].node));
-    }
-#line 2269 "arangod/Aql/grammar.cpp" /* yacc.c:1661  */
-    break;
-
-  case 46:
-#line 535 "arangod/Aql/grammar.y" /* yacc.c:1661  */
-    {
-      parser->pushArrayElement((yyvsp[0].node));
-    }
-#line 2277 "arangod/Aql/grammar.cpp" /* yacc.c:1661  */
-    break;
-
-  case 47:
-#line 541 "arangod/Aql/grammar.y" /* yacc.c:1661  */
-    {
-      (yyval.node) = parser->ast()->createNodeSortElement((yyvsp[-1].node), (yyvsp[0].node));
-    }
-#line 2285 "arangod/Aql/grammar.cpp" /* yacc.c:1661  */
-    break;
-
-  case 48:
-#line 547 "arangod/Aql/grammar.y" /* yacc.c:1661  */
-    {
-      (yyval.node) = parser->ast()->createNodeValueBool(true);
-    }
-#line 2293 "arangod/Aql/grammar.cpp" /* yacc.c:1661  */
-    break;
-
-  case 49:
-#line 550 "arangod/Aql/grammar.y" /* yacc.c:1661  */
-    {
-      (yyval.node) = parser->ast()->createNodeValueBool(true);
-    }
-#line 2301 "arangod/Aql/grammar.cpp" /* yacc.c:1661  */
-    break;
-
-  case 50:
-#line 553 "arangod/Aql/grammar.y" /* yacc.c:1661  */
-    {
-      (yyval.node) = parser->ast()->createNodeValueBool(false);
-    }
-#line 2309 "arangod/Aql/grammar.cpp" /* yacc.c:1661  */
-    break;
-
-  case 51:
-#line 556 "arangod/Aql/grammar.y" /* yacc.c:1661  */
-    {
-      (yyval.node) = (yyvsp[0].node);
-    }
-#line 2317 "arangod/Aql/grammar.cpp" /* yacc.c:1661  */
-    break;
-
-  case 52:
-#line 562 "arangod/Aql/grammar.y" /* yacc.c:1661  */
->>>>>>> cd677d26
-    {
-      auto offset = parser->ast()->createNodeValueInt(0);
-      auto node = parser->ast()->createNodeLimit(offset, (yyvsp[0].node));
-      parser->ast()->addOperation(node);
-    }
-<<<<<<< HEAD
-#line 2405 "arangod/Aql/grammar.cpp" /* yacc.c:1646  */
-    break;
-
-  case 56:
-#line 591 "arangod/Aql/grammar.y" /* yacc.c:1646  */
-=======
-#line 2327 "arangod/Aql/grammar.cpp" /* yacc.c:1661  */
-    break;
-
-  case 53:
-#line 567 "arangod/Aql/grammar.y" /* yacc.c:1661  */
->>>>>>> cd677d26
-    {
-      auto node = parser->ast()->createNodeLimit((yyvsp[-2].node), (yyvsp[0].node));
-      parser->ast()->addOperation(node);
-    }
-<<<<<<< HEAD
-#line 2414 "arangod/Aql/grammar.cpp" /* yacc.c:1646  */
-    break;
-
-  case 57:
-#line 598 "arangod/Aql/grammar.y" /* yacc.c:1646  */
-=======
-#line 2336 "arangod/Aql/grammar.cpp" /* yacc.c:1661  */
-    break;
-
-  case 54:
-#line 574 "arangod/Aql/grammar.y" /* yacc.c:1661  */
->>>>>>> cd677d26
-    {
-      auto node = parser->ast()->createNodeReturn((yyvsp[0].node));
-      parser->ast()->addOperation(node);
-      parser->ast()->scopes()->endNested();
-    }
-<<<<<<< HEAD
-#line 2424 "arangod/Aql/grammar.cpp" /* yacc.c:1646  */
-    break;
-
-  case 58:
-#line 606 "arangod/Aql/grammar.y" /* yacc.c:1646  */
-    {
-      (yyval.node) = (yyvsp[0].node);
-    }
-#line 2432 "arangod/Aql/grammar.cpp" /* yacc.c:1646  */
-    break;
-
-  case 59:
-#line 609 "arangod/Aql/grammar.y" /* yacc.c:1646  */
-    {
-       (yyval.node) = (yyvsp[0].node);
-     }
-#line 2440 "arangod/Aql/grammar.cpp" /* yacc.c:1646  */
-    break;
-
-  case 60:
-#line 615 "arangod/Aql/grammar.y" /* yacc.c:1646  */
-=======
-#line 2346 "arangod/Aql/grammar.cpp" /* yacc.c:1661  */
-    break;
-
-  case 55:
-#line 582 "arangod/Aql/grammar.y" /* yacc.c:1661  */
-    {
-      (yyval.node) = (yyvsp[0].node);
-    }
-#line 2354 "arangod/Aql/grammar.cpp" /* yacc.c:1661  */
-    break;
-
-  case 56:
-#line 585 "arangod/Aql/grammar.y" /* yacc.c:1661  */
-    {
-       (yyval.node) = (yyvsp[0].node);
-     }
-#line 2362 "arangod/Aql/grammar.cpp" /* yacc.c:1661  */
-    break;
-
-  case 57:
-#line 591 "arangod/Aql/grammar.y" /* yacc.c:1661  */
->>>>>>> cd677d26
-    {
-      if (! parser->configureWriteQuery((yyvsp[-1].node), (yyvsp[0].node))) {
-        YYABORT;
-      }
-      auto node = parser->ast()->createNodeRemove((yyvsp[-2].node), (yyvsp[-1].node), (yyvsp[0].node));
-      parser->ast()->addOperation(node);
-    }
-<<<<<<< HEAD
-#line 2452 "arangod/Aql/grammar.cpp" /* yacc.c:1646  */
-    break;
-
-  case 61:
-#line 625 "arangod/Aql/grammar.y" /* yacc.c:1646  */
-=======
-#line 2374 "arangod/Aql/grammar.cpp" /* yacc.c:1661  */
-    break;
-
-  case 58:
-#line 601 "arangod/Aql/grammar.y" /* yacc.c:1661  */
->>>>>>> cd677d26
-    {
-      if (! parser->configureWriteQuery((yyvsp[-1].node), (yyvsp[0].node))) {
-        YYABORT;
-      }
-      auto node = parser->ast()->createNodeInsert((yyvsp[-2].node), (yyvsp[-1].node), (yyvsp[0].node));
-      parser->ast()->addOperation(node);
-    }
-<<<<<<< HEAD
-#line 2464 "arangod/Aql/grammar.cpp" /* yacc.c:1646  */
-    break;
-
-  case 62:
-#line 635 "arangod/Aql/grammar.y" /* yacc.c:1646  */
-=======
-#line 2386 "arangod/Aql/grammar.cpp" /* yacc.c:1661  */
-    break;
-
-  case 59:
-#line 611 "arangod/Aql/grammar.y" /* yacc.c:1661  */
->>>>>>> cd677d26
-    {
-      if (! parser->configureWriteQuery((yyvsp[-1].node), (yyvsp[0].node))) {
-        YYABORT;
-      }
-
-      AstNode* node = parser->ast()->createNodeUpdate(nullptr, (yyvsp[-2].node), (yyvsp[-1].node), (yyvsp[0].node));
-      parser->ast()->addOperation(node);
-    }
-<<<<<<< HEAD
-#line 2477 "arangod/Aql/grammar.cpp" /* yacc.c:1646  */
-    break;
-
-  case 63:
-#line 643 "arangod/Aql/grammar.y" /* yacc.c:1646  */
-=======
-#line 2399 "arangod/Aql/grammar.cpp" /* yacc.c:1661  */
-    break;
-
-  case 60:
-#line 619 "arangod/Aql/grammar.y" /* yacc.c:1661  */
->>>>>>> cd677d26
-    {
-      if (! parser->configureWriteQuery((yyvsp[-1].node), (yyvsp[0].node))) {
-        YYABORT;
-      }
-
-      AstNode* node = parser->ast()->createNodeUpdate((yyvsp[-4].node), (yyvsp[-2].node), (yyvsp[-1].node), (yyvsp[0].node));
-      parser->ast()->addOperation(node);
-    }
-<<<<<<< HEAD
-#line 2490 "arangod/Aql/grammar.cpp" /* yacc.c:1646  */
-    break;
-
-  case 64:
-#line 654 "arangod/Aql/grammar.y" /* yacc.c:1646  */
-    {
-    }
-#line 2497 "arangod/Aql/grammar.cpp" /* yacc.c:1646  */
-    break;
-
-  case 65:
-#line 659 "arangod/Aql/grammar.y" /* yacc.c:1646  */
-=======
-#line 2412 "arangod/Aql/grammar.cpp" /* yacc.c:1661  */
-    break;
-
-  case 61:
-#line 630 "arangod/Aql/grammar.y" /* yacc.c:1661  */
-    {
-    }
-#line 2419 "arangod/Aql/grammar.cpp" /* yacc.c:1661  */
-    break;
-
-  case 62:
-#line 635 "arangod/Aql/grammar.y" /* yacc.c:1661  */
->>>>>>> cd677d26
-    {
-      if (! parser->configureWriteQuery((yyvsp[-1].node), (yyvsp[0].node))) {
-        YYABORT;
-      }
-
-      AstNode* node = parser->ast()->createNodeReplace(nullptr, (yyvsp[-2].node), (yyvsp[-1].node), (yyvsp[0].node));
-      parser->ast()->addOperation(node);
-    }
-<<<<<<< HEAD
-#line 2510 "arangod/Aql/grammar.cpp" /* yacc.c:1646  */
-    break;
-
-  case 66:
-#line 667 "arangod/Aql/grammar.y" /* yacc.c:1646  */
-=======
-#line 2432 "arangod/Aql/grammar.cpp" /* yacc.c:1661  */
-    break;
-
-  case 63:
-#line 643 "arangod/Aql/grammar.y" /* yacc.c:1661  */
->>>>>>> cd677d26
-    {
-      if (! parser->configureWriteQuery((yyvsp[-1].node), (yyvsp[0].node))) {
-        YYABORT;
-      }
-
-      AstNode* node = parser->ast()->createNodeReplace((yyvsp[-4].node), (yyvsp[-2].node), (yyvsp[-1].node), (yyvsp[0].node));
-      parser->ast()->addOperation(node);
-    }
-<<<<<<< HEAD
-#line 2523 "arangod/Aql/grammar.cpp" /* yacc.c:1646  */
-    break;
-
-  case 67:
-#line 678 "arangod/Aql/grammar.y" /* yacc.c:1646  */
-    {
-    }
-#line 2530 "arangod/Aql/grammar.cpp" /* yacc.c:1646  */
-    break;
-
-  case 68:
-#line 683 "arangod/Aql/grammar.y" /* yacc.c:1646  */
-    {
-      (yyval.intval) = static_cast<int64_t>(NODE_TYPE_UPDATE);
-    }
-#line 2538 "arangod/Aql/grammar.cpp" /* yacc.c:1646  */
-    break;
-
-  case 69:
-#line 686 "arangod/Aql/grammar.y" /* yacc.c:1646  */
-    {
-      (yyval.intval) = static_cast<int64_t>(NODE_TYPE_REPLACE);
-    }
-#line 2546 "arangod/Aql/grammar.cpp" /* yacc.c:1646  */
-    break;
-
-  case 70:
-#line 692 "arangod/Aql/grammar.y" /* yacc.c:1646  */
-=======
-#line 2445 "arangod/Aql/grammar.cpp" /* yacc.c:1661  */
-    break;
-
-  case 64:
-#line 654 "arangod/Aql/grammar.y" /* yacc.c:1661  */
-    {
-    }
-#line 2452 "arangod/Aql/grammar.cpp" /* yacc.c:1661  */
-    break;
-
-  case 65:
-#line 659 "arangod/Aql/grammar.y" /* yacc.c:1661  */
-    {
-      (yyval.intval) = static_cast<int64_t>(NODE_TYPE_UPDATE);
-    }
-#line 2460 "arangod/Aql/grammar.cpp" /* yacc.c:1661  */
-    break;
-
-  case 66:
-#line 662 "arangod/Aql/grammar.y" /* yacc.c:1661  */
-    {
-      (yyval.intval) = static_cast<int64_t>(NODE_TYPE_REPLACE);
-    }
-#line 2468 "arangod/Aql/grammar.cpp" /* yacc.c:1661  */
-    break;
-
-  case 67:
-#line 668 "arangod/Aql/grammar.y" /* yacc.c:1661  */
->>>>>>> cd677d26
-    { 
-      // reserve a variable named "$OLD", we might need it in the update expression
-      // and in a later return thing
-      parser->pushStack(parser->ast()->createNodeVariable(TRI_CHAR_LENGTH_PAIR(Variable::NAME_OLD), true));
-    }
-<<<<<<< HEAD
-#line 2556 "arangod/Aql/grammar.cpp" /* yacc.c:1646  */
-    break;
-
-  case 71:
-#line 696 "arangod/Aql/grammar.y" /* yacc.c:1646  */
-=======
-#line 2478 "arangod/Aql/grammar.cpp" /* yacc.c:1661  */
-    break;
-
-  case 68:
-#line 672 "arangod/Aql/grammar.y" /* yacc.c:1661  */
->>>>>>> cd677d26
-    {
-      if (! parser->configureWriteQuery((yyvsp[-1].node), (yyvsp[0].node))) {
-        YYABORT;
-      }
-
-      AstNode* variableNode = static_cast<AstNode*>(parser->popStack());
-      
-      auto scopes = parser->ast()->scopes();
-      
-      scopes->start(triagens::aql::AQL_SCOPE_SUBQUERY);
-      parser->ast()->startSubQuery();
-      
-      scopes->start(triagens::aql::AQL_SCOPE_FOR);
-      std::string const variableName = std::move(parser->ast()->variables()->nextName());
-      auto forNode = parser->ast()->createNodeFor(variableName.c_str(), variableName.size(), (yyvsp[-1].node), false);
-      parser->ast()->addOperation(forNode);
-
-      auto filterNode = parser->ast()->createNodeUpsertFilter(parser->ast()->createNodeReference(variableName), (yyvsp[-6].node));
-      parser->ast()->addOperation(filterNode);
-      
-      auto offsetValue = parser->ast()->createNodeValueInt(0);
-      auto limitValue = parser->ast()->createNodeValueInt(1);
-      auto limitNode = parser->ast()->createNodeLimit(offsetValue, limitValue);
-      parser->ast()->addOperation(limitNode);
-      
-      auto refNode = parser->ast()->createNodeReference(variableName);
-      auto returnNode = parser->ast()->createNodeReturn(refNode);
-      parser->ast()->addOperation(returnNode);
-      scopes->endNested();
-
-      AstNode* subqueryNode = parser->ast()->endSubQuery();
-      scopes->endCurrent();
-      
-      std::string const subqueryName = std::move(parser->ast()->variables()->nextName());
-      auto subQuery = parser->ast()->createNodeLet(subqueryName.c_str(), subqueryName.size(), subqueryNode, false);
-      parser->ast()->addOperation(subQuery);
-      
-      auto index = parser->ast()->createNodeValueInt(0);
-      auto firstDoc = parser->ast()->createNodeLet(variableNode, parser->ast()->createNodeIndexedAccess(parser->ast()->createNodeReference(subqueryName), index));
-      parser->ast()->addOperation(firstDoc);
-
-      auto node = parser->ast()->createNodeUpsert(static_cast<AstNodeType>((yyvsp[-3].intval)), parser->ast()->createNodeReference(TRI_CHAR_LENGTH_PAIR(Variable::NAME_OLD)), (yyvsp[-4].node), (yyvsp[-2].node), (yyvsp[-1].node), (yyvsp[0].node));
-      parser->ast()->addOperation(node);
-    }
-<<<<<<< HEAD
-#line 2605 "arangod/Aql/grammar.cpp" /* yacc.c:1646  */
-    break;
-
-  case 72:
-#line 743 "arangod/Aql/grammar.y" /* yacc.c:1646  */
-=======
-#line 2527 "arangod/Aql/grammar.cpp" /* yacc.c:1661  */
-    break;
-
-  case 69:
-#line 719 "arangod/Aql/grammar.y" /* yacc.c:1661  */
->>>>>>> cd677d26
-    {
-      auto const scopeType = parser->ast()->scopes()->type();
-
-      if (scopeType == AQL_SCOPE_MAIN ||
-          scopeType == AQL_SCOPE_SUBQUERY) {
-        parser->registerParseError(TRI_ERROR_QUERY_PARSE, "cannot use DISTINCT modifier on top-level query element", yylloc.first_line, yylloc.first_column);
-      }
-    }
-<<<<<<< HEAD
-#line 2618 "arangod/Aql/grammar.cpp" /* yacc.c:1646  */
-    break;
-
-  case 73:
-#line 750 "arangod/Aql/grammar.y" /* yacc.c:1646  */
-    {
-      (yyval.node) = parser->ast()->createNodeDistinct((yyvsp[0].node));
-    }
-#line 2626 "arangod/Aql/grammar.cpp" /* yacc.c:1646  */
-    break;
-
-  case 74:
-#line 753 "arangod/Aql/grammar.y" /* yacc.c:1646  */
-    {
-      (yyval.node) = (yyvsp[0].node);
-    }
-#line 2634 "arangod/Aql/grammar.cpp" /* yacc.c:1646  */
-    break;
-
-  case 75:
-#line 759 "arangod/Aql/grammar.y" /* yacc.c:1646  */
-    {
-      (yyval.node) = (yyvsp[0].node);
-    }
-#line 2642 "arangod/Aql/grammar.cpp" /* yacc.c:1646  */
-    break;
-
-  case 76:
-#line 762 "arangod/Aql/grammar.y" /* yacc.c:1646  */
-    {
-      (yyval.node) = (yyvsp[0].node);
-    }
-#line 2650 "arangod/Aql/grammar.cpp" /* yacc.c:1646  */
-    break;
-
-  case 77:
-#line 765 "arangod/Aql/grammar.y" /* yacc.c:1646  */
-    {
-      (yyval.node) = (yyvsp[0].node);
-    }
-#line 2658 "arangod/Aql/grammar.cpp" /* yacc.c:1646  */
-    break;
-
-  case 78:
-#line 768 "arangod/Aql/grammar.y" /* yacc.c:1646  */
-    {
-      (yyval.node) = (yyvsp[0].node);
-    }
-#line 2666 "arangod/Aql/grammar.cpp" /* yacc.c:1646  */
-    break;
-
-  case 79:
-#line 771 "arangod/Aql/grammar.y" /* yacc.c:1646  */
-    {
-      (yyval.node) = (yyvsp[0].node);
-    }
-#line 2674 "arangod/Aql/grammar.cpp" /* yacc.c:1646  */
-    break;
-
-  case 80:
-#line 774 "arangod/Aql/grammar.y" /* yacc.c:1646  */
-    {
-      (yyval.node) = parser->ast()->createNodeRange((yyvsp[-2].node), (yyvsp[0].node));
-    }
-#line 2682 "arangod/Aql/grammar.cpp" /* yacc.c:1646  */
-    break;
-
-  case 81:
-#line 780 "arangod/Aql/grammar.y" /* yacc.c:1646  */
-    {
-      (yyval.strval) = (yyvsp[0].strval);
-    }
-#line 2690 "arangod/Aql/grammar.cpp" /* yacc.c:1646  */
-    break;
-
-  case 82:
-#line 783 "arangod/Aql/grammar.y" /* yacc.c:1646  */
-=======
-#line 2540 "arangod/Aql/grammar.cpp" /* yacc.c:1661  */
-    break;
-
-  case 70:
-#line 726 "arangod/Aql/grammar.y" /* yacc.c:1661  */
-    {
-      (yyval.node) = parser->ast()->createNodeDistinct((yyvsp[0].node));
-    }
-#line 2548 "arangod/Aql/grammar.cpp" /* yacc.c:1661  */
-    break;
-
-  case 71:
-#line 729 "arangod/Aql/grammar.y" /* yacc.c:1661  */
-    {
-      (yyval.node) = (yyvsp[0].node);
-    }
-#line 2556 "arangod/Aql/grammar.cpp" /* yacc.c:1661  */
-    break;
-
-  case 72:
-#line 735 "arangod/Aql/grammar.y" /* yacc.c:1661  */
-    {
-      (yyval.node) = (yyvsp[0].node);
-    }
-#line 2564 "arangod/Aql/grammar.cpp" /* yacc.c:1661  */
-    break;
-
-  case 73:
-#line 738 "arangod/Aql/grammar.y" /* yacc.c:1661  */
-    {
-      (yyval.node) = (yyvsp[0].node);
-    }
-#line 2572 "arangod/Aql/grammar.cpp" /* yacc.c:1661  */
-    break;
-
-  case 74:
-#line 741 "arangod/Aql/grammar.y" /* yacc.c:1661  */
-    {
-      (yyval.node) = (yyvsp[0].node);
-    }
-#line 2580 "arangod/Aql/grammar.cpp" /* yacc.c:1661  */
-    break;
-
-  case 75:
-#line 744 "arangod/Aql/grammar.y" /* yacc.c:1661  */
-    {
-      (yyval.node) = (yyvsp[0].node);
-    }
-#line 2588 "arangod/Aql/grammar.cpp" /* yacc.c:1661  */
-    break;
-
-  case 76:
-#line 747 "arangod/Aql/grammar.y" /* yacc.c:1661  */
-    {
-      (yyval.node) = (yyvsp[0].node);
-    }
-#line 2596 "arangod/Aql/grammar.cpp" /* yacc.c:1661  */
-    break;
-
-  case 77:
-#line 750 "arangod/Aql/grammar.y" /* yacc.c:1661  */
-    {
-      (yyval.node) = parser->ast()->createNodeRange((yyvsp[-2].node), (yyvsp[0].node));
-    }
-#line 2604 "arangod/Aql/grammar.cpp" /* yacc.c:1661  */
-    break;
-
-  case 78:
-#line 756 "arangod/Aql/grammar.y" /* yacc.c:1661  */
-    {
-      (yyval.strval) = (yyvsp[0].strval);
-    }
-#line 2612 "arangod/Aql/grammar.cpp" /* yacc.c:1661  */
-    break;
-
-  case 79:
-#line 759 "arangod/Aql/grammar.y" /* yacc.c:1661  */
->>>>>>> cd677d26
-    {
-      std::string temp((yyvsp[-2].strval).value, (yyvsp[-2].strval).length);
-      temp.append("::");
-      temp.append((yyvsp[0].strval).value, (yyvsp[0].strval).length);
-      auto p = parser->query()->registerString(temp);
-
-      if (p == nullptr) {
-        ABORT_OOM
-      }
-
-      (yyval.strval).value = p;
-      (yyval.strval).length = temp.size();
-    }
-<<<<<<< HEAD
-#line 2708 "arangod/Aql/grammar.cpp" /* yacc.c:1646  */
-    break;
-
-  case 83:
-#line 799 "arangod/Aql/grammar.y" /* yacc.c:1646  */
-=======
-#line 2630 "arangod/Aql/grammar.cpp" /* yacc.c:1661  */
-    break;
-
-  case 80:
-#line 775 "arangod/Aql/grammar.y" /* yacc.c:1661  */
->>>>>>> cd677d26
-    {
-      parser->pushStack((yyvsp[0].strval).value);
-
-      auto node = parser->ast()->createNodeArray();
-      parser->pushStack(node);
-    }
-<<<<<<< HEAD
-#line 2719 "arangod/Aql/grammar.cpp" /* yacc.c:1646  */
-    break;
-
-  case 84:
-#line 804 "arangod/Aql/grammar.y" /* yacc.c:1646  */
-=======
-#line 2641 "arangod/Aql/grammar.cpp" /* yacc.c:1661  */
-    break;
-
-  case 81:
-#line 780 "arangod/Aql/grammar.y" /* yacc.c:1661  */
->>>>>>> cd677d26
-    {
-      auto list = static_cast<AstNode const*>(parser->popStack());
-      (yyval.node) = parser->ast()->createNodeFunctionCall(static_cast<char const*>(parser->popStack()), list);
-    }
-<<<<<<< HEAD
-#line 2728 "arangod/Aql/grammar.cpp" /* yacc.c:1646  */
-    break;
-
-  case 85:
-#line 811 "arangod/Aql/grammar.y" /* yacc.c:1646  */
-    {
-      (yyval.node) = parser->ast()->createNodeUnaryOperator(NODE_TYPE_OPERATOR_UNARY_PLUS, (yyvsp[0].node));
-    }
-#line 2736 "arangod/Aql/grammar.cpp" /* yacc.c:1646  */
-    break;
-
-  case 86:
-#line 814 "arangod/Aql/grammar.y" /* yacc.c:1646  */
-    {
-      (yyval.node) = parser->ast()->createNodeUnaryOperator(NODE_TYPE_OPERATOR_UNARY_MINUS, (yyvsp[0].node));
-    }
-#line 2744 "arangod/Aql/grammar.cpp" /* yacc.c:1646  */
-    break;
-
-  case 87:
-#line 817 "arangod/Aql/grammar.y" /* yacc.c:1646  */
-    { 
-      (yyval.node) = parser->ast()->createNodeUnaryOperator(NODE_TYPE_OPERATOR_UNARY_NOT, (yyvsp[0].node));
-    }
-#line 2752 "arangod/Aql/grammar.cpp" /* yacc.c:1646  */
-    break;
-
-  case 88:
-#line 823 "arangod/Aql/grammar.y" /* yacc.c:1646  */
-    {
-      (yyval.node) = parser->ast()->createNodeBinaryOperator(NODE_TYPE_OPERATOR_BINARY_OR, (yyvsp[-2].node), (yyvsp[0].node));
-    }
-#line 2760 "arangod/Aql/grammar.cpp" /* yacc.c:1646  */
-    break;
-
-  case 89:
-#line 826 "arangod/Aql/grammar.y" /* yacc.c:1646  */
-    {
-      (yyval.node) = parser->ast()->createNodeBinaryOperator(NODE_TYPE_OPERATOR_BINARY_AND, (yyvsp[-2].node), (yyvsp[0].node));
-    }
-#line 2768 "arangod/Aql/grammar.cpp" /* yacc.c:1646  */
-    break;
-
-  case 90:
-#line 829 "arangod/Aql/grammar.y" /* yacc.c:1646  */
-    {
-      (yyval.node) = parser->ast()->createNodeBinaryOperator(NODE_TYPE_OPERATOR_BINARY_PLUS, (yyvsp[-2].node), (yyvsp[0].node));
-    }
-#line 2776 "arangod/Aql/grammar.cpp" /* yacc.c:1646  */
-    break;
-
-  case 91:
-#line 832 "arangod/Aql/grammar.y" /* yacc.c:1646  */
-    {
-      (yyval.node) = parser->ast()->createNodeBinaryOperator(NODE_TYPE_OPERATOR_BINARY_MINUS, (yyvsp[-2].node), (yyvsp[0].node));
-    }
-#line 2784 "arangod/Aql/grammar.cpp" /* yacc.c:1646  */
-    break;
-
-  case 92:
-#line 835 "arangod/Aql/grammar.y" /* yacc.c:1646  */
-    {
-      (yyval.node) = parser->ast()->createNodeBinaryOperator(NODE_TYPE_OPERATOR_BINARY_TIMES, (yyvsp[-2].node), (yyvsp[0].node));
-    }
-#line 2792 "arangod/Aql/grammar.cpp" /* yacc.c:1646  */
-    break;
-
-  case 93:
-#line 838 "arangod/Aql/grammar.y" /* yacc.c:1646  */
-    {
-      (yyval.node) = parser->ast()->createNodeBinaryOperator(NODE_TYPE_OPERATOR_BINARY_DIV, (yyvsp[-2].node), (yyvsp[0].node));
-    }
-#line 2800 "arangod/Aql/grammar.cpp" /* yacc.c:1646  */
-    break;
-
-  case 94:
-#line 841 "arangod/Aql/grammar.y" /* yacc.c:1646  */
-    {
-      (yyval.node) = parser->ast()->createNodeBinaryOperator(NODE_TYPE_OPERATOR_BINARY_MOD, (yyvsp[-2].node), (yyvsp[0].node));
-    }
-#line 2808 "arangod/Aql/grammar.cpp" /* yacc.c:1646  */
-    break;
-
-  case 95:
-#line 844 "arangod/Aql/grammar.y" /* yacc.c:1646  */
-    {
-      (yyval.node) = parser->ast()->createNodeBinaryOperator(NODE_TYPE_OPERATOR_BINARY_EQ, (yyvsp[-2].node), (yyvsp[0].node));
-    }
-#line 2816 "arangod/Aql/grammar.cpp" /* yacc.c:1646  */
-    break;
-
-  case 96:
-#line 847 "arangod/Aql/grammar.y" /* yacc.c:1646  */
-    {
-      (yyval.node) = parser->ast()->createNodeBinaryOperator(NODE_TYPE_OPERATOR_BINARY_NE, (yyvsp[-2].node), (yyvsp[0].node));
-    }
-#line 2824 "arangod/Aql/grammar.cpp" /* yacc.c:1646  */
-    break;
-
-  case 97:
-#line 850 "arangod/Aql/grammar.y" /* yacc.c:1646  */
-    {
-      (yyval.node) = parser->ast()->createNodeBinaryOperator(NODE_TYPE_OPERATOR_BINARY_LT, (yyvsp[-2].node), (yyvsp[0].node));
-    }
-#line 2832 "arangod/Aql/grammar.cpp" /* yacc.c:1646  */
-    break;
-
-  case 98:
-#line 853 "arangod/Aql/grammar.y" /* yacc.c:1646  */
-    {
-      (yyval.node) = parser->ast()->createNodeBinaryOperator(NODE_TYPE_OPERATOR_BINARY_GT, (yyvsp[-2].node), (yyvsp[0].node));
-    }
-#line 2840 "arangod/Aql/grammar.cpp" /* yacc.c:1646  */
-    break;
-
-  case 99:
-#line 856 "arangod/Aql/grammar.y" /* yacc.c:1646  */
-    {
-      (yyval.node) = parser->ast()->createNodeBinaryOperator(NODE_TYPE_OPERATOR_BINARY_LE, (yyvsp[-2].node), (yyvsp[0].node));
-    }
-#line 2848 "arangod/Aql/grammar.cpp" /* yacc.c:1646  */
-    break;
-
-  case 100:
-#line 859 "arangod/Aql/grammar.y" /* yacc.c:1646  */
-    {
-      (yyval.node) = parser->ast()->createNodeBinaryOperator(NODE_TYPE_OPERATOR_BINARY_GE, (yyvsp[-2].node), (yyvsp[0].node));
-    }
-#line 2856 "arangod/Aql/grammar.cpp" /* yacc.c:1646  */
-    break;
-
-  case 101:
-#line 862 "arangod/Aql/grammar.y" /* yacc.c:1646  */
-    {
-      (yyval.node) = parser->ast()->createNodeBinaryOperator(NODE_TYPE_OPERATOR_BINARY_IN, (yyvsp[-2].node), (yyvsp[0].node));
-    }
-#line 2864 "arangod/Aql/grammar.cpp" /* yacc.c:1646  */
-    break;
-
-  case 102:
-#line 865 "arangod/Aql/grammar.y" /* yacc.c:1646  */
-    {
-      (yyval.node) = parser->ast()->createNodeBinaryOperator(NODE_TYPE_OPERATOR_BINARY_NIN, (yyvsp[-3].node), (yyvsp[0].node));
-    }
-#line 2872 "arangod/Aql/grammar.cpp" /* yacc.c:1646  */
-    break;
-
-  case 103:
-#line 871 "arangod/Aql/grammar.y" /* yacc.c:1646  */
-    {
-      (yyval.node) = parser->ast()->createNodeTernaryOperator((yyvsp[-4].node), (yyvsp[-2].node), (yyvsp[0].node));
-    }
-#line 2880 "arangod/Aql/grammar.cpp" /* yacc.c:1646  */
-    break;
-
-  case 104:
-#line 877 "arangod/Aql/grammar.y" /* yacc.c:1646  */
-    {
-    }
-#line 2887 "arangod/Aql/grammar.cpp" /* yacc.c:1646  */
-    break;
-
-  case 105:
-#line 879 "arangod/Aql/grammar.y" /* yacc.c:1646  */
-    {
-    }
-#line 2894 "arangod/Aql/grammar.cpp" /* yacc.c:1646  */
-    break;
-
-  case 106:
-#line 884 "arangod/Aql/grammar.y" /* yacc.c:1646  */
-    {
-      (yyval.node) = (yyvsp[0].node);
-    }
-#line 2902 "arangod/Aql/grammar.cpp" /* yacc.c:1646  */
-    break;
-
-  case 107:
-#line 887 "arangod/Aql/grammar.y" /* yacc.c:1646  */
-=======
-#line 2650 "arangod/Aql/grammar.cpp" /* yacc.c:1661  */
-    break;
-
-  case 82:
-#line 787 "arangod/Aql/grammar.y" /* yacc.c:1661  */
-    {
-      (yyval.node) = parser->ast()->createNodeUnaryOperator(NODE_TYPE_OPERATOR_UNARY_PLUS, (yyvsp[0].node));
-    }
-#line 2658 "arangod/Aql/grammar.cpp" /* yacc.c:1661  */
-    break;
-
-  case 83:
-#line 790 "arangod/Aql/grammar.y" /* yacc.c:1661  */
-    {
-      (yyval.node) = parser->ast()->createNodeUnaryOperator(NODE_TYPE_OPERATOR_UNARY_MINUS, (yyvsp[0].node));
-    }
-#line 2666 "arangod/Aql/grammar.cpp" /* yacc.c:1661  */
-    break;
-
-  case 84:
-#line 793 "arangod/Aql/grammar.y" /* yacc.c:1661  */
-    { 
-      (yyval.node) = parser->ast()->createNodeUnaryOperator(NODE_TYPE_OPERATOR_UNARY_NOT, (yyvsp[0].node));
-    }
-#line 2674 "arangod/Aql/grammar.cpp" /* yacc.c:1661  */
-    break;
-
-  case 85:
-#line 799 "arangod/Aql/grammar.y" /* yacc.c:1661  */
-    {
-      (yyval.node) = parser->ast()->createNodeBinaryOperator(NODE_TYPE_OPERATOR_BINARY_OR, (yyvsp[-2].node), (yyvsp[0].node));
-    }
-#line 2682 "arangod/Aql/grammar.cpp" /* yacc.c:1661  */
-    break;
-
-  case 86:
-#line 802 "arangod/Aql/grammar.y" /* yacc.c:1661  */
-    {
-      (yyval.node) = parser->ast()->createNodeBinaryOperator(NODE_TYPE_OPERATOR_BINARY_AND, (yyvsp[-2].node), (yyvsp[0].node));
-    }
-#line 2690 "arangod/Aql/grammar.cpp" /* yacc.c:1661  */
-    break;
-
-  case 87:
-#line 805 "arangod/Aql/grammar.y" /* yacc.c:1661  */
-    {
-      (yyval.node) = parser->ast()->createNodeBinaryOperator(NODE_TYPE_OPERATOR_BINARY_PLUS, (yyvsp[-2].node), (yyvsp[0].node));
-    }
-#line 2698 "arangod/Aql/grammar.cpp" /* yacc.c:1661  */
-    break;
-
-  case 88:
-#line 808 "arangod/Aql/grammar.y" /* yacc.c:1661  */
-    {
-      (yyval.node) = parser->ast()->createNodeBinaryOperator(NODE_TYPE_OPERATOR_BINARY_MINUS, (yyvsp[-2].node), (yyvsp[0].node));
-    }
-#line 2706 "arangod/Aql/grammar.cpp" /* yacc.c:1661  */
-    break;
-
-  case 89:
-#line 811 "arangod/Aql/grammar.y" /* yacc.c:1661  */
-    {
-      (yyval.node) = parser->ast()->createNodeBinaryOperator(NODE_TYPE_OPERATOR_BINARY_TIMES, (yyvsp[-2].node), (yyvsp[0].node));
-    }
-#line 2714 "arangod/Aql/grammar.cpp" /* yacc.c:1661  */
-    break;
-
-  case 90:
-#line 814 "arangod/Aql/grammar.y" /* yacc.c:1661  */
-    {
-      (yyval.node) = parser->ast()->createNodeBinaryOperator(NODE_TYPE_OPERATOR_BINARY_DIV, (yyvsp[-2].node), (yyvsp[0].node));
-    }
-#line 2722 "arangod/Aql/grammar.cpp" /* yacc.c:1661  */
-    break;
-
-  case 91:
-#line 817 "arangod/Aql/grammar.y" /* yacc.c:1661  */
-    {
-      (yyval.node) = parser->ast()->createNodeBinaryOperator(NODE_TYPE_OPERATOR_BINARY_MOD, (yyvsp[-2].node), (yyvsp[0].node));
-    }
-#line 2730 "arangod/Aql/grammar.cpp" /* yacc.c:1661  */
-    break;
-
-  case 92:
-#line 820 "arangod/Aql/grammar.y" /* yacc.c:1661  */
-    {
-      (yyval.node) = parser->ast()->createNodeBinaryOperator(NODE_TYPE_OPERATOR_BINARY_EQ, (yyvsp[-2].node), (yyvsp[0].node));
-    }
-#line 2738 "arangod/Aql/grammar.cpp" /* yacc.c:1661  */
-    break;
-
-  case 93:
-#line 823 "arangod/Aql/grammar.y" /* yacc.c:1661  */
-    {
-      (yyval.node) = parser->ast()->createNodeBinaryOperator(NODE_TYPE_OPERATOR_BINARY_NE, (yyvsp[-2].node), (yyvsp[0].node));
-    }
-#line 2746 "arangod/Aql/grammar.cpp" /* yacc.c:1661  */
-    break;
-
-  case 94:
-#line 826 "arangod/Aql/grammar.y" /* yacc.c:1661  */
-    {
-      (yyval.node) = parser->ast()->createNodeBinaryOperator(NODE_TYPE_OPERATOR_BINARY_LT, (yyvsp[-2].node), (yyvsp[0].node));
-    }
-#line 2754 "arangod/Aql/grammar.cpp" /* yacc.c:1661  */
-    break;
-
-  case 95:
-#line 829 "arangod/Aql/grammar.y" /* yacc.c:1661  */
-    {
-      (yyval.node) = parser->ast()->createNodeBinaryOperator(NODE_TYPE_OPERATOR_BINARY_GT, (yyvsp[-2].node), (yyvsp[0].node));
-    }
-#line 2762 "arangod/Aql/grammar.cpp" /* yacc.c:1661  */
-    break;
-
-  case 96:
-#line 832 "arangod/Aql/grammar.y" /* yacc.c:1661  */
-    {
-      (yyval.node) = parser->ast()->createNodeBinaryOperator(NODE_TYPE_OPERATOR_BINARY_LE, (yyvsp[-2].node), (yyvsp[0].node));
-    }
-#line 2770 "arangod/Aql/grammar.cpp" /* yacc.c:1661  */
-    break;
-
-  case 97:
-#line 835 "arangod/Aql/grammar.y" /* yacc.c:1661  */
-    {
-      (yyval.node) = parser->ast()->createNodeBinaryOperator(NODE_TYPE_OPERATOR_BINARY_GE, (yyvsp[-2].node), (yyvsp[0].node));
-    }
-#line 2778 "arangod/Aql/grammar.cpp" /* yacc.c:1661  */
-    break;
-
-  case 98:
-#line 838 "arangod/Aql/grammar.y" /* yacc.c:1661  */
-    {
-      (yyval.node) = parser->ast()->createNodeBinaryOperator(NODE_TYPE_OPERATOR_BINARY_IN, (yyvsp[-2].node), (yyvsp[0].node));
-    }
-#line 2786 "arangod/Aql/grammar.cpp" /* yacc.c:1661  */
-    break;
-
-  case 99:
-#line 841 "arangod/Aql/grammar.y" /* yacc.c:1661  */
-    {
-      (yyval.node) = parser->ast()->createNodeBinaryOperator(NODE_TYPE_OPERATOR_BINARY_NIN, (yyvsp[-3].node), (yyvsp[0].node));
-    }
-#line 2794 "arangod/Aql/grammar.cpp" /* yacc.c:1661  */
-    break;
-
-  case 100:
-#line 847 "arangod/Aql/grammar.y" /* yacc.c:1661  */
-    {
-      (yyval.node) = parser->ast()->createNodeTernaryOperator((yyvsp[-4].node), (yyvsp[-2].node), (yyvsp[0].node));
-    }
-#line 2802 "arangod/Aql/grammar.cpp" /* yacc.c:1661  */
-    break;
-
-  case 101:
-#line 853 "arangod/Aql/grammar.y" /* yacc.c:1661  */
-    {
-    }
-#line 2809 "arangod/Aql/grammar.cpp" /* yacc.c:1661  */
-    break;
-
-  case 102:
-#line 855 "arangod/Aql/grammar.y" /* yacc.c:1661  */
-    {
-    }
-#line 2816 "arangod/Aql/grammar.cpp" /* yacc.c:1661  */
-    break;
-
-  case 103:
-#line 860 "arangod/Aql/grammar.y" /* yacc.c:1661  */
-    {
-      (yyval.node) = (yyvsp[0].node);
-    }
-#line 2824 "arangod/Aql/grammar.cpp" /* yacc.c:1661  */
-    break;
-
-  case 104:
-#line 863 "arangod/Aql/grammar.y" /* yacc.c:1661  */
->>>>>>> cd677d26
-    {
-      if (parser->isModificationQuery()) {
-        parser->registerParseError(TRI_ERROR_QUERY_PARSE, "unexpected subquery after data-modification operation", yylloc.first_line, yylloc.first_column);
-      }
-      parser->ast()->scopes()->start(triagens::aql::AQL_SCOPE_SUBQUERY);
-      parser->ast()->startSubQuery();
-    }
-<<<<<<< HEAD
-#line 2914 "arangod/Aql/grammar.cpp" /* yacc.c:1646  */
-    break;
-
-  case 108:
-#line 893 "arangod/Aql/grammar.y" /* yacc.c:1646  */
-=======
-#line 2836 "arangod/Aql/grammar.cpp" /* yacc.c:1661  */
-    break;
-
-  case 105:
-#line 869 "arangod/Aql/grammar.y" /* yacc.c:1661  */
->>>>>>> cd677d26
-    {
-      AstNode* node = parser->ast()->endSubQuery();
-      parser->ast()->scopes()->endCurrent();
-
-      std::string const variableName = std::move(parser->ast()->variables()->nextName());
-      auto subQuery = parser->ast()->createNodeLet(variableName.c_str(), variableName.size(), node, false);
-      parser->ast()->addOperation(subQuery);
-
-      (yyval.node) = parser->ast()->createNodeReference(variableName);
-    }
-<<<<<<< HEAD
-#line 2929 "arangod/Aql/grammar.cpp" /* yacc.c:1646  */
-    break;
-
-  case 109:
-#line 906 "arangod/Aql/grammar.y" /* yacc.c:1646  */
-    {
-      parser->pushArrayElement((yyvsp[0].node));
-    }
-#line 2937 "arangod/Aql/grammar.cpp" /* yacc.c:1646  */
-    break;
-
-  case 110:
-#line 909 "arangod/Aql/grammar.y" /* yacc.c:1646  */
-    {
-      parser->pushArrayElement((yyvsp[0].node));
-    }
-#line 2945 "arangod/Aql/grammar.cpp" /* yacc.c:1646  */
-    break;
-
-  case 111:
-#line 915 "arangod/Aql/grammar.y" /* yacc.c:1646  */
-    {
-      (yyval.node) = (yyvsp[0].node);
-    }
-#line 2953 "arangod/Aql/grammar.cpp" /* yacc.c:1646  */
-    break;
-
-  case 112:
-#line 918 "arangod/Aql/grammar.y" /* yacc.c:1646  */
-    {
-      (yyval.node) = (yyvsp[0].node);
-    }
-#line 2961 "arangod/Aql/grammar.cpp" /* yacc.c:1646  */
-    break;
-
-  case 113:
-#line 924 "arangod/Aql/grammar.y" /* yacc.c:1646  */
-=======
-#line 2851 "arangod/Aql/grammar.cpp" /* yacc.c:1661  */
-    break;
-
-  case 106:
-#line 882 "arangod/Aql/grammar.y" /* yacc.c:1661  */
-    {
-      parser->pushArrayElement((yyvsp[0].node));
-    }
-#line 2859 "arangod/Aql/grammar.cpp" /* yacc.c:1661  */
-    break;
-
-  case 107:
-#line 885 "arangod/Aql/grammar.y" /* yacc.c:1661  */
-    {
-      parser->pushArrayElement((yyvsp[0].node));
-    }
-#line 2867 "arangod/Aql/grammar.cpp" /* yacc.c:1661  */
-    break;
-
-  case 108:
-#line 891 "arangod/Aql/grammar.y" /* yacc.c:1661  */
-    {
-      (yyval.node) = (yyvsp[0].node);
-    }
-#line 2875 "arangod/Aql/grammar.cpp" /* yacc.c:1661  */
-    break;
-
-  case 109:
-#line 894 "arangod/Aql/grammar.y" /* yacc.c:1661  */
-    {
-      (yyval.node) = (yyvsp[0].node);
-    }
-#line 2883 "arangod/Aql/grammar.cpp" /* yacc.c:1661  */
-    break;
-
-  case 110:
-#line 900 "arangod/Aql/grammar.y" /* yacc.c:1661  */
->>>>>>> cd677d26
-    {
-      auto node = parser->ast()->createNodeArray();
-      parser->pushStack(node);
-    }
-<<<<<<< HEAD
-#line 2970 "arangod/Aql/grammar.cpp" /* yacc.c:1646  */
-    break;
-
-  case 114:
-#line 927 "arangod/Aql/grammar.y" /* yacc.c:1646  */
-    {
-      (yyval.node) = static_cast<AstNode*>(parser->popStack());
-    }
-#line 2978 "arangod/Aql/grammar.cpp" /* yacc.c:1646  */
-    break;
-
-  case 115:
-#line 933 "arangod/Aql/grammar.y" /* yacc.c:1646  */
-    {
-    }
-#line 2985 "arangod/Aql/grammar.cpp" /* yacc.c:1646  */
-    break;
-
-  case 116:
-#line 935 "arangod/Aql/grammar.y" /* yacc.c:1646  */
-    {
-    }
-#line 2992 "arangod/Aql/grammar.cpp" /* yacc.c:1646  */
-    break;
-
-  case 117:
-#line 940 "arangod/Aql/grammar.y" /* yacc.c:1646  */
-    {
-      parser->pushArrayElement((yyvsp[0].node));
-    }
-#line 3000 "arangod/Aql/grammar.cpp" /* yacc.c:1646  */
-    break;
-
-  case 118:
-#line 943 "arangod/Aql/grammar.y" /* yacc.c:1646  */
-    {
-      parser->pushArrayElement((yyvsp[0].node));
-    }
-#line 3008 "arangod/Aql/grammar.cpp" /* yacc.c:1646  */
-    break;
-
-  case 119:
-#line 949 "arangod/Aql/grammar.y" /* yacc.c:1646  */
-    {
-      (yyval.node) = nullptr;
-    }
-#line 3016 "arangod/Aql/grammar.cpp" /* yacc.c:1646  */
-    break;
-
-  case 120:
-#line 952 "arangod/Aql/grammar.y" /* yacc.c:1646  */
-=======
-#line 2892 "arangod/Aql/grammar.cpp" /* yacc.c:1661  */
-    break;
-
-  case 111:
-#line 903 "arangod/Aql/grammar.y" /* yacc.c:1661  */
-    {
-      (yyval.node) = static_cast<AstNode*>(parser->popStack());
-    }
-#line 2900 "arangod/Aql/grammar.cpp" /* yacc.c:1661  */
-    break;
-
-  case 112:
-#line 909 "arangod/Aql/grammar.y" /* yacc.c:1661  */
-    {
-    }
-#line 2907 "arangod/Aql/grammar.cpp" /* yacc.c:1661  */
-    break;
-
-  case 113:
-#line 911 "arangod/Aql/grammar.y" /* yacc.c:1661  */
-    {
-    }
-#line 2914 "arangod/Aql/grammar.cpp" /* yacc.c:1661  */
-    break;
-
-  case 114:
-#line 916 "arangod/Aql/grammar.y" /* yacc.c:1661  */
-    {
-      parser->pushArrayElement((yyvsp[0].node));
-    }
-#line 2922 "arangod/Aql/grammar.cpp" /* yacc.c:1661  */
-    break;
-
-  case 115:
-#line 919 "arangod/Aql/grammar.y" /* yacc.c:1661  */
-    {
-      parser->pushArrayElement((yyvsp[0].node));
-    }
-#line 2930 "arangod/Aql/grammar.cpp" /* yacc.c:1661  */
-    break;
-
-  case 116:
-#line 925 "arangod/Aql/grammar.y" /* yacc.c:1661  */
-    {
-      (yyval.node) = nullptr;
-    }
-#line 2938 "arangod/Aql/grammar.cpp" /* yacc.c:1661  */
-    break;
-
-  case 117:
-#line 928 "arangod/Aql/grammar.y" /* yacc.c:1661  */
->>>>>>> cd677d26
-    {
-      if ((yyvsp[0].node) == nullptr) {
-        ABORT_OOM
-      }
-
-      if (! TRI_CaseEqualString((yyvsp[-1].strval).value, "OPTIONS")) {
-        parser->registerParseError(TRI_ERROR_QUERY_PARSE, "unexpected qualifier '%s', expecting 'OPTIONS'", (yyvsp[-1].strval).value, yylloc.first_line, yylloc.first_column);
-      }
-
-      (yyval.node) = (yyvsp[0].node);
-    }
-<<<<<<< HEAD
-#line 3032 "arangod/Aql/grammar.cpp" /* yacc.c:1646  */
-    break;
-
-  case 121:
-#line 966 "arangod/Aql/grammar.y" /* yacc.c:1646  */
-=======
-#line 2954 "arangod/Aql/grammar.cpp" /* yacc.c:1661  */
-    break;
-
-  case 118:
-#line 942 "arangod/Aql/grammar.y" /* yacc.c:1661  */
->>>>>>> cd677d26
-    {
-      auto node = parser->ast()->createNodeObject();
-      parser->pushStack(node);
-    }
-<<<<<<< HEAD
-#line 3041 "arangod/Aql/grammar.cpp" /* yacc.c:1646  */
-    break;
-
-  case 122:
-#line 969 "arangod/Aql/grammar.y" /* yacc.c:1646  */
-    {
-      (yyval.node) = static_cast<AstNode*>(parser->popStack());
-    }
-#line 3049 "arangod/Aql/grammar.cpp" /* yacc.c:1646  */
-    break;
-
-  case 123:
-#line 975 "arangod/Aql/grammar.y" /* yacc.c:1646  */
-    {
-    }
-#line 3056 "arangod/Aql/grammar.cpp" /* yacc.c:1646  */
-    break;
-
-  case 124:
-#line 977 "arangod/Aql/grammar.y" /* yacc.c:1646  */
-    {
-    }
-#line 3063 "arangod/Aql/grammar.cpp" /* yacc.c:1646  */
-    break;
-
-  case 125:
-#line 982 "arangod/Aql/grammar.y" /* yacc.c:1646  */
-    {
-    }
-#line 3070 "arangod/Aql/grammar.cpp" /* yacc.c:1646  */
-    break;
-
-  case 126:
-#line 984 "arangod/Aql/grammar.y" /* yacc.c:1646  */
-    {
-    }
-#line 3077 "arangod/Aql/grammar.cpp" /* yacc.c:1646  */
-    break;
-
-  case 127:
-#line 989 "arangod/Aql/grammar.y" /* yacc.c:1646  */
-=======
-#line 2963 "arangod/Aql/grammar.cpp" /* yacc.c:1661  */
-    break;
-
-  case 119:
-#line 945 "arangod/Aql/grammar.y" /* yacc.c:1661  */
-    {
-      (yyval.node) = static_cast<AstNode*>(parser->popStack());
-    }
-#line 2971 "arangod/Aql/grammar.cpp" /* yacc.c:1661  */
-    break;
-
-  case 120:
-#line 951 "arangod/Aql/grammar.y" /* yacc.c:1661  */
-    {
-    }
-#line 2978 "arangod/Aql/grammar.cpp" /* yacc.c:1661  */
-    break;
-
-  case 121:
-#line 953 "arangod/Aql/grammar.y" /* yacc.c:1661  */
-    {
-    }
-#line 2985 "arangod/Aql/grammar.cpp" /* yacc.c:1661  */
-    break;
-
-  case 122:
-#line 958 "arangod/Aql/grammar.y" /* yacc.c:1661  */
-    {
-    }
-#line 2992 "arangod/Aql/grammar.cpp" /* yacc.c:1661  */
-    break;
-
-  case 123:
-#line 960 "arangod/Aql/grammar.y" /* yacc.c:1661  */
-    {
-    }
-#line 2999 "arangod/Aql/grammar.cpp" /* yacc.c:1661  */
-    break;
-
-  case 124:
-#line 965 "arangod/Aql/grammar.y" /* yacc.c:1661  */
->>>>>>> cd677d26
-    {
-      // attribute-name-only (comparable to JS enhanced object literals, e.g. { foo, bar })
-      auto ast = parser->ast();
-      auto variable = ast->scopes()->getVariable((yyvsp[0].strval).value, (yyvsp[0].strval).length, true);
-      
-      if (variable == nullptr) {
-        // variable does not exist
-        parser->registerParseError(TRI_ERROR_QUERY_VARIABLE_NAME_UNKNOWN, "use of unknown variable '%s' in object literal", (yyvsp[0].strval).value, yylloc.first_line, yylloc.first_column);
-      }
-
-      // create a reference to the variable
-      auto node = ast->createNodeReference(variable);
-      parser->pushObjectElement((yyvsp[0].strval).value, (yyvsp[0].strval).length, node);
-    }
-<<<<<<< HEAD
-#line 3096 "arangod/Aql/grammar.cpp" /* yacc.c:1646  */
-    break;
-
-  case 128:
-#line 1003 "arangod/Aql/grammar.y" /* yacc.c:1646  */
-=======
-#line 3018 "arangod/Aql/grammar.cpp" /* yacc.c:1661  */
-    break;
-
-  case 125:
-#line 979 "arangod/Aql/grammar.y" /* yacc.c:1661  */
->>>>>>> cd677d26
-    {
-      // attribute-name : attribute-value
-      parser->pushObjectElement((yyvsp[-2].strval).value, (yyvsp[-2].strval).length, (yyvsp[0].node));
-    }
-<<<<<<< HEAD
-#line 3105 "arangod/Aql/grammar.cpp" /* yacc.c:1646  */
-    break;
-
-  case 129:
-#line 1007 "arangod/Aql/grammar.y" /* yacc.c:1646  */
-=======
-#line 3027 "arangod/Aql/grammar.cpp" /* yacc.c:1661  */
-    break;
-
-  case 126:
-#line 983 "arangod/Aql/grammar.y" /* yacc.c:1661  */
->>>>>>> cd677d26
-    {
-      // bind-parameter : attribute-value
-      if ((yyvsp[-2].strval).length < 1 || (yyvsp[-2].strval).value[0] == '@') {
-        parser->registerParseError(TRI_ERROR_QUERY_BIND_PARAMETER_TYPE, TRI_errno_string(TRI_ERROR_QUERY_BIND_PARAMETER_TYPE), (yyvsp[-2].strval).value, yylloc.first_line, yylloc.first_column);
-      }
-
-      auto param = parser->ast()->createNodeParameter((yyvsp[-2].strval).value, (yyvsp[-2].strval).length);
-      parser->pushObjectElement(param, (yyvsp[0].node));
-    }
-<<<<<<< HEAD
-#line 3119 "arangod/Aql/grammar.cpp" /* yacc.c:1646  */
-    break;
-
-  case 130:
-#line 1016 "arangod/Aql/grammar.y" /* yacc.c:1646  */
-=======
-#line 3041 "arangod/Aql/grammar.cpp" /* yacc.c:1661  */
-    break;
-
-  case 127:
-#line 992 "arangod/Aql/grammar.y" /* yacc.c:1661  */
->>>>>>> cd677d26
-    {
-      // [ attribute-name-expression ] : attribute-value
-      parser->pushObjectElement((yyvsp[-3].node), (yyvsp[0].node));
-    }
-<<<<<<< HEAD
-#line 3128 "arangod/Aql/grammar.cpp" /* yacc.c:1646  */
-    break;
-
-  case 131:
-#line 1023 "arangod/Aql/grammar.y" /* yacc.c:1646  */
-    {
-      (yyval.intval) = 1;
-    }
-#line 3136 "arangod/Aql/grammar.cpp" /* yacc.c:1646  */
-    break;
-
-  case 132:
-#line 1026 "arangod/Aql/grammar.y" /* yacc.c:1646  */
-    {
-      (yyval.intval) = (yyvsp[-1].intval) + 1;
-    }
-#line 3144 "arangod/Aql/grammar.cpp" /* yacc.c:1646  */
-    break;
-
-  case 133:
-#line 1032 "arangod/Aql/grammar.y" /* yacc.c:1646  */
-    {
-      (yyval.node) = nullptr;
-    }
-#line 3152 "arangod/Aql/grammar.cpp" /* yacc.c:1646  */
-    break;
-
-  case 134:
-#line 1035 "arangod/Aql/grammar.y" /* yacc.c:1646  */
-    {
-      (yyval.node) = (yyvsp[0].node);
-    }
-#line 3160 "arangod/Aql/grammar.cpp" /* yacc.c:1646  */
-    break;
-
-  case 135:
-#line 1041 "arangod/Aql/grammar.y" /* yacc.c:1646  */
-    {
-      (yyval.node) = nullptr;
-    }
-#line 3168 "arangod/Aql/grammar.cpp" /* yacc.c:1646  */
-    break;
-
-  case 136:
-#line 1044 "arangod/Aql/grammar.y" /* yacc.c:1646  */
-    {
-      (yyval.node) = parser->ast()->createNodeArrayLimit(nullptr, (yyvsp[0].node));
-    }
-#line 3176 "arangod/Aql/grammar.cpp" /* yacc.c:1646  */
-    break;
-
-  case 137:
-#line 1047 "arangod/Aql/grammar.y" /* yacc.c:1646  */
-    {
-      (yyval.node) = parser->ast()->createNodeArrayLimit((yyvsp[-2].node), (yyvsp[0].node));
-    }
-#line 3184 "arangod/Aql/grammar.cpp" /* yacc.c:1646  */
-    break;
-
-  case 138:
-#line 1053 "arangod/Aql/grammar.y" /* yacc.c:1646  */
-    {
-      (yyval.node) = nullptr;
-    }
-#line 3192 "arangod/Aql/grammar.cpp" /* yacc.c:1646  */
-    break;
-
-  case 139:
-#line 1056 "arangod/Aql/grammar.y" /* yacc.c:1646  */
-    {
-      (yyval.node) = (yyvsp[0].node);
-    }
-#line 3200 "arangod/Aql/grammar.cpp" /* yacc.c:1646  */
-    break;
-
-  case 140:
-#line 1062 "arangod/Aql/grammar.y" /* yacc.c:1646  */
-    {
-      (yyval.node) = parser->ast()->createNodeValueString((yyvsp[0].strval).value, (yyvsp[0].strval).length);
-    }
-#line 3208 "arangod/Aql/grammar.cpp" /* yacc.c:1646  */
-    break;
-
-  case 141:
-#line 1065 "arangod/Aql/grammar.y" /* yacc.c:1646  */
-    {
-      // TODO FIXME check @s
-      (yyval.node) = (yyvsp[0].node);
-    }
-#line 3217 "arangod/Aql/grammar.cpp" /* yacc.c:1646  */
-    break;
-
-  case 142:
-#line 1072 "arangod/Aql/grammar.y" /* yacc.c:1646  */
-    {
-       auto node = static_cast<AstNode*>(parser->peekStack());
-       node->addMember((yyvsp[0].node));
-     }
-#line 3226 "arangod/Aql/grammar.cpp" /* yacc.c:1646  */
-    break;
-
-  case 143:
-#line 1076 "arangod/Aql/grammar.y" /* yacc.c:1646  */
-    {
-       auto node = static_cast<AstNode*>(parser->peekStack());
-       node->addMember((yyvsp[0].node));
-     }
-#line 3235 "arangod/Aql/grammar.cpp" /* yacc.c:1646  */
-    break;
-
-  case 144:
-#line 1083 "arangod/Aql/grammar.y" /* yacc.c:1646  */
-    {
-      auto node = parser->ast()->createNodeArray();
-      node->addMember((yyvsp[0].node));
-      (yyval.node) = parser->ast()->createNodeCollectionList(node);
-    }
-#line 3245 "arangod/Aql/grammar.cpp" /* yacc.c:1646  */
-    break;
-
-  case 145:
-#line 1089 "arangod/Aql/grammar.y" /* yacc.c:1646  */
-    {
-      auto node = parser->ast()->createNodeArray();
-      parser->pushStack(node);
-      node->addMember((yyvsp[-1].node));
-    }
-#line 3255 "arangod/Aql/grammar.cpp" /* yacc.c:1646  */
-    break;
-
-  case 146:
-#line 1093 "arangod/Aql/grammar.y" /* yacc.c:1646  */
-    {
-      auto node = static_cast<AstNode*>(parser->popStack());
-      (yyval.node) = parser->ast()->createNodeCollectionList(node);
-    }
-#line 3264 "arangod/Aql/grammar.cpp" /* yacc.c:1646  */
-    break;
-
-  case 147:
-#line 1097 "arangod/Aql/grammar.y" /* yacc.c:1646  */
-    {
-      // graph name
-      (yyval.node) = (yyvsp[0].node);
-    }
-#line 3273 "arangod/Aql/grammar.cpp" /* yacc.c:1646  */
-    break;
-
-  case 148:
-#line 1101 "arangod/Aql/grammar.y" /* yacc.c:1646  */
-    {
-      // graph name
-      (yyval.node) = parser->ast()->createNodeValueString((yyvsp[0].strval).value, (yyvsp[0].strval).length);
-    }
-#line 3282 "arangod/Aql/grammar.cpp" /* yacc.c:1646  */
-    break;
-
-  case 149:
-#line 1110 "arangod/Aql/grammar.y" /* yacc.c:1646  */
-    {
-      (yyval.intval) = 2;
-    }
-#line 3290 "arangod/Aql/grammar.cpp" /* yacc.c:1646  */
-    break;
-
-  case 150:
-#line 1113 "arangod/Aql/grammar.y" /* yacc.c:1646  */
-    {
-      (yyval.intval) = 1;
-    }
-#line 3298 "arangod/Aql/grammar.cpp" /* yacc.c:1646  */
-    break;
-
-  case 151:
-#line 1116 "arangod/Aql/grammar.y" /* yacc.c:1646  */
-    {
-      (yyval.intval) = 0; 
-    }
-#line 3306 "arangod/Aql/grammar.cpp" /* yacc.c:1646  */
-    break;
-
-  case 152:
-#line 1122 "arangod/Aql/grammar.y" /* yacc.c:1646  */
-    {
-      (yyval.node) = parser->ast()->createNodeDirection((yyvsp[0].intval), 1);
-    }
-#line 3314 "arangod/Aql/grammar.cpp" /* yacc.c:1646  */
-    break;
-
-  case 153:
-#line 1125 "arangod/Aql/grammar.y" /* yacc.c:1646  */
-    {
-      (yyval.node) = parser->ast()->createNodeDirection((yyvsp[0].intval), (yyvsp[-1].node));
-    }
-#line 3322 "arangod/Aql/grammar.cpp" /* yacc.c:1646  */
-    break;
-
-  case 154:
-#line 1131 "arangod/Aql/grammar.y" /* yacc.c:1646  */
-=======
-#line 3050 "arangod/Aql/grammar.cpp" /* yacc.c:1661  */
-    break;
-
-  case 128:
-#line 999 "arangod/Aql/grammar.y" /* yacc.c:1661  */
-    {
-      (yyval.intval) = 1;
-    }
-#line 3058 "arangod/Aql/grammar.cpp" /* yacc.c:1661  */
-    break;
-
-  case 129:
-#line 1002 "arangod/Aql/grammar.y" /* yacc.c:1661  */
-    {
-      (yyval.intval) = (yyvsp[-1].intval) + 1;
-    }
-#line 3066 "arangod/Aql/grammar.cpp" /* yacc.c:1661  */
-    break;
-
-  case 130:
-#line 1008 "arangod/Aql/grammar.y" /* yacc.c:1661  */
-    {
-      (yyval.node) = nullptr;
-    }
-#line 3074 "arangod/Aql/grammar.cpp" /* yacc.c:1661  */
-    break;
-
-  case 131:
-#line 1011 "arangod/Aql/grammar.y" /* yacc.c:1661  */
-    {
-      (yyval.node) = (yyvsp[0].node);
-    }
-#line 3082 "arangod/Aql/grammar.cpp" /* yacc.c:1661  */
-    break;
-
-  case 132:
-#line 1017 "arangod/Aql/grammar.y" /* yacc.c:1661  */
-    {
-      (yyval.node) = nullptr;
-    }
-#line 3090 "arangod/Aql/grammar.cpp" /* yacc.c:1661  */
-    break;
-
-  case 133:
-#line 1020 "arangod/Aql/grammar.y" /* yacc.c:1661  */
-    {
-      (yyval.node) = parser->ast()->createNodeArrayLimit(nullptr, (yyvsp[0].node));
-    }
-#line 3098 "arangod/Aql/grammar.cpp" /* yacc.c:1661  */
-    break;
-
-  case 134:
-#line 1023 "arangod/Aql/grammar.y" /* yacc.c:1661  */
-    {
-      (yyval.node) = parser->ast()->createNodeArrayLimit((yyvsp[-2].node), (yyvsp[0].node));
-    }
-#line 3106 "arangod/Aql/grammar.cpp" /* yacc.c:1661  */
-    break;
-
-  case 135:
-#line 1029 "arangod/Aql/grammar.y" /* yacc.c:1661  */
-    {
-      (yyval.node) = nullptr;
-    }
-#line 3114 "arangod/Aql/grammar.cpp" /* yacc.c:1661  */
-    break;
-
-  case 136:
-#line 1032 "arangod/Aql/grammar.y" /* yacc.c:1661  */
-    {
-      (yyval.node) = (yyvsp[0].node);
-    }
-#line 3122 "arangod/Aql/grammar.cpp" /* yacc.c:1661  */
-    break;
-
-  case 137:
-#line 1038 "arangod/Aql/grammar.y" /* yacc.c:1661  */
->>>>>>> cd677d26
-    {
-      // variable or collection
-      auto ast = parser->ast();
-      AstNode* node = nullptr;
-
-      auto variable = ast->scopes()->getVariable((yyvsp[0].strval).value, (yyvsp[0].strval).length, true);
-      
-      if (variable == nullptr) {
-        // variable does not exist
-        // now try special variables
-        if (ast->scopes()->canUseCurrentVariable() && strcmp((yyvsp[0].strval).value, "CURRENT") == 0) {
-          variable = ast->scopes()->getCurrentVariable();
-        }
-        else if (strcmp((yyvsp[0].strval).value, Variable::NAME_CURRENT) == 0) {
-          variable = ast->scopes()->getCurrentVariable();
-        }
-      }
-        
-      if (variable != nullptr) {
-        // variable alias exists, now use it
-        node = ast->createNodeReference(variable);
-      }
-
-      if (node == nullptr) {
-        // variable not found. so it must have been a collection
-        node = ast->createNodeCollection((yyvsp[0].strval).value, TRI_TRANSACTION_READ);
-      }
-
-      TRI_ASSERT(node != nullptr);
-
-      (yyval.node) = node;
-    }
-<<<<<<< HEAD
-#line 3359 "arangod/Aql/grammar.cpp" /* yacc.c:1646  */
-    break;
-
-  case 155:
-#line 1163 "arangod/Aql/grammar.y" /* yacc.c:1646  */
-    {
-      (yyval.node) = (yyvsp[0].node);
-    }
-#line 3367 "arangod/Aql/grammar.cpp" /* yacc.c:1646  */
-    break;
-
-  case 156:
-#line 1166 "arangod/Aql/grammar.y" /* yacc.c:1646  */
-    {
-      (yyval.node) = (yyvsp[0].node);
-    }
-#line 3375 "arangod/Aql/grammar.cpp" /* yacc.c:1646  */
-    break;
-
-  case 157:
-#line 1169 "arangod/Aql/grammar.y" /* yacc.c:1646  */
-=======
-#line 3159 "arangod/Aql/grammar.cpp" /* yacc.c:1661  */
-    break;
-
-  case 138:
-#line 1070 "arangod/Aql/grammar.y" /* yacc.c:1661  */
-    {
-      (yyval.node) = (yyvsp[0].node);
-    }
-#line 3167 "arangod/Aql/grammar.cpp" /* yacc.c:1661  */
-    break;
-
-  case 139:
-#line 1073 "arangod/Aql/grammar.y" /* yacc.c:1661  */
-    {
-      (yyval.node) = (yyvsp[0].node);
-    }
-#line 3175 "arangod/Aql/grammar.cpp" /* yacc.c:1661  */
-    break;
-
-  case 140:
-#line 1076 "arangod/Aql/grammar.y" /* yacc.c:1661  */
->>>>>>> cd677d26
-    {
-      (yyval.node) = (yyvsp[0].node);
-      
-      if ((yyval.node) == nullptr) {
-        ABORT_OOM
-      }
-    }
-<<<<<<< HEAD
-#line 3387 "arangod/Aql/grammar.cpp" /* yacc.c:1646  */
-    break;
-
-  case 158:
-#line 1176 "arangod/Aql/grammar.y" /* yacc.c:1646  */
-=======
-#line 3187 "arangod/Aql/grammar.cpp" /* yacc.c:1661  */
-    break;
-
-  case 141:
-#line 1083 "arangod/Aql/grammar.y" /* yacc.c:1661  */
->>>>>>> cd677d26
-    {
-      if ((yyvsp[-1].node)->type == NODE_TYPE_EXPANSION) {
-        // create a dummy passthru node that reduces and evaluates the expansion first
-        // and the expansion on top of the stack won't be chained with any other expansions
-        (yyval.node) = parser->ast()->createNodePassthru((yyvsp[-1].node));
-      }
-      else {
-        (yyval.node) = (yyvsp[-1].node);
-      }
-    }
-<<<<<<< HEAD
-#line 3402 "arangod/Aql/grammar.cpp" /* yacc.c:1646  */
-    break;
-
-  case 159:
-#line 1186 "arangod/Aql/grammar.y" /* yacc.c:1646  */
-=======
-#line 3202 "arangod/Aql/grammar.cpp" /* yacc.c:1661  */
-    break;
-
-  case 142:
-#line 1093 "arangod/Aql/grammar.y" /* yacc.c:1661  */
->>>>>>> cd677d26
-    {
-      if (parser->isModificationQuery()) {
-        parser->registerParseError(TRI_ERROR_QUERY_PARSE, "unexpected subquery after data-modification operation", yylloc.first_line, yylloc.first_column);
-      }
-      parser->ast()->scopes()->start(triagens::aql::AQL_SCOPE_SUBQUERY);
-      parser->ast()->startSubQuery();
-    }
-<<<<<<< HEAD
-#line 3414 "arangod/Aql/grammar.cpp" /* yacc.c:1646  */
-    break;
-
-  case 160:
-#line 1192 "arangod/Aql/grammar.y" /* yacc.c:1646  */
-=======
-#line 3214 "arangod/Aql/grammar.cpp" /* yacc.c:1661  */
-    break;
-
-  case 143:
-#line 1099 "arangod/Aql/grammar.y" /* yacc.c:1661  */
->>>>>>> cd677d26
-    {
-      AstNode* node = parser->ast()->endSubQuery();
-      parser->ast()->scopes()->endCurrent();
-
-      std::string const variableName = std::move(parser->ast()->variables()->nextName());
-      auto subQuery = parser->ast()->createNodeLet(variableName.c_str(), variableName.size(), node, false);
-      parser->ast()->addOperation(subQuery);
-
-      (yyval.node) = parser->ast()->createNodeReference(variableName);
-    }
-<<<<<<< HEAD
-#line 3429 "arangod/Aql/grammar.cpp" /* yacc.c:1646  */
-    break;
-
-  case 161:
-#line 1202 "arangod/Aql/grammar.y" /* yacc.c:1646  */
-=======
-#line 3229 "arangod/Aql/grammar.cpp" /* yacc.c:1661  */
-    break;
-
-  case 144:
-#line 1109 "arangod/Aql/grammar.y" /* yacc.c:1661  */
->>>>>>> cd677d26
-    {
-      // named variable access, e.g. variable.reference
-      if ((yyvsp[-2].node)->type == NODE_TYPE_EXPANSION) {
-        // if left operand is an expansion already...
-        // dive into the expansion's right-hand child nodes for further expansion and
-        // patch the bottom-most one
-        auto current = const_cast<AstNode*>(parser->ast()->findExpansionSubNode((yyvsp[-2].node)));
-        TRI_ASSERT(current->type == NODE_TYPE_EXPANSION);
-        current->changeMember(1, parser->ast()->createNodeAttributeAccess(current->getMember(1), (yyvsp[0].strval).value, (yyvsp[0].strval).length));
-        (yyval.node) = (yyvsp[-2].node);
-      }
-      else {
-        (yyval.node) = parser->ast()->createNodeAttributeAccess((yyvsp[-2].node), (yyvsp[0].strval).value, (yyvsp[0].strval).length);
-      }
-    }
-<<<<<<< HEAD
-#line 3449 "arangod/Aql/grammar.cpp" /* yacc.c:1646  */
-    break;
-
-  case 162:
-#line 1217 "arangod/Aql/grammar.y" /* yacc.c:1646  */
-=======
-#line 3249 "arangod/Aql/grammar.cpp" /* yacc.c:1661  */
-    break;
-
-  case 145:
-#line 1124 "arangod/Aql/grammar.y" /* yacc.c:1661  */
->>>>>>> cd677d26
-    {
-      // named variable access, e.g. variable.@reference
-      if ((yyvsp[-2].node)->type == NODE_TYPE_EXPANSION) {
-        // if left operand is an expansion already...
-        // patch the existing expansion
-        auto current = const_cast<AstNode*>(parser->ast()->findExpansionSubNode((yyvsp[-2].node)));
-        TRI_ASSERT(current->type == NODE_TYPE_EXPANSION);
-        current->changeMember(1, parser->ast()->createNodeBoundAttributeAccess(current->getMember(1), (yyvsp[0].node)));
-        (yyval.node) = (yyvsp[-2].node);
-      }
-      else {
-        (yyval.node) = parser->ast()->createNodeBoundAttributeAccess((yyvsp[-2].node), (yyvsp[0].node));
-      }
-    }
-<<<<<<< HEAD
-#line 3468 "arangod/Aql/grammar.cpp" /* yacc.c:1646  */
-    break;
-
-  case 163:
-#line 1231 "arangod/Aql/grammar.y" /* yacc.c:1646  */
-=======
-#line 3268 "arangod/Aql/grammar.cpp" /* yacc.c:1661  */
-    break;
-
-  case 146:
-#line 1138 "arangod/Aql/grammar.y" /* yacc.c:1661  */
->>>>>>> cd677d26
-    {
-      // indexed variable access, e.g. variable[index]
-      if ((yyvsp[-3].node)->type == NODE_TYPE_EXPANSION) {
-        // if left operand is an expansion already...
-        // patch the existing expansion
-        auto current = const_cast<AstNode*>(parser->ast()->findExpansionSubNode((yyvsp[-3].node)));
-        TRI_ASSERT(current->type == NODE_TYPE_EXPANSION);
-        current->changeMember(1, parser->ast()->createNodeIndexedAccess(current->getMember(1), (yyvsp[-1].node)));
-        (yyval.node) = (yyvsp[-3].node);
-      }
-      else {
-        (yyval.node) = parser->ast()->createNodeIndexedAccess((yyvsp[-3].node), (yyvsp[-1].node));
-      }
-    }
-<<<<<<< HEAD
-#line 3487 "arangod/Aql/grammar.cpp" /* yacc.c:1646  */
-    break;
-
-  case 164:
-#line 1245 "arangod/Aql/grammar.y" /* yacc.c:1646  */
-=======
-#line 3287 "arangod/Aql/grammar.cpp" /* yacc.c:1661  */
-    break;
-
-  case 147:
-#line 1152 "arangod/Aql/grammar.y" /* yacc.c:1661  */
->>>>>>> cd677d26
-    {
-      // variable expansion, e.g. variable[*], with optional FILTER, LIMIT and RETURN clauses
-      if ((yyvsp[0].intval) > 1 && (yyvsp[-2].node)->type == NODE_TYPE_EXPANSION) {
-        // create a dummy passthru node that reduces and evaluates the expansion first
-        // and the expansion on top of the stack won't be chained with any other expansions
-        (yyvsp[-2].node) = parser->ast()->createNodePassthru((yyvsp[-2].node));
-      }
-
-      // create a temporary iterator variable
-      std::string const nextName = parser->ast()->variables()->nextName() + "_";
-
-      if ((yyvsp[-2].node)->type == NODE_TYPE_EXPANSION) {
-        auto iterator = parser->ast()->createNodeIterator(nextName.c_str(), nextName.size(), (yyvsp[-2].node)->getMember(1));
-        parser->pushStack(iterator);
-      }
-      else {
-        auto iterator = parser->ast()->createNodeIterator(nextName.c_str(), nextName.size(), (yyvsp[-2].node));
-        parser->pushStack(iterator);
-      }
-
-      auto scopes = parser->ast()->scopes();
-      scopes->stackCurrentVariable(scopes->getVariable(nextName));
-    }
-<<<<<<< HEAD
-#line 3515 "arangod/Aql/grammar.cpp" /* yacc.c:1646  */
-    break;
-
-  case 165:
-#line 1267 "arangod/Aql/grammar.y" /* yacc.c:1646  */
-=======
-#line 3315 "arangod/Aql/grammar.cpp" /* yacc.c:1661  */
-    break;
-
-  case 148:
-#line 1174 "arangod/Aql/grammar.y" /* yacc.c:1661  */
->>>>>>> cd677d26
-    {
-      auto scopes = parser->ast()->scopes();
-      scopes->unstackCurrentVariable();
-
-      auto iterator = static_cast<AstNode const*>(parser->popStack());
-      auto variableNode = iterator->getMember(0);
-      TRI_ASSERT(variableNode->type == NODE_TYPE_VARIABLE);
-      auto variable = static_cast<Variable const*>(variableNode->getData());
-
-      if ((yyvsp[-7].node)->type == NODE_TYPE_EXPANSION) {
-        auto expand = parser->ast()->createNodeExpansion((yyvsp[-5].intval), iterator, parser->ast()->createNodeReference(variable->name), (yyvsp[-3].node), (yyvsp[-2].node), (yyvsp[-1].node));
-        (yyvsp[-7].node)->changeMember(1, expand);
-        (yyval.node) = (yyvsp[-7].node);
-      }
-      else {
-        (yyval.node) = parser->ast()->createNodeExpansion((yyvsp[-5].intval), iterator, parser->ast()->createNodeReference(variable->name), (yyvsp[-3].node), (yyvsp[-2].node), (yyvsp[-1].node));
-      }
-    }
-<<<<<<< HEAD
-#line 3538 "arangod/Aql/grammar.cpp" /* yacc.c:1646  */
-    break;
-
-  case 166:
-#line 1288 "arangod/Aql/grammar.y" /* yacc.c:1646  */
-    {
-      (yyval.node) = (yyvsp[0].node);
-    }
-#line 3546 "arangod/Aql/grammar.cpp" /* yacc.c:1646  */
-    break;
-
-  case 167:
-#line 1291 "arangod/Aql/grammar.y" /* yacc.c:1646  */
-    {
-      (yyval.node) = (yyvsp[0].node);
-    }
-#line 3554 "arangod/Aql/grammar.cpp" /* yacc.c:1646  */
-    break;
-
-  case 168:
-#line 1297 "arangod/Aql/grammar.y" /* yacc.c:1646  */
-=======
-#line 3338 "arangod/Aql/grammar.cpp" /* yacc.c:1661  */
-    break;
-
-  case 149:
-#line 1195 "arangod/Aql/grammar.y" /* yacc.c:1661  */
-    {
-      (yyval.node) = (yyvsp[0].node);
-    }
-#line 3346 "arangod/Aql/grammar.cpp" /* yacc.c:1661  */
-    break;
-
-  case 150:
-#line 1198 "arangod/Aql/grammar.y" /* yacc.c:1661  */
-    {
-      (yyval.node) = (yyvsp[0].node);
-    }
-#line 3354 "arangod/Aql/grammar.cpp" /* yacc.c:1661  */
-    break;
-
-  case 151:
-#line 1204 "arangod/Aql/grammar.y" /* yacc.c:1661  */
->>>>>>> cd677d26
-    {
-      if ((yyvsp[0].node) == nullptr) {
-        ABORT_OOM
-      }
-      
-      (yyval.node) = (yyvsp[0].node);
-    }
-<<<<<<< HEAD
-#line 3566 "arangod/Aql/grammar.cpp" /* yacc.c:1646  */
-    break;
-
-  case 169:
-#line 1304 "arangod/Aql/grammar.y" /* yacc.c:1646  */
-=======
-#line 3366 "arangod/Aql/grammar.cpp" /* yacc.c:1661  */
-    break;
-
-  case 152:
-#line 1211 "arangod/Aql/grammar.y" /* yacc.c:1661  */
->>>>>>> cd677d26
-    {
-      if ((yyvsp[0].node) == nullptr) {
-        ABORT_OOM
-      }
-
-      (yyval.node) = (yyvsp[0].node);
-    }
-<<<<<<< HEAD
-#line 3578 "arangod/Aql/grammar.cpp" /* yacc.c:1646  */
-    break;
-
-  case 170:
-#line 1314 "arangod/Aql/grammar.y" /* yacc.c:1646  */
-    {
-      (yyval.node) = parser->ast()->createNodeValueString((yyvsp[0].strval).value, (yyvsp[0].strval).length);
-    }
-#line 3586 "arangod/Aql/grammar.cpp" /* yacc.c:1646  */
-    break;
-
-  case 171:
-#line 1317 "arangod/Aql/grammar.y" /* yacc.c:1646  */
-    {
-      (yyval.node) = (yyvsp[0].node);
-    }
-#line 3594 "arangod/Aql/grammar.cpp" /* yacc.c:1646  */
-    break;
-
-  case 172:
-#line 1320 "arangod/Aql/grammar.y" /* yacc.c:1646  */
-    {
-      (yyval.node) = parser->ast()->createNodeValueNull();
-    }
-#line 3602 "arangod/Aql/grammar.cpp" /* yacc.c:1646  */
-    break;
-
-  case 173:
-#line 1323 "arangod/Aql/grammar.y" /* yacc.c:1646  */
-    {
-      (yyval.node) = parser->ast()->createNodeValueBool(true);
-    }
-#line 3610 "arangod/Aql/grammar.cpp" /* yacc.c:1646  */
-    break;
-
-  case 174:
-#line 1326 "arangod/Aql/grammar.y" /* yacc.c:1646  */
-    {
-      (yyval.node) = parser->ast()->createNodeValueBool(false);
-    }
-#line 3618 "arangod/Aql/grammar.cpp" /* yacc.c:1646  */
-    break;
-
-  case 175:
-#line 1332 "arangod/Aql/grammar.y" /* yacc.c:1646  */
-    {
-      (yyval.node) = parser->ast()->createNodeCollection((yyvsp[0].strval).value, TRI_TRANSACTION_WRITE);
-    }
-#line 3626 "arangod/Aql/grammar.cpp" /* yacc.c:1646  */
-    break;
-
-  case 176:
-#line 1335 "arangod/Aql/grammar.y" /* yacc.c:1646  */
-    {
-      (yyval.node) = parser->ast()->createNodeCollection((yyvsp[0].strval).value, TRI_TRANSACTION_WRITE);
-    }
-#line 3634 "arangod/Aql/grammar.cpp" /* yacc.c:1646  */
-    break;
-
-  case 177:
-#line 1338 "arangod/Aql/grammar.y" /* yacc.c:1646  */
-=======
-#line 3378 "arangod/Aql/grammar.cpp" /* yacc.c:1661  */
-    break;
-
-  case 153:
-#line 1221 "arangod/Aql/grammar.y" /* yacc.c:1661  */
-    {
-      (yyval.node) = parser->ast()->createNodeValueString((yyvsp[0].strval).value, (yyvsp[0].strval).length);
-    }
-#line 3386 "arangod/Aql/grammar.cpp" /* yacc.c:1661  */
-    break;
-
-  case 154:
-#line 1224 "arangod/Aql/grammar.y" /* yacc.c:1661  */
-    {
-      (yyval.node) = (yyvsp[0].node);
-    }
-#line 3394 "arangod/Aql/grammar.cpp" /* yacc.c:1661  */
-    break;
-
-  case 155:
-#line 1227 "arangod/Aql/grammar.y" /* yacc.c:1661  */
-    {
-      (yyval.node) = parser->ast()->createNodeValueNull();
-    }
-#line 3402 "arangod/Aql/grammar.cpp" /* yacc.c:1661  */
-    break;
-
-  case 156:
-#line 1230 "arangod/Aql/grammar.y" /* yacc.c:1661  */
-    {
-      (yyval.node) = parser->ast()->createNodeValueBool(true);
-    }
-#line 3410 "arangod/Aql/grammar.cpp" /* yacc.c:1661  */
-    break;
-
-  case 157:
-#line 1233 "arangod/Aql/grammar.y" /* yacc.c:1661  */
-    {
-      (yyval.node) = parser->ast()->createNodeValueBool(false);
-    }
-#line 3418 "arangod/Aql/grammar.cpp" /* yacc.c:1661  */
-    break;
-
-  case 158:
-#line 1239 "arangod/Aql/grammar.y" /* yacc.c:1661  */
-    {
-      (yyval.node) = parser->ast()->createNodeCollection((yyvsp[0].strval).value, TRI_TRANSACTION_WRITE);
-    }
-#line 3426 "arangod/Aql/grammar.cpp" /* yacc.c:1661  */
-    break;
-
-  case 159:
-#line 1242 "arangod/Aql/grammar.y" /* yacc.c:1661  */
-    {
-      (yyval.node) = parser->ast()->createNodeCollection((yyvsp[0].strval).value, TRI_TRANSACTION_WRITE);
-    }
-#line 3434 "arangod/Aql/grammar.cpp" /* yacc.c:1661  */
-    break;
-
-  case 160:
-#line 1245 "arangod/Aql/grammar.y" /* yacc.c:1661  */
->>>>>>> cd677d26
-    {
-      if ((yyvsp[0].strval).length < 2 || (yyvsp[0].strval).value[0] != '@') {
-        parser->registerParseError(TRI_ERROR_QUERY_BIND_PARAMETER_TYPE, TRI_errno_string(TRI_ERROR_QUERY_BIND_PARAMETER_TYPE), (yyvsp[0].strval).value, yylloc.first_line, yylloc.first_column);
-      }
-
-      (yyval.node) = parser->ast()->createNodeParameter((yyvsp[0].strval).value, (yyvsp[0].strval).length);
-    }
-<<<<<<< HEAD
-#line 3646 "arangod/Aql/grammar.cpp" /* yacc.c:1646  */
-    break;
-
-  case 178:
-#line 1348 "arangod/Aql/grammar.y" /* yacc.c:1646  */
-    {
-      (yyval.node) = parser->ast()->createNodeParameter((yyvsp[0].strval).value, (yyvsp[0].strval).length);
-    }
-#line 3654 "arangod/Aql/grammar.cpp" /* yacc.c:1646  */
-    break;
-
-  case 179:
-#line 1354 "arangod/Aql/grammar.y" /* yacc.c:1646  */
-    {
-      (yyval.strval) = (yyvsp[0].strval);
-    }
-#line 3662 "arangod/Aql/grammar.cpp" /* yacc.c:1646  */
-    break;
-
-  case 180:
-#line 1357 "arangod/Aql/grammar.y" /* yacc.c:1646  */
-    {
-      (yyval.strval) = (yyvsp[0].strval);
-    }
-#line 3670 "arangod/Aql/grammar.cpp" /* yacc.c:1646  */
-    break;
-
-  case 181:
-#line 1362 "arangod/Aql/grammar.y" /* yacc.c:1646  */
-    {
-      (yyval.strval) = (yyvsp[0].strval);
-    }
-#line 3678 "arangod/Aql/grammar.cpp" /* yacc.c:1646  */
-    break;
-
-
-#line 3682 "arangod/Aql/grammar.cpp" /* yacc.c:1646  */
-=======
-#line 3446 "arangod/Aql/grammar.cpp" /* yacc.c:1661  */
-    break;
-
-  case 161:
-#line 1255 "arangod/Aql/grammar.y" /* yacc.c:1661  */
-    {
-      (yyval.node) = parser->ast()->createNodeParameter((yyvsp[0].strval).value, (yyvsp[0].strval).length);
-    }
-#line 3454 "arangod/Aql/grammar.cpp" /* yacc.c:1661  */
-    break;
-
-  case 162:
-#line 1261 "arangod/Aql/grammar.y" /* yacc.c:1661  */
-    {
-      (yyval.strval) = (yyvsp[0].strval);
-    }
-#line 3462 "arangod/Aql/grammar.cpp" /* yacc.c:1661  */
-    break;
-
-  case 163:
-#line 1264 "arangod/Aql/grammar.y" /* yacc.c:1661  */
-    {
-      (yyval.strval) = (yyvsp[0].strval);
-    }
-#line 3470 "arangod/Aql/grammar.cpp" /* yacc.c:1661  */
-    break;
-
-  case 164:
-#line 1269 "arangod/Aql/grammar.y" /* yacc.c:1661  */
-    {
-      (yyval.strval) = (yyvsp[0].strval);
-    }
-#line 3478 "arangod/Aql/grammar.cpp" /* yacc.c:1661  */
-    break;
-
-
-#line 3482 "arangod/Aql/grammar.cpp" /* yacc.c:1661  */
->>>>>>> cd677d26
-      default: break;
+default: break;
     }
   /* User semantic actions sometimes alter yychar, and that requires
      that yytoken be updated with the new translation.  We take the
