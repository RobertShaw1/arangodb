--- conflicted
+++ resolved
@@ -941,11 +941,7 @@
 }
 
 ExecutionState Query::finalize(QueryResult& result) {
-<<<<<<< HEAD
-  if (result.extra != nullptr && result.extra->isOpenArray()) {
-=======
   if (result.extra == nullptr || !result.extra->isOpenObject()) {
->>>>>>> d4eb1720
     // The above condition is not true if we have already waited.
     LOG_TOPIC(DEBUG, Logger::QUERIES) << TRI_microtime() - _startTime << " "
     << "Query::finalize: before _trx->commit"
@@ -965,11 +961,7 @@
     enterState(QueryExecutionState::ValueType::FINALIZATION);
 
     result.extra = std::make_shared<VPackBuilder>();
-<<<<<<< HEAD
-    result.extra->openArray(true);
-=======
     result.extra->openObject(true);
->>>>>>> d4eb1720
     if (_queryOptions.profile >= PROFILE_LEVEL_BLOCKS) {
       result.extra->add(VPackValue("plan"));
       _plan->toVelocyPack(*result.extra, _ast.get(), false);
