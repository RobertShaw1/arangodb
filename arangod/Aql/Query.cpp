////////////////////////////////////////////////////////////////////////////////
/// DISCLAIMER
///
/// Copyright 2014-2016 ArangoDB GmbH, Cologne, Germany
/// Copyright 2004-2014 triAGENS GmbH, Cologne, Germany
///
/// Licensed under the Apache License, Version 2.0 (the "License");
/// you may not use this file except in compliance with the License.
/// You may obtain a copy of the License at
///
///     http://www.apache.org/licenses/LICENSE-2.0
///
/// Unless required by applicable law or agreed to in writing, software
/// distributed under the License is distributed on an "AS IS" BASIS,
/// WITHOUT WARRANTIES OR CONDITIONS OF ANY KIND, either express or implied.
/// See the License for the specific language governing permissions and
/// limitations under the License.
///
/// Copyright holder is ArangoDB GmbH, Cologne, Germany
///
/// @author Jan Steemann
////////////////////////////////////////////////////////////////////////////////

#include "Query.h"

#include "Aql/AqlItemBlock.h"
#include "Aql/AqlTransaction.h"
#include "Aql/ExecutionBlock.h"
#include "Aql/ExecutionEngine.h"
#include "Aql/ExecutionPlan.h"
#include "Aql/Optimizer.h"
#include "Aql/Parser.h"
#include "Aql/PlanCache.h"
#include "Aql/QueryCache.h"
#include "Aql/QueryList.h"
#include "Aql/QueryProfile.h"
#include "Basics/Exceptions.h"
#include "Basics/VelocyPackHelper.h"
#include "Basics/fasthash.h"
#include "Cluster/ServerState.h"
#include "GeneralServer/AuthenticationFeature.h"
#include "Logger/Logger.h"
#include "RestServer/AqlFeature.h"
#include "StorageEngine/TransactionState.h"
#include "Transaction/Methods.h"
#include "Transaction/StandaloneContext.h"
#include "Transaction/V8Context.h"
#include "Utils/ExecContext.h"
#include "V8/v8-conv.h"
#include "V8/v8-vpack.h"
#include "V8Server/V8DealerFeature.h"
#include "VocBase/Graphs.h"
#include "VocBase/vocbase.h"

#include <velocypack/Builder.h>
#include <velocypack/Iterator.h>
#include <velocypack/velocypack-aliases.h>

#ifndef USE_PLAN_CACHE
#undef USE_PLAN_CACHE
#endif

using namespace arangodb;
using namespace arangodb::aql;

namespace {
static std::atomic<TRI_voc_tick_t> NextQueryId(1);
}

/// @brief creates a query
Query::Query(
    bool contextOwnedByExterior,
    TRI_vocbase_t& vocbase,
    QueryString const& queryString,
    std::shared_ptr<VPackBuilder> const& bindParameters,
    std::shared_ptr<VPackBuilder> const& options,
    QueryPart part
)
    : _id(0),
      _resourceMonitor(),
      _resources(&_resourceMonitor),
      _vocbase(vocbase),
      _context(nullptr),
      _queryString(queryString),
      _queryBuilder(),
      _bindParameters(bindParameters),
      _options(options),
      _collections(&vocbase),
      _state(QueryExecutionState::ValueType::INVALID_STATE),
      _trx(nullptr),
      _warnings(),
      _startTime(TRI_microtime()),
      _part(part),
      _contextOwnedByExterior(contextOwnedByExterior),
      _killed(false),
      _isModificationQuery(false),
      _preparedV8Context(false) {
  AqlFeature* aql = AqlFeature::lease();

  if (aql == nullptr) {
    THROW_ARANGO_EXCEPTION(TRI_ERROR_SHUTTING_DOWN);
  }

  if (_contextOwnedByExterior) {
    // copy transaction options from global state into our local query options
    TransactionState* state = transaction::V8Context::getParentState();
    if (state != nullptr) {
      _queryOptions.transactionOptions = state->options();
    }
  }

  // populate query options
  if (_options != nullptr) {
    _queryOptions.fromVelocyPack(_options->slice());
  }

  // std::cout << TRI_CurrentThreadId() << ", QUERY " << this << " CTOR: " <<
  // queryString << "\n";
  ProfileLevel level = _queryOptions.profile;
  if (level >= PROFILE_LEVEL_TRACE_1) {
    LOG_TOPIC(INFO, Logger::QUERIES)
      << TRI_microtime() - _startTime << " "
      << "Query::Query queryString: " << _queryString
      << " this: " << (uintptr_t) this;
  } else {
    LOG_TOPIC(DEBUG, Logger::QUERIES)
      << TRI_microtime() - _startTime << " "
      << "Query::Query queryString: " << _queryString
      << " this: " << (uintptr_t) this;
  }

  if (bindParameters != nullptr && !bindParameters->isEmpty() &&
      !bindParameters->slice().isNone()) {
    if (level >= PROFILE_LEVEL_TRACE_1) {
      LOG_TOPIC(INFO, Logger::QUERIES)
          << "bindParameters: " << bindParameters->slice().toJson();
    } else {
      LOG_TOPIC(DEBUG, Logger::QUERIES)
          << "bindParameters: " << bindParameters->slice().toJson();
    }
  }

  if (options != nullptr && !options->isEmpty() && !options->slice().isNone()) {
    if (level >= PROFILE_LEVEL_TRACE_1) {
      LOG_TOPIC(INFO, Logger::QUERIES)
          << "options: " << options->slice().toJson();
    } else {
      LOG_TOPIC(DEBUG, Logger::QUERIES)
          << "options: " << options->slice().toJson();
    }
  }

  _resourceMonitor.setMemoryLimit(_queryOptions.memoryLimit);
}

/// @brief creates a query from VelocyPack
Query::Query(
    bool contextOwnedByExterior,
    TRI_vocbase_t& vocbase,
    std::shared_ptr<VPackBuilder> const& queryStruct,
    std::shared_ptr<VPackBuilder> const& options,
    QueryPart part
)
    : _id(0),
      _resourceMonitor(),
      _resources(&_resourceMonitor),
      _vocbase(vocbase),
      _context(nullptr),
      _queryString(),
      _queryBuilder(queryStruct),
      _options(options),
      _collections(&vocbase),
      _state(QueryExecutionState::ValueType::INVALID_STATE),
      _trx(nullptr),
      _warnings(),
      _startTime(TRI_microtime()),
      _part(part),
      _contextOwnedByExterior(contextOwnedByExterior),
      _killed(false),
      _isModificationQuery(false),
      _preparedV8Context(false) {
  AqlFeature* aql = AqlFeature::lease();

  if (aql == nullptr) {
    THROW_ARANGO_EXCEPTION(TRI_ERROR_SHUTTING_DOWN);
  }

  // populate query options
  if (_options != nullptr) {
    _queryOptions.fromVelocyPack(_options->slice());
  }

  LOG_TOPIC(DEBUG, Logger::QUERIES)
      << TRI_microtime() - _startTime << " "
      << "Query::Query queryStruct: " << queryStruct->slice().toJson()
      << " this: " << (uintptr_t) this;
  if (options != nullptr && !options->isEmpty() && !options->slice().isNone()) {
    LOG_TOPIC(DEBUG, Logger::QUERIES)
        << "options: " << options->slice().toJson();
  }

  _resourceMonitor.setMemoryLimit(_queryOptions.memoryLimit);
}

/// @brief destroys a query
Query::~Query() {
  if (_queryOptions.profile >= PROFILE_LEVEL_TRACE_1) {
    LOG_TOPIC(INFO, Logger::QUERIES)
      << TRI_microtime() - _startTime << " "
      << "Query::~Query queryString: "
      << " this: " << (uintptr_t) this;
  }
  cleanupPlanAndEngine(TRI_ERROR_INTERNAL);  // abort the transaction

  exitContext();

  _ast.reset();

  for (auto& it : _graphs) {
    delete it.second;
  }
  LOG_TOPIC(DEBUG, Logger::QUERIES)
      << TRI_microtime() - _startTime << " "
      << "Query::~Query this: " << (uintptr_t) this;
  AqlFeature::unlease();
}

/// @brief clone a query
/// note: as a side-effect, this will also create and start a transaction for
/// the query
Query* Query::clone(QueryPart part, bool withPlan) {
  auto clone =
      std::make_unique<Query>(false, _vocbase, _queryString,
                              std::shared_ptr<VPackBuilder>(), _options, part);

  clone->_resourceMonitor = _resourceMonitor;
  clone->_resourceMonitor.clear();

  if (_plan != nullptr) {
    if (withPlan) {
      // clone the existing plan
      clone->_plan.reset(_plan->clone(*clone));
    }

    // clone all variables
    for (auto& it : _ast->variables()->variables(true)) {
      auto var = _ast->variables()->getVariable(it.first);
      TRI_ASSERT(var != nullptr);
      clone->ast()->variables()->createVariable(var);
    }
  }

  if (clone->_plan == nullptr) {
    // initialize an empty plan
    clone->_plan.reset(new ExecutionPlan(ast()));
  }

  TRI_ASSERT(clone->_trx == nullptr);

  // A daughter transaction which does not
  // actually lock the collections
  clone->_trx = _trx->clone(_queryOptions.transactionOptions);

  Result res = clone->_trx->begin();

  if (!res.ok()) {
    THROW_ARANGO_EXCEPTION(res);
  }

  return clone.release();
}

void Query::setExecutionTime() {
  if (_engine != nullptr) {
    _engine->_stats.setExecutionTime(TRI_microtime() - _startTime);
  }
}

/// @brief register an error, with an optional parameter inserted into printf
/// this also makes the query abort
void Query::registerError(int code, char const* details) {
  TRI_ASSERT(code != TRI_ERROR_NO_ERROR);

  if (details == nullptr) {
    THROW_ARANGO_EXCEPTION(code);
  }

  THROW_ARANGO_EXCEPTION_PARAMS(code, details);
}

/// @brief register an error with a custom error message
/// this also makes the query abort
void Query::registerErrorCustom(int code, char const* details) {
  TRI_ASSERT(code != TRI_ERROR_NO_ERROR);

  if (details == nullptr) {
    THROW_ARANGO_EXCEPTION(code);
  }

  std::string errorMessage(TRI_errno_string(code));
  errorMessage.append(": ");
  errorMessage.append(details);

  THROW_ARANGO_EXCEPTION_MESSAGE(code, errorMessage);
}

/// @brief register a warning
void Query::registerWarning(int code, char const* details) {
  TRI_ASSERT(code != TRI_ERROR_NO_ERROR);

  if (_queryOptions.failOnWarning) {
    // make an error from each warning if requested
    if (details == nullptr) {
      THROW_ARANGO_EXCEPTION(code);
    }
    THROW_ARANGO_EXCEPTION_MESSAGE(code, details);
  }

  if (_warnings.size() >= _queryOptions.maxWarningCount) {
    return;
  }

  if (details == nullptr) {
    _warnings.emplace_back(code, TRI_errno_string(code));
  } else {
    _warnings.emplace_back(code, details);
  }
}

void Query::prepare(QueryRegistry* registry, uint64_t queryHash) {
  TRI_ASSERT(registry != nullptr);

  init();
  enterState(QueryExecutionState::ValueType::PARSING);

  std::unique_ptr<ExecutionPlan> plan;

#if USE_PLAN_CACHE
  if (!_queryString.empty() &&
      queryHash != DontCache &&
      _part == PART_MAIN) {
    // LOG_TOPIC(INFO, Logger::FIXME) << "trying to find query in execution plan cache: '" << _queryString << "', hash: " << queryHash;

    // store & lookup velocypack plans!!
    std::shared_ptr<PlanCacheEntry> planCacheEntry = PlanCache::instance()->lookup(_vocbase, queryHash, queryString);
    if (planCacheEntry != nullptr) {
      // LOG_TOPIC(INFO, Logger::FIXME) << "query found in execution plan cache: '" << _queryString << "'";

      TRI_ASSERT(_trx == nullptr);
      TRI_ASSERT(_collections.empty());

      // create the transaction object, but do not start it yet
      _trx = AqlTransaction::create(
              createTransactionContext(), _collections.collections(),
              _queryOptions.transactionOptions,
              _part == PART_MAIN);

      VPackBuilder* builder = planCacheEntry->builder.get();
      VPackSlice slice = builder->slice();
      ExecutionPlan::getCollectionsFromVelocyPack(_ast.get(), slice);
      _ast->variables()->fromVelocyPack(slice);

      enterState(QueryExecutionState::ValueType::LOADING_COLLECTIONS);

      int res = trx->addCollections(*_collections.collections());

      if (res == TRI_ERROR_NO_ERROR) {
        res = _trx->begin();
      }

      if (res != TRI_ERROR_NO_ERROR) {
        THROW_ARANGO_EXCEPTION_MESSAGE(res, buildErrorMessage(res));
      }

      enterState(QueryExecutionState::ValueType::PLAN_INSTANTIATION);

      plan.reset(ExecutionPlan::instantiateFromVelocyPack(_ast.get(), slice));

      TRI_ASSERT(plan != nullptr);
    }
  }
#endif

  if (plan == nullptr) {
    plan.reset(preparePlan());

    TRI_ASSERT(plan != nullptr);

#if USE_PLAN_CACHE
    if (!_queryString.empty() &&
        queryHash != DontCache &&
        _part == PART_MAIN &&
        _warnings.empty() &&
        _ast->root()->isCacheable()) {
      // LOG_TOPIC(INFO, Logger::FIXME) << "storing query in execution plan cache '" << _queryString << "', hash: " << queryHash;
      PlanCache::instance()->store(_vocbase, queryHash, _queryString, plan.get());
    }
#endif
  }

  TRI_ASSERT(plan != nullptr);
  if (!plan->varUsageComputed()) {
    plan->findVarUsage();
  }

  enterState(QueryExecutionState::ValueType::EXECUTION);

  TRI_ASSERT(_engine == nullptr);
  TRI_ASSERT(_trx != nullptr);
  // note that the engine returned here may already be present in our
  // own _engine attribute (the instanciation procedure may modify us
  // by calling our engine(ExecutionEngine*) function
  // this is confusing and should be fixed!
  std::unique_ptr<ExecutionEngine> engine(ExecutionEngine::instantiateFromPlan(registry, this, plan.get(), !_queryString.empty()));

  if (_engine == nullptr) {
    _engine = std::move(engine);
  } else {
    engine.release();
  }

  _plan = std::move(plan);
}

/// @brief prepare an AQL query, this is a preparation for execute, but
/// execute calls it internally. The purpose of this separate method is
/// to be able to only prepare a query from VelocyPack and then store it in the
/// QueryRegistry.
ExecutionPlan* Query::preparePlan() {
  LOG_TOPIC(DEBUG, Logger::QUERIES) << TRI_microtime() - _startTime << " "
                                    << "Query::prepare"
                                    << " this: " << (uintptr_t) this;

  auto ctx = createTransactionContext();
  std::unique_ptr<ExecutionPlan> plan;

  if (!ctx) {
    THROW_ARANGO_EXCEPTION_MESSAGE(
      TRI_ERROR_INTERNAL, "failed to create query transaction context"
    );
  }

  if (!_queryString.empty()) {
    Parser parser(this);

    parser.parse(false);
    // put in bind parameters
    parser.ast()->injectBindParameters(_bindParameters, ctx->resolver());
  }

  TRI_ASSERT(_trx == nullptr);

  // TODO: Remove once we have cluster wide transactions
  std::unordered_set<std::string> inaccessibleCollections;
#ifdef USE_ENTERPRISE
  if (_queryOptions.transactionOptions.skipInaccessibleCollections) {
    inaccessibleCollections = _queryOptions.inaccessibleCollections;
  }
#endif

  std::unique_ptr<AqlTransaction> trx(AqlTransaction::create(
    std::move(ctx),
    _collections.collections(),
    _queryOptions.transactionOptions,
    _part == PART_MAIN,
    inaccessibleCollections
  ));
  TRI_DEFER(trx.release());
  // create the transaction object, but do not start it yet
  _trx = trx.get();

  // As soon as we start to instantiate the plan we have to clean it
  // up before killing the unique_ptr
  if (!_queryString.empty()) {
    // we have an AST
    // optimize the ast
    enterState(QueryExecutionState::ValueType::AST_OPTIMIZATION);

    _ast->validateAndOptimize();

    enterState(QueryExecutionState::ValueType::LOADING_COLLECTIONS);

    Result res = _trx->begin();

    if (!res.ok()) {
      THROW_ARANGO_EXCEPTION(res);
    }

    enterState(QueryExecutionState::ValueType::PLAN_INSTANTIATION);
    plan.reset(ExecutionPlan::instantiateFromAst(_ast.get()));

    if (plan == nullptr) {
      // oops
      THROW_ARANGO_EXCEPTION_MESSAGE(TRI_ERROR_INTERNAL, "failed to create query execution engine");
    }

    // Run the query optimizer:
    enterState(QueryExecutionState::ValueType::PLAN_OPTIMIZATION);
    arangodb::aql::Optimizer opt(_queryOptions.maxNumberOfPlans);
    // get enabled/disabled rules
    opt.createPlans(plan.release(), _queryOptions.optimizerRules,
                    _queryOptions.inspectSimplePlans, false);
    // Now plan and all derived plans belong to the optimizer
    plan.reset(opt.stealBest());  // Now we own the best one again
  } else {  // no queryString, we are instantiating from _queryBuilder
    VPackSlice const querySlice = _queryBuilder->slice();
    ExecutionPlan::getCollectionsFromVelocyPack(_ast.get(), querySlice);

    _ast->variables()->fromVelocyPack(querySlice);
    // creating the plan may have produced some collections
    // we need to add them to the transaction now (otherwise the query will
    // fail)

    enterState(QueryExecutionState::ValueType::LOADING_COLLECTIONS);

    Result res = trx->addCollections(*_collections.collections());
    if (res.ok()) {
      res = _trx->begin();
    }

    if (!res.ok()) {
      THROW_ARANGO_EXCEPTION(res);
    }

    enterState(QueryExecutionState::ValueType::PLAN_INSTANTIATION);

    // we have an execution plan in VelocyPack format
    plan.reset(ExecutionPlan::instantiateFromVelocyPack(_ast.get(), _queryBuilder->slice()));
    if (plan == nullptr) {
      // oops
      THROW_ARANGO_EXCEPTION_MESSAGE(TRI_ERROR_INTERNAL, "could not create plan from vpack");
    }

    if (!plan->varUsageComputed()) {
      plan->findVarUsage();
    }
  }

  TRI_ASSERT(plan != nullptr);

  // return the V8 context if we are in one
  exitContext();

  return plan.release();
}

/// @brief execute an AQL query
ExecutionState Query::execute(QueryRegistry* registry, QueryResult& queryResult) {
  LOG_TOPIC(DEBUG, Logger::QUERIES) << TRI_microtime() - _startTime << " "
                                    << "Query::execute"
                                    << " this: " << (uintptr_t) this;
  TRI_ASSERT(registry != nullptr);

  try {
    bool useQueryCache = canUseQueryCache();
    uint64_t queryHash = hash();

    if (_resultBuilder == nullptr) {
      if (useQueryCache) {
        // check the query cache for an existing result
        auto cacheEntry = arangodb::aql::QueryCache::instance()->lookup(
          &_vocbase, queryHash, _queryString
        );
        arangodb::aql::QueryCacheResultEntryGuard guard(cacheEntry);

        if (cacheEntry != nullptr) {
          ExecContext const* exe = ExecContext::CURRENT;
          // got a result from the query cache
          if(exe != nullptr) {
            for (std::string const& collectionName : cacheEntry->_collections) {
              if (!exe->canUseCollection(collectionName, auth::Level::RO)) {
                THROW_ARANGO_EXCEPTION(TRI_ERROR_FORBIDDEN);
              }
            }
          }

          // we don't have yet a transaction when we're here, so let's create
          // a mimimal context to build the result
          queryResult.context = transaction::StandaloneContext::Create(_vocbase);
          queryResult.extra = std::make_shared<VPackBuilder>();
          {
            VPackObjectBuilder guard(queryResult.extra.get(), true);
            addWarningsToVelocyPack(*queryResult.extra);
          }
          TRI_ASSERT(cacheEntry->_queryResult != nullptr);
          queryResult.result = cacheEntry->_queryResult;
          queryResult.cached = true;

          return ExecutionState::DONE;
        }
      }

      // will throw if it fails
      prepare(registry, queryHash);

      log();

      VPackOptions options = VPackOptions::Defaults;
      options.buildUnindexedArrays = true;
      options.buildUnindexedObjects = true;

      _resultBuilder = std::make_shared<VPackBuilder>(&options);

      // reserve some space in Builder to avoid frequent reallocs
      _resultBuilder->reserve(16 * 1024);

      _resultBuilder->openArray();
    }

    TRI_ASSERT(_resultBuilder != nullptr);
    TRI_ASSERT(_resultBuilder->isOpenArray());
    TRI_ASSERT(_trx != nullptr);

    if (useQueryCache && (_isModificationQuery || !_warnings.empty() ||
                          !_ast->root()->isCacheable())) {
      useQueryCache = false;
    }

    TRI_ASSERT(_engine != nullptr);

    // this is the RegisterId our results can be found in
    RegisterId const resultRegister = _engine->resultRegister();

<<<<<<< HEAD
    // We loop as long as we are having ExecState::DONE returned
    // In case of WAITING we return, this function is repeatable!
    // In case of HASMORE we loop
    while (true) {
      auto res = _engine->getSome(ExecutionBlock::DefaultBatchSize());
      if (res.first == ExecutionState::WAITING) {
        return res.first;
      }
      if (res.second == nullptr) {
        TRI_ASSERT(res.first == ExecutionState::DONE);
        break;
      }
      size_t const n = res.second->size();

      for (size_t i = 0; i < n; ++i) {
        AqlValue const& val = res.second->getValueReference(i, resultRegister);

        if (!val.isEmpty()) {
          val.toVelocyPack(_trx, *_resultBuilder, useQueryCache);
=======
    resultBuilder->openArray();

    ExecutionState state = ExecutionState::HASMORE;
    while (state != ExecutionState::DONE) {
      auto res = _engine->getSome(ExecutionBlock::DefaultBatchSize());
      state = res.first;
      // TODO MAX: We need to let the thread sleep here instead of while loop
      while (state == ExecutionState::WAITING) {
        tempWaitForAsyncResponse();
        res = _engine->getSome(ExecutionBlock::DefaultBatchSize());
        state = res.first;
      }
      value.swap(res.second);

      // value == nullptr => state == DONE
      TRI_ASSERT(value != nullptr || state == ExecutionState::DONE);

      if (value != nullptr) {
        size_t const n = value->size();

        for (size_t i = 0; i < n; ++i) {
          AqlValue const &val = value->getValueReference(i, resultRegister);

          if (!val.isEmpty()) {
            val.toVelocyPack(_trx, *resultBuilder, useQueryCache);
          }
>>>>>>> 3695bb4b
        }
        _engine->_itemBlockManager.returnBlock(std::move(value));
      }
<<<<<<< HEAD
      _engine->_itemBlockManager.returnBlock(std::move(res.second));
      if (res.first == ExecutionState::DONE) {
        break;
      }
=======
>>>>>>> 3695bb4b
    }

    // must close result array here because it must be passed as a closed
    // array to the query cache
    _resultBuilder->close();

    if (useQueryCache) {
      if (_warnings.empty()) {
        // finally store the generated result in the query cache
        auto result = QueryCache::instance()->store(
          &_vocbase,
          queryHash,
          _queryString,
          _resultBuilder,
          _trx->state()->collectionNames()
        );

        if (result == nullptr) {
          THROW_ARANGO_EXCEPTION(TRI_ERROR_OUT_OF_MEMORY);
        }
      }
    }

    queryResult.result = std::move(_resultBuilder);
    queryResult.context = _trx->transactionContext();
    // will set warnings, stats, profile and cleanup plan and engine
    finalize(queryResult);

    return ExecutionState::DONE;
  } catch (arangodb::basics::Exception const& ex) {
    setExecutionTime();
    cleanupPlanAndEngine(ex.code());
    queryResult.set(ex.code(),
        "AQL: " + ex.message() + 
        QueryExecutionState::toStringWithPrefix(_state));
    return ExecutionState::DONE;
  } catch (std::bad_alloc const&) {
    setExecutionTime();
    cleanupPlanAndEngine(TRI_ERROR_OUT_OF_MEMORY);
    queryResult.set(TRI_ERROR_OUT_OF_MEMORY,
        TRI_errno_string(TRI_ERROR_OUT_OF_MEMORY) +
        QueryExecutionState::toStringWithPrefix(_state));
    return ExecutionState::DONE;
  } catch (std::exception const& ex) {
    setExecutionTime();
    cleanupPlanAndEngine(TRI_ERROR_INTERNAL);
    queryResult.set(TRI_ERROR_INTERNAL,
        ex.what() + QueryExecutionState::toStringWithPrefix(_state));
    return ExecutionState::DONE;
  } catch (...) {
    setExecutionTime();
    cleanupPlanAndEngine(TRI_ERROR_INTERNAL);
    queryResult.set(TRI_ERROR_INTERNAL,
        TRI_errno_string(TRI_ERROR_INTERNAL) +
        QueryExecutionState::toStringWithPrefix(_state));
    return ExecutionState::DONE;
  }
}

// execute an AQL query: may only be called with an active V8 handle scope
ExecutionState Query::executeV8(v8::Isolate* isolate, QueryRegistry* registry, QueryResultV8& queryResult) {
  LOG_TOPIC(DEBUG, Logger::QUERIES) << TRI_microtime() - _startTime << " "
                                    << "Query::executeV8"
                                    << " this: " << (uintptr_t) this;
  TRI_ASSERT(registry != nullptr);

  try {
    bool useQueryCache = canUseQueryCache();
    uint64_t queryHash = hash();

    if (useQueryCache) {
      // check the query cache for an existing result
      auto cacheEntry = arangodb::aql::QueryCache::instance()->lookup(
        &_vocbase, queryHash, _queryString
      );
      arangodb::aql::QueryCacheResultEntryGuard guard(cacheEntry);

      if (cacheEntry != nullptr) {
        auto ctx = transaction::StandaloneContext::Create(_vocbase);
        ExecContext const* exe = ExecContext::CURRENT;

        // got a result from the query cache
        if(exe != nullptr) {
          for (std::string const& collectionName : cacheEntry->_collections) {
            if (!exe->canUseCollection(collectionName, auth::Level::RO)) {
              THROW_ARANGO_EXCEPTION(TRI_ERROR_FORBIDDEN);
            }
          }
        }

        // we don't have yet a transaction when we're here, so let's create
        // a mimimal context to build the result
        queryResult.context = ctx;
        v8::Handle<v8::Value> values =
            TRI_VPackToV8(isolate, cacheEntry->_queryResult->slice(),
                          queryResult.context->getVPackOptions());
        TRI_ASSERT(values->IsArray());
        queryResult.result = v8::Handle<v8::Array>::Cast(values);
        queryResult.cached = true;
        return ExecutionState::DONE;
      }
    }

    // will throw if it fails
    prepare(registry, queryHash);

    log();

    if (useQueryCache && (_isModificationQuery || !_warnings.empty() ||
                          !_ast->root()->isCacheable())) {
      useQueryCache = false;
    }

    v8::Handle<v8::Array> resArray = v8::Array::New(isolate);

    TRI_ASSERT(_engine != nullptr);

    // this is the RegisterId our results can be found in
    auto const resultRegister = _engine->resultRegister();
    std::unique_ptr<AqlItemBlock> value;

    try {
      if (useQueryCache) {
        VPackOptions options = VPackOptions::Defaults;
        options.buildUnindexedArrays = true;
        options.buildUnindexedObjects = true;

        // iterate over result, return it and store it in query cache
        auto builder = std::make_shared<VPackBuilder>(&options);
        builder->openArray();

        uint32_t j = 0;
        ExecutionState state = ExecutionState::HASMORE;
        while (state != ExecutionState::DONE) {
          auto res = _engine->getSome(ExecutionBlock::DefaultBatchSize());
          state = res.first;
          // TODO MAX: We need to let the thread sleep here instead of while loop
          while (state == ExecutionState::WAITING) {
            tempWaitForAsyncResponse();
            res = _engine->getSome(ExecutionBlock::DefaultBatchSize());
            state = res.first;
          }
          value.swap(res.second);

          // value == nullptr => state == DONE
          TRI_ASSERT(value != nullptr || state == ExecutionState::DONE);

          if (value != nullptr) {
            size_t const n = value->size();

            for (size_t i = 0; i < n; ++i) {
              AqlValue const &val = value->getValueReference(i, resultRegister);

              if (!val.isEmpty()) {
                resArray->Set(j++, val.toV8(isolate, _trx));
                val.toVelocyPack(_trx, *builder, true);
              }
            }
            _engine->_itemBlockManager.returnBlock(std::move(value));
          }
        }

        builder->close();

        if (_warnings.empty()) {
          // finally store the generated result in the query cache
          QueryCache::instance()->store(
            &_vocbase,
            queryHash,
            _queryString,
            builder,
            _trx->state()->collectionNames()
          );
        }
      } else {
        // iterate over result and return it
        uint32_t j = 0;
        ExecutionState state = ExecutionState::HASMORE;
        while (state != ExecutionState::DONE) {
          auto res = _engine->getSome(ExecutionBlock::DefaultBatchSize());
          state = res.first;
          // TODO MAX: We need to let the thread sleep here instead of while loop
          while (state == ExecutionState::WAITING) {
            tempWaitForAsyncResponse();
            res = _engine->getSome(ExecutionBlock::DefaultBatchSize());
            state = res.first;
          }
          value.swap(res.second);

          // value == nullptr => state == DONE
          TRI_ASSERT(value != nullptr || state == ExecutionState::DONE);

          if (value != nullptr) {
            if (!_queryOptions.silent) {
              size_t const n = value->size();

              for (size_t i = 0; i < n; ++i) {
                AqlValue const &val = value->getValueReference(
                  i, resultRegister
                );

                if (!val.isEmpty()) {
                  resArray->Set(j++, val.toV8(isolate, _trx));
                }

                if (V8PlatformFeature::isOutOfMemory(isolate)) {
                  THROW_ARANGO_EXCEPTION(TRI_ERROR_OUT_OF_MEMORY);
                }
              }
            }

            _engine->_itemBlockManager.returnBlock(std::move(value));
          }
        }
      }
    } catch (...) {
      LOG_TOPIC(DEBUG, Logger::QUERIES) << TRI_microtime() - _startTime << " "
                                        << "got an exception executing "
                                        << " this: " << (uintptr_t) this;
      throw;
    }

    queryResult.result = resArray;
    queryResult.context = _trx->transactionContext();
    // will set warnings, stats, profile and cleanup plan and engine
    finalize(queryResult);
  } catch (arangodb::basics::Exception const& ex) {
    setExecutionTime();
    cleanupPlanAndEngine(ex.code());
    queryResult.set(ex.code(), "AQL: " + ex.message() + QueryExecutionState::toStringWithPrefix(_state));
  } catch (std::bad_alloc const&) {
    setExecutionTime();
    cleanupPlanAndEngine(TRI_ERROR_OUT_OF_MEMORY);
    queryResult.set(
        TRI_ERROR_OUT_OF_MEMORY,
        TRI_errno_string(TRI_ERROR_OUT_OF_MEMORY) + QueryExecutionState::toStringWithPrefix(_state));
  } catch (std::exception const& ex) {
    setExecutionTime();
    cleanupPlanAndEngine(TRI_ERROR_INTERNAL);
    queryResult.set(TRI_ERROR_INTERNAL, ex.what() + QueryExecutionState::toStringWithPrefix(_state));
  } catch (...) {
    setExecutionTime();
    cleanupPlanAndEngine(TRI_ERROR_INTERNAL);
    queryResult.set(TRI_ERROR_INTERNAL,
                         TRI_errno_string(TRI_ERROR_INTERNAL) + QueryExecutionState::toStringWithPrefix(_state));
  }

  return ExecutionState::DONE;
}

void Query::finalize(QueryResult& result) {

  LOG_TOPIC(DEBUG, Logger::QUERIES) << TRI_microtime() - _startTime << " "
  << "Query::finalize: before _trx->commit"
  << " this: " << (uintptr_t) this;

  Result commitResult = _trx->commit();
  if (commitResult.fail()) {
    THROW_ARANGO_EXCEPTION(commitResult);
  }

  LOG_TOPIC(DEBUG, Logger::QUERIES)
  << TRI_microtime() - _startTime << " "
  << "Query::finalize: before cleanupPlanAndEngine"
  << " this: " << (uintptr_t) this;

  _engine->_stats.setExecutionTime(runTime());
  enterState(QueryExecutionState::ValueType::FINALIZATION);

  double now;
  result.extra = std::make_shared<VPackBuilder>();
  {
    VPackObjectBuilder extras(result.extra.get(), true);
    if (_queryOptions.profile >= PROFILE_LEVEL_BLOCKS) {
      result.extra->add(VPackValue("plan"));
      _plan->toVelocyPack(*result.extra, _ast.get(), false);
      // needed to happen before plan cleanup
    }
    cleanupPlanAndEngine(TRI_ERROR_NO_ERROR, result.extra.get());
    addWarningsToVelocyPack(*result.extra);
    now = TRI_microtime();
    if (_profile != nullptr && _queryOptions.profile >= PROFILE_LEVEL_BASIC) {
      _profile->setStateEnd(QueryExecutionState::ValueType::FINALIZATION, now);
      _profile->toVelocyPack(*(result.extra));
    }
  }

  // patch executionTime stats value in place
  // we do this because "executionTime" should include the whole span of the execution and we have to set it at the very end
  double const rt = runTime(now);
  basics::VelocyPackHelper::patchDouble(result.extra->slice().get("stats").get("executionTime"), rt);

  LOG_TOPIC(DEBUG, Logger::QUERIES) << rt << " "
  << "Query::finalize:returning"
  << " this: " << (uintptr_t) this;
}

/// @brief parse an AQL query
QueryResult Query::parse() {
  try {
    init();
    Parser parser(this);
    return parser.parse(true);
  } catch (arangodb::basics::Exception const& ex) {
    return QueryResult(ex.code(), ex.message());
  } catch (std::bad_alloc const&) {
    cleanupPlanAndEngine(TRI_ERROR_OUT_OF_MEMORY);
    return QueryResult(TRI_ERROR_OUT_OF_MEMORY,
                       TRI_errno_string(TRI_ERROR_OUT_OF_MEMORY));
  } catch (std::exception const& ex) {
    cleanupPlanAndEngine(TRI_ERROR_INTERNAL);
    return QueryResult(TRI_ERROR_INTERNAL, ex.what());
  } catch (...) {
    return QueryResult(TRI_ERROR_INTERNAL,
                       "an unknown error occurred while parsing the query");
  }
}

/// @brief explain an AQL query
QueryResult Query::explain() {
  try {
    init();
    enterState(QueryExecutionState::ValueType::PARSING);

    auto ctx = createTransactionContext();
    Parser parser(this);

    parser.parse(true);

    // put in bind parameters
    parser.ast()->injectBindParameters(_bindParameters, ctx->resolver());

    // optimize and validate the ast
    enterState(QueryExecutionState::ValueType::AST_OPTIMIZATION);

    // create the transaction object, but do not start it yet
    _trx = AqlTransaction::create(
      std::move(ctx),
      _collections.collections(),
      _queryOptions.transactionOptions,
      true
    );

    // we have an AST
    Result res = _trx->begin();

    if (!res.ok()) {
      THROW_ARANGO_EXCEPTION(res);
    }

    enterState(QueryExecutionState::ValueType::LOADING_COLLECTIONS);
    parser.ast()->validateAndOptimize();


    enterState(QueryExecutionState::ValueType::PLAN_INSTANTIATION);
    ExecutionPlan* plan = ExecutionPlan::instantiateFromAst(parser.ast());

    if (plan == nullptr) {
      // oops
      return QueryResult(TRI_ERROR_INTERNAL, "unable to create plan from AST");
    }

    // Run the query optimizer:
    enterState(QueryExecutionState::ValueType::PLAN_OPTIMIZATION);
    arangodb::aql::Optimizer opt(_queryOptions.maxNumberOfPlans);
    // get enabled/disabled rules
    opt.createPlans(plan, _queryOptions.optimizerRules, _queryOptions.inspectSimplePlans, true);

    enterState(QueryExecutionState::ValueType::FINALIZATION);

    QueryResult result(TRI_ERROR_NO_ERROR);

    if (_queryOptions.allPlans) {
      result.result = std::make_shared<VPackBuilder>();
      {
        VPackArrayBuilder guard(result.result.get());

        auto plans = opt.getPlans();
        for (auto& it : plans) {
          TRI_ASSERT(it != nullptr);

          it->findVarUsage();
          it->planRegisters();
          it->toVelocyPack(*result.result.get(), parser.ast(), _queryOptions.verbosePlans);
        }
      }
      // cacheability not available here
      result.cached = false;
    } else {
      // Now plan and all derived plans belong to the optimizer
      std::unique_ptr<ExecutionPlan> bestPlan(
          opt.stealBest());  // Now we own the best one again
      TRI_ASSERT(bestPlan != nullptr);

      bestPlan->findVarUsage();
      bestPlan->planRegisters();

      result.result = bestPlan->toVelocyPack(parser.ast(), _queryOptions.verbosePlans);

      // cacheability
      result.cached = (!_queryString.empty() &&
                       !_isModificationQuery && _warnings.empty() &&
                       _ast->root()->isCacheable());
    }

    // technically no need to commit, as we are only explaining here
    auto commitResult = _trx->commit();
    if (commitResult.fail()) {
        THROW_ARANGO_EXCEPTION(commitResult);
    }

    result.extra = std::make_shared<VPackBuilder>();
    {
      VPackObjectBuilder guard(result.extra.get(), true);
      addWarningsToVelocyPack(*result.extra);
      result.extra->add(VPackValue("stats"));
      opt._stats.toVelocyPack(*result.extra);
    }

    return result;
  } catch (arangodb::basics::Exception const& ex) {
    return QueryResult(ex.code(), ex.message() + QueryExecutionState::toStringWithPrefix(_state));
  } catch (std::bad_alloc const&) {
    return QueryResult(
        TRI_ERROR_OUT_OF_MEMORY,
        TRI_errno_string(TRI_ERROR_OUT_OF_MEMORY) + QueryExecutionState::toStringWithPrefix(_state));
  } catch (std::exception const& ex) {
    return QueryResult(TRI_ERROR_INTERNAL, ex.what() + QueryExecutionState::toStringWithPrefix(_state));
  } catch (...) {
    return QueryResult(TRI_ERROR_INTERNAL,
                       TRI_errno_string(TRI_ERROR_INTERNAL) + QueryExecutionState::toStringWithPrefix(_state));
  }
}

void Query::setEngine(ExecutionEngine* engine) {
  TRI_ASSERT(engine != nullptr);
  _engine.reset(engine);
}

void Query::releaseEngine() {
  _engine.release();
}

/// @brief prepare a V8 context for execution for this expression
/// this needs to be called once before executing any V8 function in this
/// expression
void Query::prepareV8Context() {
  if (_preparedV8Context) {
    // already done
    return;
  }

  TRI_ASSERT(_trx != nullptr);

  ISOLATE;
  TRI_ASSERT(isolate != nullptr);

  std::string body("if (_AQL === undefined) { _AQL = require(\"@arangodb/aql\"); }");

  {
    v8::HandleScope scope(isolate);
    v8::Handle<v8::Script> compiled = v8::Script::Compile(
        TRI_V8_STD_STRING(isolate, body), TRI_V8_ASCII_STRING(isolate, "--script--"));

    if (!compiled.IsEmpty()) {
      compiled->Run();
      _preparedV8Context = true;
    }
  }
}

/// @brief enter a V8 context
void Query::enterContext() {
  if (!_contextOwnedByExterior) {
    if (_context == nullptr) {
      if (V8DealerFeature::DEALER == nullptr) {
        THROW_ARANGO_EXCEPTION_MESSAGE(TRI_ERROR_INTERNAL, "V8 engine is disabled");
      }
      TRI_ASSERT(V8DealerFeature::DEALER != nullptr);
      _context = V8DealerFeature::DEALER->enterContext(&_vocbase, false);

      if (_context == nullptr) {
        THROW_ARANGO_EXCEPTION_MESSAGE(TRI_ERROR_RESOURCE_LIMIT,
                                       "unable to enter V8 context for query execution");
      }

      // register transaction and resolver in context
      TRI_ASSERT(_trx != nullptr);

      ISOLATE;
      TRI_GET_GLOBALS();
      _preparedV8Context = false;
      auto ctx = static_cast<arangodb::transaction::V8Context*>(
          v8g->_transactionContext);
      if (ctx != nullptr) {
        ctx->registerTransaction(_trx->state());
      }
    }
    _preparedV8Context = false;

    TRI_ASSERT(_context != nullptr);
  }
}

/// @brief return a V8 context
void Query::exitContext() {
  if (!_contextOwnedByExterior) {
    if (_context != nullptr) {
      // unregister transaction and resolver in context
      ISOLATE;
      TRI_GET_GLOBALS();
      auto ctx = static_cast<arangodb::transaction::V8Context*>(
          v8g->_transactionContext);
      if (ctx != nullptr) {
        ctx->unregisterTransaction();
      }

      TRI_ASSERT(V8DealerFeature::DEALER != nullptr);
      V8DealerFeature::DEALER->exitContext(_context);
      _context = nullptr;
    }
    _preparedV8Context = false;
  }
}

/// @brief returns statistics for current query.
void Query::getStats(VPackBuilder& builder) {
  if (_engine != nullptr) {
    _engine->_stats.setExecutionTime(TRI_microtime() - _startTime);
    _engine->_stats.toVelocyPack(builder, _queryOptions.fullCount);
  } else {
    ExecutionStats::toVelocyPackStatic(builder);
  }
}

/// @brief convert the list of warnings to VelocyPack.
///        Will add a new entry { ..., warnings: <warnings>, } if there are
///        warnings. If there are none it will not modify the builder
void Query::addWarningsToVelocyPack(VPackBuilder& builder) const {
  TRI_ASSERT(builder.isOpenObject());
  size_t const n = _warnings.size();
  builder.add(VPackValue("warnings"));
  {
    VPackArrayBuilder guard(&builder);
    for (size_t i = 0; i < n; ++i) {
      VPackObjectBuilder objGuard(&builder);
      builder.add("code", VPackValue(_warnings[i].first));
      builder.add("message", VPackValue(_warnings[i].second));
    }
  }
}

/// @brief initializes the query
void Query::init() {
  if (_id != 0) {
    // already called
    return;
  }
  TRI_ASSERT(_id == 0);
  _id = Query::NextId();
  TRI_ASSERT(_id != 0);

  TRI_ASSERT(_profile == nullptr);
  // adds query to QueryList which is needed for /_api/query/current
  _profile.reset(new QueryProfile(this));
  enterState(QueryExecutionState::ValueType::INITIALIZATION);

  TRI_ASSERT(_ast == nullptr);
  _ast.reset(new Ast(this));
}

/// @brief log a query
void Query::log() {
  if (!_queryString.empty()) {
    LOG_TOPIC(TRACE, Logger::QUERIES)
        << "executing query " << _id << ": '" << _queryString.extract(1024) << "'";
  }
}

/// @brief calculate a hash value for the query and bind parameters
uint64_t Query::hash() {
  if (_queryString.empty()) {
    return DontCache;
  }

  // hash the query string first
  uint64_t hash = _queryString.hash();

  // handle "fullCount" option. if this option is set, the query result will
  // be different to when it is not set!
  if (_queryOptions.fullCount) {
    hash = fasthash64(TRI_CHAR_LENGTH_PAIR("fullcount:true"), hash);
  } else {
    hash = fasthash64(TRI_CHAR_LENGTH_PAIR("fullcount:false"), hash);
  }

  // handle "count" option
  if (_queryOptions.count) {
    hash = fasthash64(TRI_CHAR_LENGTH_PAIR("count:true"), hash);
  } else {
    hash = fasthash64(TRI_CHAR_LENGTH_PAIR("count:false"), hash);
  }

  // also hash "optimizer" options
  VPackSlice options = basics::VelocyPackHelper::EmptyObjectValue();

  if (_options != nullptr && _options->slice().isObject()) {
    options = _options->slice().get("optimizer");
  }
  hash ^= options.hash();

  // blend query hash with bind parameters
  return hash ^ _bindParameters.hash();
}

/// @brief whether or not the query cache can be used for the query
bool Query::canUseQueryCache() const {
  if (_queryString.size() < 8) {
    return false;
  }

  auto queryCacheMode = QueryCache::instance()->mode();

  if (_queryOptions.cache &&
      (queryCacheMode == CACHE_ALWAYS_ON ||
       queryCacheMode == CACHE_ON_DEMAND)) {
    // cache mode is set to always on or on-demand...
    // query will only be cached if `cache` attribute is not set to false

    // cannot use query cache on a coordinator at the moment
    return !arangodb::ServerState::instance()->isRunningInCluster();
  }

  return false;
}

/// @brief neatly format exception messages for the users
std::string Query::buildErrorMessage(int errorCode) const {
  std::string err(TRI_errno_string(errorCode));

  if (!_queryString.empty() && _queryOptions.verboseErrors) {
    err += "\nwhile executing:\n";
    _queryString.append(err);
    err += "\n";
  }

  return err;
}

/// @brief enter a new state
void Query::enterState(QueryExecutionState::ValueType state) {
  LOG_TOPIC(DEBUG, Logger::QUERIES) << TRI_microtime() - _startTime << " "
                                    << "Query::enterState: " << state
                                    << " this: " << (uintptr_t) this;
  if (_profile != nullptr) {
    // record timing for previous state
    _profile->setStateDone(_state);
  }

  // and adjust the state
  _state = state;
}

/// @brief cleanup plan and engine for current query
void Query::cleanupPlanAndEngine(int errorCode, VPackBuilder* statsBuilder) {
  if (_engine != nullptr) {
    try {
      _engine->shutdown(errorCode);
      if (statsBuilder != nullptr) {
        TRI_ASSERT(statsBuilder->isOpenObject());
        statsBuilder->add(VPackValue("stats"));
        _engine->_stats.toVelocyPack(*statsBuilder, _queryOptions.fullCount);
      }
    } catch (...) {
      // shutdown may fail but we must not throw here
      // (we're also called from the destructor)
    }
    _engine.reset();
  }

  if (_trx != nullptr) {
    // If the transaction was not committed, it is automatically aborted
    delete _trx;
    _trx = nullptr;
  }

  _plan.reset();
}

/// @brief create a transaction::Context
std::shared_ptr<transaction::Context> Query::createTransactionContext() {
  if (_transactionContext) {
    return _transactionContext;
  }
  if (_contextOwnedByExterior) {
    // we must use v8
    return transaction::V8Context::Create(_vocbase, true);
  }

  return transaction::StandaloneContext::Create(_vocbase);
}

/// @brief look up a graph either from our cache list or from the _graphs
///        collection
Graph const* Query::lookupGraphByName(std::string const& name) {
  auto it = _graphs.find(name);

  if (it != _graphs.end()) {
    return it->second;
  }

  std::unique_ptr<arangodb::aql::Graph> g(
      arangodb::lookupGraphByName(createTransactionContext(), name));

  if (g == nullptr) {
    return nullptr;
  }

  _graphs.emplace(name, g.get());

  return g.release();
}

/// @brief returns the next query id
TRI_voc_tick_t Query::NextId() {
  return NextQueryId.fetch_add(1, std::memory_order_seq_cst);
}
<|MERGE_RESOLUTION|>--- conflicted
+++ resolved
@@ -621,7 +621,6 @@
     // this is the RegisterId our results can be found in
     RegisterId const resultRegister = _engine->resultRegister();
 
-<<<<<<< HEAD
     // We loop as long as we are having ExecState::DONE returned
     // In case of WAITING we return, this function is repeatable!
     // In case of HASMORE we loop
@@ -630,55 +629,28 @@
       if (res.first == ExecutionState::WAITING) {
         return res.first;
       }
+
+      // res.second == nullptr => state == DONE
+      TRI_ASSERT(res.second != nullptr || res.first == ExecutionState::DONE);
+
       if (res.second == nullptr) {
         TRI_ASSERT(res.first == ExecutionState::DONE);
         break;
       }
       size_t const n = res.second->size();
 
+
       for (size_t i = 0; i < n; ++i) {
         AqlValue const& val = res.second->getValueReference(i, resultRegister);
 
         if (!val.isEmpty()) {
           val.toVelocyPack(_trx, *_resultBuilder, useQueryCache);
-=======
-    resultBuilder->openArray();
-
-    ExecutionState state = ExecutionState::HASMORE;
-    while (state != ExecutionState::DONE) {
-      auto res = _engine->getSome(ExecutionBlock::DefaultBatchSize());
-      state = res.first;
-      // TODO MAX: We need to let the thread sleep here instead of while loop
-      while (state == ExecutionState::WAITING) {
-        tempWaitForAsyncResponse();
-        res = _engine->getSome(ExecutionBlock::DefaultBatchSize());
-        state = res.first;
-      }
-      value.swap(res.second);
-
-      // value == nullptr => state == DONE
-      TRI_ASSERT(value != nullptr || state == ExecutionState::DONE);
-
-      if (value != nullptr) {
-        size_t const n = value->size();
-
-        for (size_t i = 0; i < n; ++i) {
-          AqlValue const &val = value->getValueReference(i, resultRegister);
-
-          if (!val.isEmpty()) {
-            val.toVelocyPack(_trx, *resultBuilder, useQueryCache);
-          }
->>>>>>> 3695bb4b
         }
-        _engine->_itemBlockManager.returnBlock(std::move(value));
-      }
-<<<<<<< HEAD
+      }
       _engine->_itemBlockManager.returnBlock(std::move(res.second));
       if (res.first == ExecutionState::DONE) {
         break;
       }
-=======
->>>>>>> 3695bb4b
     }
 
     // must close result array here because it must be passed as a closed
