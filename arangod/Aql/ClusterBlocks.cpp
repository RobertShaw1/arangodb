////////////////////////////////////////////////////////////////////////////////
/// DISCLAIMER
///
/// Copyright 2014-2016 ArangoDB GmbH, Cologne, Germany
/// Copyright 2004-2014 triAGENS GmbH, Cologne, Germany
///
/// Licensed under the Apache License, Version 2.0 (the "License");
/// you may not use this file except in compliance with the License.
/// You may obtain a copy of the License at
///
///     http://www.apache.org/licenses/LICENSE-2.0
///
/// Unless required by applicable law or agreed to in writing, software
/// distributed under the License is distributed on an "AS IS" BASIS,
/// WITHOUT WARRANTIES OR CONDITIONS OF ANY KIND, either express or implied.
/// See the License for the specific language governing permissions and
/// limitations under the License.
///
/// Copyright holder is ArangoDB GmbH, Cologne, Germany
///
/// @author Max Neunhoeffer
////////////////////////////////////////////////////////////////////////////////

#include "ClusterBlocks.h"

#include "Aql/AqlItemBlock.h"
#include "Aql/AqlValue.h"
#include "Aql/AqlTransaction.h"
#include "Aql/BlockCollector.h"
#include "Aql/Collection.h"
#include "Aql/ExecutionEngine.h"
#include "Aql/ExecutionStats.h"
#include "Aql/Query.h"
#include "Aql/WakeupQueryCallback.h"
#include "Basics/Exceptions.h"
#include "Basics/StaticStrings.h"
#include "Basics/StringBuffer.h"
#include "Basics/StringUtils.h"
#include "Basics/VelocyPackHelper.h"
#include "Cluster/ClusterComm.h"
#include "Cluster/ClusterInfo.h"
#include "Cluster/ServerState.h"
#include "Scheduler/JobGuard.h"
#include "Scheduler/SchedulerFeature.h"
#include "SimpleHttpClient/SimpleHttpResult.h"
#include "VocBase/ticks.h"
#include "VocBase/vocbase.h"

#include <velocypack/Builder.h>
#include <velocypack/Collection.h>
#include <velocypack/Parser.h>
#include <velocypack/Slice.h>
#include <velocypack/velocypack-aliases.h>

using namespace arangodb;
using namespace arangodb::aql;

using VelocyPackHelper = arangodb::basics::VelocyPackHelper;
using StringBuffer = arangodb::basics::StringBuffer;


namespace {

/// @brief OurLessThan: comparison method for elements of SortingGatherBlock
class OurLessThan {
 public:
  OurLessThan(
      arangodb::transaction::Methods* trx,
      std::vector<std::deque<AqlItemBlock*>>& gatherBlockBuffer,
      std::vector<SortRegister>& sortRegisters) noexcept
    : _trx(trx),
      _gatherBlockBuffer(gatherBlockBuffer),
      _sortRegisters(sortRegisters) {
  }

  bool operator()(
    std::pair<size_t, size_t> const& a,
    std::pair<size_t, size_t> const& b
  ) const;

 private:
  arangodb::transaction::Methods* _trx;
  std::vector<std::deque<AqlItemBlock*>>& _gatherBlockBuffer;
  std::vector<SortRegister>& _sortRegisters;
}; // OurLessThan

bool OurLessThan::operator()(
    std::pair<size_t, size_t> const& a,
    std::pair<size_t, size_t> const& b
) const {
  // nothing in the buffer is maximum!
  if (_gatherBlockBuffer[a.first].empty()) {
    return false;
  }

  if (_gatherBlockBuffer[b.first].empty()) {
    return true;
  }

  TRI_ASSERT(!_gatherBlockBuffer[a.first].empty());
  TRI_ASSERT(!_gatherBlockBuffer[b.first].empty());

  for (auto const& reg : _sortRegisters) {
    auto const& lhs = _gatherBlockBuffer[a.first].front()->getValueReference(a.second, reg.reg);
    auto const& rhs = _gatherBlockBuffer[b.first].front()->getValueReference(b.second, reg.reg);
    auto const& attributePath = reg.attributePath;

    // Fast path if there is no attributePath:
    int cmp;

    if (attributePath.empty()) {
#ifdef USE_IRESEARCH
      TRI_ASSERT(reg.comparator);
      cmp = (*reg.comparator)(reg.scorer.get(), _trx, lhs, rhs);
#else
      cmp = AqlValue::Compare(_trx, lhs, rhs, true);
#endif
    } else {
      // Take attributePath into consideration:
      bool mustDestroyA;
      AqlValue aa = lhs.get(_trx, attributePath, mustDestroyA, false);
      AqlValueGuard guardA(aa, mustDestroyA);
      bool mustDestroyB;
      AqlValue bb = rhs.get(_trx, attributePath, mustDestroyB, false);
      AqlValueGuard guardB(bb, mustDestroyB);
      cmp = AqlValue::Compare(_trx, aa, bb, true);
    }

    if (cmp == -1) {
      return reg.asc;
    } else if (cmp == 1) {
      return !reg.asc;
    }
  }

  return false;
}

////////////////////////////////////////////////////////////////////////////////
/// @class HeapSorting
/// @brief "Heap" sorting strategy
////////////////////////////////////////////////////////////////////////////////
class HeapSorting final : public SortingStrategy, private OurLessThan  {
 public:
  HeapSorting(
      arangodb::transaction::Methods* trx,
      std::vector<std::deque<AqlItemBlock*>>& gatherBlockBuffer,
      std::vector<SortRegister>& sortRegisters) noexcept
    : OurLessThan(trx, gatherBlockBuffer, sortRegisters) {
  }

  virtual ValueType nextValue() override {
    TRI_ASSERT(!_heap.empty());
    std::push_heap(_heap.begin(), _heap.end(), *this); // re-insert element
    std::pop_heap(_heap.begin(), _heap.end(), *this); // remove element from _heap but not from vector
    return _heap.back();
  }

  virtual void prepare(std::vector<ValueType>& blockPos) override {
    TRI_ASSERT(!blockPos.empty());

    if (_heap.size() == blockPos.size()) {
      return;
    }

    _heap.clear();
    std::copy(blockPos.begin(), blockPos.end(), std::back_inserter(_heap));
    std::make_heap(_heap.begin(), _heap.end()-1, *this); // remain last element out of heap to maintain invariant
    TRI_ASSERT(!_heap.empty());
  }

  virtual void reset() noexcept override {
    _heap.clear();
  }

  bool operator()(
      std::pair<size_t, size_t> const& lhs,
      std::pair<size_t, size_t> const& rhs
  ) const {
    return OurLessThan::operator()(rhs, lhs);
  }

 private:
  std::vector<std::reference_wrapper<ValueType>> _heap;
}; // HeapSorting

////////////////////////////////////////////////////////////////////////////////
/// @class MinElementSorting
/// @brief "MinElement" sorting strategy
////////////////////////////////////////////////////////////////////////////////
class MinElementSorting final : public SortingStrategy, public OurLessThan {
 public:
  MinElementSorting(
      arangodb::transaction::Methods* trx,
      std::vector<std::deque<AqlItemBlock*>>& gatherBlockBuffer,
      std::vector<SortRegister>& sortRegisters) noexcept
    : OurLessThan(trx, gatherBlockBuffer, sortRegisters) {
  }

  virtual ValueType nextValue() override {
    TRI_ASSERT(_blockPos);
    return *(std::min_element(_blockPos->begin(), _blockPos->end(), *this));
  }

  virtual void prepare(std::vector<ValueType>& blockPos) override {
    _blockPos = &blockPos;
  }

  virtual void reset() noexcept override {
    _blockPos = nullptr;
  }

 private:
  std::vector<ValueType> const* _blockPos;
};

}

BlockWithClients::BlockWithClients(ExecutionEngine* engine,
                                   ExecutionNode const* ep,
                                   std::vector<std::string> const& shardIds)
    : ExecutionBlock(engine, ep), _nrClients(shardIds.size()), _wasShutdown(false) {
  _shardIdMap.reserve(_nrClients);
  for (size_t i = 0; i < _nrClients; i++) {
    _shardIdMap.emplace(std::make_pair(shardIds[i], i));
  }
}

void BlockWithClients::resetDoneForClient() {
  _doneForClient.clear();
  _doneForClient.reserve(_nrClients);

  for (size_t i = 0; i < _nrClients; i++) {
    _doneForClient.push_back(false);
    TRI_ASSERT(hasMoreForClientId(i));
  }
}

/// @brief initializeCursor: reset _doneForClient
std::pair<ExecutionState, Result> BlockWithClients::initializeCursor(
    AqlItemBlock* items, size_t pos) {
  DEBUG_BEGIN_BLOCK();

  auto res = ExecutionBlock::initializeCursor(items, pos);

  if (res.first == ExecutionState::WAITING ||
      !res.second.ok()) {
    // If we need to wait or get an error we return as is.
    return res;
  }

  resetDoneForClient();
  return res;

  // cppcheck-suppress style
  DEBUG_END_BLOCK();
}

/// @brief shutdown
int BlockWithClients::shutdown(int errorCode) {
  DEBUG_BEGIN_BLOCK();

  _doneForClient.clear();

  if (_wasShutdown) {
    return TRI_ERROR_NO_ERROR;
  }
  int res = ExecutionBlock::shutdown(errorCode);
  _wasShutdown = true;
  return res;

  // cppcheck-suppress style
  DEBUG_END_BLOCK();
}

/// @brief getSomeForShard
std::pair<ExecutionState, std::unique_ptr<AqlItemBlock>>
BlockWithClients::getSomeForShard(size_t atMost, std::string const& shardId) {
  DEBUG_BEGIN_BLOCK();

  // NOTE: We do not need to retain these, the getOrSkipSome is required to!
  size_t skipped = 0;
  std::unique_ptr<AqlItemBlock> result = nullptr;
  auto out = getOrSkipSomeForShard(atMost, false, result, skipped, shardId);
  if (out.first == ExecutionState::WAITING) {
    return {out.first, nullptr};
  }
  if (!out.second.ok()) {
    THROW_ARANGO_EXCEPTION_MESSAGE(out.second.errorNumber(),
                                   out.second.errorMessage());
  }
  return {out.first, std::move(result)};

  DEBUG_END_BLOCK();
}

/// @brief skipSomeForShard
std::pair<ExecutionState, size_t> BlockWithClients::skipSomeForShard(
    size_t atMost, std::string const& shardId) {
  DEBUG_BEGIN_BLOCK();

  // NOTE: We do not need to retain these, the getOrSkipSome is required to!
  size_t skipped = 0;
  std::unique_ptr<AqlItemBlock> result = nullptr;
  auto out = getOrSkipSomeForShard(atMost, true, result, skipped, shardId);
  if (out.first == ExecutionState::WAITING) {
    return {out.first, 0};
  }
  TRI_ASSERT(result == nullptr);
  if (!out.second.ok()) {
    THROW_ARANGO_EXCEPTION_MESSAGE(out.second.errorNumber(),
                                   out.second.errorMessage());
  }
  return {out.first, skipped};

  // cppcheck-suppress style
  DEBUG_END_BLOCK();
}

/// @brief getClientId: get the number <clientId> (used internally)
/// corresponding to <shardId>
size_t BlockWithClients::getClientId(std::string const& shardId) {
  DEBUG_BEGIN_BLOCK();
  if (shardId.empty()) {
    THROW_ARANGO_EXCEPTION_MESSAGE(TRI_ERROR_INTERNAL, "got empty shard id");
  }

  auto it = _shardIdMap.find(shardId);
  if (it == _shardIdMap.end()) {
    std::string message("AQL: unknown shard id ");
    message.append(shardId);
    THROW_ARANGO_EXCEPTION_MESSAGE(TRI_ERROR_INTERNAL, message);
  }
  return ((*it).second);

  // cppcheck-suppress style
  DEBUG_END_BLOCK();
}

/// @brief initializeCursor
std::pair<ExecutionState, Result> ScatterBlock::initializeCursor(
    AqlItemBlock* items, size_t pos) {
  DEBUG_BEGIN_BLOCK();

  // local clean up
  _posForClient.clear();

  for (size_t i = 0; i < _nrClients; i++) {
    _posForClient.emplace_back(0, 0);
  }

  return BlockWithClients::initializeCursor(items, pos);

  // cppcheck-suppress style
  DEBUG_END_BLOCK();
}

/// @brief shutdown
int ScatterBlock::shutdown(int errorCode) {
  DEBUG_BEGIN_BLOCK();
  int res = BlockWithClients::shutdown(errorCode);
  if (res != TRI_ERROR_NO_ERROR) {
    return res;
  }

  // local clean up
  _posForClient.clear();

  return TRI_ERROR_NO_ERROR;

  // cppcheck-suppress style
  DEBUG_END_BLOCK();
}

ExecutionState ScatterBlock::getHasMoreStateForClientId(size_t clientId) {
  if (hasMoreForClientId(clientId)) {
    return ExecutionState::HASMORE;
  }
  return ExecutionState::DONE;
}

bool ScatterBlock::hasMoreForClientId(size_t clientId) {
  DEBUG_BEGIN_BLOCK();

  TRI_ASSERT(_nrClients != 0);

  TRI_ASSERT(clientId < _posForClient.size());
  std::pair<size_t, size_t> pos = _posForClient.at(clientId);
  // (i, j) where i is the position in _buffer, and j is the position in
  // _buffer[i] we are sending to <clientId>

  if (pos.first <= _buffer.size()) {
    return true;
  }

  TRI_ASSERT(_doneForClient.size() > clientId);
<<<<<<< HEAD
  return !_doneForClient.at(clientId);
=======
  return _doneForClient[clientId];
>>>>>>> 6f8351c1

  // cppcheck-suppress style
  DEBUG_END_BLOCK();
}

/// @brief hasMoreForShard: any more for shard <shardId>?
bool ScatterBlock::hasMoreForShard(std::string const& shardId) {
  DEBUG_BEGIN_BLOCK();
  
  return hasMoreForClientId(getClientId(shardId));

  // cppcheck-suppress style
  DEBUG_END_BLOCK();
}

/// @brief getOrSkipSomeForShard
std::pair<ExecutionState, arangodb::Result> ScatterBlock::getOrSkipSomeForShard(
    size_t atMost, bool skipping, std::unique_ptr<AqlItemBlock>& result, size_t& skipped,
    std::string const& shardId) {
  DEBUG_BEGIN_BLOCK();
  traceGetSomeBegin(atMost);
  TRI_ASSERT(result == nullptr && skipped == 0);
  TRI_ASSERT(atMost > 0);

  size_t const clientId = getClientId(shardId);

  if (!hasMoreForClientId(clientId)) {
    traceGetSomeEnd(nullptr, ExecutionState::DONE);
    return {ExecutionState::DONE, TRI_ERROR_NO_ERROR};
  }

  TRI_ASSERT(_posForClient.size() > clientId);
  std::pair<size_t, size_t>& pos = _posForClient[clientId];

  // pull more blocks from dependency if necessary . . .
  if (pos.first >= _buffer.size()) {
    auto res = getBlock(atMost);
    if (res.first == ExecutionState::WAITING) {
      traceGetSomeEnd(nullptr, ExecutionState::WAITING);
      return {res.first, TRI_ERROR_NO_ERROR};
    }
    if (res.first == ExecutionState::DONE) {
      _doneForClient[clientId] = true;
    }
    if (!res.second) {
      traceGetSomeEnd(nullptr, ExecutionState::DONE);
      return {ExecutionState::DONE, TRI_ERROR_NO_ERROR};
    }
  }

  auto& blockForClient = _buffer[pos.first];

  size_t available = blockForClient->size() - pos.second;
  // available should be non-zero

  skipped = (std::min)(available, atMost);  // nr rows in outgoing block

  if (!skipping) {
    result.reset(blockForClient->slice(pos.second, pos.second + skipped));
  }

  // increment the position . . .
  pos.second += skipped;

  // check if we're done at current block in buffer . . .
  if (pos.second == blockForClient->size()) {
    pos.first++; // next block
    pos.second = 0; // reset the position within a block

    // check if we can pop the front of the buffer . . .
    bool popit = true;
    for (size_t i = 0; i < _nrClients; i++) {
      if (_posForClient[i].first == 0) {
        popit = false;
        break;
      }
    }
    if (popit) {
      delete _buffer.front();
      _buffer.pop_front();
      // update the values in first coord of _posForClient
      for (size_t i = 0; i < _nrClients; i++) {
        _posForClient[i].first--;
      }
    }
  }

  traceGetSomeEnd(result.get(), getHasMoreStateForClientId(clientId));
  return {getHasMoreStateForClientId(clientId), TRI_ERROR_NO_ERROR};

  // cppcheck-suppress style
  DEBUG_END_BLOCK();
}

DistributeBlock::DistributeBlock(ExecutionEngine* engine,
                                 DistributeNode const* ep,
                                 std::vector<std::string> const& shardIds,
                                 Collection const* collection)
    : BlockWithClients(engine, ep, shardIds),
      _collection(collection),
      _index(0),
      _regId(ExecutionNode::MaxRegisterId),
      _alternativeRegId(ExecutionNode::MaxRegisterId),
      _allowSpecifiedKeys(false) {
  // get the variable to inspect . . .
  VariableId varId = ep->_variable->id;

  // get the register id of the variable to inspect . . .
  auto it = ep->getRegisterPlan()->varInfo.find(varId);
  TRI_ASSERT(it != ep->getRegisterPlan()->varInfo.end());
  _regId = (*it).second.registerId;

  TRI_ASSERT(_regId < ExecutionNode::MaxRegisterId);

  if (ep->_alternativeVariable != ep->_variable) {
    // use second variable
    auto it = ep->getRegisterPlan()->varInfo.find(ep->_alternativeVariable->id);
    TRI_ASSERT(it != ep->getRegisterPlan()->varInfo.end());
    _alternativeRegId = (*it).second.registerId;

    TRI_ASSERT(_alternativeRegId < ExecutionNode::MaxRegisterId);
  }

  _usesDefaultSharding = collection->usesDefaultSharding();
  _allowSpecifiedKeys = ep->_allowSpecifiedKeys;
}

/// @brief initializeCursor
std::pair<ExecutionState, Result> DistributeBlock::initializeCursor(
    AqlItemBlock* items, size_t pos) {
  DEBUG_BEGIN_BLOCK();

  // local clean up
  _distBuffer.clear();
  _distBuffer.reserve(_nrClients);

  for (size_t i = 0; i < _nrClients; i++) {
    _distBuffer.emplace_back();
  }

  return BlockWithClients::initializeCursor(items, pos);

  // cppcheck-suppress style
  DEBUG_END_BLOCK();
}

/// @brief shutdown
int DistributeBlock::shutdown(int errorCode) {
  DEBUG_BEGIN_BLOCK();
  int res = BlockWithClients::shutdown(errorCode);
  if (res != TRI_ERROR_NO_ERROR) {
    return res;
  }

  // local clean up
  _distBuffer.clear();

  return TRI_ERROR_NO_ERROR;

  // cppcheck-suppress style
  DEBUG_END_BLOCK();
}

ExecutionState DistributeBlock::getHasMoreStateForClientId(size_t clientId) {
  if (hasMoreForClientId(clientId)) {
    return ExecutionState::HASMORE;
  }
  return ExecutionState::DONE;
}

bool DistributeBlock::hasMoreForClientId(size_t clientId) {
  DEBUG_BEGIN_BLOCK();

  TRI_ASSERT(_distBuffer.size() > clientId);
  if (!_distBuffer[clientId].empty()) {
    return true;
  }

  TRI_ASSERT(_doneForClient.size() > clientId);
  return !_doneForClient.at(clientId);

  // cppcheck-suppress style
  DEBUG_END_BLOCK();
}

/// @brief hasMore: any more for any shard?
bool DistributeBlock::hasMoreForShard(std::string const& shardId) {
  DEBUG_BEGIN_BLOCK();

  return hasMoreForClientId(getClientId(shardId));

  // cppcheck-suppress style
  DEBUG_END_BLOCK();
}

/// @brief getOrSkipSomeForShard
std::pair<ExecutionState, arangodb::Result>
DistributeBlock::getOrSkipSomeForShard(size_t atMost, bool skipping,
                                       std::unique_ptr<AqlItemBlock>& result,
                                       size_t& skipped,
                                       std::string const& shardId) {
  DEBUG_BEGIN_BLOCK();
  traceGetSomeBegin(atMost);
  TRI_ASSERT(result == nullptr && skipped == 0);
  TRI_ASSERT(atMost > 0);

  size_t clientId = getClientId(shardId);

  if (!hasMoreForClientId(clientId)) {
    traceGetSomeEnd(nullptr, ExecutionState::DONE);
    return {ExecutionState::DONE, TRI_ERROR_NO_ERROR};
  }

  std::deque<std::pair<size_t, size_t>>& buf = _distBuffer.at(clientId);

  if (buf.empty()) {
    auto res = getBlockForClient(atMost, clientId);
    if (res.first == ExecutionState::WAITING) {
      return {res.first, TRI_ERROR_NO_ERROR};
    }
    if (!res.second) {
      traceGetSomeEnd(nullptr, ExecutionState::DONE);
      return {ExecutionState::DONE, TRI_ERROR_NO_ERROR};
    }
    if (res.first == ExecutionState::DONE) {
      // Do not ask again, but we still have some stuff to process
      _doneForClient[clientId] = true;
    }
  }

  skipped = (std::min)(buf.size(), atMost);

  if (skipping) {
    for (size_t i = 0; i < skipped; i++) {
      buf.pop_front();
    }
    traceGetSomeEnd(nullptr, getHasMoreStateForClientId(clientId));
    return {getHasMoreStateForClientId(clientId), TRI_ERROR_NO_ERROR};
  }
  
  BlockCollector collector(&_engine->_itemBlockManager);
  std::vector<size_t> chosen;

  size_t i = 0;
  while (i < skipped) {
    size_t const n = buf.front().first;
    while (buf.front().first == n && i < skipped) {
      chosen.emplace_back(buf.front().second);
      buf.pop_front();
      i++;

      // make sure we are not overreaching over the end of the buffer
      if (buf.empty()) {
        break;
      }
    }

    std::unique_ptr<AqlItemBlock> more(_buffer[n]->slice(chosen, 0, chosen.size()));
    collector.add(std::move(more));

    chosen.clear();
  }

  if (!skipping) {
    result.reset(collector.steal());
  }

  // _buffer is left intact, deleted and cleared at shutdown

  traceGetSomeEnd(result.get(), getHasMoreStateForClientId(clientId));

  return {getHasMoreStateForClientId(clientId), TRI_ERROR_NO_ERROR};

  // cppcheck-suppress style
  DEBUG_END_BLOCK();
}

/// @brief getBlockForClient: try to get atMost pairs into
/// _distBuffer.at(clientId), this means we have to look at every row in the
/// incoming blocks until they run out or we find enough rows for clientId. We
/// also keep track of blocks which should be sent to other clients than the
/// current one.
std::pair<ExecutionState, bool> DistributeBlock::getBlockForClient(
    size_t atMost, size_t clientId) {
  DEBUG_BEGIN_BLOCK();
  if (_buffer.empty()) {
    _index = 0;  // position in _buffer
    _pos = 0;    // position in _buffer.at(_index)
  }

  // it should be the case that buf.at(clientId) is empty
  auto& buf = _distBuffer[clientId];

  while (buf.size() < atMost) {
    if (_index == _buffer.size()) {
      auto res = ExecutionBlock::getBlock(atMost);
      if (res.first == ExecutionState::WAITING) {
        return {res.first, false};
      }
      if (res.first == ExecutionState::DONE) {
        _doneForClient[clientId] = true;
      }
      if (!res.second) {
        if (buf.empty()) {
          TRI_ASSERT(getHasMoreStateForClientId(clientId) == ExecutionState::DONE);
          return {ExecutionState::DONE, false};
        }
        break;
      }
    }

    AqlItemBlock* cur = _buffer[_index];

    while (_pos < cur->size() && buf.size() < atMost) {
      // this may modify the input item buffer in place
      size_t const id = sendToClient(cur);

      _distBuffer[id].emplace_back(_index, _pos++);
    }

    if (_pos == cur->size()) {
      _pos = 0;
      _index++;
    } else {
      break;
    }
  }

  return {getHasMoreStateForClientId(clientId), true};
  // cppcheck-suppress style
  DEBUG_END_BLOCK();
}

/// @brief sendToClient: for each row of the incoming AqlItemBlock use the
/// attributes <shardKeys> of the Aql value <val> to determine to which shard
/// the row should be sent and return its clientId
size_t DistributeBlock::sendToClient(AqlItemBlock* cur) {
  DEBUG_BEGIN_BLOCK();

  // inspect cur in row _pos and check to which shard it should be sent . .
  AqlValue val = cur->getValueReference(_pos, _regId);

  VPackSlice input = val.slice();  // will throw when wrong type

  bool usedAlternativeRegId = false;

  if (input.isNull() && _alternativeRegId != ExecutionNode::MaxRegisterId) {
    // value is set, but null
    // check if there is a second input register available (UPSERT makes use of
    // two input registers,
    // one for the search document, the other for the insert document)
    val = cur->getValueReference(_pos, _alternativeRegId);

    input = val.slice();  // will throw when wrong type
    usedAlternativeRegId = true;
  }

  VPackSlice value = input;
  bool hasCreatedKeyAttribute = false;

  if (input.isString() &&
      ExecutionNode::castTo<DistributeNode const*>(_exeNode)
          ->_allowKeyConversionToObject) {
    _keyBuilder.clear();
    _keyBuilder.openObject(true);
    _keyBuilder.add(StaticStrings::KeyString, input);
    _keyBuilder.close();

    // clear the previous value
    cur->destroyValue(_pos, _regId);

    // overwrite with new value
    cur->emplaceValue(_pos, _regId, _keyBuilder.slice());

    value = _keyBuilder.slice();
    hasCreatedKeyAttribute = true;
  } else if (!input.isObject()) {
    THROW_ARANGO_EXCEPTION(TRI_ERROR_ARANGO_DOCUMENT_TYPE_INVALID);
  }

  TRI_ASSERT(value.isObject());

  if (ExecutionNode::castTo<DistributeNode const*>(_exeNode)->_createKeys) {
    bool buildNewObject = false;
    // we are responsible for creating keys if none present

    if (_usesDefaultSharding) {
      // the collection is sharded by _key...
      if (!hasCreatedKeyAttribute && !value.hasKey(StaticStrings::KeyString)) {
        // there is no _key attribute present, so we are responsible for
        // creating one
        buildNewObject = true;
      }
    } else {
      // the collection is not sharded by _key
      if (hasCreatedKeyAttribute || value.hasKey(StaticStrings::KeyString)) {
        // a _key was given, but user is not allowed to specify _key
        if (usedAlternativeRegId || !_allowSpecifiedKeys) {
          THROW_ARANGO_EXCEPTION(TRI_ERROR_CLUSTER_MUST_NOT_SPECIFY_KEY);
        }
      } else {
        buildNewObject = true;
      }
    }

    if (buildNewObject) {
      _keyBuilder.clear();
      _keyBuilder.openObject(true);
      _keyBuilder.add(StaticStrings::KeyString, VPackValue(createKey(value)));
      _keyBuilder.close();

      _objectBuilder.clear();
      VPackCollection::merge(_objectBuilder, input, _keyBuilder.slice(), true);

      // clear the previous value and overwrite with new value:
      if (usedAlternativeRegId) {
        cur->destroyValue(_pos, _alternativeRegId);
        cur->emplaceValue(_pos, _alternativeRegId, _objectBuilder.slice());
      } else {
        cur->destroyValue(_pos, _regId);
        cur->emplaceValue(_pos, _regId, _objectBuilder.slice());
      }
      value = _objectBuilder.slice();
    }
  }

  std::string shardId;
  bool usesDefaultShardingAttributes;
  auto clusterInfo = arangodb::ClusterInfo::instance();
  auto collInfo = _collection->getCollection();

  int res = clusterInfo->getResponsibleShard(collInfo.get(), value, true,
      shardId, usesDefaultShardingAttributes);

  if (res != TRI_ERROR_NO_ERROR) {
    THROW_ARANGO_EXCEPTION(res);
  }

  TRI_ASSERT(!shardId.empty());

  return getClientId(shardId);

  // cppcheck-suppress style
  DEBUG_END_BLOCK();
}

/// @brief create a new document key, argument is unused here
#ifndef USE_ENTERPRISE
std::string DistributeBlock::createKey(VPackSlice) const {
  ClusterInfo* ci = ClusterInfo::instance();
  uint64_t uid = ci->uniqid();
  return std::to_string(uid);
}
#endif

arangodb::Result RemoteBlock::handleCommErrors(ClusterCommResult* res) const {
  DEBUG_BEGIN_BLOCK();
  if (res->status == CL_COMM_TIMEOUT ||
      res->status == CL_COMM_BACKEND_UNAVAILABLE) {
    return { res->getErrorCode(), res->stringifyErrorMessage()};
  }
  if (res->status == CL_COMM_ERROR) {
    std::string errorMessage = std::string("Error message received from shard '") +
                     std::string(res->shardID) +
                     std::string("' on cluster node '") +
                     std::string(res->serverID) + std::string("': ");


    int errorNum = TRI_ERROR_INTERNAL;
    if (res->result != nullptr) {
      errorNum = TRI_ERROR_NO_ERROR;
      arangodb::basics::StringBuffer const& responseBodyBuf(res->result->getBody());
      std::shared_ptr<VPackBuilder> builder = VPackParser::fromJson(
          responseBodyBuf.c_str(), responseBodyBuf.length());
      VPackSlice slice = builder->slice();

      if (!slice.hasKey(StaticStrings::Error) || slice.get(StaticStrings::Error).getBoolean()) {
        errorNum = TRI_ERROR_INTERNAL;
      }

      if (slice.isObject()) {
        VPackSlice v = slice.get(StaticStrings::ErrorNum);
        if (v.isNumber()) {
          if (v.getNumericValue<int>() != TRI_ERROR_NO_ERROR) {
            /* if we've got an error num, error has to be true. */
            TRI_ASSERT(errorNum == TRI_ERROR_INTERNAL);
            errorNum = v.getNumericValue<int>();
          }
        }

        v = slice.get(StaticStrings::ErrorMessage);
        if (v.isString()) {
          errorMessage += v.copyString();
        } else {
          errorMessage += std::string("(no valid error in response)");
        }
      }
    }
    // In this case a proper HTTP error was reported by the DBserver,
    if (errorNum > 0 && !errorMessage.empty()) {
      return {errorNum, errorMessage};
    }

    // default error
    return {TRI_ERROR_CLUSTER_AQL_COMMUNICATION};
  }

  TRI_ASSERT(res->status == CL_COMM_SENT);

  return {TRI_ERROR_NO_ERROR};

  // cppcheck-suppress style
  DEBUG_END_BLOCK();

}

/// @brief local helper to throw an exception if a HTTP request went wrong
static bool throwExceptionAfterBadSyncRequest(ClusterCommResult* res,
                                              bool isShutdown) {
  DEBUG_BEGIN_BLOCK();
  if (res->status == CL_COMM_TIMEOUT ||
      res->status == CL_COMM_BACKEND_UNAVAILABLE) {
    THROW_ARANGO_EXCEPTION_MESSAGE(res->getErrorCode(),
                                   res->stringifyErrorMessage());
  }

  if (res->status == CL_COMM_ERROR) {
    std::string errorMessage = std::string("Error message received from shard '") +
                     std::string(res->shardID) +
                     std::string("' on cluster node '") +
                     std::string(res->serverID) + std::string("': ");


    int errorNum = TRI_ERROR_INTERNAL;
    if (res->result != nullptr) {
      errorNum = TRI_ERROR_NO_ERROR;
      arangodb::basics::StringBuffer const& responseBodyBuf(res->result->getBody());
      std::shared_ptr<VPackBuilder> builder = VPackParser::fromJson(
          responseBodyBuf.c_str(), responseBodyBuf.length());
      VPackSlice slice = builder->slice();

      if (!slice.hasKey(StaticStrings::Error) || slice.get(StaticStrings::Error).getBoolean()) {
        errorNum = TRI_ERROR_INTERNAL;
      }

      if (slice.isObject()) {
        VPackSlice v = slice.get(StaticStrings::ErrorNum);
        if (v.isNumber()) {
          if (v.getNumericValue<int>() != TRI_ERROR_NO_ERROR) {
            /* if we've got an error num, error has to be true. */
            TRI_ASSERT(errorNum == TRI_ERROR_INTERNAL);
            errorNum = v.getNumericValue<int>();
          }
        }

        v = slice.get(StaticStrings::ErrorMessage);
        if (v.isString()) {
          errorMessage += v.copyString();
        } else {
          errorMessage += std::string("(no valid error in response)");
        }
      }
    }

    if (isShutdown && errorNum == TRI_ERROR_QUERY_NOT_FOUND) {
      // this error may happen on shutdown and is thus tolerated
      // pass the info to the caller who can opt to ignore this error
      return true;
    }

    // In this case a proper HTTP error was reported by the DBserver,
    if (errorNum > 0 && !errorMessage.empty()) {
      THROW_ARANGO_EXCEPTION_MESSAGE(errorNum, errorMessage);
    }

    // default error
    THROW_ARANGO_EXCEPTION(TRI_ERROR_CLUSTER_AQL_COMMUNICATION);
  }

  return false;

  // cppcheck-suppress style
  DEBUG_END_BLOCK();
}

/// @brief timeout
double const RemoteBlock::defaultTimeOut = 3600.0;

/// @brief creates a remote block
RemoteBlock::RemoteBlock(ExecutionEngine* engine, RemoteNode const* en,
                         std::string const& server, std::string const& ownName,
                         std::string const& queryId)
    : ExecutionBlock(engine, en),
      _server(server),
      _ownName(ownName),
      _queryId(queryId),
      _isResponsibleForInitializeCursor(
          en->isResponsibleForInitializeCursor()),
      _lastResponse(nullptr),
      _lastError(TRI_ERROR_NO_ERROR) {
  TRI_ASSERT(!queryId.empty());
  TRI_ASSERT(
      (arangodb::ServerState::instance()->isCoordinator() && ownName.empty()) ||
      (!arangodb::ServerState::instance()->isCoordinator() &&
       !ownName.empty()));
}

Result RemoteBlock::sendAsyncRequest(
    arangodb::rest::RequestType type, std::string const& urlPart,
    std::shared_ptr<std::string const> body) {
  DEBUG_BEGIN_BLOCK();
  auto cc = ClusterComm::instance();
  if (cc == nullptr) {
    // nullptr only happens on controlled shutdown
    return {TRI_ERROR_SHUTTING_DOWN};
  }

  // Later, we probably want to set these sensibly:
  ClientTransactionID const clientTransactionId = std::string("AQL");
  CoordTransactionID const coordTransactionId = TRI_NewTickServer();
  std::unordered_map<std::string, std::string> headers;
  if (!_ownName.empty()) {
    headers.emplace("Shard-Id", _ownName);
  }
    
  std::string url = std::string("/_db/") +
    arangodb::basics::StringUtils::urlEncode(_engine->getQuery()->trx()->vocbase().name()) + 
    urlPart + _queryId;

  ++_engine->_stats.requests;
  std::shared_ptr<ClusterCommCallback> callback = std::make_shared<WakeupQueryCallback>(this, _engine->getQuery());
  {
    // TODO Do we need this jobguard?
    JobGuard guard(SchedulerFeature::SCHEDULER);
    guard.block();

    // TODO Returns OperationID do we need it in any way?
    cc->asyncRequest(clientTransactionId, coordTransactionId, _server, type,
                     std::move(url), body, headers, callback, defaultTimeOut,
                     true);
  }

  // cppcheck-suppress style
  DEBUG_END_BLOCK();

  return {TRI_ERROR_NO_ERROR};
}
/// @brief local helper to send a request
std::unique_ptr<ClusterCommResult> RemoteBlock::sendRequest(
    arangodb::rest::RequestType type, std::string const& urlPart,
    std::string const& body) const {
  DEBUG_BEGIN_BLOCK();
  auto cc = ClusterComm::instance();
  if (cc == nullptr) {
    // nullptr only happens on controlled shutdown
    return std::make_unique<ClusterCommResult>();
  }

  // Later, we probably want to set these sensibly:
  ClientTransactionID const clientTransactionId = std::string("AQL");
  CoordTransactionID const coordTransactionId = TRI_NewTickServer();
  std::unordered_map<std::string, std::string> headers;
  if (!_ownName.empty()) {
    headers.emplace("Shard-Id", _ownName);
  }
    
  std::string url = std::string("/_db/") +
    arangodb::basics::StringUtils::urlEncode(_engine->getQuery()->trx()->vocbase().name()) + 
    urlPart + _queryId;

  ++_engine->_stats.requests;
  {
    JobGuard guard(SchedulerFeature::SCHEDULER);
    guard.block();

    return cc->syncRequest(clientTransactionId, coordTransactionId, _server, type,
                           std::move(url), body, headers, defaultTimeOut);
  }

  // cppcheck-suppress style
  DEBUG_END_BLOCK();
}

/// @brief initializeCursor, could be called multiple times
std::pair<ExecutionState, Result> RemoteBlock::initializeCursor(
    AqlItemBlock* items, size_t pos) {
  DEBUG_BEGIN_BLOCK();
  // For every call we simply forward via HTTP

  if (!_isResponsibleForInitializeCursor) {
    // do nothing...
    return {ExecutionState::DONE, TRI_ERROR_NO_ERROR};
  }
  
  if (items == nullptr) {
    // we simply ignore the initialCursor request, as the remote side
    // will initialize the cursor lazily
    return {ExecutionState::DONE, TRI_ERROR_NO_ERROR};
  } 

  if (_lastResponse != nullptr) {
    if (!_lastError.ok()) {
      THROW_ARANGO_EXCEPTION(_lastError);
    }
    // We have an open result still.
    // Result is the response which is an object containing the ErrorCode
    std::shared_ptr<VPackBuilder> responseBodyBuilder = _lastResponse->getBodyVelocyPack();
    _lastResponse.reset();

    VPackSlice slice = responseBodyBuilder->slice();
    if (slice.hasKey("code")) {
      return {ExecutionState::DONE, slice.get("code").getNumericValue<int>()};
    }
    return {ExecutionState::DONE, TRI_ERROR_INTERNAL};
  }

  VPackOptions options(VPackOptions::Defaults);
  options.buildUnindexedArrays = true;
  options.buildUnindexedObjects = true;

  VPackBuilder builder(&options);
  builder.openObject();
 
  builder.add("exhausted", VPackValue(false));
  builder.add("error", VPackValue(false));
  builder.add("pos", VPackValue(pos));
  builder.add(VPackValue("items"));
  builder.openObject();
  items->toVelocyPack(_engine->getQuery()->trx(), builder);
  builder.close();
  
  builder.close();

  auto bodyString = std::make_shared<std::string const>(builder.slice().toJson());

  auto res = sendAsyncRequest(
      rest::RequestType::PUT, "/_api/aql/initializeCursor/", bodyString);

  if (!res.ok()) {
    THROW_ARANGO_EXCEPTION_MESSAGE(res.errorNumber(), res.errorMessage());
  }

  return {ExecutionState::WAITING, TRI_ERROR_NO_ERROR};

  // cppcheck-suppress style
  DEBUG_END_BLOCK();
}

bool RemoteBlock::handleAsyncResult(ClusterCommResult* result) {
  // TODO Handle exceptions thrown while we are in this code
  // Query will not be woken up again.
  _lastError = handleCommErrors(result);
  if (_lastError.ok()) {
    _lastResponse = result->result;
  }
  return true;
};

/// @brief shutdown, will be called exactly once for the whole query
int RemoteBlock::shutdown(int errorCode) {
  DEBUG_BEGIN_BLOCK();


  /* We need to handle this here in ASYNC case
    if (isShutdown && errorNum == TRI_ERROR_QUERY_NOT_FOUND) {
      // this error may happen on shutdown and is thus tolerated
      // pass the info to the caller who can opt to ignore this error
      return true;
    }
  */

  // For every call we simply forward via HTTP

  std::unique_ptr<ClusterCommResult> res =
      sendRequest(rest::RequestType::PUT, "/_api/aql/shutdown/",
                  std::string("{\"code\":" + std::to_string(errorCode) + "}"));
  try {
    if (throwExceptionAfterBadSyncRequest(res.get(), true)) {
      // artificially ignore error in case query was not found during shutdown
      return TRI_ERROR_NO_ERROR;
    }
  } catch (arangodb::basics::Exception const& ex) {
    if (ex.code() == TRI_ERROR_CLUSTER_BACKEND_UNAVAILABLE) {
      return TRI_ERROR_CLUSTER_BACKEND_UNAVAILABLE;
    }
    throw;
  }

  StringBuffer const& responseBodyBuf(res->result->getBody());
  std::shared_ptr<VPackBuilder> builder =
      VPackParser::fromJson(responseBodyBuf.c_str(), responseBodyBuf.length());
  VPackSlice slice = builder->slice();
   
  if (slice.isObject()) {
    if (slice.hasKey("stats")) { 
      ExecutionStats newStats(slice.get("stats"));
      _engine->_stats.add(newStats);
    }

    // read "warnings" attribute if present and add it to our query
    VPackSlice warnings = slice.get("warnings");
    if (warnings.isArray()) {
      auto query = _engine->getQuery();
      for (auto const& it : VPackArrayIterator(warnings)) {
        if (it.isObject()) {
          VPackSlice code = it.get("code");
          VPackSlice message = it.get("message");
          if (code.isNumber() && message.isString()) {
            query->registerWarning(code.getNumericValue<int>(),
                                   message.copyString().c_str());
          }
        }
      }
    }
  }

  if (slice.hasKey("code")) {
    return slice.get("code").getNumericValue<int>();
  }
  return TRI_ERROR_INTERNAL;

  // cppcheck-suppress style
  DEBUG_END_BLOCK();
}

/// @brief getSome
std::pair<ExecutionState, std::unique_ptr<AqlItemBlock>> RemoteBlock::getSome(size_t atMost) {
  DEBUG_BEGIN_BLOCK();
  // For every call we simply forward via HTTP
  
  traceGetSomeBegin(atMost);

  if (!_lastError.ok()) {
    // we were called with an error need to throw it.
    THROW_ARANGO_EXCEPTION(_lastError);
  }

  if (_lastResponse != nullptr) {
    // We do not have an error but a result, all is good
    // We have an open result still.
    // Result is the response which will be a serialized AqlItemBlock

    std::shared_ptr<VPackBuilder> responseBodyBuilder = _lastResponse->getBodyVelocyPack();
    _lastResponse.reset();
    VPackSlice responseBody = responseBodyBuilder->slice();

    if (VelocyPackHelper::getBooleanValue(responseBody, "exhausted", true)) {
      traceGetSomeEnd(nullptr, ExecutionState::DONE);
      return {ExecutionState::DONE, nullptr};
    }

    auto r = std::make_unique<AqlItemBlock>(_engine->getQuery()->resourceMonitor(), responseBody);
    traceGetSomeEnd(r.get(), ExecutionState::HASMORE);
    return {ExecutionState::HASMORE, std::move(r)};
  }
  
  // We need to send a request here
  VPackBuilder builder;
  builder.openObject();
  builder.add("atMost", VPackValue(atMost));
  builder.close();

  auto bodyString = std::make_shared<std::string const>(builder.slice().toJson());

  auto res = sendAsyncRequest(rest::RequestType::PUT, "/_api/aql/getSome/",
                              bodyString);
  // TODO Check if we need to enhance this response!
  // throwExceptionAfterBadSyncRequest(res.get(), false);
  if (!res.ok()) {
    THROW_ARANGO_EXCEPTION_MESSAGE(res.errorNumber(), res.errorMessage());
  }

  return {ExecutionState::WAITING, nullptr};

  // cppcheck-suppress style
  DEBUG_END_BLOCK();
}

/// @brief skipSome
std::pair<ExecutionState, size_t> RemoteBlock::skipSome(size_t atMost) {
  DEBUG_BEGIN_BLOCK();

  if (_lastResponse != nullptr) {
    if (!_lastError.ok()) {
      THROW_ARANGO_EXCEPTION(_lastError);
    }
    // We have an open result still.
    // Result is the response which will be a serialized AqlItemBlock

    std::shared_ptr<VPackBuilder> responseBodyBuilder = _lastResponse->getBodyVelocyPack();
    _lastResponse.reset();
    VPackSlice slice = responseBodyBuilder->slice();

    if (!slice.hasKey(StaticStrings::Error) ||
        slice.get(StaticStrings::Error).getBoolean()) {
      THROW_ARANGO_EXCEPTION(TRI_ERROR_CLUSTER_AQL_COMMUNICATION);
    }
    size_t skipped = 0;
    if (slice.hasKey("skipped")) {
      skipped = slice.get("skipped").getNumericValue<size_t>();
    }
    // TODO Check if we can get better with HASMORE/DONE
    if (skipped == 0) {
      return {ExecutionState::DONE, skipped};
    }
    return {ExecutionState::HASMORE, skipped};
  }

  // For every call we simply forward via HTTP

  VPackBuilder builder;
  builder.openObject();
  builder.add("atMost", VPackValue(atMost));
  builder.close();

  auto bodyString = std::make_shared<std::string const>(builder.slice().toJson());

  auto res = sendAsyncRequest(rest::RequestType::PUT, "/_api/aql/skipSome/",
                              bodyString);
  // TODO Check if we need to enhance this response!
  // throwExceptionAfterBadSyncRequest(res.get(), false);
  if (!res.ok()) {
    THROW_ARANGO_EXCEPTION_MESSAGE(res.errorNumber(), res.errorMessage());
  }

  return {ExecutionState::WAITING, TRI_ERROR_NO_ERROR};



  // cppcheck-suppress style
  DEBUG_END_BLOCK();
}

/// @brief hasMore
bool RemoteBlock::hasMore() {
  DEBUG_BEGIN_BLOCK();
  // For every call we simply forward via HTTP
  std::unique_ptr<ClusterCommResult> res =
      sendRequest(rest::RequestType::GET, "/_api/aql/hasMore/", std::string());
  throwExceptionAfterBadSyncRequest(res.get(), false);

  // If we get here, then res->result is the response which will be
  // a serialized AqlItemBlock:
  StringBuffer const& responseBodyBuf(res->result->getBody());
  std::shared_ptr<VPackBuilder> builder =
      VPackParser::fromJson(responseBodyBuf.c_str(), responseBodyBuf.length());
  VPackSlice slice = builder->slice();

  if (!slice.hasKey(StaticStrings::Error) || slice.get(StaticStrings::Error).getBoolean()) {
    THROW_ARANGO_EXCEPTION(TRI_ERROR_CLUSTER_AQL_COMMUNICATION);
  }
  bool hasMore = true;
  if (slice.hasKey("hasMore")) {
    hasMore = slice.get("hasMore").getBoolean();
  }
  return hasMore;

  // cppcheck-suppress style
  DEBUG_END_BLOCK();
}

// -----------------------------------------------------------------------------
// -- SECTION --                                            UnsortingGatherBlock
// -----------------------------------------------------------------------------

/// @brief shutdown: need our own method since our _buffer is different
int UnsortingGatherBlock::shutdown(int errorCode) {
  DEBUG_BEGIN_BLOCK();
  // don't call default shutdown method since it does the wrong thing to
  // _gatherBlockBuffer
  int ret = TRI_ERROR_NO_ERROR;
  for (auto* dependency : _dependencies) {
    int res = dependency->shutdown(errorCode);

    if (res != TRI_ERROR_NO_ERROR) {
      ret = res;
    }
  }

  return ret;

  // cppcheck-suppress style
  DEBUG_END_BLOCK();
}

/// @brief initializeCursor
std::pair<ExecutionState, arangodb::Result> UnsortingGatherBlock::initializeCursor(AqlItemBlock* items, size_t pos) {
  DEBUG_BEGIN_BLOCK();
  auto res = ExecutionBlock::initializeCursor(items, pos);

  if (res.first == ExecutionState::WAITING || !res.second.ok()) {
    return res;
  }

  _atDep = 0;
  _done = _dependencies.empty();

  return {ExecutionState::DONE, TRI_ERROR_NO_ERROR};

  // cppcheck-suppress style
  DEBUG_END_BLOCK();
}

/// @brief hasMore: true if any position of _buffer hasMore and false
/// otherwise.
bool UnsortingGatherBlock::hasMore() {
  DEBUG_BEGIN_BLOCK();
  if (_done || _dependencies.empty()) {
    return false;
  }

  for (auto* dependency : _dependencies) {
    if (dependency->hasMore()) {
      return true;
    }
  }

  _done = true;
  return false;

  // cppcheck-suppress style
  DEBUG_END_BLOCK();
}

/// @brief getSome
std::pair<ExecutionState, std::unique_ptr<AqlItemBlock>> UnsortingGatherBlock::getSome(size_t atMost) {
  DEBUG_BEGIN_BLOCK();
  traceGetSomeBegin(atMost);

  _done = _dependencies.empty();

  if (_done) {
    TRI_ASSERT(getHasMoreState() == ExecutionState::DONE);
    traceGetSomeEnd(nullptr, ExecutionState::DONE);
    return {ExecutionState::DONE, nullptr};
  }

  // the simple case ...
  auto res = _dependencies[_atDep]->getSome(atMost);
  if (res.first == ExecutionState::WAITING) {
    traceGetSomeEnd(nullptr, ExecutionState::WAITING);
    return res;
  }

  while (res.second == nullptr && _atDep < _dependencies.size() - 1) {
    _atDep++;
    res = _dependencies[_atDep]->getSome(atMost);
    if (res.first == ExecutionState::WAITING) {
      traceGetSomeEnd(nullptr, ExecutionState::WAITING);
      return res;
    }
  }

  _done = (nullptr == res.second);

  traceGetSomeEnd(res.second.get(), getHasMoreState());
  return {getHasMoreState(), std::move(res.second)};

  // cppcheck-suppress style
  DEBUG_END_BLOCK();
}

/// @brief skipSome
std::pair<ExecutionState, size_t> UnsortingGatherBlock::skipSome(size_t atMost) {
  DEBUG_BEGIN_BLOCK();

  if (_done) {
    return {ExecutionState::DONE, 0};
  }

  // the simple case . . .
  auto res = _dependencies[_atDep]->skipSome(atMost);
  if (res.first == ExecutionState::WAITING) {
    return res;
  }

  while (res.second == 0 && _atDep < _dependencies.size() - 1) {
    _atDep++;
    res = _dependencies[_atDep]->skipSome(atMost);
    if (res.first == ExecutionState::WAITING) {
      return res;
    }
  }

  _done = (res.second == 0);

  return {getHasMoreState(), res.second};

  // cppcheck-suppress style
  DEBUG_END_BLOCK();
}

// -----------------------------------------------------------------------------
// -- SECTION --                                              SortingGatherBlock
// -----------------------------------------------------------------------------


SortingGatherBlock::SortingGatherBlock(
    ExecutionEngine& engine,
    GatherNode const& en)
  : ExecutionBlock(&engine, &en) {
  TRI_ASSERT(!en.elements().empty());

  switch (en.sortMode()) {
    case GatherNode::SortMode::Heap:
      _strategy = std::make_unique<HeapSorting>(
        _trx, _gatherBlockBuffer, _sortRegisters
      );
      break;
    case GatherNode::SortMode::MinElement:
      _strategy = std::make_unique<MinElementSorting>(
        _trx, _gatherBlockBuffer, _sortRegisters
      );
      break;
    default:
      TRI_ASSERT(false);
      break;
  }
  TRI_ASSERT(_strategy);

  // We know that planRegisters has been run, so
  // getPlanNode()->_registerPlan is set up
  SortRegister::fill(
    *en.plan(),
    *en.getRegisterPlan(),
    en.elements(),
    _sortRegisters
  );
}

/// @brief shutdown: need our own method since our _buffer is different
int SortingGatherBlock::shutdown(int errorCode) {
  DEBUG_BEGIN_BLOCK();
  // don't call default shutdown method since it does the wrong thing to
  // _gatherBlockBuffer
  int ret = TRI_ERROR_NO_ERROR;
  for (auto it = _dependencies.begin(); it != _dependencies.end(); ++it) {
    int res = (*it)->shutdown(errorCode);

    if (res != TRI_ERROR_NO_ERROR) {
      ret = res;
    }
  }

  if (ret != TRI_ERROR_NO_ERROR) {
    return ret;
  }

  for (std::deque<AqlItemBlock*>& x : _gatherBlockBuffer) {
    for (AqlItemBlock* y : x) {
      delete y;
    }
    x.clear();
  }
  _gatherBlockBuffer.clear();
  _gatherBlockPos.clear();

  return TRI_ERROR_NO_ERROR;

  // cppcheck-suppress style
  DEBUG_END_BLOCK();
}

/// @brief initializeCursor
std::pair<ExecutionState, arangodb::Result>
SortingGatherBlock::initializeCursor(AqlItemBlock* items, size_t pos) {
  DEBUG_BEGIN_BLOCK();
  auto res = ExecutionBlock::initializeCursor(items, pos);

  if (res.first == ExecutionState::WAITING || !res.second.ok()) {
    return res;
  }

  for (std::deque<AqlItemBlock*>& x : _gatherBlockBuffer) {
    for (AqlItemBlock* y : x) {
      delete y;
    }
    x.clear();
  }
  _gatherBlockBuffer.clear();
  _gatherBlockPos.clear();
  _gatherBlockBuffer.reserve(_dependencies.size());
  _gatherBlockPos.reserve(_dependencies.size());
  for (size_t i = 0; i < _dependencies.size(); i++) {
    _gatherBlockBuffer.emplace_back();
    _gatherBlockPos.emplace_back(i, 0);
  }

  _strategy->reset();

  _done = _dependencies.empty();

  return {ExecutionState::DONE, TRI_ERROR_NO_ERROR};

  // cppcheck-suppress style
  DEBUG_END_BLOCK();
}

/// @brief hasMore: true if any position of _buffer hasMore and false
/// otherwise.
bool SortingGatherBlock::hasMore() {
  DEBUG_BEGIN_BLOCK();
  if (_done || _dependencies.empty()) {
    return false;
  }

  for (size_t i = 0; i < _gatherBlockBuffer.size(); i++) {
    if (!_gatherBlockBuffer[i].empty()) {
      return true;
    } else {
      while (true) {
        // We want to get rid of HASMORE in total
        auto res = getBlock(i, DefaultBatchSize());
        if (res.first == ExecutionState::WAITING) {
          LOG_TOPIC(ERR, arangodb::Logger::FIXME) << "We are actively blocking a thread, needs to be fixed";
          _engine->getQuery()->tempWaitForAsyncResponse();
        } else {
          if (res.second) {
            _gatherBlockPos[i] = std::make_pair(i, 0);
            return true;
          }
          // Leave WHILE continue in FOR
          break;
        }
      }
    }
  }

  _done = true;
  return false;

  // cppcheck-suppress style
  DEBUG_END_BLOCK();
}

/**
 * @brief Fills all _gatherBlockBuffer entries. Is repeatable during WAITING.
 *
 *
 * @param atMost The amount of data requested per block.
 * @param nonEmptyIndex an index of a non-empty GatherBlock buffer
 *
 * @return Will return {WAITING, 0} if it had to request new data from upstream.
 *         If everything is in place: all buffers are either filled, or the upstream
 *         block is DONE. Will return {DONE, SUM(_gatherBlockBuffer)} on success.
 */
std::pair<ExecutionState, size_t> SortingGatherBlock::fillBuffers(size_t atMost, size_t& nonEmptyIndex) {
  size_t available = 0;
  
  ExecutionState state;
  bool foundBlock;
  for (size_t i = 0; i < _dependencies.size(); i++) {
    if (_gatherBlockBuffer[i].empty()) {
      std::tie(state, foundBlock) = getBlock(i, atMost);
      if (state == ExecutionState::WAITING) {
        return {ExecutionState::WAITING, 0};
      }
      if (foundBlock) {
        _gatherBlockPos[i] = std::make_pair(i, 0);
      }
    }

    auto const& cur = _gatherBlockBuffer[i];
    if (!cur.empty()) {
      nonEmptyIndex = i;
      TRI_ASSERT(cur[0]->size() >= _gatherBlockPos[i].second);
      available += cur[0]->size() - _gatherBlockPos[i].second;
      for (size_t j = 1; j < cur.size(); ++j) {
        available += cur[j]->size();
      }
    }
  }
  return {ExecutionState::DONE, available};
}

/// @brief getSome
std::pair<ExecutionState, std::unique_ptr<AqlItemBlock>>
SortingGatherBlock::getSome(size_t atMost) {
  DEBUG_BEGIN_BLOCK();
  traceGetSomeBegin(atMost);

  if (_dependencies.empty()) {
    _done = true;
  }

  if (_done) {
    TRI_ASSERT(getHasMoreState() == ExecutionState::DONE);
    traceGetSomeEnd(nullptr, ExecutionState::DONE);
    return {ExecutionState::DONE, nullptr};
  }

  // the non-simple case . . .

  // pull more blocks from dependencies . . .
  TRI_ASSERT(_gatherBlockBuffer.size() == _dependencies.size());
  TRI_ASSERT(_gatherBlockBuffer.size() == _gatherBlockPos.size());
  
  size_t available = 0;
  size_t nonEmptyIndex = 0;
  {
    ExecutionState blockState;
    std::tie(blockState, available) = fillBuffers(atMost, nonEmptyIndex);
    if (blockState == ExecutionState::WAITING) {
      traceGetSomeEnd(nullptr, ExecutionState::WAITING);
      return {blockState, nullptr};
    }
  }

  if (available == 0) {
    _done = true;
    TRI_ASSERT(getHasMoreState() == ExecutionState::DONE);
    traceGetSomeEnd(nullptr, ExecutionState::DONE);
    return {ExecutionState::DONE, nullptr};
  }

  size_t toSend = (std::min)(available, atMost);  // nr rows in outgoing block

  // the following is similar to AqlItemBlock's slice method . . .
  std::vector<std::unordered_map<AqlValue, AqlValue>> cache;
  cache.resize(_gatherBlockBuffer.size());

  TRI_ASSERT(!_gatherBlockBuffer.at(nonEmptyIndex).empty());
  AqlItemBlock* example = _gatherBlockBuffer[nonEmptyIndex].front();
  size_t nrRegs = example->getNrRegs();

  // automatically deleted if things go wrong
  std::unique_ptr<AqlItemBlock> res(requestBlock(toSend, static_cast<arangodb::aql::RegisterId>(nrRegs)));

  _strategy->prepare(_gatherBlockPos);

  for (size_t i = 0; i < toSend; i++) {
    // get the next smallest row from the buffer . . .
    auto const val = _strategy->nextValue();
    auto& blocks = _gatherBlockBuffer[val.first];
    auto& blocksPos = _gatherBlockPos[val.first];

    // copy the row in to the outgoing block . . .
    for (RegisterId col = 0; col < nrRegs; col++) {
      TRI_ASSERT(!blocks.empty());
      AqlValue const& x = blocks.front()->getValueReference(val.second, col);
      if (!x.isEmpty()) {
        if (x.requiresDestruction()) {
          // complex value, with ownership transfer
          auto it = cache[val.first].find(x);

          if (it == cache[val.first].end()) {
            AqlValue y = x.clone();
            try {
              res->setValue(i, col, y);
            } catch (...) {
              y.destroy();
              throw;
            }
            cache[val.first].emplace(x, y);
          } else {
            res->setValue(i, col, (*it).second);
          }
        } else {
          // simple value, no ownership transfer needed
          res->setValue(i, col, x);
        }
      }
    }

    // renew the _gatherBlockPos and clean up the buffer if necessary
    if (++blocksPos.second == blocks.front()->size()) {
      TRI_ASSERT(!blocks.empty());
      AqlItemBlock* cur = blocks.front();
      returnBlock(cur);
      blocks.pop_front();
      blocksPos.second = 0; // reset position within a dependency

      if (blocks.empty()) {
        // if we pulled everything from the buffer, we need to fetch
        // more data for the shard for which we have no more local
        // values.

        // TODO FIXME!
        while(true) {
          auto res = getBlock(val.first, atMost);
          if (res.first == ExecutionState::WAITING) {
            LOG_TOPIC(ERR, arangodb::Logger::FIXME) << "We are actively blocking a thread, needs to be fixed";
            _engine->getQuery()->tempWaitForAsyncResponse();
          } else { 
            cache[val.first].clear();
            break;
          }
        }
        // note that if getBlock() returns false here, this is not
        // a problem, because the sort function used takes care of
        // this
      }
    }
  }

  traceGetSomeEnd(res.get(), getHasMoreState());
  return {getHasMoreState(), std::move(res)};

  // cppcheck-suppress style
  DEBUG_END_BLOCK();
}

/// @brief skipSome
std::pair<ExecutionState, size_t> SortingGatherBlock::skipSome(size_t atMost) {
  DEBUG_BEGIN_BLOCK();

  if (_done) {
    return {ExecutionState::DONE, 0};
  }

  // the non-simple case . . .
  TRI_ASSERT(_dependencies.size() != 0);

  size_t available = 0;
  size_t nonEmptyIndex = 0; // Unused
  {
    ExecutionState blockState;
    std::tie(blockState, available) = fillBuffers(atMost, nonEmptyIndex);
    if (blockState == ExecutionState::WAITING) {
      return {blockState, 0};
    }
  }

  if (available == 0) {
    _done = true;
    return {ExecutionState::DONE, 0};
  }

  size_t const skipped = (std::min)(available, atMost);  // nr rows in outgoing block

  _strategy->prepare(_gatherBlockPos);

  for (size_t i = 0; i < skipped; i++) {
    // get the next smallest row from the buffer . . .
    auto const val = _strategy->nextValue();
    auto& blocks = _gatherBlockBuffer[val.first];
    auto& blocksPos = _gatherBlockPos[val.first];

    // renew the _gatherBlockPos and clean up the buffer if necessary
    if (++blocksPos.second == blocks.front()->size()) {
      TRI_ASSERT(!blocks.empty());
      AqlItemBlock* cur = blocks.front();
      returnBlock(cur);
      blocks.pop_front();
      blocksPos.second = 0; // reset position within a dependency
    }
  }

  // Maybe we can optimize here DONE/HASMORE
  return {getHasMoreState(), skipped};

  // cppcheck-suppress style
  DEBUG_END_BLOCK();
}

/// @brief getBlock: from dependency i into _gatherBlockBuffer.at(i),
/// non-simple case only
std::pair<ExecutionState, bool> SortingGatherBlock::getBlock(size_t i, size_t atMost) {
  DEBUG_BEGIN_BLOCK();
  TRI_ASSERT(i < _dependencies.size());

  auto res = _dependencies[i]->getSome(atMost);
  if (res.first == ExecutionState::WAITING) {
    return {res.first, true};
  }


  if (res.second && res.second->size() > 0) {
    _gatherBlockBuffer[i].emplace_back(res.second.get());
    res.second.release();
    return {res.first, true};
  }
  TRI_ASSERT(res.first == ExecutionState::DONE);
  return {ExecutionState::DONE, false};

  // cppcheck-suppress style
  DEBUG_END_BLOCK();
}<|MERGE_RESOLUTION|>--- conflicted
+++ resolved
@@ -394,11 +394,7 @@
   }
 
   TRI_ASSERT(_doneForClient.size() > clientId);
-<<<<<<< HEAD
-  return !_doneForClient.at(clientId);
-=======
-  return _doneForClient[clientId];
->>>>>>> 6f8351c1
+  return !_doneForClient[clientId];
 
   // cppcheck-suppress style
   DEBUG_END_BLOCK();
@@ -578,7 +574,7 @@
   }
 
   TRI_ASSERT(_doneForClient.size() > clientId);
-  return !_doneForClient.at(clientId);
+  return !_doneForClient[clientId];
 
   // cppcheck-suppress style
   DEBUG_END_BLOCK();
