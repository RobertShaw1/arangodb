////////////////////////////////////////////////////////////////////////////////
/// DISCLAIMER
///
/// Copyright 2014-2018 ArangoDB GmbH, Cologne, Germany
/// Copyright 2004-2014 triAGENS GmbH, Cologne, Germany
///
/// Licensed under the Apache License, Version 2.0 (the "License");
/// you may not use this file except in compliance with the License.
/// You may obtain a copy of the License at
///
///     http://www.apache.org/licenses/LICENSE-2.0
///
/// Unless required by applicable law or agreed to in writing, software
/// distributed under the License is distributed on an "AS IS" BASIS,
/// WITHOUT WARRANTIES OR CONDITIONS OF ANY KIND, either express or implied.
/// See the License for the specific language governing permissions and
/// limitations under the License.
///
/// Copyright holder is ArangoDB GmbH, Cologne, Germany
///
/// @author Jan Steemann
/// @author Simon Grätzer
////////////////////////////////////////////////////////////////////////////////

#include "QueryCursor.h"

#include "Aql/AqlItemBlock.h"
#include "Aql/ExecutionEngine.h"
#include "Aql/Query.h"
#include "Aql/QueryRegistry.h"
#include "Logger/Logger.h"
#include "RestServer/QueryRegistryFeature.h"
#include "Transaction/Context.h"
#include "Transaction/Methods.h"
#include "VocBase/vocbase.h"

#include <velocypack/Builder.h>
#include <velocypack/Dumper.h>
#include <velocypack/Iterator.h>
#include <velocypack/Options.h>
#include <velocypack/velocypack-aliases.h>

using namespace arangodb;
using namespace arangodb::aql;

QueryResultCursor::QueryResultCursor(
    TRI_vocbase_t& vocbase,
    CursorId id,
    aql::QueryResult&& result,
    size_t batchSize,
    double ttl,
    bool hasCount
)
    : Cursor(id, batchSize, ttl, hasCount),
      _guard(vocbase),
      _result(std::move(result)),
      _iterator(_result.result->slice()),
      _cached(_result.cached) {
  TRI_ASSERT(_result.result->slice().isArray());
}

VPackSlice QueryResultCursor::extra() const {
  if (_result.extra) {
    _result.extra->slice();
  }
  return VPackSlice();
}

/// @brief check whether the cursor contains more data
bool QueryResultCursor::hasNext() {
  if (_iterator.valid()) {
    return true;
  }

  _isDeleted = true;
  return false;
}

/// @brief return the next element
VPackSlice QueryResultCursor::next() {
  TRI_ASSERT(_result.result != nullptr);
  TRI_ASSERT(_iterator.valid());
  VPackSlice slice = _iterator.value();
  _iterator.next();
  return slice;
}

/// @brief return the cursor size
size_t QueryResultCursor::count() const { return _iterator.size(); }

Result QueryResultCursor::dump(VPackBuilder& builder) {
  try {
    size_t const n = batchSize();
    // reserve an arbitrary number of bytes for the result to save
    // some reallocs
    // (not accurate, but the actual size is unknown anyway)
    builder.reserve(std::max<size_t>(1, std::min<size_t>(n, 10000)) * 32);

    VPackOptions const* oldOptions = builder.options;
    builder.options = _result.context->getVPackOptionsForDump();

    builder.add("result", VPackValue(VPackValueType::Array));
    for (size_t i = 0; i < n; ++i) {
      if (!hasNext()) {
        break;
      }
      builder.add(next());
    }
    builder.close();

    builder.add("hasMore", VPackValue(hasNext()));

    if (hasNext()) {
      builder.add("id", VPackValue(std::to_string(id())));
    }

    if (hasCount()) {
      builder.add("count", VPackValue(static_cast<uint64_t>(count())));
    }

    if (_result.extra.get() != nullptr) {
      builder.add("extra", _result.extra->slice());
    }

    builder.add("cached", VPackValue(_cached));

    if (!hasNext()) {
      // mark the cursor as deleted
      this->deleted();
    }
    builder.options = oldOptions;
  } catch (arangodb::basics::Exception const& ex) {
    return Result(ex.code(), ex.what());
  } catch (std::exception const& ex) {
    return Result(TRI_ERROR_INTERNAL, ex.what());
  } catch (...) {
    return Result(TRI_ERROR_INTERNAL,
                  "internal error during QueryResultCursor::dump");
  }
  return TRI_ERROR_NO_ERROR;
}

QueryStreamCursor::QueryStreamCursor(
    TRI_vocbase_t& vocbase,
    CursorId id,
    std::string const& query,
    std::shared_ptr<VPackBuilder> bindVars,
    std::shared_ptr<VPackBuilder> opts,
    size_t batchSize,
    double ttl
)
    : Cursor(id, batchSize, ttl, /*hasCount*/ false),
      _guard(vocbase),
      _exportCount(-1) {
  TRI_ASSERT(QueryRegistryFeature::QUERY_REGISTRY != nullptr);

  _query = std::make_unique<Query>(
    false,
    _guard.database(),
    aql::QueryString(query),
    std::move(bindVars),
    std::move(opts),
    arangodb::aql::PART_MAIN
  );
  _query->prepare(QueryRegistryFeature::QUERY_REGISTRY, aql::Query::DontCache);
  TRI_ASSERT(_query->state() == aql::QueryExecutionState::ValueType::EXECUTION);
<<<<<<< HEAD
=======
        
  // we replaced the rocksdb export cursor with a stream AQL query
  // for this case we need to support printing the collection "count"
  if (_query->optionsSlice().hasKey("exportCollection")) {
    std::string cname = _query->optionsSlice().get("exportCollection").copyString();
    TRI_ASSERT(_query->trx()->status() == transaction::Status::RUNNING);
    OperationResult opRes = _query->trx()->count(cname, true);
    if (opRes.fail()) {
      THROW_ARANGO_EXCEPTION(opRes.result);
    }
    _exportCount = opRes.slice().getInt();
    VPackSlice limit = _query->bindParameters()->slice().get("limit");
    if (limit.isInteger()) {
      _exportCount = std::min(limit.getInt(), _exportCount);
    }
  }
  
  // If we have set _noLockHeaders, we need to unset it:
  if (CollectionLockState::_noLockHeaders != nullptr &&
      CollectionLockState::_noLockHeaders == _query->engine()->lockedShards()) {
    CollectionLockState::_noLockHeaders = nullptr;
  }
>>>>>>> 43c58c28
}

QueryStreamCursor::~QueryStreamCursor() {
  if (_query) { // cursor is canceled or timed-out
    /*QueryResult result;
    _query->finalize(result);*/
    // Query destructor will  cleanup plan and abort transaction
    _query.reset();
  }
}

Result QueryStreamCursor::dump(VPackBuilder& builder) {
  TRI_ASSERT(batchSize() > 0);
  LOG_TOPIC(TRACE, Logger::QUERIES) << "executing query " << _id << ": '"
                                    << _query->queryString().extract(1024) << "'";

  VPackOptions const* oldOptions = builder.options;
  TRI_DEFER(builder.options = oldOptions);
  VPackOptions options = VPackOptions::Defaults;
  options.buildUnindexedArrays = true;
  options.buildUnindexedObjects = true;
  options.escapeUnicode = true;
  builder.options = &options;

  try {
    aql::ExecutionEngine* engine = _query->engine();
    TRI_ASSERT(engine != nullptr);

    // this is the RegisterId our results can be found in
    RegisterId const resultRegister = engine->resultRegister();
    std::unique_ptr<AqlItemBlock> value;

    bool hasMore = false;
    bool done = false;

    // reserve some space in Builder to avoid frequent reallocs
    builder.reserve(16 * 1024);
    builder.add("result", VPackValue(VPackValueType::Array, true));
    while (true) {
      // TODO MAX: We need to let the thread sleep here instead of while loop
      auto res = engine->getSome(batchSize());
      if (res.first == ExecutionState::WAITING) {
        _query->tempWaitForAsyncResponse();
      } else {
        if (res.first == ExecutionState::DONE) {
          done = true;
        }
        value.swap(res.second);
        break;
      }
    }

    // get one batch
    if (value != nullptr) {
      size_t const n = value->size();
      for (size_t i = 0; i < n; ++i) {
        AqlValue const& val = value->getValueReference(i, resultRegister);

        if (!val.isEmpty()) {
          val.toVelocyPack(_query->trx(), builder, false);
        }
      }
      // return used block: this will reset value to a nullptr
      engine->_itemBlockManager.returnBlock(std::move(value)); 
      if (!done) {
        // TODO MAX: We need to use hasMoreState() here instead, and sleep if
        // it returns WAITING
        hasMore = engine->hasMoreSync();
      }
    }
    builder.close();  // result

    builder.add("hasMore", VPackValue(hasMore));
    if (hasMore) {
      builder.add("id", VPackValue(std::to_string(id())));
    }
    if (_exportCount >= 0) { // this is coming from /_api/export
      builder.add("count", VPackValue(_exportCount));
    }
    builder.add("cached", VPackValue(false));

    if (!hasMore) {
      QueryResult result;
      _query->finalize(result); // will commit transaction
      if (result.extra && result.extra->slice().isObject()) {
        builder.add("extra", result.extra->slice());
      }
      _query.reset();
      this->deleted();
    }
  } catch (arangodb::basics::Exception const& ex) {
    this->deleted();
    return Result(ex.code(),
                  "AQL: " + ex.message() +
                      QueryExecutionState::toStringWithPrefix(_query->state()));
  } catch (std::bad_alloc const&) {
    this->deleted();
    return Result(TRI_ERROR_OUT_OF_MEMORY,
                  TRI_errno_string(TRI_ERROR_OUT_OF_MEMORY) +
                      QueryExecutionState::toStringWithPrefix(_query->state()));
  } catch (std::exception const& ex) {
    this->deleted();
    return Result(
        TRI_ERROR_INTERNAL,
        ex.what() + QueryExecutionState::toStringWithPrefix(_query->state()));
  } catch (...) {
    this->deleted();
    return Result(TRI_ERROR_INTERNAL,
                  TRI_errno_string(TRI_ERROR_INTERNAL) +
                      QueryExecutionState::toStringWithPrefix(_query->state()));
  }

  return TRI_ERROR_NO_ERROR;
}


std::shared_ptr<transaction::Context> QueryStreamCursor::context() const {
  return _query->trx()->transactionContext();
}<|MERGE_RESOLUTION|>--- conflicted
+++ resolved
@@ -164,8 +164,6 @@
   );
   _query->prepare(QueryRegistryFeature::QUERY_REGISTRY, aql::Query::DontCache);
   TRI_ASSERT(_query->state() == aql::QueryExecutionState::ValueType::EXECUTION);
-<<<<<<< HEAD
-=======
         
   // we replaced the rocksdb export cursor with a stream AQL query
   // for this case we need to support printing the collection "count"
@@ -182,13 +180,6 @@
       _exportCount = std::min(limit.getInt(), _exportCount);
     }
   }
-  
-  // If we have set _noLockHeaders, we need to unset it:
-  if (CollectionLockState::_noLockHeaders != nullptr &&
-      CollectionLockState::_noLockHeaders == _query->engine()->lockedShards()) {
-    CollectionLockState::_noLockHeaders = nullptr;
-  }
->>>>>>> 43c58c28
 }
 
 QueryStreamCursor::~QueryStreamCursor() {
