////////////////////////////////////////////////////////////////////////////////
/// DISCLAIMER
///
/// Copyright 2014-2016 ArangoDB GmbH, Cologne, Germany
/// Copyright 2004-2014 triAGENS GmbH, Cologne, Germany
///
/// Licensed under the Apache License, Version 2.0 (the "License");
/// you may not use this file except in compliance with the License.
/// You may obtain a copy of the License at
///
///     http://www.apache.org/licenses/LICENSE-2.0
///
/// Unless required by applicable law or agreed to in writing, software
/// distributed under the License is distributed on an "AS IS" BASIS,
/// WITHOUT WARRANTIES OR CONDITIONS OF ANY KIND, either express or implied.
/// See the License for the specific language governing permissions and
/// limitations under the License.
///
/// Copyright holder is ArangoDB GmbH, Cologne, Germany
///
/// @author Max Neunhoeffer
/// @author Jan Steemann
////////////////////////////////////////////////////////////////////////////////

#include "OptimizerRules.h"
#include "Aql/ClusterNodes.h"
#include "Aql/CollectNode.h"
#include "Aql/CollectOptions.h"
#include "Aql/Collection.h"
#include "Aql/ConditionFinder.h"
#include "Aql/DocumentProducingNode.h"
#include "Aql/ExecutionEngine.h"
#include "Aql/ExecutionNode.h"
#include "Aql/ExecutionPlan.h"
#include "Aql/Function.h"
#include "Aql/IndexNode.h"
#include "Aql/ModificationNodes.h"
#include "Aql/Optimizer.h"
#include "Aql/Query.h"
#include "Aql/ShortestPathNode.h"
#include "Aql/SortCondition.h"
#include "Aql/SortNode.h"
#include "Aql/TraversalConditionFinder.h"
#include "Aql/TraversalNode.h"
#include "Aql/Variable.h"
#include "Aql/types.h"
#include "Basics/AttributeNameParser.h"
#include "Basics/SmallVector.h"
#include "Basics/StaticStrings.h"
#include "Basics/StringBuffer.h"
#include "Cluster/ClusterInfo.h"
#include "Geo/GeoParams.h"
#include "Graph/TraverserOptions.h"
#include "Indexes/Index.h"
#include "Transaction/Methods.h"

#include <boost/optional.hpp>
#include <tuple>

using namespace arangodb;
using namespace arangodb::aql;
using EN = arangodb::aql::ExecutionNode;

namespace {

static int indexOf(std::vector<std::string> const& haystack, std::string const& needle) {
  for (size_t i = 0; i < haystack.size(); ++i) {
    if (haystack[i] == needle) {
      return static_cast<int>(i);
    }
  }
  return -1;
}

static aql::Collection const* getCollection(ExecutionNode const* node) {
  switch (node->getType()) {
  case EN::ENUMERATE_COLLECTION:
    return static_cast<EnumerateCollectionNode const*>(node)->collection();
  case EN::INDEX:
    return static_cast<IndexNode const*>(node)->collection();
  case EN::TRAVERSAL:
  case EN::SHORTEST_PATH:
    return static_cast<GraphNode const*>(node)->collection();
  default:
    // note: modification nodes are not covered here yet
    THROW_ARANGO_EXCEPTION_MESSAGE(TRI_ERROR_INTERNAL, "node type does not have a collection");
  }
}

static aql::Variable const* getVariable(ExecutionNode const* node) {
  auto const* n = dynamic_cast<DocumentProducingNode const*>(node);
  if (n != nullptr) {
    return n->outVariable();
  }
    // note: modification nodes are not covered here yet
  THROW_ARANGO_EXCEPTION_MESSAGE(TRI_ERROR_INTERNAL, "node type does not have an out variable");
}

}

/// @brief adds a SORT operation for IN right-hand side operands
void arangodb::aql::sortInValuesRule(Optimizer* opt,
                                     std::unique_ptr<ExecutionPlan> plan,
                                     OptimizerRule const* rule) {
  SmallVector<ExecutionNode*>::allocator_type::arena_type a;
  SmallVector<ExecutionNode*> nodes{a};
  plan->findNodesOfType(nodes, EN::FILTER, true);

  bool modified = false;

  for (auto const& n : nodes) {
    // filter nodes always have one input variable
    auto varsUsedHere = n->getVariablesUsedHere();
    TRI_ASSERT(varsUsedHere.size() == 1);

    // now check who introduced our variable
    auto variable = varsUsedHere[0];
    auto setter = plan->getVarSetBy(variable->id);

    if (setter == nullptr || setter->getType() != EN::CALCULATION) {
      // filter variable was not introduced by a calculation.
      continue;
    }

    // filter variable was introduced a CalculationNode. now check the
    // expression
    auto s = static_cast<CalculationNode*>(setter);
    auto filterExpression = s->expression();
    auto const* inNode = filterExpression->node();

    TRI_ASSERT(inNode != nullptr);

    // check the filter condition
    if ((inNode->type != NODE_TYPE_OPERATOR_BINARY_IN &&
         inNode->type != NODE_TYPE_OPERATOR_BINARY_NIN) ||
        inNode->canThrow() || !inNode->isDeterministic()) {
      // we better not tamper with this filter
      continue;
    }

    auto rhs = inNode->getMember(1);

    if (rhs->type != NODE_TYPE_REFERENCE) {
      continue;
    }

    auto loop = n->getLoop();

    if (loop == nullptr) {
      // FILTER is not used inside a loop. so it will be used at most once
      // not need to sort the IN values then
      continue;
    }

    variable = static_cast<Variable const*>(rhs->getData());
    setter = plan->getVarSetBy(variable->id);

    if (setter == nullptr || (setter->getType() != EN::CALCULATION &&
                              setter->getType() != EN::SUBQUERY)) {
      // variable itself was not introduced by a calculation.
      continue;
    }

    if (loop == setter->getLoop()) {
      // the FILTER and its value calculation are contained in the same loop
      // this means the FILTER will be executed as many times as its value
      // calculation. sorting the IN values will not provide a benefit here
      continue;
    }

    auto ast = plan->getAst();
    AstNode const* originalArg = nullptr;

    if (setter->getType() == EN::CALCULATION) {
      AstNode const* originalNode =
          static_cast<CalculationNode*>(setter)->expression()->node();
      TRI_ASSERT(originalNode != nullptr);

      AstNode const* testNode = originalNode;

      if (originalNode->type == NODE_TYPE_FCALL &&
          static_cast<Function const*>(originalNode->getData())->name ==
              "NOOPT") {
        // bypass NOOPT(...)
        TRI_ASSERT(originalNode->numMembers() == 1);
        auto args = originalNode->getMember(0);

        if (args->numMembers() > 0) {
          testNode = args->getMember(0);
        }
      }

      if (testNode->type == NODE_TYPE_VALUE ||
          testNode->type == NODE_TYPE_OBJECT) {
        // not really usable...
        continue;
      }

      if (testNode->type == NODE_TYPE_ARRAY &&
          testNode->numMembers() < AstNode::SortNumberThreshold) {
        // number of values is below threshold
        continue;
      }

      if (testNode->isSorted()) {
        // already sorted
        continue;
      }

      originalArg = originalNode;
    } else {
      TRI_ASSERT(setter->getType() == EN::SUBQUERY);
      auto sub = static_cast<SubqueryNode*>(setter);

      // estimate items in subquery
      size_t nrItems = 0;
      sub->getSubquery()->getCost(nrItems);

      if (nrItems < AstNode::SortNumberThreshold) {
        continue;
      }

      originalArg = ast->createNodeReference(sub->outVariable());
    }

    TRI_ASSERT(originalArg != nullptr);

    auto args = ast->createNodeArray();
    args->addMember(originalArg);
    auto sorted = ast->createNodeFunctionCall("SORTED_UNIQUE", args);

    auto outVar = ast->variables()->createTemporaryVariable();
    ExecutionNode* calculationNode = nullptr;
    auto expression = new Expression(plan.get(), ast, sorted);
    try {
      calculationNode =
          new CalculationNode(plan.get(), plan->nextId(), expression, outVar);
    } catch (...) {
      delete expression;
      throw;
    }
    plan->registerNode(calculationNode);

    // make the new node a parent of the original calculation node
    TRI_ASSERT(setter != nullptr);
    calculationNode->addDependency(setter);
    auto oldParent = setter->getFirstParent();
    TRI_ASSERT(oldParent != nullptr);
    calculationNode->addParent(oldParent);

    oldParent->removeDependencies();
    oldParent->addDependency(calculationNode);
    setter->setParent(calculationNode);

    if (setter->getType() == EN::CALCULATION) {
      // mark the original node as being removable, even if it can throw
      // this is special as the optimizer will normally not remove any nodes
      // if they throw - even when fully unused otherwise
      static_cast<CalculationNode*>(setter)->canRemoveIfThrows(true);
    }

    AstNode* clone = ast->clone(inNode);
    // set sortedness bit for the IN operator
    clone->setBoolValue(true);
    // finally adjust the variable inside the IN calculation
    clone->changeMember(1, ast->createNodeReference(outVar));
    filterExpression->replaceNode(clone);

    modified = true;
  }

  opt->addPlan(std::move(plan), rule, modified);
}

/// @brief remove redundant sorts
/// this rule modifies the plan in place:
/// - sorts that are covered by earlier sorts will be removed
void arangodb::aql::removeRedundantSortsRule(
    Optimizer* opt, std::unique_ptr<ExecutionPlan> plan,
    OptimizerRule const* rule) {
  SmallVector<ExecutionNode*>::allocator_type::arena_type a;
  SmallVector<ExecutionNode*> nodes{a};
  plan->findNodesOfType(nodes, EN::SORT, true);

  if (nodes.empty()) {
    // quick exit
    opt->addPlan(std::move(plan), rule, false);
    return;
  }

  std::unordered_set<ExecutionNode*> toUnlink;
  arangodb::basics::StringBuffer buffer(false);

  for (auto const& n : nodes) {
    if (toUnlink.find(n) != toUnlink.end()) {
      // encountered a sort node that we already deleted
      continue;
    }

    auto const sortNode = static_cast<SortNode*>(n);

    auto sortInfo = sortNode->getSortInformation(plan.get(), &buffer);

    if (sortInfo.isValid && !sortInfo.criteria.empty()) {
      // we found a sort that we can understand
      std::vector<ExecutionNode*> stack;

      sortNode->addDependencies(stack);

      int nodesRelyingOnSort = 0;

      while (!stack.empty()) {
        auto current = stack.back();
        stack.pop_back();

        if (current->getType() == EN::SORT) {
          // we found another sort. now check if they are compatible!

          auto other = static_cast<SortNode*>(current)->getSortInformation(
              plan.get(), &buffer);

          switch (sortInfo.isCoveredBy(other)) {
            case SortInformation::unequal: {
              // different sort criteria
              if (nodesRelyingOnSort == 0) {
                // a sort directly followed by another sort: now remove one of
                // them

                if (other.canThrow || !other.isDeterministic) {
                  // if the sort can throw or is non-deterministic, we must not
                  // remove it
                  break;
                }

                if (sortNode->isStable()) {
                  // we should not optimize predecessors of a stable sort (used
                  // in a COLLECT node)
                  // the stable sort is for a reason, and removing any
                  // predecessors sorts might
                  // change the result
                  break;
                }

                // remove sort that is a direct predecessor of a sort
                toUnlink.emplace(current);
              }
              break;
            }

            case SortInformation::otherLessAccurate: {
              toUnlink.emplace(current);
              break;
            }

            case SortInformation::ourselvesLessAccurate: {
              // the sort at the start of the pipeline makes the sort at the end
              // superfluous, so we'll remove it
              toUnlink.emplace(n);
              break;
            }

            case SortInformation::allEqual: {
              // the sort at the end of the pipeline makes the sort at the start
              // superfluous, so we'll remove it
              toUnlink.emplace(current);
              break;
            }
          }
        } else if (current->getType() == EN::FILTER) {
          // ok: a filter does not depend on sort order
        } else if (current->getType() == EN::CALCULATION) {
          // ok: a filter does not depend on sort order only if it does not
          // throw
          if (current->canThrow()) {
            ++nodesRelyingOnSort;
          }
        } else if (current->getType() == EN::ENUMERATE_LIST ||
                   current->getType() == EN::ENUMERATE_COLLECTION ||
                   current->getType() == EN::TRAVERSAL ||
                   current->getType() == EN::SHORTEST_PATH) {
          // ok, but we cannot remove two different sorts if one of these node
          // types is between them
          // example: in the following query, the one sort will be optimized
          // away:
          //   FOR i IN [ { a: 1 }, { a: 2 } , { a: 3 } ] SORT i.a ASC SORT i.a
          //   DESC RETURN i
          // but in the following query, the sorts will stay:
          //   FOR i IN [ { a: 1 }, { a: 2 } , { a: 3 } ] SORT i.a ASC LET a =
          //   i.a SORT i.a DESC RETURN i
          ++nodesRelyingOnSort;
        } else {
          // abort at all other type of nodes. we cannot remove a sort beyond
          // them
          // this includes COLLECT and LIMIT
          break;
        }

        if (!current->hasDependency()) {
          // node either has no or more than one dependency. we don't know what
          // to do and must abort
          // note: this will also handle Singleton nodes
          break;
        }

        current->addDependencies(stack);
      }

      if (toUnlink.find(n) == toUnlink.end() &&
          sortNode->simplify(plan.get())) {
        // sort node had only constant expressions. it will make no difference
        // if we execute it or not
        // so we can remove it
        toUnlink.emplace(n);
      }
    }
  }

  if (!toUnlink.empty()) {
    plan->unlinkNodes(toUnlink);
  }

  opt->addPlan(std::move(plan), rule, !toUnlink.empty());
}

/// @brief remove all unnecessary filters
/// this rule modifies the plan in place:
/// - filters that are always true are removed completely
/// - filters that are always false will be replaced by a NoResults node
void arangodb::aql::removeUnnecessaryFiltersRule(
    Optimizer* opt, std::unique_ptr<ExecutionPlan> plan,
    OptimizerRule const* rule) {
  SmallVector<ExecutionNode*>::allocator_type::arena_type a;
  SmallVector<ExecutionNode*> nodes{a};
  plan->findNodesOfType(nodes, EN::FILTER, true);

  bool modified = false;
  std::unordered_set<ExecutionNode*> toUnlink;

  for (auto const& n : nodes) {
    // filter nodes always have one input variable
    auto varsUsedHere = n->getVariablesUsedHere();
    TRI_ASSERT(varsUsedHere.size() == 1);

    // now check who introduced our variable
    auto variable = varsUsedHere[0];
    auto setter = plan->getVarSetBy(variable->id);

    if (setter == nullptr || setter->getType() != EN::CALCULATION) {
      // filter variable was not introduced by a calculation.
      continue;
    }

    // filter variable was introduced a CalculationNode. now check the
    // expression
    auto s = static_cast<CalculationNode*>(setter);
    auto root = s->expression()->node();

    TRI_ASSERT(root != nullptr);

    if (root->canThrow() || !root->isDeterministic()) {
      // we better not tamper with this filter
      continue;
    }

    // filter expression is constant and thus cannot throw
    // we can now evaluate it safely
    TRI_ASSERT(!s->expression()->canThrow());

    if (root->isTrue()) {
      // filter is always true
      // remove filter node and merge with following node
      toUnlink.emplace(n);
      modified = true;
    } else if (root->isFalse()) {
      // filter is always false
      // now insert a NoResults node below it
      auto noResults = new NoResultsNode(plan.get(), plan->nextId());
      plan->registerNode(noResults);
      plan->replaceNode(n, noResults);
      modified = true;
    }
  }

  if (!toUnlink.empty()) {
    plan->unlinkNodes(toUnlink);
  }

  opt->addPlan(std::move(plan), rule, modified);
}

/// @brief remove INTO of a COLLECT if not used
/// additionally remove all unused aggregate calculations from a COLLECT
void arangodb::aql::removeCollectVariablesRule(
    Optimizer* opt, std::unique_ptr<ExecutionPlan> plan,
    OptimizerRule const* rule) {
  SmallVector<ExecutionNode*>::allocator_type::arena_type a;
  SmallVector<ExecutionNode*> nodes{a};
  plan->findNodesOfType(nodes, EN::COLLECT, true);

  bool modified = false;

  for (auto const& n : nodes) {
    auto collectNode = static_cast<CollectNode*>(n);
    TRI_ASSERT(collectNode != nullptr);

    auto varsUsedLater = n->getVarsUsedLater();
    auto outVariable = collectNode->outVariable();

    if (outVariable != nullptr &&
        varsUsedLater.find(outVariable) == varsUsedLater.end()) {
      // outVariable not used later
      collectNode->clearOutVariable();
      modified = true;
    }

    collectNode->clearAggregates(
        [&varsUsedLater, &modified](
            std::pair<Variable const*,
                      std::pair<Variable const*, std::string>> const& aggregate)
            -> bool {
          if (varsUsedLater.find(aggregate.first) == varsUsedLater.end()) {
            // result of aggregate function not used later
            modified = true;
            return true;
          }
          return false;
        });
  }

  opt->addPlan(std::move(plan), rule, modified);
}

class PropagateConstantAttributesHelper {
 public:
  PropagateConstantAttributesHelper() : _constants(), _modified(false) {}

  bool modified() const { return _modified; }

  /// @brief inspects a plan and propages constant values in expressions
  void propagateConstants(ExecutionPlan* plan) {
    SmallVector<ExecutionNode*>::allocator_type::arena_type a;
    SmallVector<ExecutionNode*> nodes{a};
    plan->findNodesOfType(nodes, EN::FILTER, true);

    for (auto const& node : nodes) {
      auto fn = static_cast<FilterNode*>(node);

      auto inVar = fn->getVariablesUsedHere();
      TRI_ASSERT(inVar.size() == 1);

      auto setter = plan->getVarSetBy(inVar[0]->id);
      if (setter != nullptr && setter->getType() == EN::CALCULATION) {
        auto cn = static_cast<CalculationNode*>(setter);
        auto expression = cn->expression();

        if (expression != nullptr) {
          collectConstantAttributes(const_cast<AstNode*>(expression->node()));
        }
      }
    }

    if (!_constants.empty()) {
      for (auto const& node : nodes) {
        auto fn = static_cast<FilterNode*>(node);

        auto inVar = fn->getVariablesUsedHere();
        TRI_ASSERT(inVar.size() == 1);

        auto setter = plan->getVarSetBy(inVar[0]->id);
        if (setter != nullptr && setter->getType() == EN::CALCULATION) {
          auto cn = static_cast<CalculationNode*>(setter);
          auto expression = cn->expression();

          if (expression != nullptr) {
            insertConstantAttributes(const_cast<AstNode*>(expression->node()));
          }
        }
      }
    }
  }

 private:
  AstNode const* getConstant(Variable const* variable,
                             std::string const& attribute) const {
    auto it = _constants.find(variable);

    if (it == _constants.end()) {
      return nullptr;
    }

    auto it2 = (*it).second.find(attribute);

    if (it2 == (*it).second.end()) {
      return nullptr;
    }

    return (*it2).second;
  }

  /// @brief inspects an expression (recursively) and notes constant attribute
  /// values so they can be propagated later
  void collectConstantAttributes(AstNode* node) {
    if (node == nullptr) {
      return;
    }

    if (node->type == NODE_TYPE_OPERATOR_BINARY_AND) {
      auto lhs = node->getMember(0);
      auto rhs = node->getMember(1);

      collectConstantAttributes(lhs);
      collectConstantAttributes(rhs);
    } else if (node->type == NODE_TYPE_OPERATOR_BINARY_EQ) {
      auto lhs = node->getMember(0);
      auto rhs = node->getMember(1);

      if (lhs->isConstant() && rhs->type == NODE_TYPE_ATTRIBUTE_ACCESS) {
        inspectConstantAttribute(rhs, lhs);
      } else if (rhs->isConstant() && lhs->type == NODE_TYPE_ATTRIBUTE_ACCESS) {
        inspectConstantAttribute(lhs, rhs);
      }
    }
  }

  /// @brief traverses an AST part recursively and patches it by inserting
  /// constant values
  void insertConstantAttributes(AstNode* node) {
    if (node == nullptr) {
      return;
    }

    if (node->type == NODE_TYPE_OPERATOR_BINARY_AND) {
      auto lhs = node->getMember(0);
      auto rhs = node->getMember(1);

      insertConstantAttributes(lhs);
      insertConstantAttributes(rhs);
    } else if (node->type == NODE_TYPE_OPERATOR_BINARY_EQ) {
      auto lhs = node->getMember(0);
      auto rhs = node->getMember(1);

      if (!lhs->isConstant() && rhs->type == NODE_TYPE_ATTRIBUTE_ACCESS) {
        insertConstantAttribute(node, 1);
      }
      if (!rhs->isConstant() && lhs->type == NODE_TYPE_ATTRIBUTE_ACCESS) {
        insertConstantAttribute(node, 0);
      }
    }
  }

  /// @brief extract an attribute and its variable from an attribute access
  /// (e.g. `a.b.c` will return variable `a` and attribute name `b.c.`.
  bool getAttribute(AstNode const* attribute, Variable const*& variable,
                    std::string& name) {
    TRI_ASSERT(attribute != nullptr &&
               attribute->type == NODE_TYPE_ATTRIBUTE_ACCESS);
    TRI_ASSERT(name.empty());

    while (attribute->type == NODE_TYPE_ATTRIBUTE_ACCESS) {
      name = std::string(".") + attribute->getString() + name;
      attribute = attribute->getMember(0);
    }

    if (attribute->type != NODE_TYPE_REFERENCE) {
      return false;
    }

    variable = static_cast<Variable const*>(attribute->getData());
    TRI_ASSERT(variable != nullptr);

    return true;
  }

  /// @brief inspect the constant value assigned to an attribute
  /// the attribute value will be stored so it can be inserted for the attribute
  /// later
  void inspectConstantAttribute(AstNode const* attribute,
                                AstNode const* value) {
    Variable const* variable = nullptr;
    std::string name;

    if (!getAttribute(attribute, variable, name)) {
      return;
    }

    auto it = _constants.find(variable);

    if (it == _constants.end()) {
      _constants.emplace(
          variable,
          std::unordered_map<std::string, AstNode const*>{{name, value}});
      return;
    }

    auto it2 = (*it).second.find(name);

    if (it2 == (*it).second.end()) {
      // first value for the attribute
      (*it).second.emplace(name, value);
    } else {
      auto previous = (*it2).second;

      if (previous == nullptr) {
        // we have multiple different values for the attribute. better not use
        // this attribute
        return;
      }

      if (!value->computeValue().equals(previous->computeValue())) {
        // different value found for an already tracked attribute. better not
        // use this attribute
        (*it2).second = nullptr;
      }
    }
  }

  /// @brief patches an AstNode by inserting a constant value into it
  void insertConstantAttribute(AstNode* parentNode, size_t accessIndex) {
    Variable const* variable = nullptr;
    std::string name;

    if (!getAttribute(parentNode->getMember(accessIndex), variable, name)) {
      return;
    }

    auto constantValue = getConstant(variable, name);

    if (constantValue != nullptr) {
      parentNode->changeMember(accessIndex,
                               const_cast<AstNode*>(constantValue));
      _modified = true;
    }
  }

  std::unordered_map<Variable const*,
                     std::unordered_map<std::string, AstNode const*>>
      _constants;

  bool _modified;
};

/// @brief propagate constant attributes in FILTERs
void arangodb::aql::propagateConstantAttributesRule(
    Optimizer* opt, std::unique_ptr<ExecutionPlan> plan,
    OptimizerRule const* rule) {
  PropagateConstantAttributesHelper helper;
  helper.propagateConstants(plan.get());

  opt->addPlan(std::move(plan), rule, helper.modified());
}

/// @brief move calculations up in the plan
/// this rule modifies the plan in place
/// it aims to move up calculations as far up in the plan as possible, to
/// avoid redundant calculations in inner loops
void arangodb::aql::moveCalculationsUpRule(Optimizer* opt,
                                           std::unique_ptr<ExecutionPlan> plan,
                                           OptimizerRule const* rule) {
  SmallVector<ExecutionNode*>::allocator_type::arena_type a;
  SmallVector<ExecutionNode*> nodes{a};
  plan->findNodesOfType(nodes, EN::CALCULATION, true);

  bool modified = false;

  for (auto const& n : nodes) {
    auto nn = static_cast<CalculationNode*>(n);

    if (nn->expression()->canThrow() || !nn->expression()->isDeterministic()) {
      // we will only move expressions up that cannot throw and that are
      // deterministic
      continue;
    }

    std::unordered_set<Variable const*> neededVars;
    n->getVariablesUsedHere(neededVars);

    std::vector<ExecutionNode*> stack;

    n->addDependencies(stack);

    while (!stack.empty()) {
      auto current = stack.back();
      stack.pop_back();

      bool found = false;

      for (auto const& v : current->getVariablesSetHere()) {
        if (neededVars.find(v) != neededVars.end()) {
          // shared variable, cannot move up any more
          found = true;
          break;
        }
      }

      if (found) {
        // done with optimizing this calculation node
        break;
      }

      if (!current->hasDependency()) {
        // node either has no or more than one dependency. we don't know what to
        // do and must abort
        // note: this will also handle Singleton nodes
        break;
      }

      current->addDependencies(stack);

      // first, unlink the calculation from the plan
      plan->unlinkNode(n);

      // and re-insert into before the current node
      plan->insertDependency(current, n);
      modified = true;
    }
  }

  opt->addPlan(std::move(plan), rule, modified);
}

/// @brief move calculations down in the plan
/// this rule modifies the plan in place
/// it aims to move calculations as far down in the plan as possible, beyond
/// FILTER and LIMIT operations
void arangodb::aql::moveCalculationsDownRule(
    Optimizer* opt, std::unique_ptr<ExecutionPlan> plan,
    OptimizerRule const* rule) {
  SmallVector<ExecutionNode*>::allocator_type::arena_type a;
  SmallVector<ExecutionNode*> nodes{a};
  plan->findNodesOfType(nodes, EN::CALCULATION, true);

  bool modified = false;

  for (auto const& n : nodes) {
    auto nn = static_cast<CalculationNode*>(n);
    if (nn->expression()->canThrow() || !nn->expression()->isDeterministic()) {
      // we will only move expressions down that cannot throw and that are
      // deterministic
      continue;
    }

    // this is the variable that the calculation will set
    auto variable = nn->outVariable();

    std::vector<ExecutionNode*> stack;
    n->addParents(stack);

    bool shouldMove = false;
    ExecutionNode* lastNode = nullptr;

    while (!stack.empty()) {
      auto current = stack.back();
      stack.pop_back();

      lastNode = current;
      bool done = false;

      for (auto const& v : current->getVariablesUsedHere()) {
        if (v == variable) {
          // the node we're looking at needs the variable we're setting.
          // can't push further!
          done = true;
          break;
        }
      }

      if (done) {
        // done with optimizing this calculation node
        break;
      }

      auto const currentType = current->getType();

      if (currentType == EN::FILTER || currentType == EN::SORT ||
          currentType == EN::LIMIT || currentType == EN::SUBQUERY) {
        // we found something interesting that justifies moving our node down
        shouldMove = true;
      } else if (currentType == EN::INDEX ||
                 currentType == EN::ENUMERATE_COLLECTION ||
                 currentType == EN::ENUMERATE_LIST ||
                 currentType == EN::TRAVERSAL ||
                 currentType == EN::SHORTEST_PATH ||
                 currentType == EN::COLLECT || currentType == EN::NORESULTS) {
        // we will not push further down than such nodes
        shouldMove = false;
        break;
      }

      if (!current->hasParent()) {
        break;
      }

      current->addParents(stack);
    }

    if (shouldMove && lastNode != nullptr) {
      // first, unlink the calculation from the plan
      plan->unlinkNode(n);

      // and re-insert into before the current node
      plan->insertDependency(lastNode, n);
      modified = true;
    }
  }

  opt->addPlan(std::move(plan), rule, modified);
}

/// @brief determine the "right" type of CollectNode and
/// add a sort node for each COLLECT (note: the sort may be removed later)
/// this rule cannot be turned off (otherwise, the query result might be wrong!)
void arangodb::aql::specializeCollectRule(Optimizer* opt,
                                          std::unique_ptr<ExecutionPlan> plan,
                                          OptimizerRule const* rule) {
  SmallVector<ExecutionNode*>::allocator_type::arena_type a;
  SmallVector<ExecutionNode*> nodes{a};
  plan->findNodesOfType(nodes, EN::COLLECT, true);

  bool modified = false;

  for (auto const& n : nodes) {
    auto collectNode = static_cast<CollectNode*>(n);

    if (collectNode->isSpecialized()) {
      // already specialized this node
      continue;
    }

    auto const& groupVariables = collectNode->groupVariables();

    // test if we can use an alternative version of COLLECT with a hash table
    bool const canUseHashAggregation =
        (!groupVariables.empty() &&
         (!collectNode->hasOutVariable() || collectNode->count()) &&
         collectNode->getOptions().canUseHashMethod());

    if (canUseHashAggregation && !opt->runOnlyRequiredRules()) {
      // create a new plan with the adjusted COLLECT node
      std::unique_ptr<ExecutionPlan> newPlan(plan->clone());

      // use the cloned COLLECT node
      auto newCollectNode =
          static_cast<CollectNode*>(newPlan->getNodeById(collectNode->id()));
      TRI_ASSERT(newCollectNode != nullptr);

      // specialize the CollectNode so it will become a HashedCollectBlock
      // later
      // additionally, add a SortNode BEHIND the CollectNode (to sort the
      // final result)
      newCollectNode->aggregationMethod(
          CollectOptions::CollectMethod::COLLECT_METHOD_HASH);
      newCollectNode->specialized();

      if (!collectNode->isDistinctCommand()) {
        // add the post-SORT
        SortElementVector sortElements;
        for (auto const& v : newCollectNode->groupVariables()) {
          sortElements.emplace_back(v.first, true);
        }

        auto sortNode =
            new SortNode(newPlan.get(), newPlan->nextId(), sortElements, false);
        newPlan->registerNode(sortNode);

        TRI_ASSERT(newCollectNode->hasParent());
        auto parent = newCollectNode->getFirstParent();
        TRI_ASSERT(parent != nullptr);

        sortNode->addDependency(newCollectNode);
        parent->replaceDependency(newCollectNode, sortNode);
      }
      newPlan->findVarUsage();

      if (nodes.size() > 1) {
        // this will tell the optimizer to optimize the cloned plan with this
        // specific rule again
        opt->addPlan(std::move(newPlan), rule, true,
                     static_cast<int>(rule->level - 1));
      } else {
        // no need to run this specific rule again on the cloned plan
        opt->addPlan(std::move(newPlan), rule, true);
      }
    }

    // mark node as specialized, so we do not process it again
    collectNode->specialized();

    // finally, adjust the original plan and create a sorted version of COLLECT

    // specialize the CollectNode so it will become a SortedCollectBlock
    // later
    collectNode->aggregationMethod(
        CollectOptions::CollectMethod::COLLECT_METHOD_SORTED);

    // insert a SortNode IN FRONT OF the CollectNode
    if (!groupVariables.empty()) {
      SortElementVector sortElements;
      for (auto const& v : groupVariables) {
        sortElements.emplace_back(v.second, true);
      }

      auto sortNode =
          new SortNode(plan.get(), plan->nextId(), sortElements, true);
      plan->registerNode(sortNode);

      TRI_ASSERT(collectNode->hasDependency());
      auto dep = collectNode->getFirstDependency();
      TRI_ASSERT(dep != nullptr);
      sortNode->addDependency(dep);
      collectNode->replaceDependency(dep, sortNode);

      modified = true;
    }
  }

  opt->addPlan(std::move(plan), rule, modified);
}

/// @brief split and-combined filters and break them into smaller parts
void arangodb::aql::splitFiltersRule(Optimizer* opt,
                                     std::unique_ptr<ExecutionPlan> plan,
                                     OptimizerRule const* rule) {
  SmallVector<ExecutionNode*>::allocator_type::arena_type a;
  SmallVector<ExecutionNode*> nodes{a};
  plan->findNodesOfType(nodes, EN::FILTER, true);

  bool modified = false;

  for (auto const& n : nodes) {
    auto inVars(n->getVariablesUsedHere());
    TRI_ASSERT(inVars.size() == 1);
    auto setter = plan->getVarSetBy(inVars[0]->id);

    if (setter == nullptr || setter->getType() != EN::CALCULATION) {
      continue;
    }

    auto cn = static_cast<CalculationNode*>(setter);
    auto const expression = cn->expression();

    if (expression->canThrow() || !expression->isDeterministic() ||
        expression->node()->type != NODE_TYPE_OPERATOR_BINARY_AND) {
      continue;
    }

    std::vector<AstNode*> stack{expression->nodeForModification()};

    while (!stack.empty()) {
      auto current = stack.back();
      stack.pop_back();

      if (current->type == NODE_TYPE_OPERATOR_BINARY_AND) {
        stack.emplace_back(current->getMember(0));
        stack.emplace_back(current->getMember(1));
      } else {
        modified = true;

        ExecutionNode* calculationNode = nullptr;
        auto outVar = plan->getAst()->variables()->createTemporaryVariable();
        auto expression = new Expression(plan.get(), plan->getAst(), current);
        try {
          calculationNode = new CalculationNode(plan.get(), plan->nextId(),
                                                expression, outVar);
        } catch (...) {
          delete expression;
          throw;
        }
        plan->registerNode(calculationNode);

        plan->insertDependency(n, calculationNode);

        auto filterNode = new FilterNode(plan.get(), plan->nextId(), outVar);
        plan->registerNode(filterNode);

        plan->insertDependency(n, filterNode);
      }
    }

    if (modified) {
      plan->unlinkNode(n, false);
    }
  }

  opt->addPlan(std::move(plan), rule, modified);
}

/// @brief move filters up in the plan
/// this rule modifies the plan in place
/// filters are moved as far up in the plan as possible to make result sets
/// as small as possible as early as possible
/// filters are not pushed beyond limits
void arangodb::aql::moveFiltersUpRule(Optimizer* opt,
                                      std::unique_ptr<ExecutionPlan> plan,
                                      OptimizerRule const* rule) {
  SmallVector<ExecutionNode*>::allocator_type::arena_type a;
  SmallVector<ExecutionNode*> nodes{a};
  plan->findNodesOfType(nodes, EN::FILTER, true);

  bool modified = false;

  for (auto const& n : nodes) {
    auto neededVars = n->getVariablesUsedHere();
    TRI_ASSERT(neededVars.size() == 1);

    std::vector<ExecutionNode*> stack;
    n->addDependencies(stack);

    while (!stack.empty()) {
      auto current = stack.back();
      stack.pop_back();

      if (current->getType() == EN::LIMIT) {
        // cannot push a filter beyond a LIMIT node
        break;
      }

      if (current->canThrow()) {
        // must not move a filter beyond a node that can throw
        break;
      }

      if (current->isModificationNode()) {
        // must not move a filter beyond a modification node
        break;
      }

      if (current->getType() == EN::CALCULATION) {
        // must not move a filter beyond a node with a non-deterministic result
        auto calculation = static_cast<CalculationNode const*>(current);
        if (!calculation->expression()->isDeterministic()) {
          break;
        }
      }

      bool found = false;

      for (auto const& v : current->getVariablesSetHere()) {
        for (auto it = neededVars.begin(); it != neededVars.end(); ++it) {
          if ((*it)->id == v->id) {
            // shared variable, cannot move up any more
            found = true;
            break;
          }
        }
      }

      if (found) {
        // done with optimizing this calculation node
        break;
      }

      if (!current->hasDependency()) {
        // node either has no or more than one dependency. we don't know what to
        // do and must abort
        // note: this will also handle Singleton nodes
        break;
      }

      current->addDependencies(stack);

      // first, unlink the filter from the plan
      plan->unlinkNode(n);
      // and re-insert into plan in front of the current node
      plan->insertDependency(current, n);
      modified = true;
    }
  }

  opt->addPlan(std::move(plan), rule, modified);
}

class arangodb::aql::RedundantCalculationsReplacer final
    : public WalkerWorker<ExecutionNode> {
 public:
  explicit RedundantCalculationsReplacer(
      std::unordered_map<VariableId, Variable const*> const& replacements)
      : _replacements(replacements) {}

  template <typename T>
  void replaceStartTargetVariables(ExecutionNode* en) {
    auto node = static_cast<T*>(en);
    if (node->_inStartVariable != nullptr) {
      node->_inStartVariable =
          Variable::replace(node->_inStartVariable, _replacements);
    }
    if (node->_inTargetVariable != nullptr) {
      node->_inTargetVariable =
          Variable::replace(node->_inTargetVariable, _replacements);
    }
  }

  template <typename T>
  void replaceInVariable(ExecutionNode* en) {
    auto node = static_cast<T*>(en);
    node->_inVariable = Variable::replace(node->_inVariable, _replacements);
  }

  void replaceInCalculation(ExecutionNode* en) {
    auto node = static_cast<CalculationNode*>(en);
    std::unordered_set<Variable const*> variables;
    node->expression()->variables(variables);

    // check if the calculation uses any of the variables that we want to
    // replace
    for (auto const& it : variables) {
      if (_replacements.find(it->id) != _replacements.end()) {
        // calculation uses a to-be-replaced variable
        node->expression()->replaceVariables(_replacements);
        return;
      }
    }
  }

  bool before(ExecutionNode* en) override final {
    switch (en->getType()) {
      case EN::ENUMERATE_LIST: {
        replaceInVariable<EnumerateListNode>(en);
        break;
      }

      case EN::RETURN: {
        replaceInVariable<ReturnNode>(en);
        break;
      }

      case EN::CALCULATION: {
        replaceInCalculation(en);
        break;
      }

      case EN::FILTER: {
        replaceInVariable<FilterNode>(en);
        break;
      }

      case EN::TRAVERSAL: {
        replaceInVariable<TraversalNode>(en);
        break;
      }

      case EN::SHORTEST_PATH: {
        replaceStartTargetVariables<ShortestPathNode>(en);
        break;
      }

      case EN::COLLECT: {
        auto node = static_cast<CollectNode*>(en);
        for (auto& variable : node->_groupVariables) {
          variable.second = Variable::replace(variable.second, _replacements);
        }
        for (auto& variable : node->_aggregateVariables) {
          variable.second.first =
              Variable::replace(variable.second.first, _replacements);
        }
        if (node->_expressionVariable != nullptr) {
          node->_expressionVariable =
              Variable::replace(node->_expressionVariable, _replacements);
        }
        for (auto const& it : _replacements) {
          node->_variableMap.emplace(it.second->id, it.second->name);
        }
        // node->_keepVariables does not need to be updated at the moment as the
        // "remove-redundant-calculations" rule will stop when it finds a
        // COLLECT with an INTO, and the "inline-subqueries" rule will abort
        // there as well
        break;
      }

      case EN::SORT: {
        auto node = static_cast<SortNode*>(en);
        for (auto& variable : node->_elements) {
          variable.var = Variable::replace(variable.var, _replacements);
        }
        break;
      }

      case EN::REMOVE: {
        replaceInVariable<RemoveNode>(en);
        break;
      }

      case EN::INSERT: {
        replaceInVariable<InsertNode>(en);
        break;
      }

      case EN::UPSERT: {
        auto node = static_cast<UpsertNode*>(en);

        if (node->_inDocVariable != nullptr) {
          node->_inDocVariable =
              Variable::replace(node->_inDocVariable, _replacements);
        }
        if (node->_insertVariable != nullptr) {
          node->_insertVariable =
              Variable::replace(node->_insertVariable, _replacements);
        }
        if (node->_updateVariable != nullptr) {
          node->_updateVariable =
              Variable::replace(node->_updateVariable, _replacements);
        }
        break;
      }

      case EN::UPDATE: {
        auto node = static_cast<UpdateNode*>(en);

        if (node->_inDocVariable != nullptr) {
          node->_inDocVariable =
              Variable::replace(node->_inDocVariable, _replacements);
        }
        if (node->_inKeyVariable != nullptr) {
          node->_inKeyVariable =
              Variable::replace(node->_inKeyVariable, _replacements);
        }
        break;
      }

      case EN::REPLACE: {
        auto node = static_cast<ReplaceNode*>(en);

        if (node->_inDocVariable != nullptr) {
          node->_inDocVariable =
              Variable::replace(node->_inDocVariable, _replacements);
        }
        if (node->_inKeyVariable != nullptr) {
          node->_inKeyVariable =
              Variable::replace(node->_inKeyVariable, _replacements);
        }
        break;
      }

      default: {
        // ignore all other types of nodes
      }
    }

    // always continue
    return false;
  }

 private:
  std::unordered_map<VariableId, Variable const*> const& _replacements;
};

/// @brief remove CalculationNode(s) that are repeatedly used in a query
/// (i.e. common expressions)
void arangodb::aql::removeRedundantCalculationsRule(
    Optimizer* opt, std::unique_ptr<ExecutionPlan> plan,
    OptimizerRule const* rule) {
  SmallVector<ExecutionNode*>::allocator_type::arena_type a;
  SmallVector<ExecutionNode*> nodes{a};
  plan->findNodesOfType(nodes, EN::CALCULATION, true);

  if (nodes.size() < 2) {
    // quick exit
    opt->addPlan(std::move(plan), rule, false);
    return;
  }

  arangodb::basics::StringBuffer buffer(false);
  std::unordered_map<VariableId, Variable const*> replacements;

  for (auto const& n : nodes) {
    auto nn = static_cast<CalculationNode*>(n);

    if (!nn->expression()->isDeterministic()) {
      // If this node is non-deterministic, we must not touch it!
      continue;
    }

    auto outvar = n->getVariablesSetHere();
    TRI_ASSERT(outvar.size() == 1);

    try {
      nn->expression()->stringifyIfNotTooLong(&buffer);
    } catch (...) {
      // expression could not be stringified (maybe because not all node types
      // are supported). this is not an error, we just skip the optimization
      buffer.reset();
      continue;
    }

    std::string const referenceExpression(buffer.c_str(), buffer.length());
    buffer.reset();

    std::vector<ExecutionNode*> stack;
    n->addDependencies(stack);

    while (!stack.empty()) {
      auto current = stack.back();
      stack.pop_back();

      if (current->getType() == EN::CALCULATION) {
        try {
          //static_cast<CalculationNode*>(current)->expression()->node()->dump(0);
          static_cast<CalculationNode*>(current)
              ->expression()
              ->stringifyIfNotTooLong(&buffer);
        } catch (...) {
          // expression could not be stringified (maybe because not all node
          // types
          // are supported). this is not an error, we just skip the optimization
          buffer.reset();
          continue;
        }

        bool const isEqual =
            (buffer.length() == referenceExpression.size() &&
             memcmp(buffer.c_str(), referenceExpression.c_str(),
                    buffer.length()) == 0);
        buffer.reset();

        if (isEqual) {
          // expressions are identical
          auto outvars = current->getVariablesSetHere();
          TRI_ASSERT(outvars.size() == 1);

          // check if target variable is already registered as a replacement
          // this covers the following case:
          // - replacements is set to B => C
          // - we're now inserting a replacement A => B
          // the goal now is to enter a replacement A => C instead of A => B
          auto target = outvars[0];
          while (target != nullptr) {
            auto it = replacements.find(target->id);

            if (it != replacements.end()) {
              target = (*it).second;
            } else {
              break;
            }
          }
          replacements.emplace(outvar[0]->id, target);

          // also check if the insertion enables further shortcuts
          // this covers the following case:
          // - replacements is set to A => B
          // - we have just inserted a replacement B => C
          // the goal now is to change the replacement A => B to A => C
          for (auto it = replacements.begin(); it != replacements.end(); ++it) {
            if ((*it).second == outvar[0]) {
              (*it).second = target;
            }
          }
        }
      }

      if (current->getType() == EN::COLLECT) {
        if (static_cast<CollectNode*>(current)->hasOutVariable()) {
          // COLLECT ... INTO is evil (tm): it needs to keep all already defined
          // variables
          // we need to abort optimization here
          break;
        }
      }

      if (!current->hasDependency()) {
        // node either has no or more than one dependency. we don't know what to
        // do and must abort
        // note: this will also handle Singleton nodes
        break;
      }

      current->addDependencies(stack);
    }
  }

  if (!replacements.empty()) {
    // finally replace the variables
    RedundantCalculationsReplacer finder(replacements);
    plan->root()->walk(&finder);
  }

  opt->addPlan(std::move(plan), rule, !replacements.empty());
}

/// @brief remove CalculationNodes and SubqueryNodes that are never needed
/// this modifies an existing plan in place
void arangodb::aql::removeUnnecessaryCalculationsRule(
    Optimizer* opt, std::unique_ptr<ExecutionPlan> plan,
    OptimizerRule const* rule) {
  std::vector<ExecutionNode::NodeType> const types{EN::CALCULATION,
                                                   EN::SUBQUERY};

  SmallVector<ExecutionNode*>::allocator_type::arena_type a;
  SmallVector<ExecutionNode*> nodes{a};
  plan->findNodesOfType(nodes, types, true);

  std::unordered_set<ExecutionNode*> toUnlink;

  for (auto const& n : nodes) {
    if (n->getType() == EN::CALCULATION) {
      auto nn = static_cast<CalculationNode*>(n);

      if (nn->canThrow() && !nn->canRemoveIfThrows()) {
        // If this node can throw, we must not optimize it away!
        continue;
      }
      // will remove calculation when we get here
    } else if (n->getType() == EN::SUBQUERY) {
      auto nn = static_cast<SubqueryNode*>(n);

      if (nn->canThrow()) {
        // subqueries that can throw must not be optimized away
        continue;
      }

      if (nn->isModificationQuery()) {
        // subqueries that modify data must not be optimized away
        continue;
      }
      // will remove subquery when we get here
    }

    auto outvars = n->getVariablesSetHere();
    TRI_ASSERT(outvars.size() == 1);
    auto varsUsedLater = n->getVarsUsedLater();

    if (varsUsedLater.find(outvars[0]) == varsUsedLater.end()) {
      // The variable whose value is calculated here is not used at
      // all further down the pipeline! We remove the whole
      // calculation node,
      toUnlink.emplace(n);
    } else if (n->getType() == EN::CALCULATION) {
      // variable is still used later, but...
      // ...if it's used exactly once later by another calculation,
      // it's a temporary variable that we can fuse with the other
      // calculation easily

      if (n->canThrow() ||
          !static_cast<CalculationNode*>(n)->expression()->isDeterministic()) {
        continue;
      }

      AstNode const* rootNode =
          static_cast<CalculationNode*>(n)->expression()->node();

      if (rootNode->type == NODE_TYPE_REFERENCE) {
        // if the LET is a simple reference to another variable, e.g. LET a = b
        // then replace all references to a with references to b
        bool hasCollectWithOutVariable = false;
        auto current = n->getFirstParent();

        // check first if we have a COLLECT with an INTO later in the query
        // in this case we must not perform the replacements
        while (current != nullptr) {
          if (current->getType() == EN::COLLECT) {
            if (static_cast<CollectNode const*>(current)->hasOutVariableButNoCount()) {
              hasCollectWithOutVariable = true;
              break;
            }
          }
          current = current->getFirstParent();
        }

        if (!hasCollectWithOutVariable) {
          // no COLLECT found, now replace
          std::unordered_map<VariableId, Variable const*> replacements;
          replacements.emplace(outvars[0]->id, static_cast<Variable const*>(
                                                   rootNode->getData()));

          RedundantCalculationsReplacer finder(replacements);
          plan->root()->walk(&finder);
          toUnlink.emplace(n);
          continue;
        }
      }

      std::unordered_set<Variable const*> vars;

      size_t usageCount = 0;
      CalculationNode* other = nullptr;
      auto current = n->getFirstParent();

      while (current != nullptr) {
        current->getVariablesUsedHere(vars);
        if (vars.find(outvars[0]) != vars.end()) {
          if (current->getType() == EN::COLLECT) {
            if (static_cast<CollectNode const*>(current)->hasOutVariableButNoCount()) {
              // COLLECT with an INTO variable will collect all variables from
              // the scope, so we shouldn't try to remove or change the meaning
              // of variables
              usageCount = 0;
              break;
            }
          }
          if (current->getType() != EN::CALCULATION) {
            // don't know how to replace the variable in a non-LET node
            // abort the search
            usageCount = 0;
            break;
          }

          // got a LET. we can replace the variable reference in it by
          // something else
          ++usageCount;
          other = static_cast<CalculationNode*>(current);
        }

        if (usageCount > 1) {
          break;
        }

        current = current->getFirstParent();
        vars.clear();
      }

      if (usageCount == 1) {
        // our variable is used by exactly one other calculation
        // now we can replace the reference to our variable in the other
        // calculation with the variable's expression directly
        auto otherExpression = other->expression();
        TRI_ASSERT(otherExpression != nullptr);

        if (rootNode->type != NODE_TYPE_ATTRIBUTE_ACCESS &&
            Ast::countReferences(otherExpression->node(), outvars[0]) > 1) {
          // used more than once... better give up
          continue;
        }

        if (rootNode->isSimple() != otherExpression->node()->isSimple()) {
          // expression types (V8 vs. non-V8) do not match. give up
          continue;
        }

        if (!n->isInInnerLoop() && rootNode->callsFunction() &&
            other->isInInnerLoop()) {
          // original expression calls a function and is not contained in a loop
          // we're about to move this expression into a loop, but we don't want
          // to move (expensive) function calls into loops
          continue;
        }

        TRI_ASSERT(other != nullptr);
        otherExpression->replaceVariableReference(outvars[0], rootNode);

        toUnlink.emplace(n);
      }
    }
  }

  if (!toUnlink.empty()) {
    plan->unlinkNodes(toUnlink);
  }

  opt->addPlan(std::move(plan), rule, !toUnlink.empty());
}

/// @brief useIndex, try to use an index for filtering
void arangodb::aql::useIndexesRule(Optimizer* opt,
                                   std::unique_ptr<ExecutionPlan> plan,
                                   OptimizerRule const* rule) {
  // These are all the nodes where we start traversing (including all
  // subqueries)
  SmallVector<ExecutionNode*>::allocator_type::arena_type a;
  SmallVector<ExecutionNode*> nodes{a};
  plan->findEndNodes(nodes, true);

  std::unordered_map<size_t, ExecutionNode*> changes;

  auto cleanupChanges = [&changes]() -> void {
    for (auto& v : changes) {
      delete v.second;
    }
    changes.clear();
  };

  TRI_DEFER(cleanupChanges());
  bool hasEmptyResult = false;
  for (auto const& n : nodes) {
    ConditionFinder finder(plan.get(), &changes, &hasEmptyResult);
    n->walk(&finder);
  }

  if (!changes.empty()) {
    for (auto& it : changes) {
      plan->registerNode(it.second);
      plan->replaceNode(plan->getNodeById(it.first), it.second);

      // prevent double deletion by cleanupChanges()
      it.second = nullptr;
    }
    opt->addPlan(std::move(plan), rule, true);
  } else {
    opt->addPlan(std::move(plan), rule, hasEmptyResult);
  }
}

struct SortToIndexNode final : public WalkerWorker<ExecutionNode> {
  ExecutionPlan* _plan;
  SortNode* _sortNode;
  std::vector<std::pair<VariableId, bool>> _sorts;
  std::unordered_map<VariableId, AstNode const*> _variableDefinitions;
  bool _modified;

 public:
  explicit SortToIndexNode(ExecutionPlan* plan)
      : _plan(plan),
        _sortNode(nullptr),
        _sorts(),
        _variableDefinitions(),
        _modified(false) {}

  bool handleEnumerateCollectionNode(
      EnumerateCollectionNode* enumerateCollectionNode) {
    if (_sortNode == nullptr) {
      return true;
    }

    if (enumerateCollectionNode->isInInnerLoop()) {
      // index node contained in an outer loop. must not optimize away the sort!
      return true;
    }

    SortCondition sortCondition(
        _sorts, std::vector<std::vector<arangodb::basics::AttributeName>>(),
        _variableDefinitions);

    if (!sortCondition.isEmpty() && sortCondition.isOnlyAttributeAccess() &&
        sortCondition.isUnidirectional()) {
      // we have found a sort condition, which is unidirectionl
      // now check if any of the collection's indexes covers it

      Variable const* outVariable = enumerateCollectionNode->outVariable();
      std::vector<transaction::Methods::IndexHandle> usedIndexes;
      auto trx = _plan->getAst()->query()->trx();
      size_t coveredAttributes = 0;
      auto resultPair = trx->getIndexForSortCondition(
          enumerateCollectionNode->collection()->getName(), &sortCondition,
          outVariable, enumerateCollectionNode->collection()->count(trx),
          usedIndexes, coveredAttributes);
      if (resultPair.second) {
        // If this bit is set, then usedIndexes has length exactly one
        // and contains the best index found.
        auto condition = std::make_unique<Condition>(_plan->getAst());
        condition->normalize(_plan);

        std::unique_ptr<ExecutionNode> newNode(new IndexNode(
            _plan, _plan->nextId(), enumerateCollectionNode->vocbase(),
            enumerateCollectionNode->collection(), outVariable, usedIndexes,
            condition.get(), sortCondition.isDescending()));

        condition.release();

        auto n = newNode.release();

        _plan->registerNode(n);
        _plan->replaceNode(enumerateCollectionNode, n);
        _modified = true;

        if (coveredAttributes == sortCondition.numAttributes()) {
          // if the index covers the complete sort condition, we can also remove
          // the sort node
          _plan->unlinkNode(_plan->getNodeById(_sortNode->id()));
        }
      }
    }

    return true;  // always abort further searching here
  }

  bool handleIndexNode(IndexNode* indexNode) {
    if (_sortNode == nullptr) {
      return true;
    }

    if (indexNode->isInInnerLoop()) {
      // index node contained in an outer loop. must not optimize away the sort!
      return true;
    }

    auto const& indexes = indexNode->getIndexes();
    auto cond = indexNode->condition();
    TRI_ASSERT(cond != nullptr);

    Variable const* outVariable = indexNode->outVariable();
    TRI_ASSERT(outVariable != nullptr);

    auto index = indexes[0];
    transaction::Methods* trx = _plan->getAst()->query()->trx();
    bool isSorted = false;
    bool isSparse = false;
    std::vector<std::vector<arangodb::basics::AttributeName>> fields =
        trx->getIndexFeatures(index, isSorted, isSparse);
    if (indexes.size() != 1) {
      // can only use this index node if it uses exactly one index or multiple
      // indexes on exactly the same attributes

      if (!cond->isSorted()) {
        // index conditions do not guarantee sortedness
        return true;
      }

      if (isSparse) {
        return true;
      }

      for (auto& idx : indexes) {
        if (idx != index) {
          // Can only be sorted iff only one index is used.
          return true;
        }
      }

      // all indexes use the same attributes and index conditions guarantee
      // sorted output
    }

    TRI_ASSERT(indexes.size() == 1 || cond->isSorted());

    // if we get here, we either have one index or multiple indexes on the same
    // attributes
    bool handled = false;

    if (indexes.size() == 1 && isSorted) {
      // if we have just a single index and we can use it for the filtering
      // condition, then we can use the index for sorting, too. regardless of it
      // the index is sparse or not. because the index would only return
      // non-null attributes anyway, so we do not need to care about null values
      // when sorting here
      isSparse = false;
    }

    SortCondition sortCondition(
        _sorts, cond->getConstAttributes(outVariable, !isSparse),
        _variableDefinitions);

    bool const isOnlyAttributeAccess =
        (!sortCondition.isEmpty() && sortCondition.isOnlyAttributeAccess());

    if (isOnlyAttributeAccess && isSorted && !isSparse &&
        sortCondition.isUnidirectional() &&
        sortCondition.isDescending() == indexNode->reverse()) {
      // we have found a sort condition, which is unidirectional and in the same
      // order as the IndexNode...
      // now check if the sort attributes match the ones of the index
      size_t const numCovered =
          sortCondition.coveredAttributes(outVariable, fields);

      if (numCovered >= sortCondition.numAttributes()) {
        // sort condition is fully covered by index... now we can remove the
        // sort node from the plan
        _plan->unlinkNode(_plan->getNodeById(_sortNode->id()));
        _modified = true;
        handled = true;
      }
    }

    if (!handled && isOnlyAttributeAccess && indexes.size() == 1) {
      // special case... the index cannot be used for sorting, but we only
      // compare with equality
      // lookups. now check if the equality lookup attributes are the same as
      // the index attributes
      auto root = cond->root();

      if (root != nullptr) {
        auto condNode = root->getMember(0);

        if (condNode->isOnlyEqualityMatch()) {
          // now check if the index fields are the same as the sort condition
          // fields
          // e.g. FILTER c.value1 == 1 && c.value2 == 42 SORT c.value1, c.value2
          size_t const numCovered =
              sortCondition.coveredAttributes(outVariable, fields);

          if (numCovered == sortCondition.numAttributes() &&
              sortCondition.isUnidirectional() &&
              (isSorted || fields.size() >= sortCondition.numAttributes())) {
            // no need to sort
            _plan->unlinkNode(_plan->getNodeById(_sortNode->id()));
            indexNode->reverse(sortCondition.isDescending());
            _modified = true;
          } else if (numCovered > 0 && sortCondition.isUnidirectional()) {
            // remove the first few attributes if they are constant
            SortNode* sortNode =
                static_cast<SortNode*>(_plan->getNodeById(_sortNode->id()));
            sortNode->removeConditions(numCovered);
            _modified = true;
          }
        }
      }
    }

    return true;  // always abort after we found an IndexNode
  }

  bool enterSubquery(ExecutionNode*, ExecutionNode*) override final {
    return false;
  }

  bool before(ExecutionNode* en) override final {
    switch (en->getType()) {
      case EN::TRAVERSAL:
      case EN::SHORTEST_PATH:
      case EN::ENUMERATE_LIST:
      case EN::SUBQUERY:
      case EN::FILTER:
        return false;  // skip. we don't care.

      case EN::CALCULATION: {
        auto outvars = en->getVariablesSetHere();
        TRI_ASSERT(outvars.size() == 1);

        _variableDefinitions.emplace(
            outvars[0]->id,
            static_cast<CalculationNode const*>(en)->expression()->node());
        return false;
      }

      case EN::SINGLETON:
      case EN::COLLECT:
      case EN::INSERT:
      case EN::REMOVE:
      case EN::REPLACE:
      case EN::UPDATE:
      case EN::UPSERT:
      case EN::RETURN:
      case EN::NORESULTS:
      case EN::SCATTER:
      case EN::DISTRIBUTE:
      case EN::GATHER:
      case EN::REMOTE:
      case EN::LIMIT:  // LIMIT is criterion to stop
        return true;   // abort.

      case EN::SORT:  // pulling two sorts together is done elsewhere.
        if (!_sorts.empty() || _sortNode != nullptr) {
          return true;  // a different SORT node. abort
        }
        _sortNode = static_cast<SortNode*>(en);
        for (auto& it : _sortNode->getElements()) {
          _sorts.emplace_back((it.var)->id, it.ascending);
        }
        return false;

      case EN::INDEX:
        return handleIndexNode(static_cast<IndexNode*>(en));

      case EN::ENUMERATE_COLLECTION:
        return handleEnumerateCollectionNode(
            static_cast<EnumerateCollectionNode*>(en));
    }
    return true;
  }
};

void arangodb::aql::useIndexForSortRule(Optimizer* opt,
                                        std::unique_ptr<ExecutionPlan> plan,
                                        OptimizerRule const* rule) {
  SmallVector<ExecutionNode*>::allocator_type::arena_type a;
  SmallVector<ExecutionNode*> nodes{a};
  plan->findNodesOfType(nodes, EN::SORT, true);

  bool modified = false;

  for (auto const& n : nodes) {
    auto sortNode = static_cast<SortNode*>(n);

    SortToIndexNode finder(plan.get());
    sortNode->walk(&finder);

    if (finder._modified) {
      modified = true;
    }
  }

  opt->addPlan(std::move(plan), rule, modified);
}

/// @brief try to remove filters which are covered by indexes
void arangodb::aql::removeFiltersCoveredByIndexRule(
    Optimizer* opt, std::unique_ptr<ExecutionPlan> plan,
    OptimizerRule const* rule) {
  SmallVector<ExecutionNode*>::allocator_type::arena_type a;
  SmallVector<ExecutionNode*> nodes{a};
  plan->findNodesOfType(nodes, EN::FILTER, true);

  std::unordered_set<ExecutionNode*> toUnlink;
  bool modified = false;

  for (auto const& node : nodes) {
    auto fn = static_cast<FilterNode const*>(node);
    // find the node with the filter expression
    auto inVar = fn->getVariablesUsedHere();
    TRI_ASSERT(inVar.size() == 1);

    auto setter = plan->getVarSetBy(inVar[0]->id);

    if (setter == nullptr || setter->getType() != EN::CALCULATION) {
      continue;
    }

    auto calculationNode = static_cast<CalculationNode*>(setter);
    auto conditionNode = calculationNode->expression()->node();

    // build the filter condition
    auto condition = std::make_unique<Condition>(plan->getAst());
    condition->andCombine(conditionNode);
    condition->normalize(plan.get());

    if (condition->root() == nullptr) {
      continue;
    }

    size_t const n = condition->root()->numMembers();

    if (n != 1) {
      // either no condition or multiple ORed conditions...
      continue;
    }

    bool handled = false;
    auto current = node;
    while (current != nullptr) {
      if (current->getType() == EN::INDEX) {
        auto indexNode = static_cast<IndexNode const*>(current);

        // found an index node, now check if the expression is covered by the
        // index
        auto indexCondition = indexNode->condition();

        if (indexCondition != nullptr && !indexCondition->isEmpty()) {
          auto const& indexesUsed = indexNode->getIndexes();

          if (indexesUsed.size() == 1) {
            // single index. this is something that we can handle
            auto newNode = condition->removeIndexCondition(
                plan.get(), indexNode->outVariable(), indexCondition->root());

            if (newNode == nullptr) {
              // no condition left...
              // FILTER node can be completely removed
              toUnlink.emplace(node);
              // note: we must leave the calculation node intact, in case it is
              // still used by other nodes in the plan
              modified = true;
              handled = true;
            } else if (newNode != condition->root()) {
              // some condition is left, but it is a different one than
              // the one from the FILTER node
              auto expr = std::make_unique<Expression>(plan.get(), plan->getAst(), newNode);
              CalculationNode* cn =
                  new CalculationNode(plan.get(), plan->nextId(), expr.get(),
                                      calculationNode->outVariable());
              expr.release();
              plan->registerNode(cn);
              plan->replaceNode(setter, cn);
              modified = true;
              handled = true;
            }
          }
        }

        if (handled) {
          break;
        }
      }

      if (handled || current->getType() == EN::LIMIT ||
          !current->hasDependency()) {
        break;
      }

      current = current->getFirstDependency();
    }
  }

  if (!toUnlink.empty()) {
    plan->unlinkNodes(toUnlink);
  }

  opt->addPlan(std::move(plan), rule, modified);
}

/// @brief helper to compute lots of permutation tuples
/// a permutation tuple is represented as a single vector together with
/// another vector describing the boundaries of the tuples.
/// Example:
/// data:   0,1,2, 3,4, 5,6
/// starts: 0,     3,   5,      (indices of starts of sections)
/// means a tuple of 3 permutations of 3, 2 and 2 points respectively
/// This function computes the next permutation tuple among the
/// lexicographically sorted list of all such tuples. It returns true
/// if it has successfully computed this and false if the tuple is already
/// the lexicographically largest one. If false is returned, the permutation
/// tuple is back to the beginning.
static bool NextPermutationTuple(std::vector<size_t>& data,
                                 std::vector<size_t>& starts) {
  auto begin = data.begin();  // a random access iterator

  for (size_t i = starts.size(); i-- != 0;) {
    std::vector<size_t>::iterator from = begin + starts[i];
    std::vector<size_t>::iterator to;
    if (i == starts.size() - 1) {
      to = data.end();
    } else {
      to = begin + starts[i + 1];
    }
    if (std::next_permutation(from, to)) {
      return true;
    }
  }

  return false;
}

/// @brief interchange adjacent EnumerateCollectionNodes in all possible ways
void arangodb::aql::interchangeAdjacentEnumerationsRule(
    Optimizer* opt, std::unique_ptr<ExecutionPlan> plan,
    OptimizerRule const* rule) {
  SmallVector<ExecutionNode*>::allocator_type::arena_type a;
  SmallVector<ExecutionNode*> nodes{a};

  std::vector<ExecutionNode::NodeType> const types = {
      ExecutionNode::ENUMERATE_COLLECTION, ExecutionNode::ENUMERATE_LIST};
  plan->findNodesOfType(nodes, types, true);

  std::unordered_set<ExecutionNode*> nodesSet;
  for (auto const& n : nodes) {
    TRI_ASSERT(nodesSet.find(n) == nodesSet.end());
    nodesSet.emplace(n);
  }

  std::vector<ExecutionNode*> nodesToPermute;
  std::vector<size_t> permTuple;
  std::vector<size_t> starts;

  // We use that the order of the nodes is such that a node B that is among the
  // recursive dependencies of a node A is later in the vector.
  for (auto const& n : nodes) {
    if (nodesSet.find(n) != nodesSet.end()) {
      std::vector<ExecutionNode*> nn{n};
      nodesSet.erase(n);

      // Now follow the dependencies as long as we see further such nodes:
      auto nwalker = n;

      while (true) {
        if (!nwalker->hasDependency()) {
          break;
        }

        auto dep = nwalker->getFirstDependency();

        if (dep->getType() != EN::ENUMERATE_COLLECTION &&
            dep->getType() != EN::ENUMERATE_LIST) {
          break;
        }

        if (n->getType() == EN::ENUMERATE_LIST &&
            dep->getType() == EN::ENUMERATE_LIST) {
          break;
        }

        nwalker = dep;
        nn.emplace_back(nwalker);
        nodesSet.erase(nwalker);
      }

      if (nn.size() > 1) {
        // Move it into the permutation tuple:
        starts.emplace_back(permTuple.size());

        for (auto const& nnn : nn) {
          nodesToPermute.emplace_back(nnn);
          permTuple.emplace_back(permTuple.size());
        }
      }
    }
  }

  // Now we have collected all the runs of EnumerateCollectionNodes in the
  // plan, we need to compute all possible permutations of all of them,
  // independently. This is why we need to compute all permutation tuples.

  if (!starts.empty()) {
    NextPermutationTuple(permTuple, starts);  // will never return false

    do {
      // check if we already have enough plans (plus the one plan that we will
      // add at the end of this function)
      if (opt->hasEnoughPlans(1)) {
        // have enough plans. stop permutations
        break;
      }

      // Clone the plan:
      std::unique_ptr<ExecutionPlan> newPlan(plan->clone());

      // Find the nodes in the new plan corresponding to the ones in the
      // old plan that we want to permute:
      std::vector<ExecutionNode*> newNodes;
      for (size_t j = 0; j < nodesToPermute.size(); j++) {
        newNodes.emplace_back(newPlan->getNodeById(nodesToPermute[j]->id()));
      }

      // Now get going with the permutations:
      for (size_t i = 0; i < starts.size(); i++) {
        size_t lowBound = starts[i];
        size_t highBound =
            (i < starts.size() - 1) ? starts[i + 1] : permTuple.size();
        // We need to remove the nodes
        // newNodes[lowBound..highBound-1] in newPlan and replace
        // them by the same ones in a different order, given by
        // permTuple[lowBound..highBound-1].
        auto parent = newNodes[lowBound]->getFirstParent();

        TRI_ASSERT(parent != nullptr);

        // Unlink all those nodes:
        for (size_t j = lowBound; j < highBound; j++) {
          newPlan->unlinkNode(newNodes[j]);
        }

        // And insert them in the new order:
        for (size_t j = highBound; j-- != lowBound;) {
          newPlan->insertDependency(parent, newNodes[permTuple[j]]);
        }
      }

      // OK, the new plan is ready, let's report it:
      opt->addPlan(std::move(newPlan), rule, true);
    } while (NextPermutationTuple(permTuple, starts));
  }

  opt->addPlan(std::move(plan), rule, false);
}

/// @brief optimize queries in the cluster so that the entire query gets pushed to a single server
void arangodb::aql::optimizeClusterSingleShardRule(Optimizer* opt,
                                                   std::unique_ptr<ExecutionPlan> plan,
                                                   OptimizerRule const* rule) {
  TRI_ASSERT(arangodb::ServerState::instance()->isCoordinator());
  bool wasModified = false;
  bool done = false;

  std::unordered_set<std::string> responsibleServers;
  auto collections = plan->getAst()->query()->collections();

  for (auto const& it : *(collections->collections())) {
    Collection* c = it.second;
    TRI_ASSERT(c != nullptr);

    if (c->numberOfShards() != 1) {
      // more than one shard for this collection
      done = true;
      break;
    }

    size_t n = c->responsibleServers(responsibleServers);

    if (n != 1) {
      // more than one responsible server for this collection
      done = true;
      break;
    }
  }

  if (done || responsibleServers.size() != 1) {
    opt->addPlan(std::move(plan), rule, wasModified);
    return;
  }

  // we only found a single responsible server, and all collections involved
  // have exactly one shard
  // that means we can move the entire query onto that server


  // TODO: handle Traversals and ShortestPaths here!
  // TODO: properly handle subqueries here
  SmallVector<ExecutionNode*>::allocator_type::arena_type s;
  SmallVector<ExecutionNode*> nodes{s};
  // std::vector<ExecutionNode::NodeType> types = {ExecutionNode::TRAVERSAL, ExecutionNode::SHORTEST_PATH, ExecutionNode::SUBQUERY};
  std::vector<ExecutionNode::NodeType> types = {ExecutionNode::SHORTEST_PATH, ExecutionNode::SUBQUERY};
  plan->findNodesOfType(nodes, types, true);

  bool hasIncompatibleNodes = !nodes.empty();

  nodes.clear();
  types = {ExecutionNode::INDEX, ExecutionNode::ENUMERATE_COLLECTION, ExecutionNode::TRAVERSAL};
  plan->findNodesOfType(nodes, types, false);

  if (!nodes.empty() && !hasIncompatibleNodes) {
    // turn off all other cluster optimization rules now as they are superfluous
    opt->disableRule(OptimizerRule::optimizeClusterJoinsRule_pass10);
    opt->disableRule(OptimizerRule::distributeInClusterRule_pass10);
    opt->disableRule(OptimizerRule::scatterInClusterRule_pass10);
    opt->disableRule(OptimizerRule::distributeFilternCalcToClusterRule_pass10);
    opt->disableRule(OptimizerRule::distributeSortToClusterRule_pass10);
    opt->disableRule(OptimizerRule::removeUnnecessaryRemoteScatterRule_pass10);
#ifdef USE_ENTERPRISE
    opt->disableRule(OptimizerRule::removeSatelliteJoinsRule_pass10);
#endif
    opt->disableRule(OptimizerRule::undistributeRemoveAfterEnumCollRule_pass10);

    // get first collection from query
    Collection const* c = getCollection(nodes[0]);
    TRI_ASSERT(c != nullptr);

    TRI_vocbase_t* vocbase = plan->getAst()->query()->vocbase();

    ExecutionNode* rootNode = plan->root();

    // insert a remote node
    ExecutionNode* remoteNode = new RemoteNode(plan.get(), plan->nextId(), vocbase, c,
                                  "", "", "");
    plan->registerNode(remoteNode);
    remoteNode->addDependency(rootNode);

    // insert a gather node
    ExecutionNode* gatherNode = new GatherNode(plan.get(), plan->nextId(), vocbase, c);
    plan->registerNode(gatherNode);
    gatherNode->addDependency(remoteNode);

    plan->root(gatherNode, true);
    wasModified = true;
  }

  opt->addPlan(std::move(plan), rule, wasModified);
}

void arangodb::aql::optimizeClusterJoinsRule(Optimizer* opt,
                                             std::unique_ptr<ExecutionPlan> plan,
                                             OptimizerRule const* rule) {
  TRI_ASSERT(arangodb::ServerState::instance()->isCoordinator());
  bool wasModified = false;

  SmallVector<ExecutionNode*>::allocator_type::arena_type s;
  SmallVector<ExecutionNode*> nodes{s};
  std::vector<ExecutionNode::NodeType> const types = {ExecutionNode::ENUMERATE_COLLECTION, ExecutionNode::INDEX};
  plan->findNodesOfType(nodes, types, true);

  for (auto& n : nodes) {
    ExecutionNode* current = n->getFirstDependency();
    while (current != nullptr) {
      if (current->getType() == ExecutionNode::ENUMERATE_COLLECTION ||
          current->getType() == ExecutionNode::INDEX) {

        Collection const* c1 = getCollection(n);
        Collection const* c2 = getCollection(current);

        bool qualifies = false;

        // check how many (different) responsible servers we have for this
        // collection
        std::unordered_set<std::string> responsibleServers;
        size_t n1 = c1->responsibleServers(responsibleServers);
        size_t n2 = c2->responsibleServers(responsibleServers);

        if (responsibleServers.size() == 1 &&
            c1->numberOfShards() == 1 &&
            c2->numberOfShards() == 1) {
          // a single responsible server. so we can use a shard-local access
          qualifies = true;
        } else if ((c1->isSatellite() && (c2->numberOfShards() == 1 || n2 == 1)) ||
                   (c2->isSatellite() && (c1->numberOfShards() == 1 || n1 == 1))) {
          // a satellite collection and another collection with a single shard or single responsible server
          qualifies = true;
        }

        if (!qualifies && n->getType() == EN::INDEX) {
          Variable const* indexVariable = getVariable(n);
          Variable const* otherVariable = getVariable(current);

          std::string dist1 = c1->distributeShardsLike();
          std::string dist2 = c2->distributeShardsLike();

          // convert cluster collection names into proper collection names
          if (!dist1.empty()) {
            auto trx = plan->getAst()->query()->trx();
            dist1 = trx->resolver()->getCollectionNameCluster(
                    static_cast<TRI_voc_cid_t>(basics::StringUtils::uint64(dist1)));
          }
          if (!dist2.empty()) {
            auto trx = plan->getAst()->query()->trx();
            dist2 = trx->resolver()->getCollectionNameCluster(
                    static_cast<TRI_voc_cid_t>(basics::StringUtils::uint64(dist2)));
          }

          if (dist1 == c2->getName() ||
              dist2 == c1->getName() ||
              (!dist1.empty() && dist1 == dist2)) {
            // collections have the same "distributeShardsLike" values
            // so their shards are distributed to the same servers for the
            // same shardKey values
            // now check if the number of shardKeys match
            auto keys1 = c1->shardKeys();
            auto keys2 = c2->shardKeys();

            if (keys1.size() == keys2.size()) {
              // same number of shard keys... now check if the shard keys are all used
              // and whether we only have equality joins
              Condition const* condition = static_cast<IndexNode const*>(n)->condition();

              if (condition != nullptr) {
                AstNode const* root = condition->root();

                if (root != nullptr && root->type == NODE_TYPE_OPERATOR_NARY_OR) {
                  size_t found = 0;
                  size_t numAnds = root->numMembers();

                  for (size_t i = 0; i < numAnds; ++i) {
                    AstNode const* andNode = root->getMember(i);

                    if (andNode == nullptr) {
                      continue;
                    }

                    TRI_ASSERT(andNode->type == NODE_TYPE_OPERATOR_NARY_AND);

                    std::unordered_set<int> shardKeysFound;
                    size_t numConds = andNode->numMembers();

                    if (numConds < keys1.size()) {
                      // too few join conditions, so we will definitely not cover all shardKeys
                      break;
                    }

                    for (size_t j = 0; j < numConds; ++j) {
                      AstNode const* condNode = andNode->getMember(j);

                      if (condNode == nullptr || condNode->type != NODE_TYPE_OPERATOR_BINARY_EQ) {
                        // something other than an equality join. we do not support this
                        continue;
                      }

                      // equality comparison
                      // now check if this comparison has the pattern
                      // <variable from collection1>.<attribute from collection1> ==
                      //   <variable from collection2>.<attribute from collection2>

                      auto const* lhs = condNode->getMember(0);
                      auto const* rhs = condNode->getMember(1);

                      if (lhs->type != NODE_TYPE_ATTRIBUTE_ACCESS ||
                          rhs->type != NODE_TYPE_ATTRIBUTE_ACCESS) {
                        // something else
                        continue;
                      }

                      AstNode const* lhsData = lhs->getMember(0);
                      AstNode const* rhsData = rhs->getMember(0);

                      if (lhsData->type != NODE_TYPE_REFERENCE ||
                          rhsData->type != NODE_TYPE_REFERENCE) {
                        // something else
                        continue;
                      }

                      Variable const* lhsVar = static_cast<Variable const*>(lhsData->getData());
                      Variable const* rhsVar = static_cast<Variable const*>(rhsData->getData());

                      std::string leftString = lhs->getString();
                      std::string rightString = rhs->getString();

                      int pos = -1;
                      if (lhsVar == indexVariable &&
                          rhsVar == otherVariable &&
                          indexOf(keys1, leftString) == indexOf(keys2, rightString)) {
                        pos = indexOf(keys1, leftString);
                        // indexedCollection.shardKeyAttribute == otherCollection.shardKeyAttribute
                      } else if (lhsVar == otherVariable &&
                                  rhsVar == indexVariable &&
                                  indexOf(keys2, leftString) == indexOf(keys1, rightString)) {
                        // otherCollection.shardKeyAttribute == indexedCollection.shardKeyAttribute
                        pos = indexOf(keys2, leftString);
                      }

                      // we found a shardKeys match
                      if (pos != -1) {
                        shardKeysFound.emplace(pos);
                      }
                    }

                    // conditions match
                    if (shardKeysFound.size() >= keys1.size()) {
                      // all shard keys covered
                      ++found;
                    } else {
                      // not all shard keys covered
                      break;
                    }
                  }

                  qualifies = (found > 0 && found == numAnds);
                }
              }
            }
          }
        }
        // everything else does not qualify

        if (qualifies) {
          wasModified = true;

          plan->excludeFromScatterGather(current);
          break; // done for this pair
        }

      } else if (current->getType() != ExecutionNode::FILTER &&
                 current->getType() != ExecutionNode::CALCULATION &&
                 current->getType() != ExecutionNode::LIMIT) {
        // we allow just these nodes in between and ignore them
        // we need to stop for all other types of nodes
        break;
      }

      current = current->getFirstDependency();
    }
  }

  opt->addPlan(std::move(plan), rule, wasModified);
}

/// @brief scatter operations in cluster
/// this rule inserts scatter, gather and remote nodes so operations on sharded
/// collections actually work
/// it will change plans in place
void arangodb::aql::scatterInClusterRule(Optimizer* opt,
                                         std::unique_ptr<ExecutionPlan> plan,
                                         OptimizerRule const* rule) {
  TRI_ASSERT(arangodb::ServerState::instance()->isCoordinator());
  bool wasModified = false;

  // find subqueries
  std::unordered_map<ExecutionNode*, ExecutionNode*> subqueries;

  SmallVector<ExecutionNode*>::allocator_type::arena_type s;
  SmallVector<ExecutionNode*> subs{s};
  plan->findNodesOfType(subs, ExecutionNode::SUBQUERY, true);

  for (auto& it : subs) {
    subqueries.emplace(static_cast<SubqueryNode const*>(it)->getSubquery(),
                        it);
  }

  // we are a coordinator. now look in the plan for nodes of type
  // EnumerateCollectionNode, IndexNode and modification nodes
  std::vector<ExecutionNode::NodeType> const types = {
      ExecutionNode::ENUMERATE_COLLECTION,
      ExecutionNode::INDEX,
      ExecutionNode::INSERT,
      ExecutionNode::UPDATE,
      ExecutionNode::REPLACE,
      ExecutionNode::REMOVE,
      ExecutionNode::UPSERT};

  SmallVector<ExecutionNode*>::allocator_type::arena_type a;
  SmallVector<ExecutionNode*> nodes{a};
  plan->findNodesOfType(nodes, types, true);

  for (auto& node : nodes) {
    // found a node we need to replace in the plan

    auto const& parents = node->getParents();
    auto const& deps = node->getDependencies();
    TRI_ASSERT(deps.size() == 1);

    // don't do this if we are already distributing!
    if (deps[0]->getType() == ExecutionNode::REMOTE &&
        deps[0]->getFirstDependency()->getType() ==
            ExecutionNode::DISTRIBUTE) {
      continue;
    }

    if (plan->shouldExcludeFromScatterGather(node)) {
      continue;
    }

    bool const isRootNode = plan->isRoot(node);
    plan->unlinkNode(node, true);

    auto const nodeType = node->getType();

    // extract database and collection from plan node
    TRI_vocbase_t* vocbase = nullptr;
    Collection const* collection = nullptr;

    SortElementVector elements;

    if (nodeType == ExecutionNode::ENUMERATE_COLLECTION) {
      vocbase = static_cast<EnumerateCollectionNode*>(node)->vocbase();
      collection = static_cast<EnumerateCollectionNode*>(node)->collection();
    } else if (nodeType == ExecutionNode::INDEX) {
      auto idxNode = static_cast<IndexNode*>(node);
      vocbase = idxNode->vocbase();
      collection = idxNode->collection();
      auto outVars = idxNode->getVariablesSetHere();
      TRI_ASSERT(outVars.size() == 1);
      Variable const* sortVariable = outVars[0];
      bool isSortReverse = idxNode->reverse();
      auto allIndexes = idxNode->getIndexes();
      TRI_ASSERT(!allIndexes.empty());

      // Using Index for sort only works if all indexes are equal.
      auto first = allIndexes[0].getIndex();
      if (first->isSorted()) {
        for (auto const& path : first->fieldNames()) {
          elements.emplace_back(sortVariable, !isSortReverse, path);
        }
        for (auto const& it : allIndexes) {
          if (first != it.getIndex()) {
            elements.clear();
            break;
          }
        }
      }
    } else if (nodeType == ExecutionNode::INSERT ||
                nodeType == ExecutionNode::UPDATE ||
                nodeType == ExecutionNode::REPLACE ||
                nodeType == ExecutionNode::REMOVE ||
                nodeType == ExecutionNode::UPSERT) {
      vocbase = static_cast<ModificationNode*>(node)->vocbase();
      collection = static_cast<ModificationNode*>(node)->collection();
      if (nodeType == ExecutionNode::REMOVE ||
          nodeType == ExecutionNode::UPDATE) {
        // Note that in the REPLACE or UPSERT case we are not getting here,
        // since
        // the distributeInClusterRule fires and a DistributionNode is
        // used.
        auto* modNode = static_cast<ModificationNode*>(node);
        modNode->getOptions().ignoreDocumentNotFound = true;
      }
    } else {
      TRI_ASSERT(false);
    }

    // insert a scatter node
    ExecutionNode* scatterNode =
        new ScatterNode(plan.get(), plan->nextId(), vocbase, collection);
    plan->registerNode(scatterNode);
    TRI_ASSERT(!deps.empty());
    scatterNode->addDependency(deps[0]);

    // insert a remote node
    ExecutionNode* remoteNode = new RemoteNode(
        plan.get(), plan->nextId(), vocbase, collection, "", "", "");
    plan->registerNode(remoteNode);
    TRI_ASSERT(scatterNode);
    remoteNode->addDependency(scatterNode);

    // re-link with the remote node
    node->addDependency(remoteNode);

    // insert another remote node
    remoteNode = new RemoteNode(plan.get(), plan->nextId(), vocbase,
                                collection, "", "", "");
    plan->registerNode(remoteNode);
    TRI_ASSERT(node);
    remoteNode->addDependency(node);

    // insert a gather node
    GatherNode* gatherNode =
        new GatherNode(plan.get(), plan->nextId(), vocbase, collection);
    plan->registerNode(gatherNode);
    TRI_ASSERT(remoteNode);
    gatherNode->addDependency(remoteNode);
    if (!elements.empty() && gatherNode->collection()->numberOfShards() > 1) {
      gatherNode->setElements(elements);
    }

    // and now link the gather node with the rest of the plan
    if (parents.size() == 1) {
      parents[0]->replaceDependency(deps[0], gatherNode);
    }

    // check if the node that we modified was at the end of a subquery
    auto it = subqueries.find(node);

    if (it != subqueries.end()) {
      static_cast<SubqueryNode*>((*it).second)->setSubquery(gatherNode, true);
    }

    if (isRootNode) {
      // if we replaced the root node, set a new root node
      plan->root(gatherNode);
    }
    wasModified = true;
  }

  opt->addPlan(std::move(plan), rule, wasModified);
}

/// @brief distribute operations in cluster
///
/// this rule inserts distribute, remote nodes so operations on sharded
/// collections actually work, this differs from scatterInCluster in that every
/// incoming row is only sent to one shard and not all as in scatterInCluster
///
/// it will change plans in place
void arangodb::aql::distributeInClusterRule(Optimizer* opt,
                                            std::unique_ptr<ExecutionPlan> plan,
                                            OptimizerRule const* rule) {
  TRI_ASSERT(arangodb::ServerState::instance()->isCoordinator());
  bool wasModified = false;
  // we are a coordinator, we replace the root if it is a modification node

  // only replace if it is the last node in the plan
  SmallVector<ExecutionNode*>::allocator_type::arena_type a;
  SmallVector<ExecutionNode*> subqueryNodes{a};
  // inspect each return node and work upwards to SingletonNode
  subqueryNodes.push_back(plan->root());
  plan->findNodesOfType(subqueryNodes, ExecutionNode::SUBQUERY, true);

  for (ExecutionNode* subqueryNode : subqueryNodes) {
    SubqueryNode* snode = nullptr;
    ExecutionNode* root = nullptr; //only used for asserts
    bool hasFound = false;
    if (subqueryNode == plan->root()){
      snode = nullptr;
      root = plan->root();
    } else {
      snode = static_cast<SubqueryNode*>(subqueryNode);
      root = snode->getSubquery();
    }
    ExecutionNode* node = root;
    TRI_ASSERT(node != nullptr);

    while (node != nullptr) {
      // loop until we find a modification node or the end of the plan
      auto nodeType = node->getType();

      // check if there is a node type that needs distribution
      if (nodeType == ExecutionNode::INSERT ||
          nodeType == ExecutionNode::REMOVE ||
          nodeType == ExecutionNode::UPDATE ||
          nodeType == ExecutionNode::REPLACE ||
          nodeType == ExecutionNode::UPSERT) {
        // found a node!
        hasFound = true;
        break;
      }

      // there is nothing above us
      if (!node->hasDependency()) {
        // reached the end
        break;
      }

      //go further up the tree
      node = node->getFirstDependency();
    }

    if (!hasFound){
      continue;
    }

    TRI_ASSERT(node != nullptr);
    if (node == nullptr) {
      THROW_ARANGO_EXCEPTION_MESSAGE(TRI_ERROR_INTERNAL, "logic error");
    }

    ExecutionNode* originalParent = nullptr;
    {
      if (node->hasParent()) {
        auto const& parents = node->getParents();
        originalParent = parents[0];
        TRI_ASSERT(originalParent != nullptr);
        TRI_ASSERT(node != root);
      } else {
        TRI_ASSERT(node == root);
      }
    }

    // when we get here, we have found a matching data-modification node!
    auto const nodeType = node->getType();

    TRI_ASSERT(nodeType == ExecutionNode::INSERT ||
                nodeType == ExecutionNode::REMOVE ||
                nodeType == ExecutionNode::UPDATE ||
                nodeType == ExecutionNode::REPLACE ||
                nodeType == ExecutionNode::UPSERT);

    Collection const* collection =
        static_cast<ModificationNode*>(node)->collection();

#ifdef USE_ENTERPRISE
    auto ci = ClusterInfo::instance();
    auto collInfo =
        ci->getCollection(collection->vocbase->name(), collection->name);
    // Throws if collection is not found!
    if (collInfo->isSmart() && collInfo->type() == TRI_COL_TYPE_EDGE) {
      distributeInClusterRuleSmartEdgeCollection(
          plan.get(), snode, node, originalParent, wasModified);
      continue;
    }
#endif
    bool const defaultSharding = collection->usesDefaultSharding();

    if (nodeType == ExecutionNode::REMOVE ||
        nodeType == ExecutionNode::UPDATE) {
      if (!defaultSharding) {
        // We have to use a ScatterNode.
        continue;
      }
    }

    // In the INSERT and REPLACE cases we use a DistributeNode...

    TRI_ASSERT(node->hasDependency());
    auto const& deps = node->getDependencies();


    if (originalParent != nullptr) {
      // nodes below removed node
      originalParent->removeDependency(node);
      //auto planRoot = plan->root();
      plan->unlinkNode(node, true);
      if (!snode){
        //plan->root(planRoot, true);
      } else {
        snode->setSubquery(originalParent,true);
      }
    } else {
      // no nodes below unlinked node
      plan->unlinkNode(node, true);
      if (!snode){
        plan->root(deps[0], true);
      } else {
        snode->setSubquery(deps[0],true);
      }
    }

    // extract database from plan node
    TRI_vocbase_t* vocbase = static_cast<ModificationNode*>(node)->vocbase();

    // insert a distribute node
    ExecutionNode* distNode = nullptr;
    Variable const* inputVariable;
    if (nodeType == ExecutionNode::INSERT ||
        nodeType == ExecutionNode::REMOVE) {
      TRI_ASSERT(node->getVariablesUsedHere().size() == 1);

      // in case of an INSERT, the DistributeNode is responsible for generating
      // keys
      // if none present
      bool const createKeys = (nodeType == ExecutionNode::INSERT);
      inputVariable = node->getVariablesUsedHere()[0];
      distNode =
          new DistributeNode(plan.get(), plan->nextId(), vocbase, collection,
                              inputVariable->id, createKeys, true);
    } else if (nodeType == ExecutionNode::REPLACE) {
      std::vector<Variable const*> v = node->getVariablesUsedHere();
      if (defaultSharding && v.size() > 1) {
        // We only look into _inKeyVariable
        inputVariable = v[1];
      } else {
        // We only look into _inDocVariable
        inputVariable = v[0];
      }
      distNode =
          new DistributeNode(plan.get(), plan->nextId(), vocbase, collection,
                              inputVariable->id, false, v.size() > 1);
    } else if (nodeType == ExecutionNode::UPDATE) {
      std::vector<Variable const*> v = node->getVariablesUsedHere();
      if (v.size() > 1) {
        // If there is a key variable:
        inputVariable = v[1];
        // This is the _inKeyVariable! This works, since we use a ScatterNode
        // for non-default-sharding attributes.
      } else {
        // was only UPDATE <doc> IN <collection>
        inputVariable = v[0];
      }
      distNode =
          new DistributeNode(plan.get(), plan->nextId(), vocbase, collection,
                              inputVariable->id, false, v.size() > 1);
    } else if (nodeType == ExecutionNode::UPSERT) {
      // an UPSERT node has two input variables!
      std::vector<Variable const*> v(node->getVariablesUsedHere());
      TRI_ASSERT(v.size() >= 2);

      auto d = new DistributeNode(plan.get(), plan->nextId(), vocbase,
                                  collection, v[0]->id, v[1]->id, true, true);
      d->setAllowSpecifiedKeys(true);
      distNode = static_cast<ExecutionNode*>(d);
    } else {
      TRI_ASSERT(false);
      THROW_ARANGO_EXCEPTION_MESSAGE(TRI_ERROR_INTERNAL, "logic error");
    }

    TRI_ASSERT(distNode != nullptr);

    plan->registerNode(distNode);
    distNode->addDependency(deps[0]);

    // insert a remote node
    ExecutionNode* remoteNode = new RemoteNode(plan.get(), plan->nextId(),
                                                vocbase, collection, "", "", "");
    plan->registerNode(remoteNode);
    remoteNode->addDependency(distNode);

    // re-link with the remote node
    node->addDependency(remoteNode);

    // insert another remote node
    remoteNode = new RemoteNode(plan.get(), plan->nextId(), vocbase, collection,
                                "", "", "");
    plan->registerNode(remoteNode);
    remoteNode->addDependency(node);

    // insert a gather node
    ExecutionNode* gatherNode =
        new GatherNode(plan.get(), plan->nextId(), vocbase, collection);
    plan->registerNode(gatherNode);
    gatherNode->addDependency(remoteNode);

    if (originalParent != nullptr) {
      // we did not replace the root node
      TRI_ASSERT(gatherNode);
      originalParent->addDependency(gatherNode);
    } else {
      // we replaced the root node, set a new root node
      if (!snode){
        plan->root(gatherNode, true);
      } else {
        snode->setSubquery(gatherNode,true);
      }
    }
    wasModified = true;
  } // for end nodes in plan
  opt->addPlan(std::move(plan), rule, wasModified);
}

/// @brief move filters up into the cluster distribution part of the plan
/// this rule modifies the plan in place
/// filters are moved as far up in the plan as possible to make result sets
/// as small as possible as early as possible
void arangodb::aql::distributeFilternCalcToClusterRule(
    Optimizer* opt, std::unique_ptr<ExecutionPlan> plan,
    OptimizerRule const* rule) {
  bool modified = false;

  SmallVector<ExecutionNode*>::allocator_type::arena_type a;
  SmallVector<ExecutionNode*> nodes{a};
  plan->findNodesOfType(nodes, EN::GATHER, true);

  for (auto& n : nodes) {
    auto const& remoteNodeList = n->getDependencies();
    TRI_ASSERT(remoteNodeList.size() > 0);
    auto rn = remoteNodeList[0];

    if (!n->hasParent()) {
      continue;
    }

    std::unordered_set<Variable const*> varsSetHere;
    auto parents = n->getParents();
    TRI_ASSERT(!parents.empty());

    while (true) {
      TRI_ASSERT(!parents.empty());
      bool stopSearching = false;
      auto inspectNode = parents[0];
      TRI_ASSERT(inspectNode != nullptr);

      switch (inspectNode->getType()) {
        case EN::ENUMERATE_LIST:
        case EN::SINGLETON:
        case EN::INSERT:
        case EN::REMOVE:
        case EN::REPLACE:
        case EN::UPDATE:
        case EN::UPSERT: {
          for (auto& v : inspectNode->getVariablesSetHere()) {
            varsSetHere.emplace(v);
          }
          parents = inspectNode->getParents();
          continue;
        }

        case EN::COLLECT:
        case EN::SUBQUERY:
        case EN::RETURN:
        case EN::NORESULTS:
        case EN::SCATTER:
        case EN::DISTRIBUTE:
        case EN::GATHER:
        case EN::REMOTE:
        case EN::LIMIT:
        case EN::SORT:
        case EN::INDEX:
        case EN::ENUMERATE_COLLECTION:
        case EN::TRAVERSAL:
        case EN::SHORTEST_PATH:
          // do break
          stopSearching = true;
          break;

        case EN::CALCULATION: 
          // check if the expression can be executed on a DB server safely
          if (!static_cast<CalculationNode const*>(inspectNode)->expression()->canRunOnDBServer()) {
            stopSearching = true;
            break;
          } 
          // intentionally falls through
        
        case EN::FILTER:
          for (auto& v : inspectNode->getVariablesUsedHere()) {
            if (varsSetHere.find(v) != varsSetHere.end()) {
              // do not move over the definition of variables that we need
              stopSearching = true;
              break;
            }
          }

          if (!stopSearching) {
            // remember our cursor...
            parents = inspectNode->getParents();
            // then unlink the filter/calculator from the plan
            plan->unlinkNode(inspectNode);
            // and re-insert into plan in front of the remoteNode
            plan->insertDependency(rn, inspectNode);

            modified = true;
            // ready to rumble!
          }
          break;
      }

      if (stopSearching) {
        break;
      }
    }
  }

  opt->addPlan(std::move(plan), rule, modified);
}

/// @brief move sorts up into the cluster distribution part of the plan
/// this rule modifies the plan in place
/// sorts are moved as far up in the plan as possible to make result sets
/// as small as possible as early as possible
///
/// filters are not pushed beyond limits
void arangodb::aql::distributeSortToClusterRule(
    Optimizer* opt, std::unique_ptr<ExecutionPlan> plan,
    OptimizerRule const* rule) {
  SmallVector<ExecutionNode*>::allocator_type::arena_type a;
  SmallVector<ExecutionNode*> nodes{a};
  plan->findNodesOfType(nodes, EN::GATHER, true);

  bool modified = false;

  for (auto& n : nodes) {
    auto const& remoteNodeList = n->getDependencies();
    auto gatherNode = static_cast<GatherNode*>(n);
    TRI_ASSERT(remoteNodeList.size() > 0);
    auto rn = remoteNodeList[0];

    if (!n->hasParent()) {
      continue;
    }

    auto parents = n->getParents();

    while (true) {
      TRI_ASSERT(!parents.empty());
      bool stopSearching = false;
      auto inspectNode = parents[0];
      TRI_ASSERT(inspectNode != nullptr);

      switch (inspectNode->getType()) {
        case EN::ENUMERATE_LIST:
        case EN::SINGLETON:
        case EN::COLLECT:
        case EN::INSERT:
        case EN::REMOVE:
        case EN::REPLACE:
        case EN::UPDATE:
        case EN::UPSERT:
        case EN::CALCULATION:
        case EN::FILTER:
        case EN::SUBQUERY:
        case EN::RETURN:
        case EN::NORESULTS:
        case EN::SCATTER:
        case EN::DISTRIBUTE:
        case EN::GATHER:
        case EN::REMOTE:
        case EN::LIMIT:
        case EN::INDEX:
        case EN::TRAVERSAL:
        case EN::SHORTEST_PATH:
        case EN::ENUMERATE_COLLECTION:
          // For all these, we do not want to pull a SortNode further down
          // out to the DBservers, note that potential FilterNodes and
          // CalculationNodes that can be moved to the DBservers have
          // already been moved over by the distribute-filtercalc-to-cluster
          // rule which is done first.
          stopSearching = true;
          break;
        case EN::SORT:
          auto thisSortNode = static_cast<SortNode*>(inspectNode);

          // remember our cursor...
          parents = inspectNode->getParents();
          // then unlink the filter/calculator from the plan
          plan->unlinkNode(inspectNode);
          // and re-insert into plan in front of the remoteNode
          if (thisSortNode->_reinsertInCluster) {
            plan->insertDependency(rn, inspectNode);
          }
          if (gatherNode->collection()->numberOfShards() > 1) {
            gatherNode->setElements(thisSortNode->getElements());
          }
          modified = true;
          // ready to rumble!
      }

      if (stopSearching) {
        break;
      }
    }
  }

  opt->addPlan(std::move(plan), rule, modified);
}

/// @brief try to get rid of a RemoteNode->ScatterNode combination which has
/// only a SingletonNode and possibly some CalculationNodes as dependencies
void arangodb::aql::removeUnnecessaryRemoteScatterRule(
    Optimizer* opt, std::unique_ptr<ExecutionPlan> plan,
    OptimizerRule const* rule) {
  SmallVector<ExecutionNode*>::allocator_type::arena_type a;
  SmallVector<ExecutionNode*> nodes{a};
  plan->findNodesOfType(nodes, EN::REMOTE, true);

  std::unordered_set<ExecutionNode*> toUnlink;

  for (auto& n : nodes) {
    // check if the remote node is preceeded by a scatter node and any number of
    // calculation and singleton nodes. if yes, remove remote and scatter
    if (!n->hasDependency()) {
      continue;
    }

    auto const dep = n->getFirstDependency();
    if (dep->getType() != EN::SCATTER) {
      continue;
    }

    bool canOptimize = true;
    auto node = dep;
    while (node != nullptr) {
      auto const& d = node->getDependencies();

      if (d.size() != 1) {
        break;
      }

      node = d[0];
      if (!plan->shouldExcludeFromScatterGather(node)) {
        if (node->getType() != EN::SINGLETON &&
            node->getType() != EN::CALCULATION &&
            node->getType() != EN::FILTER) {
          // found some other node type...
          // this disqualifies the optimization
          canOptimize = false;
          break;
        }

        if (node->getType() == EN::CALCULATION) {
          auto calc = static_cast<CalculationNode const*>(node);
          // check if the expression can be executed on a DB server safely
          if (!calc->expression()->canRunOnDBServer()) {
            canOptimize = false;
            break;
          }
        }
      }
    }

    if (canOptimize) {
      toUnlink.emplace(n);
      toUnlink.emplace(dep);
    }
  }

  if (!toUnlink.empty()) {
    plan->unlinkNodes(toUnlink);
  }

  opt->addPlan(std::move(plan), rule, !toUnlink.empty());
}

/// WalkerWorker for undistributeRemoveAfterEnumColl
class RemoveToEnumCollFinder final : public WalkerWorker<ExecutionNode> {
  ExecutionPlan* _plan;
  std::unordered_set<ExecutionNode*>& _toUnlink;
  bool _remove;
  bool _scatter;
  bool _gather;
  EnumerateCollectionNode* _enumColl;
  ExecutionNode* _setter;
  const Variable* _variable;
  ExecutionNode* _lastNode;

 public:
  RemoveToEnumCollFinder(ExecutionPlan* plan,
                         std::unordered_set<ExecutionNode*>& toUnlink)
      : _plan(plan),
        _toUnlink(toUnlink),
        _remove(false),
        _scatter(false),
        _gather(false),
        _enumColl(nullptr),
        _setter(nullptr),
        _variable(nullptr),
        _lastNode(nullptr){};

  ~RemoveToEnumCollFinder() {}

  bool before(ExecutionNode* en) override final {
    switch (en->getType()) {
      case EN::REMOVE: {
        if (_remove) {
          break;
        }

        // find the variable we are removing . . .
        auto rn = static_cast<RemoveNode*>(en);
        auto varsToRemove = rn->getVariablesUsedHere();

        // remove nodes always have one input variable
        TRI_ASSERT(varsToRemove.size() == 1);

        _setter = _plan->getVarSetBy(varsToRemove[0]->id);
        TRI_ASSERT(_setter != nullptr);
        auto enumColl = _setter;

        if (_setter->getType() == EN::CALCULATION) {
          // this should be an attribute access for _key
          auto cn = static_cast<CalculationNode*>(_setter);
          if (!cn->expression()->isAttributeAccess()) {
            break;  // abort . . .
          }
          // check the variable is the same as the remove variable
          auto vars = cn->getVariablesSetHere();
          if (vars.size() != 1 || vars[0]->id != varsToRemove[0]->id) {
            break;  // abort . . .
          }
          // check the remove node's collection is sharded over _key
          std::vector<std::string> shardKeys = rn->collection()->shardKeys();
          if (shardKeys.size() != 1 ||
              shardKeys[0] != StaticStrings::KeyString) {
            break;  // abort . . .
          }

          // set the varsToRemove to the variable in the expression of this
          // node and also define enumColl
          varsToRemove = cn->getVariablesUsedHere();
          TRI_ASSERT(varsToRemove.size() == 1);
          enumColl = _plan->getVarSetBy(varsToRemove[0]->id);
          TRI_ASSERT(_setter != nullptr);
        }

        if (enumColl->getType() != EN::ENUMERATE_COLLECTION) {
          break;  // abort . . .
        }

        _enumColl = static_cast<EnumerateCollectionNode*>(enumColl);

        if (_enumColl->collection() != rn->collection()) {
          break;  // abort . . .
        }

        _variable = varsToRemove[0];  // the variable we'll remove
        _remove = true;
        _lastNode = en;
        return false;  // continue . . .
      }
      case EN::REMOTE: {
        _toUnlink.emplace(en);
        _lastNode = en;
        return false;  // continue . . .
      }
      case EN::DISTRIBUTE:
      case EN::SCATTER: {
        if (_scatter) {  // met more than one scatter node
          break;         // abort . . .
        }
        _scatter = true;
        _toUnlink.emplace(en);
        _lastNode = en;
        return false;  // continue . . .
      }
      case EN::GATHER: {
        if (_gather) {  // met more than one gather node
          break;        // abort . . .
        }
        _gather = true;
        _toUnlink.emplace(en);
        _lastNode = en;
        return false;  // continue . . .
      }
      case EN::FILTER: {
        _lastNode = en;
        return false;  // continue . . .
      }
      case EN::CALCULATION: {
        TRI_ASSERT(_setter != nullptr);
        if (_setter->getType() == EN::CALCULATION &&
            _setter->id() == en->id()) {
          _lastNode = en;
          return false;  // continue . . .
        }
        if (_lastNode == nullptr || _lastNode->getType() != EN::FILTER) {
          // doesn't match the last filter node
          break;  // abort . . .
        }
        auto cn = static_cast<CalculationNode*>(en);
        auto fn = static_cast<FilterNode*>(_lastNode);

        // check these are a Calc-Filter pair
        if (cn->getVariablesSetHere()[0]->id !=
            fn->getVariablesUsedHere()[0]->id) {
          break;  // abort . . .
        }

        // check that we are filtering/calculating something with the variable
        // we are to remove
        auto varsUsedHere = cn->getVariablesUsedHere();

        if (varsUsedHere.size() != 1) {
          break;  // abort . . .
        }
        if (varsUsedHere[0]->id != _variable->id) {
          break;
        }
        _lastNode = en;
        return false;  // continue . . .
      }
      case EN::ENUMERATE_COLLECTION: {
        // check that we are enumerating the variable we are to remove
        // and that we have already seen a remove node
        TRI_ASSERT(_enumColl != nullptr);
        if (en->id() != _enumColl->id()) {
          break;
        }
        return true;  // reached the end!
      }
      case EN::SINGLETON:
      case EN::ENUMERATE_LIST:
      case EN::SUBQUERY:
      case EN::COLLECT:
      case EN::INSERT:
      case EN::REPLACE:
      case EN::UPDATE:
      case EN::UPSERT:
      case EN::RETURN:
      case EN::NORESULTS:
      case EN::LIMIT:
      case EN::SORT:
      case EN::TRAVERSAL:
      case EN::SHORTEST_PATH:
      case EN::INDEX: {
        // if we meet any of the above, then we abort . . .
      }
    }
    _toUnlink.clear();
    return true;
  }
};

/// @brief recognizes that a RemoveNode can be moved to the shards.
void arangodb::aql::undistributeRemoveAfterEnumCollRule(
    Optimizer* opt, std::unique_ptr<ExecutionPlan> plan,
    OptimizerRule const* rule) {
  SmallVector<ExecutionNode*>::allocator_type::arena_type a;
  SmallVector<ExecutionNode*> nodes{a};
  plan->findNodesOfType(nodes, EN::REMOVE, true);

  std::unordered_set<ExecutionNode*> toUnlink;

  for (auto& n : nodes) {
    RemoveToEnumCollFinder finder(plan.get(), toUnlink);
    n->walk(&finder);
  }

  bool modified = false;
  if (!toUnlink.empty()) {
    plan->unlinkNodes(toUnlink);
    modified = true;
  }

  opt->addPlan(std::move(plan), rule, modified);
}

/// @brief auxilliary struct for finding common nodes in OR conditions
struct CommonNodeFinder {
  std::vector<AstNode const*> possibleNodes;

  bool find(AstNode const* node, AstNodeType condition,
            AstNode const*& commonNode, std::string& commonName) {
    if (node->type == NODE_TYPE_OPERATOR_BINARY_OR) {
      return (find(node->getMember(0), condition, commonNode, commonName) &&
              find(node->getMember(1), condition, commonNode, commonName));
    }

    if (node->type == NODE_TYPE_VALUE) {
      possibleNodes.clear();
      return true;
    }

    if (node->type == condition ||
        (condition != NODE_TYPE_OPERATOR_BINARY_EQ &&
         (node->type == NODE_TYPE_OPERATOR_BINARY_LE ||
          node->type == NODE_TYPE_OPERATOR_BINARY_LT ||
          node->type == NODE_TYPE_OPERATOR_BINARY_GE ||
          node->type == NODE_TYPE_OPERATOR_BINARY_GT ||
          node->type == NODE_TYPE_OPERATOR_BINARY_IN))) {
      auto lhs = node->getMember(0);
      auto rhs = node->getMember(1);

      bool const isIn =
          (node->type == NODE_TYPE_OPERATOR_BINARY_IN && rhs->isArray());

      if (node->type == NODE_TYPE_OPERATOR_BINARY_IN &&
          rhs->type == NODE_TYPE_EXPANSION) {
        // ooh, cannot optimize this (yet)
        possibleNodes.clear();
        return false;
      }

      if (!isIn && lhs->isConstant()) {
        commonNode = rhs;
        commonName = commonNode->toString();
        possibleNodes.clear();
        return true;
      }

      if (rhs->isConstant()) {
        commonNode = lhs;
        commonName = commonNode->toString();
        possibleNodes.clear();
        return true;
      }

      if (rhs->type == NODE_TYPE_FCALL || rhs->type == NODE_TYPE_FCALL_USER ||
          rhs->type == NODE_TYPE_REFERENCE) {
        commonNode = lhs;
        commonName = commonNode->toString();
        possibleNodes.clear();
        return true;
      }

      if (!isIn &&
          (lhs->type == NODE_TYPE_FCALL || lhs->type == NODE_TYPE_FCALL_USER ||
           lhs->type == NODE_TYPE_REFERENCE)) {
        commonNode = rhs;
        commonName = commonNode->toString();
        possibleNodes.clear();
        return true;
      }

      if (!isIn && (lhs->type == NODE_TYPE_ATTRIBUTE_ACCESS ||
                    lhs->type == NODE_TYPE_INDEXED_ACCESS)) {
        if (possibleNodes.size() == 2) {
          for (size_t i = 0; i < 2; i++) {
            if (lhs->toString() == possibleNodes[i]->toString()) {
              commonNode = possibleNodes[i];
              commonName = commonNode->toString();
              possibleNodes.clear();
              return true;
            }
          }
          // don't return, must consider the other side of the condition
        } else {
          possibleNodes.emplace_back(lhs);
        }
      }
      if (rhs->type == NODE_TYPE_ATTRIBUTE_ACCESS ||
          rhs->type == NODE_TYPE_INDEXED_ACCESS) {
        if (possibleNodes.size() == 2) {
          for (size_t i = 0; i < 2; i++) {
            if (rhs->toString() == possibleNodes[i]->toString()) {
              commonNode = possibleNodes[i];
              commonName = commonNode->toString();
              possibleNodes.clear();
              return true;
            }
          }
          return false;
        } else {
          possibleNodes.emplace_back(rhs);
          return true;
        }
      }
    }
    possibleNodes.clear();
    return (!commonName.empty());
  }
};

/// @brief auxilliary struct for the OR-to-IN conversion
struct OrSimplifier {
  Ast* ast;
  ExecutionPlan* plan;

  OrSimplifier(Ast* ast, ExecutionPlan* plan) : ast(ast), plan(plan) {}

  std::string stringifyNode(AstNode const* node) const {
    try {
      return node->toString();
    } catch (...) {
    }
    return std::string();
  }

  bool qualifies(AstNode const* node, std::string& attributeName) const {
    if (node->isConstant()) {
      return false;
    }

    if (node->type == NODE_TYPE_ATTRIBUTE_ACCESS ||
        node->type == NODE_TYPE_INDEXED_ACCESS ||
        node->type == NODE_TYPE_REFERENCE) {
      attributeName = stringifyNode(node);
      return true;
    }

    return false;
  }

  bool detect(AstNode const* node, bool preferRight, std::string& attributeName,
              AstNode const*& attr, AstNode const*& value) const {
    attributeName.clear();

    if (node->type == NODE_TYPE_OPERATOR_BINARY_EQ) {
      auto lhs = node->getMember(0);
      auto rhs = node->getMember(1);
      if (!preferRight && qualifies(lhs, attributeName)) {
        if (rhs->isDeterministic() && !rhs->canThrow()) {
          attr = lhs;
          value = rhs;
          return true;
        }
      }

      if (qualifies(rhs, attributeName)) {
        if (lhs->isDeterministic() && !lhs->canThrow()) {
          attr = rhs;
          value = lhs;
          return true;
        }
      }
      // intentionally falls through
    } else if (node->type == NODE_TYPE_OPERATOR_BINARY_IN) {
      auto lhs = node->getMember(0);
      auto rhs = node->getMember(1);
      if (rhs->isArray() && qualifies(lhs, attributeName)) {
        if (rhs->isDeterministic() && !rhs->canThrow()) {
          attr = lhs;
          value = rhs;
          return true;
        }
      }
      // intentionally falls through
    }

    return false;
  }

  AstNode* buildValues(AstNode const* attr, AstNode const* lhs,
                       bool leftIsArray, AstNode const* rhs,
                       bool rightIsArray) const {
    auto values = ast->createNodeArray();
    if (leftIsArray) {
      size_t const n = lhs->numMembers();
      for (size_t i = 0; i < n; ++i) {
        values->addMember(lhs->getMemberUnchecked(i));
      }
    } else {
      values->addMember(lhs);
    }

    if (rightIsArray) {
      size_t const n = rhs->numMembers();
      for (size_t i = 0; i < n; ++i) {
        values->addMember(rhs->getMemberUnchecked(i));
      }
    } else {
      values->addMember(rhs);
    }

    return ast->createNodeBinaryOperator(NODE_TYPE_OPERATOR_BINARY_IN, attr,
                                         values);
  }

  AstNode* simplify(AstNode const* node) const {
    if (node == nullptr) {
      return nullptr;
    }

    if (node->type == NODE_TYPE_OPERATOR_BINARY_OR) {
      auto lhs = node->getMember(0);
      auto rhs = node->getMember(1);

      auto lhsNew = simplify(lhs);
      auto rhsNew = simplify(rhs);

      if (lhs != lhsNew || rhs != rhsNew) {
        // create a modified node
        node = ast->createNodeBinaryOperator(node->type, lhsNew, rhsNew);
      }

      if ((lhsNew->type == NODE_TYPE_OPERATOR_BINARY_EQ ||
           lhsNew->type == NODE_TYPE_OPERATOR_BINARY_IN) &&
          (rhsNew->type == NODE_TYPE_OPERATOR_BINARY_EQ ||
           rhsNew->type == NODE_TYPE_OPERATOR_BINARY_IN)) {
        std::string leftName;
        std::string rightName;
        AstNode const* leftAttr = nullptr;
        AstNode const* rightAttr = nullptr;
        AstNode const* leftValue = nullptr;
        AstNode const* rightValue = nullptr;

        for (size_t i = 0; i < 4; ++i) {
          if (detect(lhsNew, i >= 2, leftName, leftAttr, leftValue) &&
              detect(rhsNew, i % 2 == 0, rightName, rightAttr, rightValue) &&
              leftName == rightName) {
            std::pair<Variable const*, std::vector<arangodb::basics::AttributeName>> tmp1;

            if (leftValue->isAttributeAccessForVariable(tmp1)) {
              bool qualifies = false;
              auto setter = plan->getVarSetBy(tmp1.first->id);
              if (setter != nullptr && setter->getType() == EN::ENUMERATE_COLLECTION) {
                qualifies = true;
              }

              std::pair<Variable const*, std::vector<arangodb::basics::AttributeName>> tmp2;

              if (qualifies && rightValue->isAttributeAccessForVariable(tmp2)) {
                auto setter = plan->getVarSetBy(tmp2.first->id);
                if (setter != nullptr && setter->getType() == EN::ENUMERATE_COLLECTION) {
                  if (tmp1.first != tmp2.first || tmp1.second != tmp2.second) {
                    continue;
                  }
                }
              }
            }

            return buildValues(leftAttr, leftValue,
                               lhsNew->type == NODE_TYPE_OPERATOR_BINARY_IN,
                               rightValue,
                               rhsNew->type == NODE_TYPE_OPERATOR_BINARY_IN);
          }
        }
      }

      // return node as is
      return const_cast<AstNode*>(node);
    }

    if (node->type == NODE_TYPE_OPERATOR_BINARY_AND) {
      auto lhs = node->getMember(0);
      auto rhs = node->getMember(1);

      auto lhsNew = simplify(lhs);
      auto rhsNew = simplify(rhs);

      if (lhs != lhsNew || rhs != rhsNew) {
        // return a modified node
        return ast->createNodeBinaryOperator(node->type, lhsNew, rhsNew);
      }

      // intentionally falls through
    }

    return const_cast<AstNode*>(node);
  }
};

/// @brief this rule replaces expressions of the type:
///   x.val == 1 || x.val == 2 || x.val == 3
//  with
//    x.val IN [1,2,3]
//  when the OR conditions are present in the same FILTER node, and refer to the
//  same (single) attribute.
void arangodb::aql::replaceOrWithInRule(Optimizer* opt,
                                        std::unique_ptr<ExecutionPlan> plan,
                                        OptimizerRule const* rule) {
  SmallVector<ExecutionNode*>::allocator_type::arena_type a;
  SmallVector<ExecutionNode*> nodes{a};
  plan->findNodesOfType(nodes, EN::FILTER, true);

  bool modified = false;
  for (auto const& n : nodes) {
    TRI_ASSERT(n->hasDependency());

    auto const dep = n->getFirstDependency();

    if (dep->getType() != EN::CALCULATION) {
      continue;
    }

    auto fn = static_cast<FilterNode*>(n);
    auto inVar = fn->getVariablesUsedHere();

    auto cn = static_cast<CalculationNode*>(dep);
    auto outVar = cn->getVariablesSetHere();

    if (outVar.size() != 1 || outVar[0]->id != inVar[0]->id) {
      continue;
    }

    auto root = cn->expression()->node();

    OrSimplifier simplifier(plan->getAst(), plan.get());
    auto newRoot = simplifier.simplify(root);

    if (newRoot != root) {
      ExecutionNode* newNode = nullptr;
      Expression* expr = new Expression(plan.get(), plan->getAst(), newRoot);

      try {
        TRI_IF_FAILURE("OptimizerRules::replaceOrWithInRuleOom") {
          THROW_ARANGO_EXCEPTION(TRI_ERROR_DEBUG);
        }

        newNode =
            new CalculationNode(plan.get(), plan->nextId(), expr, outVar[0]);
      } catch (...) {
        delete expr;
        throw;
      }

      plan->registerNode(newNode);
      plan->replaceNode(cn, newNode);
      modified = true;
    }
  }

  opt->addPlan(std::move(plan), rule, modified);
}

struct RemoveRedundantOr {
  AstNode const* bestValue = nullptr;
  AstNodeType comparison;
  bool inclusive;
  bool isComparisonSet = false;
  CommonNodeFinder finder;
  AstNode const* commonNode = nullptr;
  std::string commonName;

  bool hasRedundantCondition(AstNode const* node) {
    try {
      if (finder.find(node, NODE_TYPE_OPERATOR_BINARY_LT, commonNode,
                      commonName)) {
        return hasRedundantConditionWalker(node);
      }
    } catch (...) {
      // ignore errors and simply return false
    }
    return false;
  }

  AstNode* createReplacementNode(Ast* ast) {
    TRI_ASSERT(commonNode != nullptr);
    TRI_ASSERT(bestValue != nullptr);
    TRI_ASSERT(isComparisonSet == true);
    return ast->createNodeBinaryOperator(comparison, commonNode->clone(ast),
                                         bestValue);
  }

 private:
  bool isInclusiveBound(AstNodeType type) {
    return (type == NODE_TYPE_OPERATOR_BINARY_GE ||
            type == NODE_TYPE_OPERATOR_BINARY_LE);
  }

  int isCompatibleBound(AstNodeType type, AstNode const* value) {
    if ((comparison == NODE_TYPE_OPERATOR_BINARY_LE ||
         comparison == NODE_TYPE_OPERATOR_BINARY_LT) &&
        (type == NODE_TYPE_OPERATOR_BINARY_LE ||
         type == NODE_TYPE_OPERATOR_BINARY_LT)) {
      return -1;  // high bound
    } else if ((comparison == NODE_TYPE_OPERATOR_BINARY_GE ||
                comparison == NODE_TYPE_OPERATOR_BINARY_GT) &&
               (type == NODE_TYPE_OPERATOR_BINARY_GE ||
                type == NODE_TYPE_OPERATOR_BINARY_GT)) {
      return 1;  // low bound
    }
    return 0;  // incompatible bounds
  }

  // returns false if the existing value is better and true if the input value
  // is better
  bool compareBounds(AstNodeType type, AstNode const* value, int lowhigh) {
    int cmp = CompareAstNodes(bestValue, value, true);

    if (cmp == 0 && (isInclusiveBound(comparison) != isInclusiveBound(type))) {
      return (isInclusiveBound(type) ? true : false);
    }
    return (cmp * lowhigh == 1);
  }

  bool hasRedundantConditionWalker(AstNode const* node) {
    AstNodeType type = node->type;

    if (type == NODE_TYPE_OPERATOR_BINARY_OR) {
      return (hasRedundantConditionWalker(node->getMember(0)) &&
              hasRedundantConditionWalker(node->getMember(1)));
    }

    if (type == NODE_TYPE_OPERATOR_BINARY_LE ||
        type == NODE_TYPE_OPERATOR_BINARY_LT ||
        type == NODE_TYPE_OPERATOR_BINARY_GE ||
        type == NODE_TYPE_OPERATOR_BINARY_GT) {
      auto lhs = node->getMember(0);
      auto rhs = node->getMember(1);

      if (hasRedundantConditionWalker(rhs) &&
          !hasRedundantConditionWalker(lhs) && lhs->isConstant()) {
        if (!isComparisonSet) {
          comparison = Ast::ReverseOperator(type);
          bestValue = lhs;
          isComparisonSet = true;
          return true;
        }

        int lowhigh = isCompatibleBound(Ast::ReverseOperator(type), lhs);
        if (lowhigh == 0) {
          return false;
        }

        if (compareBounds(type, lhs, lowhigh)) {
          comparison = Ast::ReverseOperator(type);
          bestValue = lhs;
        }
        return true;
      }
      if (hasRedundantConditionWalker(lhs) &&
          !hasRedundantConditionWalker(rhs) && rhs->isConstant()) {
        if (!isComparisonSet) {
          comparison = type;
          bestValue = rhs;
          isComparisonSet = true;
          return true;
        }

        int lowhigh = isCompatibleBound(type, rhs);
        if (lowhigh == 0) {
          return false;
        }

        if (compareBounds(type, rhs, lowhigh)) {
          comparison = type;
          bestValue = rhs;
        }
        return true;
      }
      // if hasRedundantConditionWalker(lhs) and
      // hasRedundantConditionWalker(rhs), then one of the conditions in the OR
      // statement is of the form x == x intentionally falls through
    } else if (type == NODE_TYPE_REFERENCE ||
               type == NODE_TYPE_ATTRIBUTE_ACCESS ||
               type == NODE_TYPE_INDEXED_ACCESS) {
      // get a string representation of the node for comparisons
      return (node->toString() == commonName);
    }

    return false;
  }
};

void arangodb::aql::removeRedundantOrRule(Optimizer* opt,
                                          std::unique_ptr<ExecutionPlan> plan,
                                          OptimizerRule const* rule) {
  SmallVector<ExecutionNode*>::allocator_type::arena_type a;
  SmallVector<ExecutionNode*> nodes{a};
  plan->findNodesOfType(nodes, EN::FILTER, true);

  bool modified = false;
  for (auto const& n : nodes) {
    TRI_ASSERT(n->hasDependency());

    auto const dep = n->getFirstDependency();

    if (dep->getType() != EN::CALCULATION) {
      continue;
    }

    auto fn = static_cast<FilterNode*>(n);
    auto inVar = fn->getVariablesUsedHere();

    auto cn = static_cast<CalculationNode*>(dep);
    auto outVar = cn->getVariablesSetHere();

    if (outVar.size() != 1 || outVar[0]->id != inVar[0]->id) {
      continue;
    }
    if (cn->expression()->node()->type != NODE_TYPE_OPERATOR_BINARY_OR) {
      continue;
    }

    RemoveRedundantOr remover;
    if (remover.hasRedundantCondition(cn->expression()->node())) {
      ExecutionNode* newNode = nullptr;
      auto astNode = remover.createReplacementNode(plan->getAst());

      Expression* expr = new Expression(plan.get(), plan->getAst(), astNode);

      try {
        newNode =
            new CalculationNode(plan.get(), plan->nextId(), expr, outVar[0]);
      } catch (...) {
        delete expr;
        throw;
      }

      plan->registerNode(newNode);
      plan->replaceNode(cn, newNode);
      modified = true;
    }
  }

  opt->addPlan(std::move(plan), rule, modified);
}

/// @brief remove $OLD and $NEW variables from data-modification statements
/// if not required
void arangodb::aql::removeDataModificationOutVariablesRule(
    Optimizer* opt, std::unique_ptr<ExecutionPlan> plan,
    OptimizerRule const* rule) {
  bool modified = false;
  std::vector<ExecutionNode::NodeType> const types = {
      EN::REMOVE, EN::INSERT, EN::UPDATE, EN::REPLACE, EN::UPSERT};

  SmallVector<ExecutionNode*>::allocator_type::arena_type a;
  SmallVector<ExecutionNode*> nodes{a};
  plan->findNodesOfType(nodes, types, true);

  for (auto const& n : nodes) {
    auto node = static_cast<ModificationNode*>(n);
    TRI_ASSERT(node != nullptr);

    auto varsUsedLater = n->getVarsUsedLater();
    if (varsUsedLater.find(node->getOutVariableOld()) == varsUsedLater.end()) {
      // "$OLD" is not used later
      node->clearOutVariableOld();
      modified = true;
    }

    if (varsUsedLater.find(node->getOutVariableNew()) == varsUsedLater.end()) {
      // "$NEW" is not used later
      node->clearOutVariableNew();
      modified = true;
    }
  }

  opt->addPlan(std::move(plan), rule, modified);
}

/// @brief patch UPDATE statement on single collection that iterates over the
/// entire collection to operate in batches
void arangodb::aql::patchUpdateStatementsRule(
    Optimizer* opt, std::unique_ptr<ExecutionPlan> plan,
    OptimizerRule const* rule) {
  // no need to dive into subqueries here, as UPDATE needs to be on the top
  // level
  SmallVector<ExecutionNode*>::allocator_type::arena_type a;
  SmallVector<ExecutionNode*> nodes{a};
  plan->findNodesOfType(nodes, EN::UPDATE, false);

  bool modified = false;

  for (auto const& n : nodes) {
    // we should only get through here a single time
    auto node = static_cast<ModificationNode*>(n);
    TRI_ASSERT(node != nullptr);

    auto& options = node->getOptions();
    if (!options.readCompleteInput) {
      // already ok
      continue;
    }

    auto const collection = node->collection();

    auto dep = n->getFirstDependency();

    while (dep != nullptr) {
      auto const type = dep->getType();

      if (type == EN::ENUMERATE_LIST || type == EN::INDEX ||
          type == EN::SUBQUERY) {
        // not suitable
        modified = false;
        break;
      }

      if (type == EN::ENUMERATE_COLLECTION) {
        auto collectionNode = static_cast<EnumerateCollectionNode const*>(dep);

        if (collectionNode->collection() != collection) {
          // different collection, not suitable
          modified = false;
          break;
        } else {
          if (modified) {
            // already saw the collection... that means we have seen the same
            // collection two times in two FOR loops
            modified = false;
            // abort
            break;
          }
          // saw the same collection in FOR as in UPDATE
          if (n->isVarUsedLater(collectionNode->outVariable())) {
            // must abort, because the variable produced by the FOR loop is
            // read after it is updated
            break;
          }
          modified = true;
        }
      } else if (type == EN::TRAVERSAL || type == EN::SHORTEST_PATH) {
        // unclear what will be read by the traversal
        modified = false;
        break;
      }

      dep = dep->getFirstDependency();
    }

    if (modified) {
      options.readCompleteInput = false;
    }
  }

  // always re-add the original plan, be it modified or not
  // only a flag in the plan will be modified
  opt->addPlan(std::move(plan), rule, modified);
}

/// @brief optimizes away unused traversal output variables and
/// merges filter nodes into graph traversal nodes
void arangodb::aql::optimizeTraversalsRule(Optimizer* opt,
                                           std::unique_ptr<ExecutionPlan> plan,
                                           OptimizerRule const* rule) {
  SmallVector<ExecutionNode*>::allocator_type::arena_type a;
  SmallVector<ExecutionNode*> tNodes{a};
  plan->findNodesOfType(tNodes, EN::TRAVERSAL, true);

  if (tNodes.empty()) {
    // no traversals present
    opt->addPlan(std::move(plan), rule, false);
    return;
  }

  bool modified = false;

  // first make a pass over all traversal nodes and remove unused
  // variables from them
  for (auto const& n : tNodes) {
    TraversalNode* traversal = static_cast<TraversalNode*>(n);

    auto varsUsedLater = n->getVarsUsedLater();

    // note that we can NOT optimize away the vertex output variable
    // yet, as many traversal internals depend on the number of vertices
    // found/built
    auto outVariable = traversal->edgeOutVariable();
    if (outVariable != nullptr &&
        varsUsedLater.find(outVariable) == varsUsedLater.end()) {
      // traversal edge outVariable not used later
      traversal->setEdgeOutput(nullptr);
      modified = true;
    }

    outVariable = traversal->pathOutVariable();
    if (outVariable != nullptr &&
        varsUsedLater.find(outVariable) == varsUsedLater.end()) {
      // traversal path outVariable not used later
      traversal->setPathOutput(nullptr);
      modified = true;
    }
  }

  if (!tNodes.empty()) {
    // These are all the end nodes where we start
    SmallVector<ExecutionNode*>::allocator_type::arena_type a;
    SmallVector<ExecutionNode*> nodes{a};
    plan->findEndNodes(nodes, true);

    for (auto const& n : nodes) {
      TraversalConditionFinder finder(plan.get(), &modified);
      n->walk(&finder);
    }
  }

  opt->addPlan(std::move(plan), rule, modified);
}

// remove filter nodes already covered by a traversal
void arangodb::aql::removeFiltersCoveredByTraversal(Optimizer* opt, std::unique_ptr<ExecutionPlan> plan,
                                                   OptimizerRule const* rule) {
  SmallVector<ExecutionNode*>::allocator_type::arena_type a;
  SmallVector<ExecutionNode*> fNodes{a};
  plan->findNodesOfType(fNodes, EN::FILTER, true);
  if (fNodes.empty()) {
    // no filters present
    opt->addPlan(std::move(plan), rule, false);
    return;
  }

  bool modified = false;
  std::unordered_set<ExecutionNode*> toUnlink;

  for (auto const& node : fNodes) {
    auto fn = static_cast<FilterNode const*>(node);
    // find the node with the filter expression
    auto inVar = fn->getVariablesUsedHere();
    TRI_ASSERT(inVar.size() == 1);

    auto setter = plan->getVarSetBy(inVar[0]->id);
    if (setter == nullptr || setter->getType() != EN::CALCULATION) {
      continue;
    }

    auto calculationNode = static_cast<CalculationNode*>(setter);
    auto conditionNode = calculationNode->expression()->node();

    // build the filter condition
    auto condition = std::make_unique<Condition>(plan->getAst());
    condition->andCombine(conditionNode);
    condition->normalize(plan.get());

    if (condition->root() == nullptr) {
      continue;
    }

    size_t const n = condition->root()->numMembers();

    if (n != 1) {
      // either no condition or multiple ORed conditions...
      continue;
    }

    bool handled = false;
    auto current = node;
    while (current != nullptr) {
      if (current->getType() == EN::TRAVERSAL) {
        auto traversalNode = static_cast<TraversalNode const*>(current);

        // found a traversal node, now check if the expression
        // is covered by the traversal
        auto traversalCondition = traversalNode->condition();

        if (traversalCondition != nullptr && !traversalCondition->isEmpty()) {
          /*auto const& indexesUsed = traversalNode->get //indexNode->getIndexes();

          if (indexesUsed.size() == 1) {*/
            // single index. this is something that we can handle
          Variable const* outVariable = traversalNode->pathOutVariable();
          std::unordered_set<Variable const*> varsUsedByCondition;
          Ast::getReferencedVariables(condition->root(), varsUsedByCondition);
          if (outVariable != nullptr &&
              varsUsedByCondition.find(outVariable) != varsUsedByCondition.end()) {

            auto newNode = condition->removeTraversalCondition(plan.get(), outVariable, traversalCondition->root());
            if (newNode == nullptr) {
              // no condition left...
              // FILTER node can be completely removed
              toUnlink.emplace(node);
              // note: we must leave the calculation node intact, in case it is
              // still used by other nodes in the plan
              modified = true;
              handled = true;
            } else if (newNode != condition->root()) {
              // some condition is left, but it is a different one than
              // the one from the FILTER node
              auto expr = std::make_unique<Expression>(plan.get(), plan->getAst(), newNode);
              CalculationNode* cn =
              new CalculationNode(plan.get(), plan->nextId(), expr.get(),
                                  calculationNode->outVariable());
              expr.release();
              plan->registerNode(cn);
              plan->replaceNode(setter, cn);
              modified = true;
              handled = true;
            }
          }
        }

        if (handled) {
          break;
        }
      }

      if (handled || current->getType() == EN::LIMIT ||
          !current->hasDependency()) {
        break;
      }
      current = current->getFirstDependency();
    }
  }

  if (!toUnlink.empty()) {
    plan->unlinkNodes(toUnlink);
  }

  opt->addPlan(std::move(plan), rule, modified);
}

/// @brief removes redundant path variables, after applying
/// `removeFiltersCoveredByTraversal`. Should significantly reduce overhead
void arangodb::aql::removeTraversalPathVariable(Optimizer* opt,
                                           std::unique_ptr<ExecutionPlan> plan,
                                           OptimizerRule const* rule) {
  SmallVector<ExecutionNode*>::allocator_type::arena_type a;
  SmallVector<ExecutionNode*> tNodes{a};
  plan->findNodesOfType(tNodes, EN::TRAVERSAL, true);

  bool modified = false;
  // first make a pass over all traversal nodes and remove unused
  // variables from them
  for (auto const& n : tNodes) {
    TraversalNode* traversal = static_cast<TraversalNode*>(n);

    auto varsUsedLater = n->getVarsUsedLater();
    auto outVariable = traversal->pathOutVariable();
    if (outVariable != nullptr &&
        varsUsedLater.find(outVariable) == varsUsedLater.end()) {
      // traversal path outVariable not used later
      traversal->setPathOutput(nullptr);
      modified = true;
    }
  }
  opt->addPlan(std::move(plan), rule, modified);
}

/// @brief prepares traversals for execution (hidden rule)
void arangodb::aql::prepareTraversalsRule(Optimizer* opt,
                                          std::unique_ptr<ExecutionPlan> plan,
                                          OptimizerRule const* rule) {
  SmallVector<ExecutionNode*>::allocator_type::arena_type a;
  SmallVector<ExecutionNode*> tNodes{a};
  plan->findNodesOfType(tNodes, EN::TRAVERSAL, true);
  plan->findNodesOfType(tNodes, EN::SHORTEST_PATH, true);

  if (tNodes.empty()) {
    // no traversals present
    opt->addPlan(std::move(plan), rule, false);
    return;
  }

  // first make a pass over all traversal nodes and remove unused
  // variables from them
  for (auto const& n : tNodes) {
    if (n->getType() == EN::TRAVERSAL) {
      TraversalNode* traversal = static_cast<TraversalNode*>(n);
      traversal->prepareOptions();
    } else {
      TRI_ASSERT(n->getType() == EN::SHORTEST_PATH);
      ShortestPathNode* spn = static_cast<ShortestPathNode*>(n);
      spn->prepareOptions();
    }
  }

  opt->addPlan(std::move(plan), rule, true);
}

/// @brief pulls out simple subqueries and merges them with the level above
///
/// For example, if we have the input query
///
/// FOR x IN (
///     FOR y IN collection FILTER y.value >= 5 RETURN y.test
///   )
///   RETURN x.a
///
/// then this rule will transform it into:
///
/// FOR tmp IN collection
///   FILTER tmp.value >= 5
///   LET x = tmp.test
///   RETURN x.a
void arangodb::aql::inlineSubqueriesRule(Optimizer* opt,
                                         std::unique_ptr<ExecutionPlan> plan,
                                         OptimizerRule const* rule) {
  SmallVector<ExecutionNode*>::allocator_type::arena_type a;
  SmallVector<ExecutionNode*> nodes{a};
  plan->findNodesOfType(nodes, EN::SUBQUERY, true);

  if (nodes.empty()) {
    opt->addPlan(std::move(plan), rule, false);
    return;
  }

  bool modified = false;

  for (auto const& n : nodes) {
    auto subqueryNode = static_cast<SubqueryNode*>(n);

    if (subqueryNode->isModificationQuery()) {
      // can't modify modifying subqueries
      continue;
    }

    if (subqueryNode->canThrow()) {
      // can't inline throwing subqueries
      continue;
    }

    // check if subquery contains a COLLECT node with an INTO variable
    bool eligible = true;
    bool containsLimitOrSort = false;
    auto current = subqueryNode->getSubquery();
    TRI_ASSERT(current != nullptr);

    while (current != nullptr) {
      if (current->getType() == EN::COLLECT) {
        if (static_cast<CollectNode const*>(current)->hasOutVariable()) {
          eligible = false;
          break;
        }
      } else if (current->getType() == EN::LIMIT ||
                 current->getType() == EN::SORT) {
        containsLimitOrSort = true;
      }
      current = current->getFirstDependency();
    }

    if (!eligible) {
      continue;
    }

    Variable const* out = subqueryNode->outVariable();
    TRI_ASSERT(out != nullptr);

    std::unordered_set<Variable const*> varsUsed;

    current = n;
    // now check where the subquery is used
    while (current->hasParent()) {
      if (current->getType() == EN::ENUMERATE_LIST) {
        if (current->isInInnerLoop() && containsLimitOrSort) {
          // exit the loop
          current = nullptr;
          break;
        }

        // we're only interested in FOR loops...
        auto listNode = static_cast<EnumerateListNode*>(current);

        // ...that use our subquery as its input
        if (listNode->inVariable() == out) {
          // bingo!
          auto queryVariables = plan->getAst()->variables();
          std::vector<ExecutionNode*> subNodes(
              subqueryNode->getSubquery()->getDependencyChain(true));

          // check if the subquery result variable is used after the FOR loop as
          // well
          std::unordered_set<Variable const*> varsUsedLater(
              listNode->getVarsUsedLater());
          if (varsUsedLater.find(listNode->inVariable()) !=
              varsUsedLater.end()) {
            // exit the loop
            current = nullptr;
            break;
          }

          TRI_ASSERT(!subNodes.empty());
          auto returnNode = static_cast<ReturnNode*>(subNodes[0]);
          TRI_ASSERT(returnNode->getType() == EN::RETURN);

          modified = true;
          auto previous = n->getFirstDependency();
          auto insert = n->getFirstParent();
          TRI_ASSERT(insert != nullptr);

          // unlink the original SubqueryNode
          plan->unlinkNode(n, false);

          for (auto& it : subNodes) {
            // first unlink them all
            plan->unlinkNode(it, true);

            if (it->getType() == EN::SINGLETON) {
              // reached the singleton node already. that means we can stop
              break;
            }

            // and now insert them one level up
            if (it != returnNode) {
              // we skip over the subquery's return node. we don't need it
              // anymore
              insert->removeDependencies();
              TRI_ASSERT(it != nullptr);
              insert->addDependency(it);
              insert = it;

              // additionally rename the variables from the subquery so they
              // cannot conflict with the ones from the top query
              for (auto const& variable : it->getVariablesSetHere()) {
                queryVariables->renameVariable(variable->id);
              }
            }
          }

          // link the top node in the subquery with the original plan
          if (previous != nullptr) {
            insert->addDependency(previous);
          }

          // remove the list node from the plan
          plan->unlinkNode(listNode, false);

          queryVariables->renameVariable(returnNode->inVariable()->id,
                                         listNode->outVariable()->name);

          // finally replace the variables
          std::unordered_map<VariableId, Variable const*> replacements;
          replacements.emplace(listNode->outVariable()->id,
                               returnNode->inVariable());
          RedundantCalculationsReplacer finder(replacements);
          plan->root()->walk(&finder);

          plan->clearVarUsageComputed();
          plan->invalidateCost();
          plan->findVarUsage();

          // abort optimization
          current = nullptr;
        }
      }

      if (current == nullptr) {
        break;
      }

      varsUsed.clear();
      current->getVariablesUsedHere(varsUsed);
      if (varsUsed.find(out) != varsUsed.end()) {
        // we found another node that uses the subquery variable
        // we need to stop the optimization attempts here
        break;
      }

      current = current->getFirstParent();
    }
  }

  opt->addPlan(std::move(plan), rule, modified);
}

static bool isValueTypeString(AstNode* node) {
  return (node->type == NODE_TYPE_VALUE && node->value.type == VALUE_TYPE_STRING) ||
  node->type == NODE_TYPE_REFERENCE;
}

static bool isValueTypeNumber(AstNode* node) {
  return (node->type == NODE_TYPE_VALUE && (node->value.type == VALUE_TYPE_INT ||
                                            node->value.type == VALUE_TYPE_DOUBLE)) ||
         node->type == NODE_TYPE_REFERENCE;
}

static bool applyFulltextOptimization(EnumerateListNode* elnode,
                                      LimitNode* limitNode, ExecutionPlan* plan) {
  std::vector<Variable const*> varsUsedHere = elnode->getVariablesUsedHere();
  TRI_ASSERT(varsUsedHere.size() == 1);
  // now check who introduced our variable
  ExecutionNode* node = plan->getVarSetBy(varsUsedHere[0]->id);
  if (node->getType() != EN::CALCULATION) {
    return false;
  }
  
  CalculationNode* calcNode = static_cast<CalculationNode*>(node);
  Expression* expr = calcNode->expression();
  // the expression must exist and it must have an astNode
  if (expr->node() == nullptr) {
    return false;// not the right type of node
  }
  AstNode* flltxtNode = expr->nodeForModification();
  if (flltxtNode->type != NODE_TYPE_FCALL) {
    return false;
  }
  
  // get the ast node of the expression
  auto func = static_cast<Function const*>(flltxtNode->getData());
  // we're looking for "FULLTEXT()", which is a function call
  // with a parameters array with collection, attribute, query, limit
  if (func->name != "FULLTEXT" || flltxtNode->numMembers() != 1) {
    return false;
  }
  AstNode* fargs = flltxtNode->getMember(0);
  if (fargs->numMembers() != 3 && fargs->numMembers() != 4) {
    return false;
  }
  
  AstNode* collArg = fargs->getMember(0);
  AstNode* attrArg = fargs->getMember(1);
  AstNode* queryArg = fargs->getMember(2);
  AstNode* limitArg = fargs->numMembers() == 4 ? fargs->getMember(3) : nullptr;
  if ((collArg->type != NODE_TYPE_COLLECTION && collArg->type != NODE_TYPE_VALUE) ||
      !isValueTypeString(attrArg) || !isValueTypeString(queryArg) ||
      (limitArg != nullptr && !isValueTypeNumber(limitArg))) {
    return false;
  }
  
  std::string name = collArg->getString();
  TRI_vocbase_t* vocbase = plan->getAst()->query()->vocbase();
  aql::Collections* colls = plan->getAst()->query()->collections();
  aql::Collection const* coll = colls->add(name, AccessMode::Type::READ);
  std::vector<basics::AttributeName> field;
  TRI_ParseAttributeString(attrArg->getString(), field, /*allowExpansion*/false);
  if (field.empty()) {
    return false;
  }
  
  //check for suitiable indexes
  std::shared_ptr<LogicalCollection> logical = coll->getCollection();
  std::shared_ptr<arangodb::Index> index;
  for (auto idx : logical->getIndexes()) {
    if (idx->type() == arangodb::Index::IndexType::TRI_IDX_TYPE_FULLTEXT_INDEX) {
      TRI_ASSERT(idx->fields().size() == 1);
      if (basics::AttributeName::isIdentical(idx->fields()[0], field, false)) {
        index = idx;
        break;
      }
    }
  }
  if (!index) { // no index found
    return false;
  }
  
  Ast* ast = plan->getAst();  
  AstNode* args = ast->createNodeArray(2);
  args->addMember(ast->clone(collArg));  // only so createNodeFunctionCall doesn't throw
  args->addMember(attrArg);
  args->addMember(queryArg);
  if (limitArg != nullptr) {
    args->addMember(limitArg);
  }
  AstNode* cond = ast->createNodeFunctionCall("FULLTEXT", args);
  TRI_ASSERT(cond != nullptr);
  auto condition = std::make_unique<Condition>(ast);
  condition->andCombine(cond);
  condition->normalize(plan);
  
  auto indexNode = new IndexNode(plan, plan->nextId(), vocbase,
                                 coll, elnode->outVariable(),
                                 std::vector<transaction::Methods::IndexHandle>{
                                   transaction::Methods::IndexHandle{index}},
                                 condition.get(), false);
  plan->registerNode(indexNode);
  condition.release();
  plan->replaceNode(elnode, indexNode);

  if (limitArg != nullptr && limitNode == nullptr) { // add LIMIT
    size_t limit = static_cast<size_t>(limitArg->getIntValue());
    limitNode = new LimitNode(plan, plan->nextId(), 0, limit);
    plan->registerNode(limitNode);
    auto parents = indexNode->getParents(); // Intentional copy
    for (ExecutionNode* parent : parents) {
      if (!parent->replaceDependency(indexNode, limitNode)) {
        THROW_ARANGO_EXCEPTION_MESSAGE(TRI_ERROR_INTERNAL,
                                       "Could not replace dependencies of an old node");
      }
    }
    limitNode->addDependency(indexNode);
  }
  return true;
}

void arangodb::aql::fulltextIndexRule(Optimizer* opt,
                                      std::unique_ptr<ExecutionPlan> plan,
                                      OptimizerRule const* rule) {
  SmallVector<ExecutionNode*>::allocator_type::arena_type a;
  SmallVector<ExecutionNode*> nodes{a};
  bool modified = false;
  // inspect each return node and work upwards to SingletonNode
  plan->findEndNodes(nodes, true);
  
  for (ExecutionNode* node : nodes) {
    ExecutionNode* current = node;
    LimitNode* limit = nullptr; // maybe we have an existing LIMIT x,y
    while (current) {
      if (current->getType() == EN::ENUMERATE_LIST) {
        EnumerateListNode* elnode = static_cast<EnumerateListNode*>(current);
        modified = modified || applyFulltextOptimization(elnode, limit, plan.get());
        break;
      } else if (current->getType() == EN::LIMIT) {
        limit = static_cast<LimitNode*>(current);
      }
      current = current->getFirstDependency();  // inspect next node
    }
  }
  
  opt->addPlan(std::move(plan), rule, modified);
}


struct GeoIndexInfo {
  operator bool() const { return !statements.empty() && valid; }
  void invalidate() { valid = false; }
  
  enum FunctionType {
    DISTANCE, GEO_CONTAINS, GEO_INTERSECTS, NEAR, WITHIN
  };
  
  // FILTER or SORT containing DISTANCE, GEO_CONTAINS, GEO_INTERSECT
  struct Statement {
    // actual FILTER or SORT, might also be null
    ExecutionNode* execNodeToRemove = nullptr;
    /// node that has contains the condition for
    // filter or sort, NEAR or WITHIN
    CalculationNode* calculation = nullptr;
    /// AstNode that contains the sort/filter condition
    AstNode* expressionNode = nullptr;
    AstNode* functionNode = nullptr;
    FunctionType functionType;
  };
  
  /// node that will be replaced by (geo) IndexNode
  ExecutionNode* collectionNode = nullptr;
  aql::Collection const* collection; // accessed collection

  std::vector<Statement> statements;
  
  // ============ Near Info ============
  bool isNear = false;
  double minDistance = 0.0;
  double maxDistance = geo::kEarthRadiusInMeters * M_PI;
  /// Default order is from closest to farthest
  bool ascending = true;
  
  // ============ Limit Info ============
  size_t offset = 0;
  size_t limit = SIZE_MAX;
  // ============ Attributes accessed ============
  std::vector<std::string> location;  // access path to location field
  std::vector<std::string> longitude;  // access path to longitude
  std::vector<std::string> latitude;   // access path to latitude
  
  /// contains this node a valid condition
  bool valid;
};

<<<<<<< HEAD

bool geoDistanceFunctionArgCheck(ExecutionPlan* plan,
                                 std::pair<AstNode const*, AstNode const*> const& pair,
                                 GeoIndexInfo& info) {
=======
// candidate checking


// contains the AstNode* distanceNode a distance function?
// if so return a valid GeoIndexInfo object
GeoIndexInfo isDistanceFunction(AstNode* distanceNode,
                                AstNode* expressionParent) {
  // the expression must exist and it must be a function call
  auto rv = GeoIndexInfo{};
  if (distanceNode->type != NODE_TYPE_FCALL) {
    return rv;
  }

  // get the ast node of the expression
  auto func = static_cast<Function const*>(distanceNode->getData());

  // we're looking for "DISTANCE()", which is a function call
  // with an empty parameters array
  if (func->name != "DISTANCE" || distanceNode->numMembers() != 1) {
    return rv;
  }
  rv.distanceNode = distanceNode;
  rv.expressionNode = distanceNode;
  rv.expressionParent = expressionParent;
  return rv;
}


// checks if a node contanis a geo index function a valid operator to from
// a filter condition!
GeoIndexInfo isGeoFilterExpression(AstNode* node, AstNode* expressionParent) {
  // binary compare must be on top
  bool dist_first = true;
  bool lessEqual = true;
  auto rv = GeoIndexInfo{};
  if (node->type != NODE_TYPE_OPERATOR_BINARY_GE &&
      node->type != NODE_TYPE_OPERATOR_BINARY_GT &&
      node->type != NODE_TYPE_OPERATOR_BINARY_LE &&
      node->type != NODE_TYPE_OPERATOR_BINARY_LT) {
    return rv;
  }
  if (node->type == NODE_TYPE_OPERATOR_BINARY_GE ||
      node->type == NODE_TYPE_OPERATOR_BINARY_GT) {
    dist_first = false;
  }
  if (node->type == NODE_TYPE_OPERATOR_BINARY_GT ||
      node->type == NODE_TYPE_OPERATOR_BINARY_LT) {
    lessEqual = false;
  }

  if (node->numMembers() != 2) {
    return rv;
  }

  AstNode* first = node->getMember(0);
  AstNode* second = node->getMember(1);

  auto eval_stuff = [](bool dist_first, bool lessEqual, GeoIndexInfo&& dist_fun,
                       AstNode* value_node) {
    if (dist_first && dist_fun && value_node) {
      dist_fun.within = true;
      dist_fun.range = value_node;
      dist_fun.lessgreaterequal = lessEqual;
    } else {
      dist_fun.invalidate();
    }
    return dist_fun;
  };

  rv = eval_stuff(dist_first, lessEqual,
                  isDistanceFunction(first, expressionParent),
                  second);
  if (!rv) {
    rv = eval_stuff(dist_first, lessEqual,
                    isDistanceFunction(second, expressionParent),
                    first);
  }

  if (rv) {
    // this must be set after checking if the node contains a distance node.
    rv.expressionNode = node;
  }

  return rv;
}

GeoIndexInfo iterativePreorderWithCondition(
    EN::NodeType type, AstNode* root,
    GeoIndexInfo (*condition)(AstNode*, AstNode*)) {
  // returns on first hit
  if (!root) {
    return GeoIndexInfo{};
  }
  std::vector<std::pair<AstNode*, AstNode*>> nodestack;
  nodestack.push_back({root, nullptr});

  while (nodestack.size()) {
    auto current = nodestack.back();
    nodestack.pop_back();
    GeoIndexInfo rv = condition(current.first, current.second);
    if (rv) {
      return rv;
    }

    if (type == EN::FILTER) {
      if (current.first->type == NODE_TYPE_OPERATOR_BINARY_AND ||
          current.first->type == NODE_TYPE_OPERATOR_NARY_AND) {
        for (std::size_t i = 0; i < current.first->numMembers(); ++i) {
          nodestack.push_back({current.first->getMember(i), current.first});
        }
      }
    } else if (type == EN::SORT) {
      // must be the only sort condition
    }
  }
  return GeoIndexInfo{};
}


GeoIndexInfo geoDistanceFunctionArgCheck(std::pair<AstNode const*, AstNode const*> const& pair
                                        ,ExecutionPlan* plan, GeoIndexInfo info) {
>>>>>>> 1746232d
  // checks 2 parameters of distance function if they represent a valid access to
  // latitude and longitude attribute of the geo index.
  //
  // disance(a,b,c,d) - possible pairs are (a,b) and (c,d)
  
  std::pair<Variable const*, std::vector<arangodb::basics::AttributeName>> attributeAccess1;
  std::pair<Variable const*, std::vector<arangodb::basics::AttributeName>> attributeAccess2;
  // first and second should be based on the same document - need to provide the
  // document in order to see which collection is bound to it and if that
  // collections supports geo-index
  if (!pair.first->isAttributeAccessForVariable(attributeAccess1,true) ||
      !pair.second->isAttributeAccessForVariable(attributeAccess2, true)) {
    return false;
  }
  
  TRI_ASSERT(attributeAccess1.first != nullptr);
  TRI_ASSERT(attributeAccess2.first != nullptr);
  
  // expect access of the for doc.attribute
  auto setter1 = plan->getVarSetBy(attributeAccess1.first->id);
  auto setter2 = plan->getVarSetBy(attributeAccess2.first->id);
  if (setter1 != nullptr && setter2 != nullptr && setter1 == setter2 &&
      setter1->getType() == EN::ENUMERATE_COLLECTION) {
    
    //get logical collection
    auto collNode = reinterpret_cast<EnumerateCollectionNode*>(setter1);
    auto coll = collNode->collection();
    auto logicalColl = coll->getCollection();
    
    //check for suitiable indexes
    for (auto indexShardPtr : logicalColl->getIndexes()) {
      // get real index
      arangodb::Index& index = *indexShardPtr.get();
      
      // check if current index is a geo-index
      std::size_t fieldNum = index.fields().size();
      bool isGeo1 = (index.type() == arangodb::Index::IndexType::TRI_IDX_TYPE_GEO1_INDEX) && fieldNum == 1;
      bool isGeo2 = (index.type() == arangodb::Index::IndexType::TRI_IDX_TYPE_GEO2_INDEX) && fieldNum == 2;
      bool isS2Index = (index.type() == arangodb::Index::IndexType::TRI_IDX_TYPE_S2_INDEX);
      
      if (!isGeo1 && !isGeo2 && !isS2Index) {
        continue;
      }
      
      if (isGeo2 || (isS2Index && fieldNum == 2)) {
        // check access paths of attributes in ast and those in index match
        if (index.fields()[0] == attributeAccess1.second && index.fields()[1] == attributeAccess2.second) {
          info.collectionNode = collNode;
          //info.index = indexShardPtr;
          TRI_AttributeNamesJoinNested(attributeAccess1.second, info.longitude, true);
          TRI_AttributeNamesJoinNested(attributeAccess2.second, info.latitude, true);
          return info;
        }
      } else if (isGeo1 || (isS2Index && fieldNum == 1)) {
        std::vector<basics::AttributeName> fields1 = index.fields()[0];
        std::vector<basics::AttributeName> fields2 = index.fields()[0];
        
        VPackBuilder builder;
        indexShardPtr->toVelocyPack(builder,true,false);
        bool geoJson = basics::VelocyPackHelper::getBooleanValue(builder.slice(), "geoJson", false);
        if(geoJson) {
          fields1.back().name += "[1]";
          fields2.back().name += "[0]";
        } else {
          fields1.back().name += "[0]";
          fields2.back().name += "[1]";
        }
        
        if (fields1 == attributeAccess1.second && fields2 == attributeAccess2.second) {
          info.collectionNode = collNode;
          //info.index = indexShardPtr;
          TRI_AttributeNamesJoinNested(attributeAccess1.second, info.longitude, true);
          TRI_AttributeNamesJoinNested(attributeAccess2.second, info.latitude, true);
          return info;
        }
      } // if isGeo 1 or 2
    } // for index in collection
  } // if setters (enumerate collection)
  
  info.invalidate();
  return info;
}

bool checkDistanceArgs(ExecutionPlan* plan, AstNode* args, GeoIndexInfo& info) {
  if (args->numMembers() < 4) {
    return false;
  }
  
  std::pair<AstNode*, AstNode*> pair1 = {args->getMember(0), args->getMember(1)};
  std::pair<AstNode*, AstNode*> pair2 = {args->getMember(2), args->getMember(3)};
  
  if (!geoDistanceFunctionArgCheck(plan, pair1, info /*copy*/)) {
    return geoDistanceFunctionArgCheck(plan, pair2, info /*copy*/);
  }
  return true;
}

// contains the AstNode* a supported function?
bool checkGeoFunction(ExecutionPlan* plan, AstNode const* funcNode,
                      GeoIndexInfo& info) {
  // the expression must exist and it must be a function call
  if (funcNode->type != NODE_TYPE_FCALL) {
    return false;
  }

  // get the ast node of the expression
  auto func = static_cast<Function const*>(funcNode->getData());
  if (funcNode->numMembers() != 1) {
    return false;
  }
  
  if (func->name == "DISTANCE") {
    checkDistanceArgs(plan, funcNode->getMemberUnchecked(0), info);
  } else if (func->name == "GEO_CONTAINS" || func->name == "GEO_INTERSECTS") {
    
  } else if (func->name == "NEAR" || func->name == "WITHIN") {
    
  }
  return false;
}

// checks if a node contanis a geo index function a valid operator
// to use within a filter condition
bool isGeoFilterExpression(ExecutionPlan* plan, AstNode const* node, GeoIndexInfo& info) {
  
  switch (node->type) {
    case NODE_TYPE_FCALL:
      return checkGeoFunction(plan, node, info);
      break;
      
    case NODE_TYPE_OPERATOR_BINARY_GE:
    case NODE_TYPE_OPERATOR_BINARY_GT:
    case NODE_TYPE_OPERATOR_BINARY_LE:
    case NODE_TYPE_OPERATOR_BINARY_LT:{
      if (node->numMembers() != 2) {
        return false;
      }
      AstNode* first = node->getMember(0);
      AstNode* second = node->getMember(1);
      if (first->type == NODE_TYPE_FCALL && first->type)
      
      checkGeoFunction(plan, first, info);
      checkGeoFunction(plan, second, info);
      
      // FIXME modify conditions
      break;
    }
      
    default:
      break;
  }
  
  
  // binary compare must be on top
  bool dist_first = true;
  bool lessEqual = true;
  if (node->type != NODE_TYPE_OPERATOR_BINARY_GE &&
      node->type != NODE_TYPE_OPERATOR_BINARY_GT &&
      node->type != NODE_TYPE_OPERATOR_BINARY_LE &&
      node->type != NODE_TYPE_OPERATOR_BINARY_LT) {
    return false;
  }
  if (node->type == NODE_TYPE_OPERATOR_BINARY_GE ||
      node->type == NODE_TYPE_OPERATOR_BINARY_GT) {
    dist_first = false;
  }
  if (node->type == NODE_TYPE_OPERATOR_BINARY_GT ||
      node->type == NODE_TYPE_OPERATOR_BINARY_LT) {
    lessEqual = false;
  }

  if (node->numMembers() != 2) {
    return false;
  }

  AstNode* first = node->getMember(0);
  AstNode* second = node->getMember(1);
  if (dist_first && second != nullptr && checkGeoFunction(plan, second, info)) {
    return true;
  } else if (first != nullptr) {
    return checkGeoFunction(plan, first, info);
  }

  return false;
}

// checks a single sort or filter node
bool identifyGeoOptimizationCandidate(ExecutionPlan* plan,
                                      ExecutionNode* node,
                                      GeoIndexInfo& info) {
  if (node->getType() == EN::SORT) {
    // we're looking for "SORT DISTANCE(x,y,a,b)"
    
    SortNode* sort = static_cast<SortNode*>(node);
    SortElementVector const& elements = sort->getElements();
    if (elements.size() != 1) { // can't do it
      return false;
    }
    TRI_ASSERT(elements[0].var != nullptr);

    // find the expression that is bound to the variable
    // get the expression node that holds the calculation
    ExecutionNode* setter = plan->getVarSetBy(elements[0].var->id);
    if (setter == nullptr || setter->getType() != EN::CALCULATION) {
      return false; // FIXME does this ever happen
    }
    Expression* expr = static_cast<CalculationNode*>(setter)->expression();
    // the expression must exist and it must have an astNode
    if (expr == nullptr || expr->node() == nullptr) {
      // not the right type of node
      return false;
    }
    
    if (checkGeoFunction(plan, expr->nodeForModification(), info)) {
      info.isNear = true;
      info.nearParams.ascending = elements[0].ascending;
      return true;
    }
  } else if (node->getType() == EN::FILTER) {
    // filter nodes always have one input variable
    auto varsUsedHere = static_cast<FilterNode*>(node)->getVariablesUsedHere();
    TRI_ASSERT(varsUsedHere.size() == 1); // does the optimizer do this?
    // now check who introduced our variable
    auto variable = varsUsedHere[0];
    ExecutionNode* setter = plan->getVarSetBy(variable->id);
    if (setter == nullptr || setter->getType() != EN::CALCULATION) {
      return false;
    }
    
    Expression* expr = static_cast<CalculationNode*>(setter)->expression();
    if (expr->node() == nullptr) {
      return false;
    }
    
    size_t orsInBranch;
    AstNodeType parentType = NODE_TYPE_ROOT;
    Ast::traverseReadOnly(expr->node(),
                          [&](AstNode const* node, void*){ // pre
                              parentType = node->type;
                            if (Ast::IsOrOperatorType(node->type)) {
                              orsInBranch++;
                            }
                          }, [&](AstNode const* node, void*) { // visit
                            if (orsInBranch == 0 && Ast::IsAndOperatorType(parentType)) {
                              isGeoFilterExpression(plan, node, info);
                            }
                          }, [&](AstNode const* node, void*) { // post
                            if (Ast::IsOrOperatorType(node->type)) {
                              orsInBranch--;
                            }
                          });
  }

  return false;
};

// modify plan

// builds a condition that can be used with the index interface and
// contains all parameters required by the MMFilesGeoIndex
/*std::unique_ptr<Condition> buildGeoCondition(ExecutionPlan* plan,
                                             GeoIndexInfo& info) {
  AstNode* lat = info.constantPair.first;
  AstNode* lon = info.constantPair.second;
  auto ast = plan->getAst();
  auto varAstNode =
      ast->createNodeReference(info.collectionNode->outVariable());

  auto args = ast->createNodeArray(info.within ? 4 : 3);
  args->addMember(varAstNode);  // collection
  args->addMember(lat);         // latitude
  args->addMember(lon);         // longitude

  AstNode* cond = nullptr;
  if (info.within) {
    // WITHIN
    args->addMember(info.range);
    auto lessValue = ast->createNodeValueBool(info.lessgreaterequal);
    args->addMember(lessValue);
    cond = ast->createNodeFunctionCall("WITHIN", args);
  } else {
    // NEAR
    cond = ast->createNodeFunctionCall("NEAR", args);
  }

  TRI_ASSERT(cond != nullptr);

  auto condition = std::make_unique<Condition>(ast);
  condition->andCombine(cond);
  condition->normalize(plan);
  return condition;
}

void replaceGeoCondition(ExecutionPlan* plan, GeoIndexInfo& info) {
  if (info.expressionParent && info.executionNodeType == EN::FILTER) {
    auto ast = plan->getAst();
    CalculationNode* newNode = nullptr;
    Expression* expr =
        new Expression(plan, ast, static_cast<CalculationNode*>(info.setter)
                                ->expression()
                                ->nodeForModification()
                                ->clone(ast));

    try {
      newNode = new CalculationNode(
          plan, plan->nextId(), expr,
          static_cast<CalculationNode*>(info.setter)->outVariable());
    } catch (...) {
      delete expr;
      throw;
    }

    plan->registerNode(newNode);
    plan->replaceNode(info.setter, newNode);

    bool done = false;

    // Modifies the node in the following way: checks if a binary and node has
    // a child that is a filter condition. if so it replaces the node with the
    // other child effectively deleting the filter condition.
    AstNode* modified = ast->traverseAndModify(
        newNode->expression()->nodeForModification(),
        [&done](AstNode* node, void*) {
          if (done) {
            return node;
          }
          if (node->type == NODE_TYPE_OPERATOR_BINARY_AND) {
            for (std::size_t i = 0; i < node->numMembers(); i++) {
              if (isGeoFilterExpression(node->getMemberUnchecked(i), node)) {
                done = true;
                //select the other node - not the member containing the error message
                return node->getMemberUnchecked(i ? 0 : 1);
              }
            }
          }
          return node;
        },
        nullptr);

    if (modified != newNode->expression()->node()){
      newNode->expression()->replaceNode(modified);
    }

    if (done) {
      return;
    }

    auto replaceInfo = iterativePreorderWithCondition(
        EN::FILTER, newNode->expression()->nodeForModification(),
        &isGeoFilterExpression);

    if (newNode->expression()->nodeForModification() ==
        replaceInfo.expressionParent) {
      if (replaceInfo.expressionParent->type == NODE_TYPE_OPERATOR_BINARY_AND) {
        for (std::size_t i = 0; i < replaceInfo.expressionParent->numMembers();
             ++i) {
          if (replaceInfo.expressionParent->getMember(i) != replaceInfo.expressionNode) {
            newNode->expression()->replaceNode( replaceInfo.expressionParent->getMember(i));
            return;
          }
        }
      }
    }

    // else {
    //  // COULD BE IMPROVED
    //  if(replaceInfo.expressionParent->type == NODE_TYPE_OPERATOR_BINARY_AND){
    //    // delete ast node - we would need the parent of expression parent to
    //    delete the node
    //    // we do not have it available here so we just replace the node
    //    with true return;
    //  }
    //}

    // fallback
    auto replacement = ast->createNodeValueBool(true);
    for (std::size_t i = 0; i < replaceInfo.expressionParent->numMembers();
         ++i) {
      if (replaceInfo.expressionParent->getMember(i) ==
          replaceInfo.expressionNode) {
        replaceInfo.expressionParent->removeMemberUnchecked(i);
        replaceInfo.expressionParent->addMember(replacement);
      }
    }
  }
}

// applys the optimization for a candidate
bool applyGeoOptimization(ExecutionPlan* plan, GeoIndexInfo& first,
                          GeoIndexInfo& second) {
  if (!first && !second) {
    return false;
  }

  if (!first) {
    first = std::move(second);
    second.invalidate();
  }

  // We are not allowed to be a inner loop
  if (first.executionNodeType == EN::SORT &&
      first.collectionNode->isInInnerLoop()) {
    return false;
  }

  std::unique_ptr<Condition> condition(buildGeoCondition(plan, first));

  auto inode = new IndexNode(
      plan, plan->nextId(), first.collectionNode->vocbase(),
      first.collectionNode->collection(), first.collectionNode->outVariable(),
      std::vector<transaction::Methods::IndexHandle>{
          transaction::Methods::IndexHandle{first.index}},
      condition.get(), false);
  plan->registerNode(inode);
  condition.release();

  plan->replaceNode(first.collectionNode, inode);

  replaceGeoCondition(plan, first);
  replaceGeoCondition(plan, second);

  // if executionNode is sort OR a filter without further sub conditions
  // the node can be unlinked
  auto unlinkNode = [&](GeoIndexInfo& info) {
    if (info && !info.expressionParent) {
      if (!arangodb::ServerState::instance()->isCoordinator() ||
          info.executionNodeType == EN::FILTER) {
        plan->unlinkNode(info.executionNode);
      } else if (info.executionNodeType == EN::SORT) {
        // make sure sort is not reinserted in cluster
        static_cast<SortNode*>(info.executionNode)->_reinsertInCluster = false;
      }
    }
  };

  unlinkNode(first);
  unlinkNode(second);

  // signal that plan has been changed
  return true;
}*/

void arangodb::aql::geoIndexRule(Optimizer* opt,
                                 std::unique_ptr<ExecutionPlan> plan,
                                 OptimizerRule const* rule) {
  SmallVector<ExecutionNode*>::allocator_type::arena_type a;
  SmallVector<ExecutionNode*> nodes{a};
  bool modified = false;
  // inspect each return node and work upwards to SingletonNode
  plan->findEndNodes(nodes, true);

  for (ExecutionNode* node : nodes) {
    GeoIndexInfo info;
    ExecutionNode* current = node;

    while (current) {
      switch (current->getType()) {
        case EN::FILTER:
        case EN::SORT: {
          identifyGeoOptimizationCandidate(plan.get(), current, info);
          break;
        }
        case EN::ENUMERATE_LIST:
        case EN::ENUMERATE_COLLECTION: {
          /*if (info.collectionNode == current) {
            modified = modified || applyGeoOptimization(plan.get(), info);
          }*/
          break;
        }

        case EN::INDEX:
        case EN::COLLECT:
          info.invalidate();
        default:
          break;// skip
      }

      current = current->getFirstDependency();  // inspect next node
    }
  }

  opt->addPlan(std::move(plan), rule, modified);
}<|MERGE_RESOLUTION|>--- conflicted
+++ resolved
@@ -4640,134 +4640,9 @@
   bool valid;
 };
 
-<<<<<<< HEAD
-
 bool geoDistanceFunctionArgCheck(ExecutionPlan* plan,
                                  std::pair<AstNode const*, AstNode const*> const& pair,
                                  GeoIndexInfo& info) {
-=======
-// candidate checking
-
-
-// contains the AstNode* distanceNode a distance function?
-// if so return a valid GeoIndexInfo object
-GeoIndexInfo isDistanceFunction(AstNode* distanceNode,
-                                AstNode* expressionParent) {
-  // the expression must exist and it must be a function call
-  auto rv = GeoIndexInfo{};
-  if (distanceNode->type != NODE_TYPE_FCALL) {
-    return rv;
-  }
-
-  // get the ast node of the expression
-  auto func = static_cast<Function const*>(distanceNode->getData());
-
-  // we're looking for "DISTANCE()", which is a function call
-  // with an empty parameters array
-  if (func->name != "DISTANCE" || distanceNode->numMembers() != 1) {
-    return rv;
-  }
-  rv.distanceNode = distanceNode;
-  rv.expressionNode = distanceNode;
-  rv.expressionParent = expressionParent;
-  return rv;
-}
-
-
-// checks if a node contanis a geo index function a valid operator to from
-// a filter condition!
-GeoIndexInfo isGeoFilterExpression(AstNode* node, AstNode* expressionParent) {
-  // binary compare must be on top
-  bool dist_first = true;
-  bool lessEqual = true;
-  auto rv = GeoIndexInfo{};
-  if (node->type != NODE_TYPE_OPERATOR_BINARY_GE &&
-      node->type != NODE_TYPE_OPERATOR_BINARY_GT &&
-      node->type != NODE_TYPE_OPERATOR_BINARY_LE &&
-      node->type != NODE_TYPE_OPERATOR_BINARY_LT) {
-    return rv;
-  }
-  if (node->type == NODE_TYPE_OPERATOR_BINARY_GE ||
-      node->type == NODE_TYPE_OPERATOR_BINARY_GT) {
-    dist_first = false;
-  }
-  if (node->type == NODE_TYPE_OPERATOR_BINARY_GT ||
-      node->type == NODE_TYPE_OPERATOR_BINARY_LT) {
-    lessEqual = false;
-  }
-
-  if (node->numMembers() != 2) {
-    return rv;
-  }
-
-  AstNode* first = node->getMember(0);
-  AstNode* second = node->getMember(1);
-
-  auto eval_stuff = [](bool dist_first, bool lessEqual, GeoIndexInfo&& dist_fun,
-                       AstNode* value_node) {
-    if (dist_first && dist_fun && value_node) {
-      dist_fun.within = true;
-      dist_fun.range = value_node;
-      dist_fun.lessgreaterequal = lessEqual;
-    } else {
-      dist_fun.invalidate();
-    }
-    return dist_fun;
-  };
-
-  rv = eval_stuff(dist_first, lessEqual,
-                  isDistanceFunction(first, expressionParent),
-                  second);
-  if (!rv) {
-    rv = eval_stuff(dist_first, lessEqual,
-                    isDistanceFunction(second, expressionParent),
-                    first);
-  }
-
-  if (rv) {
-    // this must be set after checking if the node contains a distance node.
-    rv.expressionNode = node;
-  }
-
-  return rv;
-}
-
-GeoIndexInfo iterativePreorderWithCondition(
-    EN::NodeType type, AstNode* root,
-    GeoIndexInfo (*condition)(AstNode*, AstNode*)) {
-  // returns on first hit
-  if (!root) {
-    return GeoIndexInfo{};
-  }
-  std::vector<std::pair<AstNode*, AstNode*>> nodestack;
-  nodestack.push_back({root, nullptr});
-
-  while (nodestack.size()) {
-    auto current = nodestack.back();
-    nodestack.pop_back();
-    GeoIndexInfo rv = condition(current.first, current.second);
-    if (rv) {
-      return rv;
-    }
-
-    if (type == EN::FILTER) {
-      if (current.first->type == NODE_TYPE_OPERATOR_BINARY_AND ||
-          current.first->type == NODE_TYPE_OPERATOR_NARY_AND) {
-        for (std::size_t i = 0; i < current.first->numMembers(); ++i) {
-          nodestack.push_back({current.first->getMember(i), current.first});
-        }
-      }
-    } else if (type == EN::SORT) {
-      // must be the only sort condition
-    }
-  }
-  return GeoIndexInfo{};
-}
-
-
-GeoIndexInfo geoDistanceFunctionArgCheck(std::pair<AstNode const*, AstNode const*> const& pair
-                                        ,ExecutionPlan* plan, GeoIndexInfo info) {
->>>>>>> 1746232d
   // checks 2 parameters of distance function if they represent a valid access to
   // latitude and longitude attribute of the geo index.
   //
