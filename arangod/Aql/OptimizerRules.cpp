////////////////////////////////////////////////////////////////////////////////
/// DISCLAIMER
///
/// Copyright 2014-2016 ArangoDB GmbH, Cologne, Germany
/// Copyright 2004-2014 triAGENS GmbH, Cologne, Germany
///
/// Licensed under the Apache License, Version 2.0 (the "License");
/// you may not use this file except in compliance with the License.
/// You may obtain a copy of the License at
///
///     http://www.apache.org/licenses/LICENSE-2.0
///
/// Unless required by applicable law or agreed to in writing, software
/// distributed under the License is distributed on an "AS IS" BASIS,
/// WITHOUT WARRANTIES OR CONDITIONS OF ANY KIND, either express or implied.
/// See the License for the specific language governing permissions and
/// limitations under the License.
///
/// Copyright holder is ArangoDB GmbH, Cologne, Germany
///
/// @author Max Neunhoeffer
/// @author Jan Steemann
////////////////////////////////////////////////////////////////////////////////

#include "OptimizerRules.h"
#include "Aql/ClusterNodes.h"
#include "Aql/CollectNode.h"
#include "Aql/CollectOptions.h"
#include "Aql/Collection.h"
#include "Aql/ConditionFinder.h"
#include "Aql/DocumentProducingNode.h"
#include "Aql/ExecutionEngine.h"
#include "Aql/ExecutionNode.h"
#include "Aql/ExecutionPlan.h"
#include "Aql/Function.h"
#include "Aql/IndexNode.h"
#include "Aql/ModificationNodes.h"
#include "Aql/Optimizer.h"
#include "Aql/Query.h"
#include "Aql/ShortestPathNode.h"
#include "Aql/SortCondition.h"
#include "Aql/SortNode.h"
#include "Aql/TraversalConditionFinder.h"
#include "Aql/TraversalNode.h"
#include "Aql/Variable.h"
#include "Aql/types.h"
#include "Basics/AttributeNameParser.h"
#include "Basics/SmallVector.h"
#include "Basics/StaticStrings.h"
#include "Basics/StringBuffer.h"
#include "Cluster/ClusterInfo.h"
#include "Geo/GeoParams.h"
#include "Graph/TraverserOptions.h"
#include "Indexes/Index.h"
#include "Transaction/Methods.h"
#include "VocBase/Methods/Collections.h"

#include <boost/optional.hpp>
#include <tuple>

using namespace arangodb;
using namespace arangodb::aql;
using EN = arangodb::aql::ExecutionNode;

namespace {

static int indexOf(std::vector<std::string> const& haystack, std::string const& needle) {
  for (size_t i = 0; i < haystack.size(); ++i) {
    if (haystack[i] == needle) {
      return static_cast<int>(i);
    }
  }
  return -1;
}

static aql::Collection const* getCollection(ExecutionNode const* node) {
  switch (node->getType()) {
  case EN::ENUMERATE_COLLECTION:
    return static_cast<EnumerateCollectionNode const*>(node)->collection();
  case EN::INDEX:
    return static_cast<IndexNode const*>(node)->collection();
  case EN::TRAVERSAL:
  case EN::SHORTEST_PATH:
    return static_cast<GraphNode const*>(node)->collection();
  default:
    // note: modification nodes are not covered here yet
    THROW_ARANGO_EXCEPTION_MESSAGE(TRI_ERROR_INTERNAL, "node type does not have a collection");
  }
}

static aql::Variable const* getVariable(ExecutionNode const* node) {
  auto const* n = dynamic_cast<DocumentProducingNode const*>(node);
  if (n != nullptr) {
    return n->outVariable();
  }
    // note: modification nodes are not covered here yet
  THROW_ARANGO_EXCEPTION_MESSAGE(TRI_ERROR_INTERNAL, "node type does not have an out variable");
}

}

/// @brief adds a SORT operation for IN right-hand side operands
void arangodb::aql::sortInValuesRule(Optimizer* opt,
                                     std::unique_ptr<ExecutionPlan> plan,
                                     OptimizerRule const* rule) {
  SmallVector<ExecutionNode*>::allocator_type::arena_type a;
  SmallVector<ExecutionNode*> nodes{a};
  plan->findNodesOfType(nodes, EN::FILTER, true);

  bool modified = false;

  for (auto const& n : nodes) {
    // filter nodes always have one input variable
    auto varsUsedHere = n->getVariablesUsedHere();
    TRI_ASSERT(varsUsedHere.size() == 1);

    // now check who introduced our variable
    auto variable = varsUsedHere[0];
    auto setter = plan->getVarSetBy(variable->id);

    if (setter == nullptr || setter->getType() != EN::CALCULATION) {
      // filter variable was not introduced by a calculation.
      continue;
    }

    // filter variable was introduced a CalculationNode. now check the
    // expression
    auto s = static_cast<CalculationNode*>(setter);
    auto filterExpression = s->expression();
    auto const* inNode = filterExpression->node();

    TRI_ASSERT(inNode != nullptr);

    // check the filter condition
    if ((inNode->type != NODE_TYPE_OPERATOR_BINARY_IN &&
         inNode->type != NODE_TYPE_OPERATOR_BINARY_NIN) ||
        inNode->canThrow() || !inNode->isDeterministic()) {
      // we better not tamper with this filter
      continue;
    }

    auto rhs = inNode->getMember(1);

    if (rhs->type != NODE_TYPE_REFERENCE) {
      continue;
    }

    auto loop = n->getLoop();

    if (loop == nullptr) {
      // FILTER is not used inside a loop. so it will be used at most once
      // not need to sort the IN values then
      continue;
    }

    variable = static_cast<Variable const*>(rhs->getData());
    setter = plan->getVarSetBy(variable->id);

    if (setter == nullptr || (setter->getType() != EN::CALCULATION &&
                              setter->getType() != EN::SUBQUERY)) {
      // variable itself was not introduced by a calculation.
      continue;
    }

    if (loop == setter->getLoop()) {
      // the FILTER and its value calculation are contained in the same loop
      // this means the FILTER will be executed as many times as its value
      // calculation. sorting the IN values will not provide a benefit here
      continue;
    }

    auto ast = plan->getAst();
    AstNode const* originalArg = nullptr;

    if (setter->getType() == EN::CALCULATION) {
      AstNode const* originalNode =
          static_cast<CalculationNode*>(setter)->expression()->node();
      TRI_ASSERT(originalNode != nullptr);

      AstNode const* testNode = originalNode;

      if (originalNode->type == NODE_TYPE_FCALL &&
          static_cast<Function const*>(originalNode->getData())->name ==
              "NOOPT") {
        // bypass NOOPT(...)
        TRI_ASSERT(originalNode->numMembers() == 1);
        auto args = originalNode->getMember(0);

        if (args->numMembers() > 0) {
          testNode = args->getMember(0);
        }
      }

      if (testNode->type == NODE_TYPE_VALUE ||
          testNode->type == NODE_TYPE_OBJECT) {
        // not really usable...
        continue;
      }

      if (testNode->type == NODE_TYPE_ARRAY &&
          testNode->numMembers() < AstNode::SortNumberThreshold) {
        // number of values is below threshold
        continue;
      }

      if (testNode->isSorted()) {
        // already sorted
        continue;
      }

      originalArg = originalNode;
    } else {
      TRI_ASSERT(setter->getType() == EN::SUBQUERY);
      auto sub = static_cast<SubqueryNode*>(setter);

      // estimate items in subquery
      size_t nrItems = 0;
      sub->getSubquery()->getCost(nrItems);

      if (nrItems < AstNode::SortNumberThreshold) {
        continue;
      }

      originalArg = ast->createNodeReference(sub->outVariable());
    }

    TRI_ASSERT(originalArg != nullptr);

    auto args = ast->createNodeArray();
    args->addMember(originalArg);
    auto sorted = ast->createNodeFunctionCall(TRI_CHAR_LENGTH_PAIR("SORTED_UNIQUE"), args);

    auto outVar = ast->variables()->createTemporaryVariable();
    ExecutionNode* calculationNode = nullptr;
    auto expression = new Expression(plan.get(), ast, sorted);
    try {
      calculationNode =
          new CalculationNode(plan.get(), plan->nextId(), expression, outVar);
    } catch (...) {
      delete expression;
      throw;
    }
    plan->registerNode(calculationNode);

    // make the new node a parent of the original calculation node
    TRI_ASSERT(setter != nullptr);
    calculationNode->addDependency(setter);
    auto oldParent = setter->getFirstParent();
    TRI_ASSERT(oldParent != nullptr);
    calculationNode->addParent(oldParent);

    oldParent->removeDependencies();
    oldParent->addDependency(calculationNode);
    setter->setParent(calculationNode);

    if (setter->getType() == EN::CALCULATION) {
      // mark the original node as being removable, even if it can throw
      // this is special as the optimizer will normally not remove any nodes
      // if they throw - even when fully unused otherwise
      static_cast<CalculationNode*>(setter)->canRemoveIfThrows(true);
    }

    AstNode* clone = ast->clone(inNode);
    // set sortedness bit for the IN operator
    clone->setBoolValue(true);
    // finally adjust the variable inside the IN calculation
    clone->changeMember(1, ast->createNodeReference(outVar));
    filterExpression->replaceNode(clone);

    modified = true;
  }

  opt->addPlan(std::move(plan), rule, modified);
}

/// @brief remove redundant sorts
/// this rule modifies the plan in place:
/// - sorts that are covered by earlier sorts will be removed
void arangodb::aql::removeRedundantSortsRule(
    Optimizer* opt, std::unique_ptr<ExecutionPlan> plan,
    OptimizerRule const* rule) {
  SmallVector<ExecutionNode*>::allocator_type::arena_type a;
  SmallVector<ExecutionNode*> nodes{a};
  plan->findNodesOfType(nodes, EN::SORT, true);

  if (nodes.empty()) {
    // quick exit
    opt->addPlan(std::move(plan), rule, false);
    return;
  }

  std::unordered_set<ExecutionNode*> toUnlink;
  arangodb::basics::StringBuffer buffer(false);

  for (auto const& n : nodes) {
    if (toUnlink.find(n) != toUnlink.end()) {
      // encountered a sort node that we already deleted
      continue;
    }

    auto const sortNode = static_cast<SortNode*>(n);

    auto sortInfo = sortNode->getSortInformation(plan.get(), &buffer);

    if (sortInfo.isValid && !sortInfo.criteria.empty()) {
      // we found a sort that we can understand
      std::vector<ExecutionNode*> stack;

      sortNode->addDependencies(stack);

      int nodesRelyingOnSort = 0;

      while (!stack.empty()) {
        auto current = stack.back();
        stack.pop_back();

        if (current->getType() == EN::SORT) {
          // we found another sort. now check if they are compatible!

          auto other = static_cast<SortNode*>(current)->getSortInformation(
              plan.get(), &buffer);

          switch (sortInfo.isCoveredBy(other)) {
            case SortInformation::unequal: {
              // different sort criteria
              if (nodesRelyingOnSort == 0) {
                // a sort directly followed by another sort: now remove one of
                // them

                if (other.canThrow || !other.isDeterministic) {
                  // if the sort can throw or is non-deterministic, we must not
                  // remove it
                  break;
                }

                if (sortNode->isStable()) {
                  // we should not optimize predecessors of a stable sort (used
                  // in a COLLECT node)
                  // the stable sort is for a reason, and removing any
                  // predecessors sorts might
                  // change the result
                  break;
                }

                // remove sort that is a direct predecessor of a sort
                toUnlink.emplace(current);
              }
              break;
            }

            case SortInformation::otherLessAccurate: {
              toUnlink.emplace(current);
              break;
            }

            case SortInformation::ourselvesLessAccurate: {
              // the sort at the start of the pipeline makes the sort at the end
              // superfluous, so we'll remove it
              toUnlink.emplace(n);
              break;
            }

            case SortInformation::allEqual: {
              // the sort at the end of the pipeline makes the sort at the start
              // superfluous, so we'll remove it
              toUnlink.emplace(current);
              break;
            }
          }
        } else if (current->getType() == EN::FILTER) {
          // ok: a filter does not depend on sort order
        } else if (current->getType() == EN::CALCULATION) {
          // ok: a filter does not depend on sort order only if it does not
          // throw
          if (current->canThrow()) {
            ++nodesRelyingOnSort;
          }
        } else if (current->getType() == EN::ENUMERATE_LIST ||
                   current->getType() == EN::ENUMERATE_COLLECTION ||
                   current->getType() == EN::TRAVERSAL ||
                   current->getType() == EN::SHORTEST_PATH) {
          // ok, but we cannot remove two different sorts if one of these node
          // types is between them
          // example: in the following query, the one sort will be optimized
          // away:
          //   FOR i IN [ { a: 1 }, { a: 2 } , { a: 3 } ] SORT i.a ASC SORT i.a
          //   DESC RETURN i
          // but in the following query, the sorts will stay:
          //   FOR i IN [ { a: 1 }, { a: 2 } , { a: 3 } ] SORT i.a ASC LET a =
          //   i.a SORT i.a DESC RETURN i
          ++nodesRelyingOnSort;
        } else {
          // abort at all other type of nodes. we cannot remove a sort beyond
          // them
          // this includes COLLECT and LIMIT
          break;
        }

        if (!current->hasDependency()) {
          // node either has no or more than one dependency. we don't know what
          // to do and must abort
          // note: this will also handle Singleton nodes
          break;
        }

        current->addDependencies(stack);
      }

      if (toUnlink.find(n) == toUnlink.end() &&
          sortNode->simplify(plan.get())) {
        // sort node had only constant expressions. it will make no difference
        // if we execute it or not
        // so we can remove it
        toUnlink.emplace(n);
      }
    }
  }

  if (!toUnlink.empty()) {
    plan->unlinkNodes(toUnlink);
  }

  opt->addPlan(std::move(plan), rule, !toUnlink.empty());
}

/// @brief remove all unnecessary filters
/// this rule modifies the plan in place:
/// - filters that are always true are removed completely
/// - filters that are always false will be replaced by a NoResults node
void arangodb::aql::removeUnnecessaryFiltersRule(
    Optimizer* opt, std::unique_ptr<ExecutionPlan> plan,
    OptimizerRule const* rule) {
  SmallVector<ExecutionNode*>::allocator_type::arena_type a;
  SmallVector<ExecutionNode*> nodes{a};
  plan->findNodesOfType(nodes, EN::FILTER, true);

  bool modified = false;
  std::unordered_set<ExecutionNode*> toUnlink;

  for (auto const& n : nodes) {
    // filter nodes always have one input variable
    auto varsUsedHere = n->getVariablesUsedHere();
    TRI_ASSERT(varsUsedHere.size() == 1);

    // now check who introduced our variable
    auto variable = varsUsedHere[0];
    auto setter = plan->getVarSetBy(variable->id);

    if (setter == nullptr || setter->getType() != EN::CALCULATION) {
      // filter variable was not introduced by a calculation.
      continue;
    }

    // filter variable was introduced a CalculationNode. now check the
    // expression
    auto s = static_cast<CalculationNode*>(setter);
    auto root = s->expression()->node();

    TRI_ASSERT(root != nullptr);

    if (root->canThrow() || !root->isDeterministic()) {
      // we better not tamper with this filter
      continue;
    }

    // filter expression is constant and thus cannot throw
    // we can now evaluate it safely

    if (root->isTrue()) {
      // filter is always true
      // remove filter node and merge with following node
      toUnlink.emplace(n);
      modified = true;
    } else if (root->isFalse()) {
      // filter is always false
      // now insert a NoResults node below it
      auto noResults = new NoResultsNode(plan.get(), plan->nextId());
      plan->registerNode(noResults);
      plan->replaceNode(n, noResults);
      modified = true;
    }
  }

  if (!toUnlink.empty()) {
    plan->unlinkNodes(toUnlink);
  }

  opt->addPlan(std::move(plan), rule, modified);
}

/// @brief remove INTO of a COLLECT if not used
/// additionally remove all unused aggregate calculations from a COLLECT
void arangodb::aql::removeCollectVariablesRule(
    Optimizer* opt, std::unique_ptr<ExecutionPlan> plan,
    OptimizerRule const* rule) {
  SmallVector<ExecutionNode*>::allocator_type::arena_type a;
  SmallVector<ExecutionNode*> nodes{a};
  plan->findNodesOfType(nodes, EN::COLLECT, true);

  bool modified = false;

  for (auto const& n : nodes) {
    auto collectNode = static_cast<CollectNode*>(n);
    TRI_ASSERT(collectNode != nullptr);

    auto varsUsedLater = n->getVarsUsedLater();
    auto outVariable = collectNode->outVariable();

    if (outVariable != nullptr &&
        varsUsedLater.find(outVariable) == varsUsedLater.end()) {
      // outVariable not used later
      collectNode->clearOutVariable();
      modified = true;
    }

    collectNode->clearAggregates(
        [&varsUsedLater, &modified](
            std::pair<Variable const*,
                      std::pair<Variable const*, std::string>> const& aggregate)
            -> bool {
          if (varsUsedLater.find(aggregate.first) == varsUsedLater.end()) {
            // result of aggregate function not used later
            modified = true;
            return true;
          }
          return false;
        });
  }

  opt->addPlan(std::move(plan), rule, modified);
}

class PropagateConstantAttributesHelper {
 public:
  PropagateConstantAttributesHelper() : _constants(), _modified(false) {}

  bool modified() const { return _modified; }

  /// @brief inspects a plan and propages constant values in expressions
  void propagateConstants(ExecutionPlan* plan) {
    SmallVector<ExecutionNode*>::allocator_type::arena_type a;
    SmallVector<ExecutionNode*> nodes{a};
    plan->findNodesOfType(nodes, EN::FILTER, true);

    for (auto const& node : nodes) {
      auto fn = static_cast<FilterNode*>(node);

      auto inVar = fn->getVariablesUsedHere();
      TRI_ASSERT(inVar.size() == 1);

      auto setter = plan->getVarSetBy(inVar[0]->id);
      if (setter != nullptr && setter->getType() == EN::CALCULATION) {
        auto cn = static_cast<CalculationNode*>(setter);
        auto expression = cn->expression();

        if (expression != nullptr) {
          collectConstantAttributes(const_cast<AstNode*>(expression->node()));
        }
      }
    }

    if (!_constants.empty()) {
      for (auto const& node : nodes) {
        auto fn = static_cast<FilterNode*>(node);

        auto inVar = fn->getVariablesUsedHere();
        TRI_ASSERT(inVar.size() == 1);

        auto setter = plan->getVarSetBy(inVar[0]->id);
        if (setter != nullptr && setter->getType() == EN::CALCULATION) {
          auto cn = static_cast<CalculationNode*>(setter);
          auto expression = cn->expression();

          if (expression != nullptr) {
            insertConstantAttributes(const_cast<AstNode*>(expression->node()));
          }
        }
      }
    }
  }

 private:
  AstNode const* getConstant(Variable const* variable,
                             std::string const& attribute) const {
    auto it = _constants.find(variable);

    if (it == _constants.end()) {
      return nullptr;
    }

    auto it2 = (*it).second.find(attribute);

    if (it2 == (*it).second.end()) {
      return nullptr;
    }

    return (*it2).second;
  }

  /// @brief inspects an expression (recursively) and notes constant attribute
  /// values so they can be propagated later
  void collectConstantAttributes(AstNode* node) {
    if (node == nullptr) {
      return;
    }

    if (node->type == NODE_TYPE_OPERATOR_BINARY_AND) {
      auto lhs = node->getMember(0);
      auto rhs = node->getMember(1);

      collectConstantAttributes(lhs);
      collectConstantAttributes(rhs);
    } else if (node->type == NODE_TYPE_OPERATOR_BINARY_EQ) {
      auto lhs = node->getMember(0);
      auto rhs = node->getMember(1);

      if (lhs->isConstant() && rhs->type == NODE_TYPE_ATTRIBUTE_ACCESS) {
        inspectConstantAttribute(rhs, lhs);
      } else if (rhs->isConstant() && lhs->type == NODE_TYPE_ATTRIBUTE_ACCESS) {
        inspectConstantAttribute(lhs, rhs);
      }
    }
  }

  /// @brief traverses an AST part recursively and patches it by inserting
  /// constant values
  void insertConstantAttributes(AstNode* node) {
    if (node == nullptr) {
      return;
    }

    if (node->type == NODE_TYPE_OPERATOR_BINARY_AND) {
      auto lhs = node->getMember(0);
      auto rhs = node->getMember(1);

      insertConstantAttributes(lhs);
      insertConstantAttributes(rhs);
    } else if (node->type == NODE_TYPE_OPERATOR_BINARY_EQ) {
      auto lhs = node->getMember(0);
      auto rhs = node->getMember(1);

      if (!lhs->isConstant() && rhs->type == NODE_TYPE_ATTRIBUTE_ACCESS) {
        insertConstantAttribute(node, 1);
      }
      if (!rhs->isConstant() && lhs->type == NODE_TYPE_ATTRIBUTE_ACCESS) {
        insertConstantAttribute(node, 0);
      }
    }
  }

  /// @brief extract an attribute and its variable from an attribute access
  /// (e.g. `a.b.c` will return variable `a` and attribute name `b.c.`.
  bool getAttribute(AstNode const* attribute, Variable const*& variable,
                    std::string& name) {
    TRI_ASSERT(attribute != nullptr &&
               attribute->type == NODE_TYPE_ATTRIBUTE_ACCESS);
    TRI_ASSERT(name.empty());

    while (attribute->type == NODE_TYPE_ATTRIBUTE_ACCESS) {
      name = std::string(".") + attribute->getString() + name;
      attribute = attribute->getMember(0);
    }

    if (attribute->type != NODE_TYPE_REFERENCE) {
      return false;
    }

    variable = static_cast<Variable const*>(attribute->getData());
    TRI_ASSERT(variable != nullptr);

    return true;
  }

  /// @brief inspect the constant value assigned to an attribute
  /// the attribute value will be stored so it can be inserted for the attribute
  /// later
  void inspectConstantAttribute(AstNode const* attribute,
                                AstNode const* value) {
    Variable const* variable = nullptr;
    std::string name;

    if (!getAttribute(attribute, variable, name)) {
      return;
    }

    auto it = _constants.find(variable);

    if (it == _constants.end()) {
      _constants.emplace(
          variable,
          std::unordered_map<std::string, AstNode const*>{{name, value}});
      return;
    }

    auto it2 = (*it).second.find(name);

    if (it2 == (*it).second.end()) {
      // first value for the attribute
      (*it).second.emplace(name, value);
    } else {
      auto previous = (*it2).second;

      if (previous == nullptr) {
        // we have multiple different values for the attribute. better not use
        // this attribute
        return;
      }

      if (!value->computeValue().equals(previous->computeValue())) {
        // different value found for an already tracked attribute. better not
        // use this attribute
        (*it2).second = nullptr;
      }
    }
  }

  /// @brief patches an AstNode by inserting a constant value into it
  void insertConstantAttribute(AstNode* parentNode, size_t accessIndex) {
    Variable const* variable = nullptr;
    std::string name;

    if (!getAttribute(parentNode->getMember(accessIndex), variable, name)) {
      return;
    }

    auto constantValue = getConstant(variable, name);

    if (constantValue != nullptr) {
      parentNode->changeMember(accessIndex,
                               const_cast<AstNode*>(constantValue));
      _modified = true;
    }
  }

  std::unordered_map<Variable const*,
                     std::unordered_map<std::string, AstNode const*>>
      _constants;

  bool _modified;
};

/// @brief propagate constant attributes in FILTERs
void arangodb::aql::propagateConstantAttributesRule(
    Optimizer* opt, std::unique_ptr<ExecutionPlan> plan,
    OptimizerRule const* rule) {
  PropagateConstantAttributesHelper helper;
  helper.propagateConstants(plan.get());

  opt->addPlan(std::move(plan), rule, helper.modified());
}

/// @brief move calculations up in the plan
/// this rule modifies the plan in place
/// it aims to move up calculations as far up in the plan as possible, to
/// avoid redundant calculations in inner loops
void arangodb::aql::moveCalculationsUpRule(Optimizer* opt,
                                           std::unique_ptr<ExecutionPlan> plan,
                                           OptimizerRule const* rule) {
  SmallVector<ExecutionNode*>::allocator_type::arena_type a;
  SmallVector<ExecutionNode*> nodes{a};
  plan->findNodesOfType(nodes, EN::CALCULATION, true);

  bool modified = false;

  for (auto const& n : nodes) {
    auto nn = static_cast<CalculationNode*>(n);

    if (nn->expression()->canThrow() || !nn->expression()->isDeterministic()) {
      // we will only move expressions up that cannot throw and that are
      // deterministic
      continue;
    }

    std::unordered_set<Variable const*> neededVars;
    n->getVariablesUsedHere(neededVars);

    std::vector<ExecutionNode*> stack;

    n->addDependencies(stack);

    while (!stack.empty()) {
      auto current = stack.back();
      stack.pop_back();

      bool found = false;

      for (auto const& v : current->getVariablesSetHere()) {
        if (neededVars.find(v) != neededVars.end()) {
          // shared variable, cannot move up any more
          found = true;
          break;
        }
      }

      if (found) {
        // done with optimizing this calculation node
        break;
      }

      if (!current->hasDependency()) {
        // node either has no or more than one dependency. we don't know what to
        // do and must abort
        // note: this will also handle Singleton nodes
        break;
      }

      current->addDependencies(stack);

      // first, unlink the calculation from the plan
      plan->unlinkNode(n);

      // and re-insert into before the current node
      plan->insertDependency(current, n);
      modified = true;
    }
  }

  opt->addPlan(std::move(plan), rule, modified);
}

/// @brief move calculations down in the plan
/// this rule modifies the plan in place
/// it aims to move calculations as far down in the plan as possible, beyond
/// FILTER and LIMIT operations
void arangodb::aql::moveCalculationsDownRule(
    Optimizer* opt, std::unique_ptr<ExecutionPlan> plan,
    OptimizerRule const* rule) {
  SmallVector<ExecutionNode*>::allocator_type::arena_type a;
  SmallVector<ExecutionNode*> nodes{a};
  plan->findNodesOfType(nodes, EN::CALCULATION, true);

  bool modified = false;

  for (auto const& n : nodes) {
    auto nn = static_cast<CalculationNode*>(n);
    if (nn->expression()->canThrow() || !nn->expression()->isDeterministic()) {
      // we will only move expressions down that cannot throw and that are
      // deterministic
      continue;
    }

    // this is the variable that the calculation will set
    auto variable = nn->outVariable();

    std::vector<ExecutionNode*> stack;
    n->addParents(stack);

    bool shouldMove = false;
    ExecutionNode* lastNode = nullptr;

    while (!stack.empty()) {
      auto current = stack.back();
      stack.pop_back();

      lastNode = current;
      bool done = false;

      for (auto const& v : current->getVariablesUsedHere()) {
        if (v == variable) {
          // the node we're looking at needs the variable we're setting.
          // can't push further!
          done = true;
          break;
        }
      }

      if (done) {
        // done with optimizing this calculation node
        break;
      }

      auto const currentType = current->getType();

      if (currentType == EN::FILTER || currentType == EN::SORT ||
          currentType == EN::LIMIT || currentType == EN::SUBQUERY) {
        // we found something interesting that justifies moving our node down
        shouldMove = true;
      } else if (currentType == EN::INDEX ||
                 currentType == EN::ENUMERATE_COLLECTION ||
                 currentType == EN::ENUMERATE_LIST ||
                 currentType == EN::TRAVERSAL ||
                 currentType == EN::SHORTEST_PATH ||
                 currentType == EN::COLLECT || currentType == EN::NORESULTS) {
        // we will not push further down than such nodes
        shouldMove = false;
        break;
      }

      if (!current->hasParent()) {
        break;
      }

      current->addParents(stack);
    }

    if (shouldMove && lastNode != nullptr) {
      // first, unlink the calculation from the plan
      plan->unlinkNode(n);

      // and re-insert into before the current node
      plan->insertDependency(lastNode, n);
      modified = true;
    }
  }

  opt->addPlan(std::move(plan), rule, modified);
}

/// @brief determine the "right" type of CollectNode and
/// add a sort node for each COLLECT (note: the sort may be removed later)
/// this rule cannot be turned off (otherwise, the query result might be wrong!)
void arangodb::aql::specializeCollectRule(Optimizer* opt,
                                          std::unique_ptr<ExecutionPlan> plan,
                                          OptimizerRule const* rule) {
  SmallVector<ExecutionNode*>::allocator_type::arena_type a;
  SmallVector<ExecutionNode*> nodes{a};
  plan->findNodesOfType(nodes, EN::COLLECT, true);

  bool modified = false;

  for (auto const& n : nodes) {
    auto collectNode = static_cast<CollectNode*>(n);

    if (collectNode->isSpecialized()) {
      // already specialized this node
      continue;
    }

    auto const& groupVariables = collectNode->groupVariables();

    // test if we can use an alternative version of COLLECT with a hash table
    bool const canUseHashAggregation =
        (!groupVariables.empty() &&
         (!collectNode->hasOutVariable() || collectNode->count()) &&
         collectNode->getOptions().canUseMethod(CollectOptions::CollectMethod::HASH));

    if (canUseHashAggregation && !opt->runOnlyRequiredRules()) {
      if (collectNode->getOptions().shouldUseMethod(CollectOptions::CollectMethod::HASH)) {
        // user has explicitly asked for hash method
        // specialize existing the CollectNode so it will become a HashedCollectBlock
        // later. additionally, add a SortNode BEHIND the CollectNode (to sort the
        // final result)
        collectNode->aggregationMethod(
            CollectOptions::CollectMethod::HASH);
        collectNode->specialized();

        if (!collectNode->isDistinctCommand()) {
          // add the post-SORT
          SortElementVector sortElements;
          for (auto const& v : collectNode->groupVariables()) {
            sortElements.emplace_back(v.first, true);
          }

          auto sortNode =
              new SortNode(plan.get(), plan->nextId(), sortElements, false);
          plan->registerNode(sortNode);

          TRI_ASSERT(collectNode->hasParent());
          auto parent = collectNode->getFirstParent();
          TRI_ASSERT(parent != nullptr);

          sortNode->addDependency(collectNode);
          parent->replaceDependency(collectNode, sortNode);
        }

        modified = true;
        continue;
      }

      // create a new plan with the adjusted COLLECT node
      std::unique_ptr<ExecutionPlan> newPlan(plan->clone());

      // use the cloned COLLECT node
      auto newCollectNode =
          static_cast<CollectNode*>(newPlan->getNodeById(collectNode->id()));
      TRI_ASSERT(newCollectNode != nullptr);

      // specialize the CollectNode so it will become a HashedCollectBlock
      // later
      // additionally, add a SortNode BEHIND the CollectNode (to sort the
      // final result)
      newCollectNode->aggregationMethod(
          CollectOptions::CollectMethod::HASH);
      newCollectNode->specialized();

      if (!collectNode->isDistinctCommand()) {
        // add the post-SORT
        SortElementVector sortElements;
        for (auto const& v : newCollectNode->groupVariables()) {
          sortElements.emplace_back(v.first, true);
        }

        auto sortNode =
            new SortNode(newPlan.get(), newPlan->nextId(), sortElements, false);
        newPlan->registerNode(sortNode);

        TRI_ASSERT(newCollectNode->hasParent());
        auto parent = newCollectNode->getFirstParent();
        TRI_ASSERT(parent != nullptr);

        sortNode->addDependency(newCollectNode);
        parent->replaceDependency(newCollectNode, sortNode);
      }
      newPlan->findVarUsage();

      if (nodes.size() > 1) {
        // this will tell the optimizer to optimize the cloned plan with this
        // specific rule again
        opt->addPlan(std::move(newPlan), rule, true,
                    static_cast<int>(rule->level - 1));
      } else {
        // no need to run this specific rule again on the cloned plan
        opt->addPlan(std::move(newPlan), rule, true);
      }
    }

    // mark node as specialized, so we do not process it again
    collectNode->specialized();

    // finally, adjust the original plan and create a sorted version of COLLECT

    // specialize the CollectNode so it will become a SortedCollectBlock
    // later
    collectNode->aggregationMethod(
        CollectOptions::CollectMethod::SORTED);

    // insert a SortNode IN FRONT OF the CollectNode
    if (!groupVariables.empty()) {
      SortElementVector sortElements;
      for (auto const& v : groupVariables) {
        sortElements.emplace_back(v.second, true);
      }

      auto sortNode =
          new SortNode(plan.get(), plan->nextId(), sortElements, true);
      plan->registerNode(sortNode);

      TRI_ASSERT(collectNode->hasDependency());
      auto dep = collectNode->getFirstDependency();
      TRI_ASSERT(dep != nullptr);
      sortNode->addDependency(dep);
      collectNode->replaceDependency(dep, sortNode);

      modified = true;
    }
  }

  opt->addPlan(std::move(plan), rule, modified);
}

/// @brief split and-combined filters and break them into smaller parts
void arangodb::aql::splitFiltersRule(Optimizer* opt,
                                     std::unique_ptr<ExecutionPlan> plan,
                                     OptimizerRule const* rule) {
  SmallVector<ExecutionNode*>::allocator_type::arena_type a;
  SmallVector<ExecutionNode*> nodes{a};
  plan->findNodesOfType(nodes, EN::FILTER, true);

  bool modified = false;

  for (auto const& n : nodes) {
    auto inVars(n->getVariablesUsedHere());
    TRI_ASSERT(inVars.size() == 1);
    auto setter = plan->getVarSetBy(inVars[0]->id);

    if (setter == nullptr || setter->getType() != EN::CALCULATION) {
      continue;
    }

    auto cn = static_cast<CalculationNode*>(setter);
    auto const expression = cn->expression();

    if (expression->canThrow() || !expression->isDeterministic() ||
        expression->node()->type != NODE_TYPE_OPERATOR_BINARY_AND) {
      continue;
    }

    std::vector<AstNode*> stack{expression->nodeForModification()};

    while (!stack.empty()) {
      auto current = stack.back();
      stack.pop_back();

      if (current->type == NODE_TYPE_OPERATOR_BINARY_AND) {
        stack.emplace_back(current->getMember(0));
        stack.emplace_back(current->getMember(1));
      } else {
        modified = true;

        ExecutionNode* calculationNode = nullptr;
        auto outVar = plan->getAst()->variables()->createTemporaryVariable();
        auto expression = new Expression(plan.get(), plan->getAst(), current);
        try {
          calculationNode = new CalculationNode(plan.get(), plan->nextId(),
                                                expression, outVar);
        } catch (...) {
          delete expression;
          throw;
        }
        plan->registerNode(calculationNode);

        plan->insertDependency(n, calculationNode);

        auto filterNode = new FilterNode(plan.get(), plan->nextId(), outVar);
        plan->registerNode(filterNode);

        plan->insertDependency(n, filterNode);
      }
    }

    if (modified) {
      plan->unlinkNode(n, false);
    }
  }

  opt->addPlan(std::move(plan), rule, modified);
}

/// @brief move filters up in the plan
/// this rule modifies the plan in place
/// filters are moved as far up in the plan as possible to make result sets
/// as small as possible as early as possible
/// filters are not pushed beyond limits
void arangodb::aql::moveFiltersUpRule(Optimizer* opt,
                                      std::unique_ptr<ExecutionPlan> plan,
                                      OptimizerRule const* rule) {
  SmallVector<ExecutionNode*>::allocator_type::arena_type a;
  SmallVector<ExecutionNode*> nodes{a};
  plan->findNodesOfType(nodes, EN::FILTER, true);

  bool modified = false;

  for (auto const& n : nodes) {
    auto neededVars = n->getVariablesUsedHere();
    TRI_ASSERT(neededVars.size() == 1);

    std::vector<ExecutionNode*> stack;
    n->addDependencies(stack);

    while (!stack.empty()) {
      auto current = stack.back();
      stack.pop_back();

      if (current->getType() == EN::LIMIT) {
        // cannot push a filter beyond a LIMIT node
        break;
      }

      if (current->canThrow()) {
        // must not move a filter beyond a node that can throw
        break;
      }

      if (current->isModificationNode()) {
        // must not move a filter beyond a modification node
        break;
      }

      if (current->getType() == EN::CALCULATION) {
        // must not move a filter beyond a node with a non-deterministic result
        auto calculation = static_cast<CalculationNode const*>(current);
        if (!calculation->expression()->isDeterministic()) {
          break;
        }
      }

      bool found = false;

      for (auto const& v : current->getVariablesSetHere()) {
        for (auto it = neededVars.begin(); it != neededVars.end(); ++it) {
          if ((*it)->id == v->id) {
            // shared variable, cannot move up any more
            found = true;
            break;
          }
        }
      }

      if (found) {
        // done with optimizing this calculation node
        break;
      }

      if (!current->hasDependency()) {
        // node either has no or more than one dependency. we don't know what to
        // do and must abort
        // note: this will also handle Singleton nodes
        break;
      }

      current->addDependencies(stack);

      // first, unlink the filter from the plan
      plan->unlinkNode(n);
      // and re-insert into plan in front of the current node
      plan->insertDependency(current, n);
      modified = true;
    }
  }

  opt->addPlan(std::move(plan), rule, modified);
}

class arangodb::aql::RedundantCalculationsReplacer final
    : public WalkerWorker<ExecutionNode> {
 public:
  explicit RedundantCalculationsReplacer(
      std::unordered_map<VariableId, Variable const*> const& replacements)
      : _replacements(replacements) {}

  template <typename T>
  void replaceStartTargetVariables(ExecutionNode* en) {
    auto node = static_cast<T*>(en);
    if (node->_inStartVariable != nullptr) {
      node->_inStartVariable =
          Variable::replace(node->_inStartVariable, _replacements);
    }
    if (node->_inTargetVariable != nullptr) {
      node->_inTargetVariable =
          Variable::replace(node->_inTargetVariable, _replacements);
    }
  }

  template <typename T>
  void replaceInVariable(ExecutionNode* en) {
    auto node = static_cast<T*>(en);
    node->_inVariable = Variable::replace(node->_inVariable, _replacements);
  }

  void replaceInCalculation(ExecutionNode* en) {
    auto node = static_cast<CalculationNode*>(en);
    std::unordered_set<Variable const*> variables;
    node->expression()->variables(variables);

    // check if the calculation uses any of the variables that we want to
    // replace
    for (auto const& it : variables) {
      if (_replacements.find(it->id) != _replacements.end()) {
        // calculation uses a to-be-replaced variable
        node->expression()->replaceVariables(_replacements);
        return;
      }
    }
  }

  bool before(ExecutionNode* en) override final {
    switch (en->getType()) {
      case EN::ENUMERATE_LIST: {
        replaceInVariable<EnumerateListNode>(en);
        break;
      }

      case EN::RETURN: {
        replaceInVariable<ReturnNode>(en);
        break;
      }

      case EN::CALCULATION: {
        replaceInCalculation(en);
        break;
      }

      case EN::FILTER: {
        replaceInVariable<FilterNode>(en);
        break;
      }

      case EN::TRAVERSAL: {
        replaceInVariable<TraversalNode>(en);
        break;
      }

      case EN::SHORTEST_PATH: {
        replaceStartTargetVariables<ShortestPathNode>(en);
        break;
      }

      case EN::COLLECT: {
        auto node = static_cast<CollectNode*>(en);
        for (auto& variable : node->_groupVariables) {
          variable.second = Variable::replace(variable.second, _replacements);
        }
        for (auto& variable : node->_aggregateVariables) {
          variable.second.first =
              Variable::replace(variable.second.first, _replacements);
        }
        if (node->_expressionVariable != nullptr) {
          node->_expressionVariable =
              Variable::replace(node->_expressionVariable, _replacements);
        }
        for (auto const& it : _replacements) {
          node->_variableMap.emplace(it.second->id, it.second->name);
        }
        // node->_keepVariables does not need to be updated at the moment as the
        // "remove-redundant-calculations" rule will stop when it finds a
        // COLLECT with an INTO, and the "inline-subqueries" rule will abort
        // there as well
        break;
      }

      case EN::SORT: {
        auto node = static_cast<SortNode*>(en);
        for (auto& variable : node->_elements) {
          variable.var = Variable::replace(variable.var, _replacements);
        }
        break;
      }

      case EN::REMOVE: {
        replaceInVariable<RemoveNode>(en);
        break;
      }

      case EN::INSERT: {
        replaceInVariable<InsertNode>(en);
        break;
      }

      case EN::UPSERT: {
        auto node = static_cast<UpsertNode*>(en);

        if (node->_inDocVariable != nullptr) {
          node->_inDocVariable =
              Variable::replace(node->_inDocVariable, _replacements);
        }
        if (node->_insertVariable != nullptr) {
          node->_insertVariable =
              Variable::replace(node->_insertVariable, _replacements);
        }
        if (node->_updateVariable != nullptr) {
          node->_updateVariable =
              Variable::replace(node->_updateVariable, _replacements);
        }
        break;
      }

      case EN::UPDATE: {
        auto node = static_cast<UpdateNode*>(en);

        if (node->_inDocVariable != nullptr) {
          node->_inDocVariable =
              Variable::replace(node->_inDocVariable, _replacements);
        }
        if (node->_inKeyVariable != nullptr) {
          node->_inKeyVariable =
              Variable::replace(node->_inKeyVariable, _replacements);
        }
        break;
      }

      case EN::REPLACE: {
        auto node = static_cast<ReplaceNode*>(en);

        if (node->_inDocVariable != nullptr) {
          node->_inDocVariable =
              Variable::replace(node->_inDocVariable, _replacements);
        }
        if (node->_inKeyVariable != nullptr) {
          node->_inKeyVariable =
              Variable::replace(node->_inKeyVariable, _replacements);
        }
        break;
      }

      default: {
        // ignore all other types of nodes
      }
    }

    // always continue
    return false;
  }

 private:
  std::unordered_map<VariableId, Variable const*> const& _replacements;
};

/// @brief remove CalculationNode(s) that are repeatedly used in a query
/// (i.e. common expressions)
void arangodb::aql::removeRedundantCalculationsRule(
    Optimizer* opt, std::unique_ptr<ExecutionPlan> plan,
    OptimizerRule const* rule) {
  SmallVector<ExecutionNode*>::allocator_type::arena_type a;
  SmallVector<ExecutionNode*> nodes{a};
  plan->findNodesOfType(nodes, EN::CALCULATION, true);

  if (nodes.size() < 2) {
    // quick exit
    opt->addPlan(std::move(plan), rule, false);
    return;
  }

  arangodb::basics::StringBuffer buffer(false);
  std::unordered_map<VariableId, Variable const*> replacements;

  for (auto const& n : nodes) {
    auto nn = static_cast<CalculationNode*>(n);

    if (!nn->expression()->isDeterministic()) {
      // If this node is non-deterministic, we must not touch it!
      continue;
    }

    auto outvar = n->getVariablesSetHere();
    TRI_ASSERT(outvar.size() == 1);

    try {
      nn->expression()->stringifyIfNotTooLong(&buffer);
    } catch (...) {
      // expression could not be stringified (maybe because not all node types
      // are supported). this is not an error, we just skip the optimization
      buffer.reset();
      continue;
    }

    std::string const referenceExpression(buffer.c_str(), buffer.length());
    buffer.reset();

    std::vector<ExecutionNode*> stack;
    n->addDependencies(stack);

    while (!stack.empty()) {
      auto current = stack.back();
      stack.pop_back();

      if (current->getType() == EN::CALCULATION) {
        try {
          //static_cast<CalculationNode*>(current)->expression()->node()->dump(0);
          static_cast<CalculationNode*>(current)
              ->expression()
              ->stringifyIfNotTooLong(&buffer);
        } catch (...) {
          // expression could not be stringified (maybe because not all node
          // types
          // are supported). this is not an error, we just skip the optimization
          buffer.reset();
          continue;
        }

        bool const isEqual =
            (buffer.length() == referenceExpression.size() &&
             memcmp(buffer.c_str(), referenceExpression.c_str(),
                    buffer.length()) == 0);
        buffer.reset();

        if (isEqual) {
          // expressions are identical
          auto outvars = current->getVariablesSetHere();
          TRI_ASSERT(outvars.size() == 1);

          // check if target variable is already registered as a replacement
          // this covers the following case:
          // - replacements is set to B => C
          // - we're now inserting a replacement A => B
          // the goal now is to enter a replacement A => C instead of A => B
          auto target = outvars[0];
          while (target != nullptr) {
            auto it = replacements.find(target->id);

            if (it != replacements.end()) {
              target = (*it).second;
            } else {
              break;
            }
          }
          replacements.emplace(outvar[0]->id, target);

          // also check if the insertion enables further shortcuts
          // this covers the following case:
          // - replacements is set to A => B
          // - we have just inserted a replacement B => C
          // the goal now is to change the replacement A => B to A => C
          for (auto it = replacements.begin(); it != replacements.end(); ++it) {
            if ((*it).second == outvar[0]) {
              (*it).second = target;
            }
          }
        }
      }

      if (current->getType() == EN::COLLECT) {
        if (static_cast<CollectNode*>(current)->hasOutVariable()) {
          // COLLECT ... INTO is evil (tm): it needs to keep all already defined
          // variables
          // we need to abort optimization here
          break;
        }
      }

      if (!current->hasDependency()) {
        // node either has no or more than one dependency. we don't know what to
        // do and must abort
        // note: this will also handle Singleton nodes
        break;
      }

      current->addDependencies(stack);
    }
  }

  if (!replacements.empty()) {
    // finally replace the variables
    RedundantCalculationsReplacer finder(replacements);
    plan->root()->walk(&finder);
  }

  opt->addPlan(std::move(plan), rule, !replacements.empty());
}

/// @brief remove CalculationNodes and SubqueryNodes that are never needed
/// this modifies an existing plan in place
void arangodb::aql::removeUnnecessaryCalculationsRule(
    Optimizer* opt, std::unique_ptr<ExecutionPlan> plan,
    OptimizerRule const* rule) {
  std::vector<ExecutionNode::NodeType> const types{EN::CALCULATION,
                                                   EN::SUBQUERY};

  SmallVector<ExecutionNode*>::allocator_type::arena_type a;
  SmallVector<ExecutionNode*> nodes{a};
  plan->findNodesOfType(nodes, types, true);

  std::unordered_set<ExecutionNode*> toUnlink;

  for (auto const& n : nodes) {
    if (n->getType() == EN::CALCULATION) {
      auto nn = static_cast<CalculationNode*>(n);

      if (nn->canThrow() && !nn->canRemoveIfThrows()) {
        // If this node can throw, we must not optimize it away!
        continue;
      }
      // will remove calculation when we get here
    } else if (n->getType() == EN::SUBQUERY) {
      auto nn = static_cast<SubqueryNode*>(n);

      if (nn->canThrow()) {
        // subqueries that can throw must not be optimized away
        continue;
      }

      if (nn->isModificationQuery()) {
        // subqueries that modify data must not be optimized away
        continue;
      }
      // will remove subquery when we get here
    }

    auto outvars = n->getVariablesSetHere();
    TRI_ASSERT(outvars.size() == 1);
    auto varsUsedLater = n->getVarsUsedLater();

    if (varsUsedLater.find(outvars[0]) == varsUsedLater.end()) {
      // The variable whose value is calculated here is not used at
      // all further down the pipeline! We remove the whole
      // calculation node,
      toUnlink.emplace(n);
    } else if (n->getType() == EN::CALCULATION) {
      // variable is still used later, but...
      // ...if it's used exactly once later by another calculation,
      // it's a temporary variable that we can fuse with the other
      // calculation easily

      if (n->canThrow() ||
          !static_cast<CalculationNode*>(n)->expression()->isDeterministic()) {
        continue;
      }

      AstNode const* rootNode =
          static_cast<CalculationNode*>(n)->expression()->node();

      if (rootNode->type == NODE_TYPE_REFERENCE) {
        // if the LET is a simple reference to another variable, e.g. LET a = b
        // then replace all references to a with references to b
        bool hasCollectWithOutVariable = false;
        auto current = n->getFirstParent();

        // check first if we have a COLLECT with an INTO later in the query
        // in this case we must not perform the replacements
        while (current != nullptr) {
          if (current->getType() == EN::COLLECT) {
            if (static_cast<CollectNode const*>(current)->hasOutVariableButNoCount()) {
              hasCollectWithOutVariable = true;
              break;
            }
          }
          current = current->getFirstParent();
        }

        if (!hasCollectWithOutVariable) {
          // no COLLECT found, now replace
          std::unordered_map<VariableId, Variable const*> replacements;
          replacements.emplace(outvars[0]->id, static_cast<Variable const*>(
                                                   rootNode->getData()));

          RedundantCalculationsReplacer finder(replacements);
          plan->root()->walk(&finder);
          toUnlink.emplace(n);
          continue;
        }
      }

      std::unordered_set<Variable const*> vars;

      size_t usageCount = 0;
      CalculationNode* other = nullptr;
      auto current = n->getFirstParent();

      while (current != nullptr) {
        current->getVariablesUsedHere(vars);
        if (vars.find(outvars[0]) != vars.end()) {
          if (current->getType() == EN::COLLECT) {
            if (static_cast<CollectNode const*>(current)->hasOutVariableButNoCount()) {
              // COLLECT with an INTO variable will collect all variables from
              // the scope, so we shouldn't try to remove or change the meaning
              // of variables
              usageCount = 0;
              break;
            }
          }
          if (current->getType() != EN::CALCULATION) {
            // don't know how to replace the variable in a non-LET node
            // abort the search
            usageCount = 0;
            break;
          }

          // got a LET. we can replace the variable reference in it by
          // something else
          ++usageCount;
          other = static_cast<CalculationNode*>(current);
        }

        if (usageCount > 1) {
          break;
        }

        current = current->getFirstParent();
        vars.clear();
      }

      if (usageCount == 1) {
        // our variable is used by exactly one other calculation
        // now we can replace the reference to our variable in the other
        // calculation with the variable's expression directly
        auto otherExpression = other->expression();
        TRI_ASSERT(otherExpression != nullptr);

        if (rootNode->type != NODE_TYPE_ATTRIBUTE_ACCESS &&
            Ast::countReferences(otherExpression->node(), outvars[0]) > 1) {
          // used more than once... better give up
          continue;
        }

        if (rootNode->isSimple() != otherExpression->node()->isSimple()) {
          // expression types (V8 vs. non-V8) do not match. give up
          continue;
        }

        if (!n->isInInnerLoop() && rootNode->callsFunction() &&
            other->isInInnerLoop()) {
          // original expression calls a function and is not contained in a loop
          // we're about to move this expression into a loop, but we don't want
          // to move (expensive) function calls into loops
          continue;
        }

        TRI_ASSERT(other != nullptr);
        otherExpression->replaceVariableReference(outvars[0], rootNode);

        toUnlink.emplace(n);
      }
    }
  }

  if (!toUnlink.empty()) {
    plan->unlinkNodes(toUnlink);
  }

  opt->addPlan(std::move(plan), rule, !toUnlink.empty());
}

/// @brief useIndex, try to use an index for filtering
void arangodb::aql::useIndexesRule(Optimizer* opt,
                                   std::unique_ptr<ExecutionPlan> plan,
                                   OptimizerRule const* rule) {
  // These are all the nodes where we start traversing (including all
  // subqueries)
  SmallVector<ExecutionNode*>::allocator_type::arena_type a;
  SmallVector<ExecutionNode*> nodes{a};
  plan->findEndNodes(nodes, true);

  std::unordered_map<size_t, ExecutionNode*> changes;

  auto cleanupChanges = [&changes]() -> void {
    for (auto& v : changes) {
      delete v.second;
    }
    changes.clear();
  };

  TRI_DEFER(cleanupChanges());
  bool hasEmptyResult = false;
  for (auto const& n : nodes) {
    ConditionFinder finder(plan.get(), &changes, &hasEmptyResult, false);
    n->walk(&finder);
  }

  if (!changes.empty()) {
    for (auto& it : changes) {
      plan->registerNode(it.second);
      plan->replaceNode(plan->getNodeById(it.first), it.second);

      // prevent double deletion by cleanupChanges()
      it.second = nullptr;
    }
    opt->addPlan(std::move(plan), rule, true);
  } else {
    opt->addPlan(std::move(plan), rule, hasEmptyResult);
  }
}

struct SortToIndexNode final : public WalkerWorker<ExecutionNode> {
  ExecutionPlan* _plan;
  SortNode* _sortNode;
  std::vector<std::pair<Variable const*, bool>> _sorts;
  std::unordered_map<VariableId, AstNode const*> _variableDefinitions;
  bool _modified;

 public:
  explicit SortToIndexNode(ExecutionPlan* plan)
      : _plan(plan),
        _sortNode(nullptr),
        _sorts(),
        _variableDefinitions(),
        _modified(false) {}

  bool handleEnumerateCollectionNode(
      EnumerateCollectionNode* enumerateCollectionNode) {
    if (_sortNode == nullptr) {
      return true;
    }

    if (enumerateCollectionNode->isInInnerLoop()) {
      // index node contained in an outer loop. must not optimize away the sort!
      return true;
    }

    SortCondition sortCondition(_plan,
        _sorts, std::vector<std::vector<arangodb::basics::AttributeName>>(),
        _variableDefinitions);

    if (!sortCondition.isEmpty() && sortCondition.isOnlyAttributeAccess() &&
        sortCondition.isUnidirectional()) {
      // we have found a sort condition, which is unidirectionl
      // now check if any of the collection's indexes covers it

      Variable const* outVariable = enumerateCollectionNode->outVariable();
      std::vector<transaction::Methods::IndexHandle> usedIndexes;
      auto trx = _plan->getAst()->query()->trx();
      size_t coveredAttributes = 0;
      auto resultPair = trx->getIndexForSortCondition(
          enumerateCollectionNode->collection()->getName(), &sortCondition,
          outVariable, enumerateCollectionNode->collection()->count(trx),
          usedIndexes, coveredAttributes);
      if (resultPair.second) {
        // If this bit is set, then usedIndexes has length exactly one
        // and contains the best index found.
        auto condition = std::make_unique<Condition>(_plan->getAst());
        condition->normalize(_plan);

        IndexIteratorOptions opts;
        opts.ascending = sortCondition.isAscending();
        std::unique_ptr<ExecutionNode> newNode(new IndexNode(
            _plan, _plan->nextId(), enumerateCollectionNode->vocbase(),
            enumerateCollectionNode->collection(), outVariable, usedIndexes,
            condition.get(), opts));

        condition.release();

        auto n = newNode.release();

        _plan->registerNode(n);
        _plan->replaceNode(enumerateCollectionNode, n);
        _modified = true;

        if (coveredAttributes == sortCondition.numAttributes()) {
          // if the index covers the complete sort condition, we can also remove
          // the sort node
          _plan->unlinkNode(_plan->getNodeById(_sortNode->id()));
        }
      }
    }

    return true;  // always abort further searching here
  }

  bool handleIndexNode(IndexNode* indexNode) {
    if (_sortNode == nullptr) {
      return true;
    }

    if (indexNode->isInInnerLoop()) {
      // index node contained in an outer loop. must not optimize away the sort!
      return true;
    }

    auto const& indexes = indexNode->getIndexes();
    auto cond = indexNode->condition();
    TRI_ASSERT(cond != nullptr);

    Variable const* outVariable = indexNode->outVariable();
    TRI_ASSERT(outVariable != nullptr);

    auto index = indexes[0];
    transaction::Methods* trx = _plan->getAst()->query()->trx();
    bool isSorted = false;
    bool isSparse = false;
    std::vector<std::vector<arangodb::basics::AttributeName>> fields =
        trx->getIndexFeatures(index, isSorted, isSparse);
    if (indexes.size() != 1) {
      // can only use this index node if it uses exactly one index or multiple
      // indexes on exactly the same attributes

      if (!cond->isSorted()) {
        // index conditions do not guarantee sortedness
        return true;
      }

      if (isSparse) {
        return true;
      }

      for (auto& idx : indexes) {
        if (idx != index) {
          // Can only be sorted iff only one index is used.
          return true;
        }
      }

      // all indexes use the same attributes and index conditions guarantee
      // sorted output
    }

    TRI_ASSERT(indexes.size() == 1 || cond->isSorted());

    // if we get here, we either have one index or multiple indexes on the same
    // attributes
    bool handled = false;

    if (indexes.size() == 1 && isSorted) {
      // if we have just a single index and we can use it for the filtering
      // condition, then we can use the index for sorting, too. regardless of it
      // the index is sparse or not. because the index would only return
      // non-null attributes anyway, so we do not need to care about null values
      // when sorting here
      isSparse = false;
    }

    SortCondition sortCondition(_plan,
        _sorts, cond->getConstAttributes(outVariable, !isSparse),
        _variableDefinitions);

    bool const isOnlyAttributeAccess =
        (!sortCondition.isEmpty() && sortCondition.isOnlyAttributeAccess());

    if (isOnlyAttributeAccess && isSorted && !isSparse &&
        sortCondition.isUnidirectional() &&
        sortCondition.isAscending() == indexNode->options().ascending) {
      // we have found a sort condition, which is unidirectional and in the same
      // order as the IndexNode...
      // now check if the sort attributes match the ones of the index
      size_t const numCovered =
          sortCondition.coveredAttributes(outVariable, fields);

      if (numCovered >= sortCondition.numAttributes()) {
        // sort condition is fully covered by index... now we can remove the
        // sort node from the plan
        _plan->unlinkNode(_plan->getNodeById(_sortNode->id()));
        _modified = true;
        handled = true;
      }
    }

    if (!handled && isOnlyAttributeAccess && indexes.size() == 1) {
      // special case... the index cannot be used for sorting, but we only
      // compare with equality
      // lookups. now check if the equality lookup attributes are the same as
      // the index attributes
      auto root = cond->root();

      if (root != nullptr) {
        auto condNode = root->getMember(0);

        if (condNode->isOnlyEqualityMatch()) {
          // now check if the index fields are the same as the sort condition
          // fields
          // e.g. FILTER c.value1 == 1 && c.value2 == 42 SORT c.value1, c.value2
          size_t const numCovered =
              sortCondition.coveredAttributes(outVariable, fields);

          if (numCovered == sortCondition.numAttributes() &&
              sortCondition.isUnidirectional() &&
              (isSorted || fields.size() >= sortCondition.numAttributes())) {
            // no need to sort
            _plan->unlinkNode(_plan->getNodeById(_sortNode->id()));
            indexNode->setAscending(sortCondition.isAscending());
            _modified = true;
          } else if (numCovered > 0 && sortCondition.isUnidirectional()) {
            // remove the first few attributes if they are constant
            SortNode* sortNode =
                static_cast<SortNode*>(_plan->getNodeById(_sortNode->id()));
            sortNode->removeConditions(numCovered);
            _modified = true;
          }
        }
      }
    }

    return true;  // always abort after we found an IndexNode
  }

  bool enterSubquery(ExecutionNode*, ExecutionNode*) override final {
    return false;
  }

  bool before(ExecutionNode* en) override final {
    switch (en->getType()) {
      case EN::TRAVERSAL:
      case EN::SHORTEST_PATH:
      case EN::ENUMERATE_LIST:
#ifdef USE_IRESEARCH
      case EN::ENUMERATE_IRESEARCH_VIEW:
#endif
      case EN::SUBQUERY:
      case EN::FILTER:
        return false;  // skip. we don't care.

      case EN::CALCULATION: {
        auto outvars = en->getVariablesSetHere();
        TRI_ASSERT(outvars.size() == 1);

        _variableDefinitions.emplace(
            outvars[0]->id,
            static_cast<CalculationNode const*>(en)->expression()->node());
        return false;
      }

      case EN::SINGLETON:
      case EN::COLLECT:
      case EN::INSERT:
      case EN::REMOVE:
      case EN::REPLACE:
      case EN::UPDATE:
      case EN::UPSERT:
      case EN::RETURN:
      case EN::NORESULTS:
      case EN::SCATTER:
      case EN::DISTRIBUTE:
      case EN::GATHER:
      case EN::REMOTE:
      case EN::LIMIT:  // LIMIT is criterion to stop
        return true;   // abort.

      case EN::SORT:  // pulling two sorts together is done elsewhere.
        if (!_sorts.empty() || _sortNode != nullptr) {
          return true;  // a different SORT node. abort
        }
        _sortNode = static_cast<SortNode*>(en);
        for (auto& it : _sortNode->getElements()) {
          _sorts.emplace_back(it.var, it.ascending);
        }
        return false;

      case EN::INDEX:
        return handleIndexNode(static_cast<IndexNode*>(en));

      case EN::ENUMERATE_COLLECTION:
        return handleEnumerateCollectionNode(
            static_cast<EnumerateCollectionNode*>(en));
    }
    return true;
  }
};

void arangodb::aql::useIndexForSortRule(Optimizer* opt,
                                        std::unique_ptr<ExecutionPlan> plan,
                                        OptimizerRule const* rule) {
  SmallVector<ExecutionNode*>::allocator_type::arena_type a;
  SmallVector<ExecutionNode*> nodes{a};
  plan->findNodesOfType(nodes, EN::SORT, true);

  bool modified = false;

  for (auto const& n : nodes) {
    auto sortNode = static_cast<SortNode*>(n);

    SortToIndexNode finder(plan.get());
    sortNode->walk(&finder);

    if (finder._modified) {
      modified = true;
    }
  }

  opt->addPlan(std::move(plan), rule, modified);
}

/// @brief try to remove filters which are covered by indexes
void arangodb::aql::removeFiltersCoveredByIndexRule(
    Optimizer* opt, std::unique_ptr<ExecutionPlan> plan,
    OptimizerRule const* rule) {
  SmallVector<ExecutionNode*>::allocator_type::arena_type a;
  SmallVector<ExecutionNode*> nodes{a};
  plan->findNodesOfType(nodes, EN::FILTER, true);

  std::unordered_set<ExecutionNode*> toUnlink;
  bool modified = false;

  for (auto const& node : nodes) {
    auto fn = static_cast<FilterNode const*>(node);
    // find the node with the filter expression
    auto inVar = fn->getVariablesUsedHere();
    TRI_ASSERT(inVar.size() == 1);

    auto setter = plan->getVarSetBy(inVar[0]->id);

    if (setter == nullptr || setter->getType() != EN::CALCULATION) {
      continue;
    }

    auto calculationNode = static_cast<CalculationNode*>(setter);
    auto conditionNode = calculationNode->expression()->node();

    // build the filter condition
    auto condition = std::make_unique<Condition>(plan->getAst());
    condition->andCombine(conditionNode);
    condition->normalize(plan.get());

    if (condition->root() == nullptr) {
      continue;
    }

    size_t const n = condition->root()->numMembers();

    if (n != 1) {
      // either no condition or multiple ORed conditions...
      continue;
    }

    bool handled = false;
    auto current = node;
    while (current != nullptr) {
      if (current->getType() == EN::INDEX) {
        auto indexNode = static_cast<IndexNode const*>(current);

        // found an index node, now check if the expression is covered by the
        // index
        auto indexCondition = indexNode->condition();

        if (indexCondition != nullptr && !indexCondition->isEmpty()) {
          auto const& indexesUsed = indexNode->getIndexes();

          if (indexesUsed.size() == 1) {
            // single index. this is something that we can handle
            auto newNode = condition->removeIndexCondition(
                plan.get(), indexNode->outVariable(), indexCondition->root());

            if (newNode == nullptr) {
              // no condition left...
              // FILTER node can be completely removed
              toUnlink.emplace(node);
              // note: we must leave the calculation node intact, in case it is
              // still used by other nodes in the plan
              modified = true;
              handled = true;
            } else if (newNode != condition->root()) {
              // some condition is left, but it is a different one than
              // the one from the FILTER node
              auto expr = std::make_unique<Expression>(plan.get(), plan->getAst(), newNode);
              CalculationNode* cn =
                  new CalculationNode(plan.get(), plan->nextId(), expr.get(),
                                      calculationNode->outVariable());
              expr.release();
              plan->registerNode(cn);
              plan->replaceNode(setter, cn);
              modified = true;
              handled = true;
            }
          }
        }

        if (handled) {
          break;
        }
      }

      if (handled || current->getType() == EN::LIMIT ||
          !current->hasDependency()) {
        break;
      }

      current = current->getFirstDependency();
    }
  }

  if (!toUnlink.empty()) {
    plan->unlinkNodes(toUnlink);
  }

  opt->addPlan(std::move(plan), rule, modified);
}

/// @brief helper to compute lots of permutation tuples
/// a permutation tuple is represented as a single vector together with
/// another vector describing the boundaries of the tuples.
/// Example:
/// data:   0,1,2, 3,4, 5,6
/// starts: 0,     3,   5,      (indices of starts of sections)
/// means a tuple of 3 permutations of 3, 2 and 2 points respectively
/// This function computes the next permutation tuple among the
/// lexicographically sorted list of all such tuples. It returns true
/// if it has successfully computed this and false if the tuple is already
/// the lexicographically largest one. If false is returned, the permutation
/// tuple is back to the beginning.
static bool NextPermutationTuple(std::vector<size_t>& data,
                                 std::vector<size_t>& starts) {
  auto begin = data.begin();  // a random access iterator

  for (size_t i = starts.size(); i-- != 0;) {
    std::vector<size_t>::iterator from = begin + starts[i];
    std::vector<size_t>::iterator to;
    if (i == starts.size() - 1) {
      to = data.end();
    } else {
      to = begin + starts[i + 1];
    }
    if (std::next_permutation(from, to)) {
      return true;
    }
  }

  return false;
}

/// @brief interchange adjacent EnumerateCollectionNodes in all possible ways
void arangodb::aql::interchangeAdjacentEnumerationsRule(
    Optimizer* opt, std::unique_ptr<ExecutionPlan> plan,
    OptimizerRule const* rule) {
  SmallVector<ExecutionNode*>::allocator_type::arena_type a;
  SmallVector<ExecutionNode*> nodes{a};

  std::vector<ExecutionNode::NodeType> const types = {
      ExecutionNode::ENUMERATE_COLLECTION, ExecutionNode::ENUMERATE_LIST};
  plan->findNodesOfType(nodes, types, true);

  std::unordered_set<ExecutionNode*> nodesSet;
  for (auto const& n : nodes) {
    TRI_ASSERT(nodesSet.find(n) == nodesSet.end());
    nodesSet.emplace(n);
  }

  std::vector<ExecutionNode*> nodesToPermute;
  std::vector<size_t> permTuple;
  std::vector<size_t> starts;

  // We use that the order of the nodes is such that a node B that is among the
  // recursive dependencies of a node A is later in the vector.
  for (auto const& n : nodes) {
    if (nodesSet.find(n) != nodesSet.end()) {
      std::vector<ExecutionNode*> nn{n};
      nodesSet.erase(n);

      // Now follow the dependencies as long as we see further such nodes:
      auto nwalker = n;

      while (true) {
        if (!nwalker->hasDependency()) {
          break;
        }

        auto dep = nwalker->getFirstDependency();

        if (dep->getType() != EN::ENUMERATE_COLLECTION &&
            dep->getType() != EN::ENUMERATE_LIST) {
          break;
        }

        if (n->getType() == EN::ENUMERATE_LIST &&
            dep->getType() == EN::ENUMERATE_LIST) {
          break;
        }

        nwalker = dep;
        nn.emplace_back(nwalker);
        nodesSet.erase(nwalker);
      }

      if (nn.size() > 1) {
        // Move it into the permutation tuple:
        starts.emplace_back(permTuple.size());

        for (auto const& nnn : nn) {
          nodesToPermute.emplace_back(nnn);
          permTuple.emplace_back(permTuple.size());
        }
      }
    }
  }

  // Now we have collected all the runs of EnumerateCollectionNodes in the
  // plan, we need to compute all possible permutations of all of them,
  // independently. This is why we need to compute all permutation tuples.

  if (!starts.empty()) {
    NextPermutationTuple(permTuple, starts);  // will never return false

    do {
      // check if we already have enough plans (plus the one plan that we will
      // add at the end of this function)
      if (opt->hasEnoughPlans(1)) {
        // have enough plans. stop permutations
        break;
      }

      // Clone the plan:
      std::unique_ptr<ExecutionPlan> newPlan(plan->clone());

      // Find the nodes in the new plan corresponding to the ones in the
      // old plan that we want to permute:
      std::vector<ExecutionNode*> newNodes;
      for (size_t j = 0; j < nodesToPermute.size(); j++) {
        newNodes.emplace_back(newPlan->getNodeById(nodesToPermute[j]->id()));
      }

      // Now get going with the permutations:
      for (size_t i = 0; i < starts.size(); i++) {
        size_t lowBound = starts[i];
        size_t highBound =
            (i < starts.size() - 1) ? starts[i + 1] : permTuple.size();
        // We need to remove the nodes
        // newNodes[lowBound..highBound-1] in newPlan and replace
        // them by the same ones in a different order, given by
        // permTuple[lowBound..highBound-1].
        auto parent = newNodes[lowBound]->getFirstParent();

        TRI_ASSERT(parent != nullptr);

        // Unlink all those nodes:
        for (size_t j = lowBound; j < highBound; j++) {
          newPlan->unlinkNode(newNodes[j]);
        }

        // And insert them in the new order:
        for (size_t j = highBound; j-- != lowBound;) {
          newPlan->insertDependency(parent, newNodes[permTuple[j]]);
        }
      }

      // OK, the new plan is ready, let's report it:
      opt->addPlan(std::move(newPlan), rule, true);
    } while (NextPermutationTuple(permTuple, starts));
  }

  opt->addPlan(std::move(plan), rule, false);
}

/// @brief optimize queries in the cluster so that the entire query gets pushed to a single server
void arangodb::aql::optimizeClusterSingleShardRule(Optimizer* opt,
                                                   std::unique_ptr<ExecutionPlan> plan,
                                                   OptimizerRule const* rule) {
  TRI_ASSERT(arangodb::ServerState::instance()->isCoordinator());
  bool wasModified = false;
  bool done = false;

  std::unordered_set<std::string> responsibleServers;
  auto collections = plan->getAst()->query()->collections();

  for (auto const& it : *(collections->collections())) {
    Collection* c = it.second;
    TRI_ASSERT(c != nullptr);

    if (c->numberOfShards() != 1) {
      // more than one shard for this collection
      done = true;
      break;
    }

    size_t n = c->responsibleServers(responsibleServers);

    if (n != 1) {
      // more than one responsible server for this collection
      done = true;
      break;
    }
  }

  if (done || responsibleServers.size() != 1) {
    opt->addPlan(std::move(plan), rule, wasModified);
    return;
  }

  // we only found a single responsible server, and all collections involved
  // have exactly one shard
  // that means we can move the entire query onto that server


  // TODO: handle Traversals and ShortestPaths here!
  // TODO: properly handle subqueries here
  SmallVector<ExecutionNode*>::allocator_type::arena_type s;
  SmallVector<ExecutionNode*> nodes{s};
  // std::vector<ExecutionNode::NodeType> types = {ExecutionNode::TRAVERSAL, ExecutionNode::SHORTEST_PATH, ExecutionNode::SUBQUERY};
  std::vector<ExecutionNode::NodeType> types = {ExecutionNode::SHORTEST_PATH, ExecutionNode::SUBQUERY};
  plan->findNodesOfType(nodes, types, true);

  bool hasIncompatibleNodes = !nodes.empty();

  nodes.clear();
  types = {ExecutionNode::INDEX, ExecutionNode::ENUMERATE_COLLECTION, ExecutionNode::TRAVERSAL};
  plan->findNodesOfType(nodes, types, false);

  if (!nodes.empty() && !hasIncompatibleNodes) {
    // turn off all other cluster optimization rules now as they are superfluous
    opt->disableRule(OptimizerRule::optimizeClusterJoinsRule_pass10);
    opt->disableRule(OptimizerRule::distributeInClusterRule_pass10);
    opt->disableRule(OptimizerRule::scatterInClusterRule_pass10);
    opt->disableRule(OptimizerRule::distributeFilternCalcToClusterRule_pass10);
    opt->disableRule(OptimizerRule::distributeSortToClusterRule_pass10);
    opt->disableRule(OptimizerRule::removeUnnecessaryRemoteScatterRule_pass10);
#ifdef USE_ENTERPRISE
    opt->disableRule(OptimizerRule::removeSatelliteJoinsRule_pass10);
#endif
    opt->disableRule(OptimizerRule::undistributeRemoveAfterEnumCollRule_pass10);

    // get first collection from query
    Collection const* c = getCollection(nodes[0]);
    TRI_ASSERT(c != nullptr);

    TRI_vocbase_t* vocbase = plan->getAst()->query()->vocbase();

    ExecutionNode* rootNode = plan->root();

    // insert a remote node
    ExecutionNode* remoteNode = new RemoteNode(plan.get(), plan->nextId(), vocbase, c,
                                  "", "", "");
    plan->registerNode(remoteNode);
    remoteNode->addDependency(rootNode);

    // insert a gather node
    ExecutionNode* gatherNode = new GatherNode(plan.get(), plan->nextId(), vocbase, c);
    plan->registerNode(gatherNode);
    gatherNode->addDependency(remoteNode);

    plan->root(gatherNode, true);
    wasModified = true;
  }

  opt->addPlan(std::move(plan), rule, wasModified);
}

void arangodb::aql::optimizeClusterJoinsRule(Optimizer* opt,
                                             std::unique_ptr<ExecutionPlan> plan,
                                             OptimizerRule const* rule) {
  TRI_ASSERT(arangodb::ServerState::instance()->isCoordinator());
  bool wasModified = false;

  SmallVector<ExecutionNode*>::allocator_type::arena_type s;
  SmallVector<ExecutionNode*> nodes{s};
  std::vector<ExecutionNode::NodeType> const types = {ExecutionNode::ENUMERATE_COLLECTION, ExecutionNode::INDEX};
  plan->findNodesOfType(nodes, types, true);

  for (auto& n : nodes) {
    ExecutionNode* current = n->getFirstDependency();
    while (current != nullptr) {
      if (current->getType() == ExecutionNode::ENUMERATE_COLLECTION ||
          current->getType() == ExecutionNode::INDEX) {

        Collection const* c1 = getCollection(n);
        Collection const* c2 = getCollection(current);

        bool qualifies = false;

        // check how many (different) responsible servers we have for this
        // collection
        std::unordered_set<std::string> responsibleServers;
        size_t n1 = c1->responsibleServers(responsibleServers);
        size_t n2 = c2->responsibleServers(responsibleServers);

        if (responsibleServers.size() == 1 &&
            c1->numberOfShards() == 1 &&
            c2->numberOfShards() == 1) {
          // a single responsible server. so we can use a shard-local access
          qualifies = true;
        } else if ((c1->isSatellite() && (c2->numberOfShards() == 1 || n2 == 1)) ||
                   (c2->isSatellite() && (c1->numberOfShards() == 1 || n1 == 1))) {
          // a satellite collection and another collection with a single shard or single responsible server
          qualifies = true;
        }

        if (!qualifies && n->getType() == EN::INDEX) {
          Variable const* indexVariable = getVariable(n);
          Variable const* otherVariable = getVariable(current);

          std::string dist1 = c1->distributeShardsLike();
          std::string dist2 = c2->distributeShardsLike();

          // convert cluster collection names into proper collection names
          if (!dist1.empty()) {
            auto trx = plan->getAst()->query()->trx();
            dist1 = trx->resolver()->getCollectionNameCluster(
                    static_cast<TRI_voc_cid_t>(basics::StringUtils::uint64(dist1)));
          }
          if (!dist2.empty()) {
            auto trx = plan->getAst()->query()->trx();
            dist2 = trx->resolver()->getCollectionNameCluster(
                    static_cast<TRI_voc_cid_t>(basics::StringUtils::uint64(dist2)));
          }

          if (dist1 == c2->getName() ||
              dist2 == c1->getName() ||
              (!dist1.empty() && dist1 == dist2)) {
            // collections have the same "distributeShardsLike" values
            // so their shards are distributed to the same servers for the
            // same shardKey values
            // now check if the number of shardKeys match
            auto keys1 = c1->shardKeys();
            auto keys2 = c2->shardKeys();

            if (keys1.size() == keys2.size()) {
              // same number of shard keys... now check if the shard keys are all used
              // and whether we only have equality joins
              Condition const* condition = static_cast<IndexNode const*>(n)->condition();

              if (condition != nullptr) {
                AstNode const* root = condition->root();

                if (root != nullptr && root->type == NODE_TYPE_OPERATOR_NARY_OR) {
                  size_t found = 0;
                  size_t numAnds = root->numMembers();

                  for (size_t i = 0; i < numAnds; ++i) {
                    AstNode const* andNode = root->getMember(i);

                    if (andNode == nullptr) {
                      continue;
                    }

                    TRI_ASSERT(andNode->type == NODE_TYPE_OPERATOR_NARY_AND);

                    std::unordered_set<int> shardKeysFound;
                    size_t numConds = andNode->numMembers();

                    if (numConds < keys1.size()) {
                      // too few join conditions, so we will definitely not cover all shardKeys
                      break;
                    }

                    for (size_t j = 0; j < numConds; ++j) {
                      AstNode const* condNode = andNode->getMember(j);

                      if (condNode == nullptr || condNode->type != NODE_TYPE_OPERATOR_BINARY_EQ) {
                        // something other than an equality join. we do not support this
                        continue;
                      }

                      // equality comparison
                      // now check if this comparison has the pattern
                      // <variable from collection1>.<attribute from collection1> ==
                      //   <variable from collection2>.<attribute from collection2>

                      auto const* lhs = condNode->getMember(0);
                      auto const* rhs = condNode->getMember(1);

                      if (lhs->type != NODE_TYPE_ATTRIBUTE_ACCESS ||
                          rhs->type != NODE_TYPE_ATTRIBUTE_ACCESS) {
                        // something else
                        continue;
                      }

                      AstNode const* lhsData = lhs->getMember(0);
                      AstNode const* rhsData = rhs->getMember(0);

                      if (lhsData->type != NODE_TYPE_REFERENCE ||
                          rhsData->type != NODE_TYPE_REFERENCE) {
                        // something else
                        continue;
                      }

                      Variable const* lhsVar = static_cast<Variable const*>(lhsData->getData());
                      Variable const* rhsVar = static_cast<Variable const*>(rhsData->getData());

                      std::string leftString = lhs->getString();
                      std::string rightString = rhs->getString();

                      int pos = -1;
                      if (lhsVar == indexVariable &&
                          rhsVar == otherVariable &&
                          indexOf(keys1, leftString) == indexOf(keys2, rightString)) {
                        pos = indexOf(keys1, leftString);
                        // indexedCollection.shardKeyAttribute == otherCollection.shardKeyAttribute
                      } else if (lhsVar == otherVariable &&
                                  rhsVar == indexVariable &&
                                  indexOf(keys2, leftString) == indexOf(keys1, rightString)) {
                        // otherCollection.shardKeyAttribute == indexedCollection.shardKeyAttribute
                        pos = indexOf(keys2, leftString);
                      }

                      // we found a shardKeys match
                      if (pos != -1) {
                        shardKeysFound.emplace(pos);
                      }
                    }

                    // conditions match
                    if (shardKeysFound.size() >= keys1.size()) {
                      // all shard keys covered
                      ++found;
                    } else {
                      // not all shard keys covered
                      break;
                    }
                  }

                  qualifies = (found > 0 && found == numAnds);
                }
              }
            }
          }
        }
        // everything else does not qualify

        if (qualifies) {
          wasModified = true;

          plan->excludeFromScatterGather(current);
          break; // done for this pair
        }

      } else if (current->getType() != ExecutionNode::FILTER &&
                 current->getType() != ExecutionNode::CALCULATION &&
                 current->getType() != ExecutionNode::LIMIT) {
        // we allow just these nodes in between and ignore them
        // we need to stop for all other types of nodes
        break;
      }

      current = current->getFirstDependency();
    }
  }

  opt->addPlan(std::move(plan), rule, wasModified);
}

/// @brief scatter operations in cluster
/// this rule inserts scatter, gather and remote nodes so operations on sharded
/// collections actually work
/// it will change plans in place
void arangodb::aql::scatterInClusterRule(Optimizer* opt,
                                         std::unique_ptr<ExecutionPlan> plan,
                                         OptimizerRule const* rule) {
  TRI_ASSERT(arangodb::ServerState::instance()->isCoordinator());
  bool wasModified = false;

  // find subqueries
  std::unordered_map<ExecutionNode*, ExecutionNode*> subqueries;

  SmallVector<ExecutionNode*>::allocator_type::arena_type s;
  SmallVector<ExecutionNode*> subs{s};
  plan->findNodesOfType(subs, ExecutionNode::SUBQUERY, true);

  for (auto& it : subs) {
    subqueries.emplace(static_cast<SubqueryNode const*>(it)->getSubquery(),
                        it);
  }

  // we are a coordinator. now look in the plan for nodes of type
  // EnumerateCollectionNode, IndexNode and modification nodes
  std::vector<ExecutionNode::NodeType> const types = {
      ExecutionNode::ENUMERATE_COLLECTION,
      ExecutionNode::INDEX,
      ExecutionNode::INSERT,
      ExecutionNode::UPDATE,
      ExecutionNode::REPLACE,
      ExecutionNode::REMOVE,
      ExecutionNode::UPSERT};

  SmallVector<ExecutionNode*>::allocator_type::arena_type a;
  SmallVector<ExecutionNode*> nodes{a};
  plan->findNodesOfType(nodes, types, true);

  for (auto& node : nodes) {
    // found a node we need to replace in the plan

    auto const& parents = node->getParents();
    auto const& deps = node->getDependencies();
    TRI_ASSERT(deps.size() == 1);

    // don't do this if we are already distributing!
    if (deps[0]->getType() == ExecutionNode::REMOTE &&
        deps[0]->getFirstDependency()->getType() ==
            ExecutionNode::DISTRIBUTE) {
      continue;
    }

    if (plan->shouldExcludeFromScatterGather(node)) {
      continue;
    }

    bool const isRootNode = plan->isRoot(node);
    plan->unlinkNode(node, true);

    auto const nodeType = node->getType();

    // extract database and collection from plan node
    TRI_vocbase_t* vocbase = nullptr;
    Collection const* collection = nullptr;

    SortElementVector elements;

    if (nodeType == ExecutionNode::ENUMERATE_COLLECTION) {
      vocbase = static_cast<EnumerateCollectionNode*>(node)->vocbase();
      collection = static_cast<EnumerateCollectionNode*>(node)->collection();
    } else if (nodeType == ExecutionNode::INDEX) {
      auto idxNode = static_cast<IndexNode*>(node);
      vocbase = idxNode->vocbase();
      collection = idxNode->collection();
      auto outVars = idxNode->getVariablesSetHere();
      TRI_ASSERT(outVars.size() == 1);
      Variable const* sortVariable = outVars[0];
      bool isSortAscending = idxNode->options().ascending;
      auto allIndexes = idxNode->getIndexes();
      TRI_ASSERT(!allIndexes.empty());

      // Using Index for sort only works if all indexes are equal.
      auto first = allIndexes[0].getIndex();
      if (first->isSorted()) {
        for (auto const& path : first->fieldNames()) {
          elements.emplace_back(sortVariable, isSortAscending, path);
        }
        for (auto const& it : allIndexes) {
          if (first != it.getIndex()) {
            elements.clear();
            break;
          }
        }
      }
    } else if (nodeType == ExecutionNode::INSERT ||
                nodeType == ExecutionNode::UPDATE ||
                nodeType == ExecutionNode::REPLACE ||
                nodeType == ExecutionNode::REMOVE ||
                nodeType == ExecutionNode::UPSERT) {
      vocbase = static_cast<ModificationNode*>(node)->vocbase();
      collection = static_cast<ModificationNode*>(node)->collection();
      if (nodeType == ExecutionNode::REMOVE ||
          nodeType == ExecutionNode::UPDATE) {
        // Note that in the REPLACE or UPSERT case we are not getting here,
        // since
        // the distributeInClusterRule fires and a DistributionNode is
        // used.
        auto* modNode = static_cast<ModificationNode*>(node);
        modNode->getOptions().ignoreDocumentNotFound = true;
      }
    } else {
      TRI_ASSERT(false);
    }

    // insert a scatter node
    ExecutionNode* scatterNode =
        new ScatterNode(plan.get(), plan->nextId(), vocbase, collection);
    plan->registerNode(scatterNode);
    TRI_ASSERT(!deps.empty());
    scatterNode->addDependency(deps[0]);

    // insert a remote node
    ExecutionNode* remoteNode = new RemoteNode(
        plan.get(), plan->nextId(), vocbase, collection, "", "", "");
    plan->registerNode(remoteNode);
    TRI_ASSERT(scatterNode);
    remoteNode->addDependency(scatterNode);

    // re-link with the remote node
    node->addDependency(remoteNode);

    // insert another remote node
    remoteNode = new RemoteNode(plan.get(), plan->nextId(), vocbase,
                                collection, "", "", "");
    plan->registerNode(remoteNode);
    TRI_ASSERT(node);
    remoteNode->addDependency(node);

    // insert a gather node
    GatherNode* gatherNode =
        new GatherNode(plan.get(), plan->nextId(), vocbase, collection);
    plan->registerNode(gatherNode);
    TRI_ASSERT(remoteNode);
    gatherNode->addDependency(remoteNode);
    if (!elements.empty() && gatherNode->collection()->numberOfShards() > 1) {
      gatherNode->setElements(elements);
    }

    // and now link the gather node with the rest of the plan
    if (parents.size() == 1) {
      parents[0]->replaceDependency(deps[0], gatherNode);
    }

    // check if the node that we modified was at the end of a subquery
    auto it = subqueries.find(node);

    if (it != subqueries.end()) {
      static_cast<SubqueryNode*>((*it).second)->setSubquery(gatherNode, true);
    }

    if (isRootNode) {
      // if we replaced the root node, set a new root node
      plan->root(gatherNode);
    }
    wasModified = true;
  }

  opt->addPlan(std::move(plan), rule, wasModified);
}

/// @brief distribute operations in cluster
///
/// this rule inserts distribute, remote nodes so operations on sharded
/// collections actually work, this differs from scatterInCluster in that every
/// incoming row is only sent to one shard and not all as in scatterInCluster
///
/// it will change plans in place
void arangodb::aql::distributeInClusterRule(Optimizer* opt,
                                            std::unique_ptr<ExecutionPlan> plan,
                                            OptimizerRule const* rule) {
  TRI_ASSERT(arangodb::ServerState::instance()->isCoordinator());
  bool wasModified = false;
  // we are a coordinator, we replace the root if it is a modification node

  // only replace if it is the last node in the plan
  SmallVector<ExecutionNode*>::allocator_type::arena_type a;
  SmallVector<ExecutionNode*> subqueryNodes{a};
  // inspect each return node and work upwards to SingletonNode
  subqueryNodes.push_back(plan->root());
  plan->findNodesOfType(subqueryNodes, ExecutionNode::SUBQUERY, true);

  for (ExecutionNode* subqueryNode : subqueryNodes) {
    SubqueryNode* snode = nullptr;
    ExecutionNode* root = nullptr; //only used for asserts
    bool hasFound = false;
    if (subqueryNode == plan->root()){
      snode = nullptr;
      root = plan->root();
    } else {
      snode = static_cast<SubqueryNode*>(subqueryNode);
      root = snode->getSubquery();
    }
    ExecutionNode* node = root;
    TRI_ASSERT(node != nullptr);

    while (node != nullptr) {
      // loop until we find a modification node or the end of the plan
      auto nodeType = node->getType();

      // check if there is a node type that needs distribution
      if (nodeType == ExecutionNode::INSERT ||
          nodeType == ExecutionNode::REMOVE ||
          nodeType == ExecutionNode::UPDATE ||
          nodeType == ExecutionNode::REPLACE ||
          nodeType == ExecutionNode::UPSERT) {
        // found a node!
        hasFound = true;
        break;
      }

      // there is nothing above us
      if (!node->hasDependency()) {
        // reached the end
        break;
      }

      //go further up the tree
      node = node->getFirstDependency();
    }

    if (!hasFound){
      continue;
    }

    TRI_ASSERT(node != nullptr);
    if (node == nullptr) {
      THROW_ARANGO_EXCEPTION_MESSAGE(TRI_ERROR_INTERNAL, "logic error");
    }

    ExecutionNode* originalParent = nullptr;
    {
      if (node->hasParent()) {
        auto const& parents = node->getParents();
        originalParent = parents[0];
        TRI_ASSERT(originalParent != nullptr);
        TRI_ASSERT(node != root);
      } else {
        TRI_ASSERT(node == root);
      }
    }

    // when we get here, we have found a matching data-modification node!
    auto const nodeType = node->getType();

    TRI_ASSERT(nodeType == ExecutionNode::INSERT ||
                nodeType == ExecutionNode::REMOVE ||
                nodeType == ExecutionNode::UPDATE ||
                nodeType == ExecutionNode::REPLACE ||
                nodeType == ExecutionNode::UPSERT);

    Collection const* collection =
        static_cast<ModificationNode*>(node)->collection();

#ifdef USE_ENTERPRISE
    auto ci = ClusterInfo::instance();
    auto collInfo =
        ci->getCollection(collection->vocbase->name(), collection->name);
    // Throws if collection is not found!
    if (collInfo->isSmart() && collInfo->type() == TRI_COL_TYPE_EDGE) {
      distributeInClusterRuleSmartEdgeCollection(
          plan.get(), snode, node, originalParent, wasModified);
      continue;
    }
#endif
    bool const defaultSharding = collection->usesDefaultSharding();

    if (nodeType == ExecutionNode::REMOVE ||
        nodeType == ExecutionNode::UPDATE) {
      if (!defaultSharding) {
        // We have to use a ScatterNode.
        continue;
      }
    }

    // In the INSERT and REPLACE cases we use a DistributeNode...

    TRI_ASSERT(node->hasDependency());
    auto const& deps = node->getDependencies();


    if (originalParent != nullptr) {
      // nodes below removed node
      originalParent->removeDependency(node);
      //auto planRoot = plan->root();
      plan->unlinkNode(node, true);
      if (!snode){
        //plan->root(planRoot, true);
      } else {
        snode->setSubquery(originalParent,true);
      }
    } else {
      // no nodes below unlinked node
      plan->unlinkNode(node, true);
      if (!snode){
        plan->root(deps[0], true);
      } else {
        snode->setSubquery(deps[0],true);
      }
    }

    // extract database from plan node
    TRI_vocbase_t* vocbase = static_cast<ModificationNode*>(node)->vocbase();

    // insert a distribute node
    ExecutionNode* distNode = nullptr;
    Variable const* inputVariable;
    if (nodeType == ExecutionNode::INSERT ||
        nodeType == ExecutionNode::REMOVE) {
      TRI_ASSERT(node->getVariablesUsedHere().size() == 1);

      // in case of an INSERT, the DistributeNode is responsible for generating
      // keys
      // if none present
      bool const createKeys = (nodeType == ExecutionNode::INSERT);
      inputVariable = node->getVariablesUsedHere()[0];
      distNode =
          new DistributeNode(plan.get(), plan->nextId(), vocbase, collection,
                              inputVariable->id, createKeys, true);
    } else if (nodeType == ExecutionNode::REPLACE) {
      std::vector<Variable const*> v = node->getVariablesUsedHere();
      if (defaultSharding && v.size() > 1) {
        // We only look into _inKeyVariable
        inputVariable = v[1];
      } else {
        // We only look into _inDocVariable
        inputVariable = v[0];
      }
      distNode =
          new DistributeNode(plan.get(), plan->nextId(), vocbase, collection,
                              inputVariable->id, false, v.size() > 1);
    } else if (nodeType == ExecutionNode::UPDATE) {
      std::vector<Variable const*> v = node->getVariablesUsedHere();
      if (v.size() > 1) {
        // If there is a key variable:
        inputVariable = v[1];
        // This is the _inKeyVariable! This works, since we use a ScatterNode
        // for non-default-sharding attributes.
      } else {
        // was only UPDATE <doc> IN <collection>
        inputVariable = v[0];
      }
      distNode =
          new DistributeNode(plan.get(), plan->nextId(), vocbase, collection,
                              inputVariable->id, false, v.size() > 1);
    } else if (nodeType == ExecutionNode::UPSERT) {
      // an UPSERT node has two input variables!
      std::vector<Variable const*> v(node->getVariablesUsedHere());
      TRI_ASSERT(v.size() >= 2);

      auto d = new DistributeNode(plan.get(), plan->nextId(), vocbase,
                                  collection, v[0]->id, v[1]->id, true, true);
      d->setAllowSpecifiedKeys(true);
      distNode = static_cast<ExecutionNode*>(d);
    } else {
      TRI_ASSERT(false);
      THROW_ARANGO_EXCEPTION_MESSAGE(TRI_ERROR_INTERNAL, "logic error");
    }

    TRI_ASSERT(distNode != nullptr);

    plan->registerNode(distNode);
    distNode->addDependency(deps[0]);

    // insert a remote node
    ExecutionNode* remoteNode = new RemoteNode(plan.get(), plan->nextId(),
                                                vocbase, collection, "", "", "");
    plan->registerNode(remoteNode);
    remoteNode->addDependency(distNode);

    // re-link with the remote node
    node->addDependency(remoteNode);

    // insert another remote node
    remoteNode = new RemoteNode(plan.get(), plan->nextId(), vocbase, collection,
                                "", "", "");
    plan->registerNode(remoteNode);
    remoteNode->addDependency(node);

    // insert a gather node
    ExecutionNode* gatherNode =
        new GatherNode(plan.get(), plan->nextId(), vocbase, collection);
    plan->registerNode(gatherNode);
    gatherNode->addDependency(remoteNode);

    if (originalParent != nullptr) {
      // we did not replace the root node
      TRI_ASSERT(gatherNode);
      originalParent->addDependency(gatherNode);
    } else {
      // we replaced the root node, set a new root node
      if (!snode){
        plan->root(gatherNode, true);
      } else {
        snode->setSubquery(gatherNode,true);
      }
    }
    wasModified = true;
  } // for end nodes in plan
  opt->addPlan(std::move(plan), rule, wasModified);
}

/// @brief move filters up into the cluster distribution part of the plan
/// this rule modifies the plan in place
/// filters are moved as far up in the plan as possible to make result sets
/// as small as possible as early as possible
void arangodb::aql::distributeFilternCalcToClusterRule(
    Optimizer* opt, std::unique_ptr<ExecutionPlan> plan,
    OptimizerRule const* rule) {
  bool modified = false;

  SmallVector<ExecutionNode*>::allocator_type::arena_type a;
  SmallVector<ExecutionNode*> nodes{a};
  plan->findNodesOfType(nodes, EN::GATHER, true);

  for (auto& n : nodes) {
    auto const& remoteNodeList = n->getDependencies();
    TRI_ASSERT(remoteNodeList.size() > 0);
    auto rn = remoteNodeList[0];

    if (!n->hasParent()) {
      continue;
    }

    std::unordered_set<Variable const*> varsSetHere;
    auto parents = n->getParents();
    TRI_ASSERT(!parents.empty());

    while (true) {
      TRI_ASSERT(!parents.empty());
      bool stopSearching = false;
      auto inspectNode = parents[0];
      TRI_ASSERT(inspectNode != nullptr);

      switch (inspectNode->getType()) {
        case EN::ENUMERATE_LIST:
        case EN::SINGLETON:
        case EN::INSERT:
        case EN::REMOVE:
        case EN::REPLACE:
        case EN::UPDATE:
        case EN::UPSERT: {
          for (auto& v : inspectNode->getVariablesSetHere()) {
            varsSetHere.emplace(v);
          }
          parents = inspectNode->getParents();
          continue;
        }

        case EN::COLLECT:
        case EN::SUBQUERY:
        case EN::RETURN:
        case EN::NORESULTS:
        case EN::SCATTER:
        case EN::DISTRIBUTE:
        case EN::GATHER:
        case EN::REMOTE:
        case EN::LIMIT:
        case EN::SORT:
        case EN::INDEX:
        case EN::ENUMERATE_COLLECTION:
#ifdef USE_IRESEARCH
        case EN::ENUMERATE_IRESEARCH_VIEW:
#endif
        case EN::TRAVERSAL:
        case EN::SHORTEST_PATH:
          // do break
          stopSearching = true;
          break;

        case EN::CALCULATION:
          // check if the expression can be executed on a DB server safely
          if (!static_cast<CalculationNode const*>(inspectNode)->expression()->canRunOnDBServer()) {
            stopSearching = true;
            break;
          }
          // intentionally falls through

        case EN::FILTER:
          for (auto& v : inspectNode->getVariablesUsedHere()) {
            if (varsSetHere.find(v) != varsSetHere.end()) {
              // do not move over the definition of variables that we need
              stopSearching = true;
              break;
            }
          }

          if (!stopSearching) {
            // remember our cursor...
            parents = inspectNode->getParents();
            // then unlink the filter/calculator from the plan
            plan->unlinkNode(inspectNode);
            // and re-insert into plan in front of the remoteNode
            plan->insertDependency(rn, inspectNode);

            modified = true;
            // ready to rumble!
          }
          break;
      }

      if (stopSearching) {
        break;
      }
    }
  }

  opt->addPlan(std::move(plan), rule, modified);
}

/// @brief move sorts up into the cluster distribution part of the plan
/// this rule modifies the plan in place
/// sorts are moved as far up in the plan as possible to make result sets
/// as small as possible as early as possible
///
/// filters are not pushed beyond limits
void arangodb::aql::distributeSortToClusterRule(
    Optimizer* opt, std::unique_ptr<ExecutionPlan> plan,
    OptimizerRule const* rule) {
  SmallVector<ExecutionNode*>::allocator_type::arena_type a;
  SmallVector<ExecutionNode*> nodes{a};
  plan->findNodesOfType(nodes, EN::GATHER, true);

  bool modified = false;

  for (auto& n : nodes) {
    auto const& remoteNodeList = n->getDependencies();
    auto gatherNode = static_cast<GatherNode*>(n);
    TRI_ASSERT(remoteNodeList.size() > 0);
    auto rn = remoteNodeList[0];

    if (!n->hasParent()) {
      continue;
    }

    auto parents = n->getParents();

    while (true) {
      TRI_ASSERT(!parents.empty());
      bool stopSearching = false;
      auto inspectNode = parents[0];
      TRI_ASSERT(inspectNode != nullptr);

      switch (inspectNode->getType()) {
        case EN::ENUMERATE_LIST:
        case EN::SINGLETON:
        case EN::COLLECT:
        case EN::INSERT:
        case EN::REMOVE:
        case EN::REPLACE:
        case EN::UPDATE:
        case EN::UPSERT:
        case EN::CALCULATION:
        case EN::FILTER:
        case EN::SUBQUERY:
        case EN::RETURN:
        case EN::NORESULTS:
        case EN::SCATTER:
        case EN::DISTRIBUTE:
        case EN::GATHER:
        case EN::REMOTE:
        case EN::LIMIT:
        case EN::INDEX:
        case EN::TRAVERSAL:
        case EN::SHORTEST_PATH:
        case EN::ENUMERATE_COLLECTION:
#ifdef USE_IRESEARCH
        case EN::ENUMERATE_IRESEARCH_VIEW:
#endif
          // For all these, we do not want to pull a SortNode further down
          // out to the DBservers, note that potential FilterNodes and
          // CalculationNodes that can be moved to the DBservers have
          // already been moved over by the distribute-filtercalc-to-cluster
          // rule which is done first.
          stopSearching = true;
          break;
        case EN::SORT:
          auto thisSortNode = static_cast<SortNode*>(inspectNode);

          // remember our cursor...
          parents = inspectNode->getParents();
          // then unlink the filter/calculator from the plan
          plan->unlinkNode(inspectNode);
          // and re-insert into plan in front of the remoteNode
          if (thisSortNode->_reinsertInCluster) {
            plan->insertDependency(rn, inspectNode);
          }
          if (gatherNode->collection()->numberOfShards() > 1) {
            gatherNode->setElements(thisSortNode->getElements());
          }
          modified = true;
          // ready to rumble!
      }

      if (stopSearching) {
        break;
      }
    }
  }

  opt->addPlan(std::move(plan), rule, modified);
}

/// @brief try to get rid of a RemoteNode->ScatterNode combination which has
/// only a SingletonNode and possibly some CalculationNodes as dependencies
void arangodb::aql::removeUnnecessaryRemoteScatterRule(
    Optimizer* opt, std::unique_ptr<ExecutionPlan> plan,
    OptimizerRule const* rule) {
  SmallVector<ExecutionNode*>::allocator_type::arena_type a;
  SmallVector<ExecutionNode*> nodes{a};
  plan->findNodesOfType(nodes, EN::REMOTE, true);

  std::unordered_set<ExecutionNode*> toUnlink;

  for (auto& n : nodes) {
    // check if the remote node is preceeded by a scatter node and any number of
    // calculation and singleton nodes. if yes, remove remote and scatter
    if (!n->hasDependency()) {
      continue;
    }

    auto const dep = n->getFirstDependency();
    if (dep->getType() != EN::SCATTER) {
      continue;
    }

    bool canOptimize = true;
    auto node = dep;
    while (node != nullptr) {
      auto const& d = node->getDependencies();

      if (d.size() != 1) {
        break;
      }

      node = d[0];
      if (!plan->shouldExcludeFromScatterGather(node)) {
        if (node->getType() != EN::SINGLETON &&
            node->getType() != EN::CALCULATION &&
            node->getType() != EN::FILTER) {
          // found some other node type...
          // this disqualifies the optimization
          canOptimize = false;
          break;
        }

        if (node->getType() == EN::CALCULATION) {
          auto calc = static_cast<CalculationNode const*>(node);
          // check if the expression can be executed on a DB server safely
          if (!calc->expression()->canRunOnDBServer()) {
            canOptimize = false;
            break;
          }
        }
      }
    }

    if (canOptimize) {
      toUnlink.emplace(n);
      toUnlink.emplace(dep);
    }
  }

  if (!toUnlink.empty()) {
    plan->unlinkNodes(toUnlink);
  }

  opt->addPlan(std::move(plan), rule, !toUnlink.empty());
}

/// WalkerWorker for undistributeRemoveAfterEnumColl
class RemoveToEnumCollFinder final : public WalkerWorker<ExecutionNode> {
  ExecutionPlan* _plan;
  std::unordered_set<ExecutionNode*>& _toUnlink;
  bool _remove;
  bool _scatter;
  bool _gather;
  EnumerateCollectionNode* _enumColl;
  ExecutionNode* _setter;
  const Variable* _variable;
  ExecutionNode* _lastNode;

 public:
  RemoveToEnumCollFinder(ExecutionPlan* plan,
                         std::unordered_set<ExecutionNode*>& toUnlink)
      : _plan(plan),
        _toUnlink(toUnlink),
        _remove(false),
        _scatter(false),
        _gather(false),
        _enumColl(nullptr),
        _setter(nullptr),
        _variable(nullptr),
        _lastNode(nullptr){};

  ~RemoveToEnumCollFinder() {}

  bool before(ExecutionNode* en) override final {
    switch (en->getType()) {
      case EN::REMOVE: {
        if (_remove) {
          break;
        }

        // find the variable we are removing . . .
        auto rn = static_cast<RemoveNode*>(en);
        auto varsToRemove = rn->getVariablesUsedHere();

        // remove nodes always have one input variable
        TRI_ASSERT(varsToRemove.size() == 1);

        _setter = _plan->getVarSetBy(varsToRemove[0]->id);
        TRI_ASSERT(_setter != nullptr);
        auto enumColl = _setter;

        if (_setter->getType() == EN::CALCULATION) {
          // this should be an attribute access for _key
          auto cn = static_cast<CalculationNode*>(_setter);
          if (!cn->expression()->isAttributeAccess()) {
            break;  // abort . . .
          }
          // check the variable is the same as the remove variable
          auto vars = cn->getVariablesSetHere();
          if (vars.size() != 1 || vars[0]->id != varsToRemove[0]->id) {
            break;  // abort . . .
          }
          // check the remove node's collection is sharded over _key
          std::vector<std::string> shardKeys = rn->collection()->shardKeys();
          if (shardKeys.size() != 1 ||
              shardKeys[0] != StaticStrings::KeyString) {
            break;  // abort . . .
          }

          // set the varsToRemove to the variable in the expression of this
          // node and also define enumColl
          varsToRemove = cn->getVariablesUsedHere();
          TRI_ASSERT(varsToRemove.size() == 1);
          enumColl = _plan->getVarSetBy(varsToRemove[0]->id);
          TRI_ASSERT(_setter != nullptr);
        }

        if (enumColl->getType() != EN::ENUMERATE_COLLECTION) {
          break;  // abort . . .
        }

        _enumColl = static_cast<EnumerateCollectionNode*>(enumColl);

        if (_enumColl->collection() != rn->collection()) {
          break;  // abort . . .
        }

        _variable = varsToRemove[0];  // the variable we'll remove
        _remove = true;
        _lastNode = en;
        return false;  // continue . . .
      }
      case EN::REMOTE: {
        _toUnlink.emplace(en);
        _lastNode = en;
        return false;  // continue . . .
      }
      case EN::DISTRIBUTE:
      case EN::SCATTER: {
        if (_scatter) {  // met more than one scatter node
          break;         // abort . . .
        }
        _scatter = true;
        _toUnlink.emplace(en);
        _lastNode = en;
        return false;  // continue . . .
      }
      case EN::GATHER: {
        if (_gather) {  // met more than one gather node
          break;        // abort . . .
        }
        _gather = true;
        _toUnlink.emplace(en);
        _lastNode = en;
        return false;  // continue . . .
      }
      case EN::FILTER: {
        _lastNode = en;
        return false;  // continue . . .
      }
      case EN::CALCULATION: {
        TRI_ASSERT(_setter != nullptr);
        if (_setter->getType() == EN::CALCULATION &&
            _setter->id() == en->id()) {
          _lastNode = en;
          return false;  // continue . . .
        }
        if (_lastNode == nullptr || _lastNode->getType() != EN::FILTER) {
          // doesn't match the last filter node
          break;  // abort . . .
        }
        auto cn = static_cast<CalculationNode*>(en);
        auto fn = static_cast<FilterNode*>(_lastNode);

        // check these are a Calc-Filter pair
        if (cn->getVariablesSetHere()[0]->id !=
            fn->getVariablesUsedHere()[0]->id) {
          break;  // abort . . .
        }

        // check that we are filtering/calculating something with the variable
        // we are to remove
        auto varsUsedHere = cn->getVariablesUsedHere();

        if (varsUsedHere.size() != 1) {
          break;  // abort . . .
        }
        if (varsUsedHere[0]->id != _variable->id) {
          break;
        }
        _lastNode = en;
        return false;  // continue . . .
      }
      case EN::ENUMERATE_COLLECTION: {
        // check that we are enumerating the variable we are to remove
        // and that we have already seen a remove node
        TRI_ASSERT(_enumColl != nullptr);
        if (en->id() != _enumColl->id()) {
          break;
        }
        return true;  // reached the end!
      }
      case EN::SINGLETON:
      case EN::ENUMERATE_LIST:
#ifdef USE_IRESEARCH
      case EN::ENUMERATE_IRESEARCH_VIEW:
#endif
      case EN::SUBQUERY:
      case EN::COLLECT:
      case EN::INSERT:
      case EN::REPLACE:
      case EN::UPDATE:
      case EN::UPSERT:
      case EN::RETURN:
      case EN::NORESULTS:
      case EN::LIMIT:
      case EN::SORT:
      case EN::TRAVERSAL:
      case EN::SHORTEST_PATH:
      case EN::INDEX: {
        // if we meet any of the above, then we abort . . .
      }
    }
    _toUnlink.clear();
    return true;
  }
};

/// @brief recognizes that a RemoveNode can be moved to the shards.
void arangodb::aql::undistributeRemoveAfterEnumCollRule(
    Optimizer* opt, std::unique_ptr<ExecutionPlan> plan,
    OptimizerRule const* rule) {
  SmallVector<ExecutionNode*>::allocator_type::arena_type a;
  SmallVector<ExecutionNode*> nodes{a};
  plan->findNodesOfType(nodes, EN::REMOVE, true);

  std::unordered_set<ExecutionNode*> toUnlink;

  for (auto& n : nodes) {
    RemoveToEnumCollFinder finder(plan.get(), toUnlink);
    n->walk(&finder);
  }

  bool modified = false;
  if (!toUnlink.empty()) {
    plan->unlinkNodes(toUnlink);
    modified = true;
  }

  opt->addPlan(std::move(plan), rule, modified);
}

/// @brief auxilliary struct for finding common nodes in OR conditions
struct CommonNodeFinder {
  std::vector<AstNode const*> possibleNodes;

  bool find(AstNode const* node, AstNodeType condition,
            AstNode const*& commonNode, std::string& commonName) {
    if (node->type == NODE_TYPE_OPERATOR_BINARY_OR) {
      return (find(node->getMember(0), condition, commonNode, commonName) &&
              find(node->getMember(1), condition, commonNode, commonName));
    }

    if (node->type == NODE_TYPE_VALUE) {
      possibleNodes.clear();
      return true;
    }

    if (node->type == condition ||
        (condition != NODE_TYPE_OPERATOR_BINARY_EQ &&
         (node->type == NODE_TYPE_OPERATOR_BINARY_LE ||
          node->type == NODE_TYPE_OPERATOR_BINARY_LT ||
          node->type == NODE_TYPE_OPERATOR_BINARY_GE ||
          node->type == NODE_TYPE_OPERATOR_BINARY_GT ||
          node->type == NODE_TYPE_OPERATOR_BINARY_IN))) {
      auto lhs = node->getMember(0);
      auto rhs = node->getMember(1);

      bool const isIn =
          (node->type == NODE_TYPE_OPERATOR_BINARY_IN && rhs->isArray());

      if (node->type == NODE_TYPE_OPERATOR_BINARY_IN &&
          rhs->type == NODE_TYPE_EXPANSION) {
        // ooh, cannot optimize this (yet)
        possibleNodes.clear();
        return false;
      }

      if (!isIn && lhs->isConstant()) {
        commonNode = rhs;
        commonName = commonNode->toString();
        possibleNodes.clear();
        return true;
      }

      if (rhs->isConstant()) {
        commonNode = lhs;
        commonName = commonNode->toString();
        possibleNodes.clear();
        return true;
      }

      if (rhs->type == NODE_TYPE_FCALL || rhs->type == NODE_TYPE_FCALL_USER ||
          rhs->type == NODE_TYPE_REFERENCE) {
        commonNode = lhs;
        commonName = commonNode->toString();
        possibleNodes.clear();
        return true;
      }

      if (!isIn &&
          (lhs->type == NODE_TYPE_FCALL || lhs->type == NODE_TYPE_FCALL_USER ||
           lhs->type == NODE_TYPE_REFERENCE)) {
        commonNode = rhs;
        commonName = commonNode->toString();
        possibleNodes.clear();
        return true;
      }

      if (!isIn && (lhs->type == NODE_TYPE_ATTRIBUTE_ACCESS ||
                    lhs->type == NODE_TYPE_INDEXED_ACCESS)) {
        if (possibleNodes.size() == 2) {
          for (size_t i = 0; i < 2; i++) {
            if (lhs->toString() == possibleNodes[i]->toString()) {
              commonNode = possibleNodes[i];
              commonName = commonNode->toString();
              possibleNodes.clear();
              return true;
            }
          }
          // don't return, must consider the other side of the condition
        } else {
          possibleNodes.emplace_back(lhs);
        }
      }
      if (rhs->type == NODE_TYPE_ATTRIBUTE_ACCESS ||
          rhs->type == NODE_TYPE_INDEXED_ACCESS) {
        if (possibleNodes.size() == 2) {
          for (size_t i = 0; i < 2; i++) {
            if (rhs->toString() == possibleNodes[i]->toString()) {
              commonNode = possibleNodes[i];
              commonName = commonNode->toString();
              possibleNodes.clear();
              return true;
            }
          }
          return false;
        } else {
          possibleNodes.emplace_back(rhs);
          return true;
        }
      }
    }
    possibleNodes.clear();
    return (!commonName.empty());
  }
};

/// @brief auxilliary struct for the OR-to-IN conversion
struct OrSimplifier {
  Ast* ast;
  ExecutionPlan* plan;

  OrSimplifier(Ast* ast, ExecutionPlan* plan) : ast(ast), plan(plan) {}

  std::string stringifyNode(AstNode const* node) const {
    try {
      return node->toString();
    } catch (...) {
    }
    return std::string();
  }

  bool qualifies(AstNode const* node, std::string& attributeName) const {
    if (node->isConstant()) {
      return false;
    }

    if (node->type == NODE_TYPE_ATTRIBUTE_ACCESS ||
        node->type == NODE_TYPE_INDEXED_ACCESS ||
        node->type == NODE_TYPE_REFERENCE) {
      attributeName = stringifyNode(node);
      return true;
    }

    return false;
  }

  bool detect(AstNode const* node, bool preferRight, std::string& attributeName,
              AstNode const*& attr, AstNode const*& value) const {
    attributeName.clear();

    if (node->type == NODE_TYPE_OPERATOR_BINARY_EQ) {
      auto lhs = node->getMember(0);
      auto rhs = node->getMember(1);
      if (!preferRight && qualifies(lhs, attributeName)) {
        if (rhs->isDeterministic() && !rhs->canThrow()) {
          attr = lhs;
          value = rhs;
          return true;
        }
      }

      if (qualifies(rhs, attributeName)) {
        if (lhs->isDeterministic() && !lhs->canThrow()) {
          attr = rhs;
          value = lhs;
          return true;
        }
      }
      // intentionally falls through
    } else if (node->type == NODE_TYPE_OPERATOR_BINARY_IN) {
      auto lhs = node->getMember(0);
      auto rhs = node->getMember(1);
      if (rhs->isArray() && qualifies(lhs, attributeName)) {
        if (rhs->isDeterministic() && !rhs->canThrow()) {
          attr = lhs;
          value = rhs;
          return true;
        }
      }
      // intentionally falls through
    }

    return false;
  }

  AstNode* buildValues(AstNode const* attr, AstNode const* lhs,
                       bool leftIsArray, AstNode const* rhs,
                       bool rightIsArray) const {
    auto values = ast->createNodeArray();
    if (leftIsArray) {
      size_t const n = lhs->numMembers();
      for (size_t i = 0; i < n; ++i) {
        values->addMember(lhs->getMemberUnchecked(i));
      }
    } else {
      values->addMember(lhs);
    }

    if (rightIsArray) {
      size_t const n = rhs->numMembers();
      for (size_t i = 0; i < n; ++i) {
        values->addMember(rhs->getMemberUnchecked(i));
      }
    } else {
      values->addMember(rhs);
    }

    return ast->createNodeBinaryOperator(NODE_TYPE_OPERATOR_BINARY_IN, attr,
                                         values);
  }

  AstNode* simplify(AstNode const* node) const {
    if (node == nullptr) {
      return nullptr;
    }

    if (node->type == NODE_TYPE_OPERATOR_BINARY_OR) {
      auto lhs = node->getMember(0);
      auto rhs = node->getMember(1);

      auto lhsNew = simplify(lhs);
      auto rhsNew = simplify(rhs);

      if (lhs != lhsNew || rhs != rhsNew) {
        // create a modified node
        node = ast->createNodeBinaryOperator(node->type, lhsNew, rhsNew);
      }

      if ((lhsNew->type == NODE_TYPE_OPERATOR_BINARY_EQ ||
           lhsNew->type == NODE_TYPE_OPERATOR_BINARY_IN) &&
          (rhsNew->type == NODE_TYPE_OPERATOR_BINARY_EQ ||
           rhsNew->type == NODE_TYPE_OPERATOR_BINARY_IN)) {
        std::string leftName;
        std::string rightName;
        AstNode const* leftAttr = nullptr;
        AstNode const* rightAttr = nullptr;
        AstNode const* leftValue = nullptr;
        AstNode const* rightValue = nullptr;

        for (size_t i = 0; i < 4; ++i) {
          if (detect(lhsNew, i >= 2, leftName, leftAttr, leftValue) &&
              detect(rhsNew, i % 2 == 0, rightName, rightAttr, rightValue) &&
              leftName == rightName) {
            std::pair<Variable const*, std::vector<arangodb::basics::AttributeName>> tmp1;

            if (leftValue->isAttributeAccessForVariable(tmp1)) {
              bool qualifies = false;
              auto setter = plan->getVarSetBy(tmp1.first->id);
              if (setter != nullptr && setter->getType() == EN::ENUMERATE_COLLECTION) {
                qualifies = true;
              }

              std::pair<Variable const*, std::vector<arangodb::basics::AttributeName>> tmp2;

              if (qualifies && rightValue->isAttributeAccessForVariable(tmp2)) {
                auto setter = plan->getVarSetBy(tmp2.first->id);
                if (setter != nullptr && setter->getType() == EN::ENUMERATE_COLLECTION) {
                  if (tmp1.first != tmp2.first || tmp1.second != tmp2.second) {
                    continue;
                  }
                }
              }
            }

            return buildValues(leftAttr, leftValue,
                               lhsNew->type == NODE_TYPE_OPERATOR_BINARY_IN,
                               rightValue,
                               rhsNew->type == NODE_TYPE_OPERATOR_BINARY_IN);
          }
        }
      }

      // return node as is
      return const_cast<AstNode*>(node);
    }

    if (node->type == NODE_TYPE_OPERATOR_BINARY_AND) {
      auto lhs = node->getMember(0);
      auto rhs = node->getMember(1);

      auto lhsNew = simplify(lhs);
      auto rhsNew = simplify(rhs);

      if (lhs != lhsNew || rhs != rhsNew) {
        // return a modified node
        return ast->createNodeBinaryOperator(node->type, lhsNew, rhsNew);
      }

      // intentionally falls through
    }

    return const_cast<AstNode*>(node);
  }
};

/// @brief this rule replaces expressions of the type:
///   x.val == 1 || x.val == 2 || x.val == 3
//  with
//    x.val IN [1,2,3]
//  when the OR conditions are present in the same FILTER node, and refer to the
//  same (single) attribute.
void arangodb::aql::replaceOrWithInRule(Optimizer* opt,
                                        std::unique_ptr<ExecutionPlan> plan,
                                        OptimizerRule const* rule) {
  SmallVector<ExecutionNode*>::allocator_type::arena_type a;
  SmallVector<ExecutionNode*> nodes{a};
  plan->findNodesOfType(nodes, EN::FILTER, true);

  bool modified = false;
  for (auto const& n : nodes) {
    TRI_ASSERT(n->hasDependency());

    auto const dep = n->getFirstDependency();

    if (dep->getType() != EN::CALCULATION) {
      continue;
    }

    auto fn = static_cast<FilterNode*>(n);
    auto inVar = fn->getVariablesUsedHere();

    auto cn = static_cast<CalculationNode*>(dep);
    auto outVar = cn->getVariablesSetHere();

    if (outVar.size() != 1 || outVar[0]->id != inVar[0]->id) {
      continue;
    }

    auto root = cn->expression()->node();

    OrSimplifier simplifier(plan->getAst(), plan.get());
    auto newRoot = simplifier.simplify(root);

    if (newRoot != root) {
      ExecutionNode* newNode = nullptr;
      Expression* expr = new Expression(plan.get(), plan->getAst(), newRoot);

      try {
        TRI_IF_FAILURE("OptimizerRules::replaceOrWithInRuleOom") {
          THROW_ARANGO_EXCEPTION(TRI_ERROR_DEBUG);
        }

        newNode =
            new CalculationNode(plan.get(), plan->nextId(), expr, outVar[0]);
      } catch (...) {
        delete expr;
        throw;
      }

      plan->registerNode(newNode);
      plan->replaceNode(cn, newNode);
      modified = true;
    }
  }

  opt->addPlan(std::move(plan), rule, modified);
}

struct RemoveRedundantOr {
  AstNode const* bestValue = nullptr;
  AstNodeType comparison;
  bool inclusive;
  bool isComparisonSet = false;
  CommonNodeFinder finder;
  AstNode const* commonNode = nullptr;
  std::string commonName;

  bool hasRedundantCondition(AstNode const* node) {
    try {
      if (finder.find(node, NODE_TYPE_OPERATOR_BINARY_LT, commonNode,
                      commonName)) {
        return hasRedundantConditionWalker(node);
      }
    } catch (...) {
      // ignore errors and simply return false
    }
    return false;
  }

  AstNode* createReplacementNode(Ast* ast) {
    TRI_ASSERT(commonNode != nullptr);
    TRI_ASSERT(bestValue != nullptr);
    TRI_ASSERT(isComparisonSet == true);
    return ast->createNodeBinaryOperator(comparison, commonNode->clone(ast),
                                         bestValue);
  }

 private:
  bool isInclusiveBound(AstNodeType type) {
    return (type == NODE_TYPE_OPERATOR_BINARY_GE ||
            type == NODE_TYPE_OPERATOR_BINARY_LE);
  }

  int isCompatibleBound(AstNodeType type, AstNode const* value) {
    if ((comparison == NODE_TYPE_OPERATOR_BINARY_LE ||
         comparison == NODE_TYPE_OPERATOR_BINARY_LT) &&
        (type == NODE_TYPE_OPERATOR_BINARY_LE ||
         type == NODE_TYPE_OPERATOR_BINARY_LT)) {
      return -1;  // high bound
    } else if ((comparison == NODE_TYPE_OPERATOR_BINARY_GE ||
                comparison == NODE_TYPE_OPERATOR_BINARY_GT) &&
               (type == NODE_TYPE_OPERATOR_BINARY_GE ||
                type == NODE_TYPE_OPERATOR_BINARY_GT)) {
      return 1;  // low bound
    }
    return 0;  // incompatible bounds
  }

  // returns false if the existing value is better and true if the input value
  // is better
  bool compareBounds(AstNodeType type, AstNode const* value, int lowhigh) {
    int cmp = CompareAstNodes(bestValue, value, true);

    if (cmp == 0 && (isInclusiveBound(comparison) != isInclusiveBound(type))) {
      return (isInclusiveBound(type) ? true : false);
    }
    return (cmp * lowhigh == 1);
  }

  bool hasRedundantConditionWalker(AstNode const* node) {
    AstNodeType type = node->type;

    if (type == NODE_TYPE_OPERATOR_BINARY_OR) {
      return (hasRedundantConditionWalker(node->getMember(0)) &&
              hasRedundantConditionWalker(node->getMember(1)));
    }

    if (type == NODE_TYPE_OPERATOR_BINARY_LE ||
        type == NODE_TYPE_OPERATOR_BINARY_LT ||
        type == NODE_TYPE_OPERATOR_BINARY_GE ||
        type == NODE_TYPE_OPERATOR_BINARY_GT) {
      auto lhs = node->getMember(0);
      auto rhs = node->getMember(1);

      if (hasRedundantConditionWalker(rhs) &&
          !hasRedundantConditionWalker(lhs) && lhs->isConstant()) {
        if (!isComparisonSet) {
          comparison = Ast::ReverseOperator(type);
          bestValue = lhs;
          isComparisonSet = true;
          return true;
        }

        int lowhigh = isCompatibleBound(Ast::ReverseOperator(type), lhs);
        if (lowhigh == 0) {
          return false;
        }

        if (compareBounds(type, lhs, lowhigh)) {
          comparison = Ast::ReverseOperator(type);
          bestValue = lhs;
        }
        return true;
      }
      if (hasRedundantConditionWalker(lhs) &&
          !hasRedundantConditionWalker(rhs) && rhs->isConstant()) {
        if (!isComparisonSet) {
          comparison = type;
          bestValue = rhs;
          isComparisonSet = true;
          return true;
        }

        int lowhigh = isCompatibleBound(type, rhs);
        if (lowhigh == 0) {
          return false;
        }

        if (compareBounds(type, rhs, lowhigh)) {
          comparison = type;
          bestValue = rhs;
        }
        return true;
      }
      // if hasRedundantConditionWalker(lhs) and
      // hasRedundantConditionWalker(rhs), then one of the conditions in the OR
      // statement is of the form x == x intentionally falls through
    } else if (type == NODE_TYPE_REFERENCE ||
               type == NODE_TYPE_ATTRIBUTE_ACCESS ||
               type == NODE_TYPE_INDEXED_ACCESS) {
      // get a string representation of the node for comparisons
      return (node->toString() == commonName);
    }

    return false;
  }
};

void arangodb::aql::removeRedundantOrRule(Optimizer* opt,
                                          std::unique_ptr<ExecutionPlan> plan,
                                          OptimizerRule const* rule) {
  SmallVector<ExecutionNode*>::allocator_type::arena_type a;
  SmallVector<ExecutionNode*> nodes{a};
  plan->findNodesOfType(nodes, EN::FILTER, true);

  bool modified = false;
  for (auto const& n : nodes) {
    TRI_ASSERT(n->hasDependency());

    auto const dep = n->getFirstDependency();

    if (dep->getType() != EN::CALCULATION) {
      continue;
    }

    auto fn = static_cast<FilterNode*>(n);
    auto inVar = fn->getVariablesUsedHere();

    auto cn = static_cast<CalculationNode*>(dep);
    auto outVar = cn->getVariablesSetHere();

    if (outVar.size() != 1 || outVar[0]->id != inVar[0]->id) {
      continue;
    }
    if (cn->expression()->node()->type != NODE_TYPE_OPERATOR_BINARY_OR) {
      continue;
    }

    RemoveRedundantOr remover;
    if (remover.hasRedundantCondition(cn->expression()->node())) {
      ExecutionNode* newNode = nullptr;
      auto astNode = remover.createReplacementNode(plan->getAst());

      Expression* expr = new Expression(plan.get(), plan->getAst(), astNode);

      try {
        newNode =
            new CalculationNode(plan.get(), plan->nextId(), expr, outVar[0]);
      } catch (...) {
        delete expr;
        throw;
      }

      plan->registerNode(newNode);
      plan->replaceNode(cn, newNode);
      modified = true;
    }
  }

  opt->addPlan(std::move(plan), rule, modified);
}

/// @brief remove $OLD and $NEW variables from data-modification statements
/// if not required
void arangodb::aql::removeDataModificationOutVariablesRule(
    Optimizer* opt, std::unique_ptr<ExecutionPlan> plan,
    OptimizerRule const* rule) {
  bool modified = false;
  std::vector<ExecutionNode::NodeType> const types = {
      EN::REMOVE, EN::INSERT, EN::UPDATE, EN::REPLACE, EN::UPSERT};

  SmallVector<ExecutionNode*>::allocator_type::arena_type a;
  SmallVector<ExecutionNode*> nodes{a};
  plan->findNodesOfType(nodes, types, true);

  for (auto const& n : nodes) {
    auto node = static_cast<ModificationNode*>(n);
    TRI_ASSERT(node != nullptr);

    auto varsUsedLater = n->getVarsUsedLater();
    if (varsUsedLater.find(node->getOutVariableOld()) == varsUsedLater.end()) {
      // "$OLD" is not used later
      node->clearOutVariableOld();
      modified = true;
    }

    if (varsUsedLater.find(node->getOutVariableNew()) == varsUsedLater.end()) {
      // "$NEW" is not used later
      node->clearOutVariableNew();
      modified = true;
    }
  }

  opt->addPlan(std::move(plan), rule, modified);
}

/// @brief patch UPDATE statement on single collection that iterates over the
/// entire collection to operate in batches
void arangodb::aql::patchUpdateStatementsRule(
    Optimizer* opt, std::unique_ptr<ExecutionPlan> plan,
    OptimizerRule const* rule) {
  // no need to dive into subqueries here, as UPDATE needs to be on the top
  // level
  SmallVector<ExecutionNode*>::allocator_type::arena_type a;
  SmallVector<ExecutionNode*> nodes{a};
  plan->findNodesOfType(nodes, EN::UPDATE, false);

  bool modified = false;

  for (auto const& n : nodes) {
    // we should only get through here a single time
    auto node = static_cast<ModificationNode*>(n);
    TRI_ASSERT(node != nullptr);

    auto& options = node->getOptions();
    if (!options.readCompleteInput) {
      // already ok
      continue;
    }

    auto const collection = node->collection();

    auto dep = n->getFirstDependency();

    while (dep != nullptr) {
      auto const type = dep->getType();

      if (type == EN::ENUMERATE_LIST || type == EN::INDEX ||
          type == EN::SUBQUERY) {
        // not suitable
        modified = false;
        break;
      }

      if (type == EN::ENUMERATE_COLLECTION) {
        auto collectionNode = static_cast<EnumerateCollectionNode const*>(dep);

        if (collectionNode->collection() != collection) {
          // different collection, not suitable
          modified = false;
          break;
        } else {
          if (modified) {
            // already saw the collection... that means we have seen the same
            // collection two times in two FOR loops
            modified = false;
            // abort
            break;
          }
          // saw the same collection in FOR as in UPDATE
          if (n->isVarUsedLater(collectionNode->outVariable())) {
            // must abort, because the variable produced by the FOR loop is
            // read after it is updated
            break;
          }
          modified = true;
        }
      } else if (type == EN::TRAVERSAL || type == EN::SHORTEST_PATH) {
        // unclear what will be read by the traversal
        modified = false;
        break;
      }

      dep = dep->getFirstDependency();
    }

    if (modified) {
      options.readCompleteInput = false;
    }
  }

  // always re-add the original plan, be it modified or not
  // only a flag in the plan will be modified
  opt->addPlan(std::move(plan), rule, modified);
}

/// @brief optimizes away unused traversal output variables and
/// merges filter nodes into graph traversal nodes
void arangodb::aql::optimizeTraversalsRule(Optimizer* opt,
                                           std::unique_ptr<ExecutionPlan> plan,
                                           OptimizerRule const* rule) {
  SmallVector<ExecutionNode*>::allocator_type::arena_type a;
  SmallVector<ExecutionNode*> tNodes{a};
  plan->findNodesOfType(tNodes, EN::TRAVERSAL, true);

  if (tNodes.empty()) {
    // no traversals present
    opt->addPlan(std::move(plan), rule, false);
    return;
  }

  bool modified = false;

  // first make a pass over all traversal nodes and remove unused
  // variables from them
  for (auto const& n : tNodes) {
    TraversalNode* traversal = static_cast<TraversalNode*>(n);

    auto varsUsedLater = n->getVarsUsedLater();

    // note that we can NOT optimize away the vertex output variable
    // yet, as many traversal internals depend on the number of vertices
    // found/built
    auto outVariable = traversal->edgeOutVariable();
    if (outVariable != nullptr &&
        varsUsedLater.find(outVariable) == varsUsedLater.end()) {
      // traversal edge outVariable not used later
      traversal->setEdgeOutput(nullptr);
      modified = true;
    }

    outVariable = traversal->pathOutVariable();
    if (outVariable != nullptr &&
        varsUsedLater.find(outVariable) == varsUsedLater.end()) {
      // traversal path outVariable not used later
      traversal->setPathOutput(nullptr);
      modified = true;
    }
  }

  if (!tNodes.empty()) {
    // These are all the end nodes where we start
    SmallVector<ExecutionNode*>::allocator_type::arena_type a;
    SmallVector<ExecutionNode*> nodes{a};
    plan->findEndNodes(nodes, true);

    for (auto const& n : nodes) {
      TraversalConditionFinder finder(plan.get(), &modified);
      n->walk(&finder);
    }
  }

  opt->addPlan(std::move(plan), rule, modified);
}

// remove filter nodes already covered by a traversal
void arangodb::aql::removeFiltersCoveredByTraversal(Optimizer* opt, std::unique_ptr<ExecutionPlan> plan,
                                                   OptimizerRule const* rule) {
  SmallVector<ExecutionNode*>::allocator_type::arena_type a;
  SmallVector<ExecutionNode*> fNodes{a};
  plan->findNodesOfType(fNodes, EN::FILTER, true);
  if (fNodes.empty()) {
    // no filters present
    opt->addPlan(std::move(plan), rule, false);
    return;
  }

  bool modified = false;
  std::unordered_set<ExecutionNode*> toUnlink;

  for (auto const& node : fNodes) {
    auto fn = static_cast<FilterNode const*>(node);
    // find the node with the filter expression
    auto inVar = fn->getVariablesUsedHere();
    TRI_ASSERT(inVar.size() == 1);

    auto setter = plan->getVarSetBy(inVar[0]->id);
    if (setter == nullptr || setter->getType() != EN::CALCULATION) {
      continue;
    }

    auto calculationNode = static_cast<CalculationNode*>(setter);
    auto conditionNode = calculationNode->expression()->node();

    // build the filter condition
    auto condition = std::make_unique<Condition>(plan->getAst());
    condition->andCombine(conditionNode);
    condition->normalize(plan.get());

    if (condition->root() == nullptr) {
      continue;
    }

    size_t const n = condition->root()->numMembers();

    if (n != 1) {
      // either no condition or multiple ORed conditions...
      continue;
    }

    bool handled = false;
    auto current = node;
    while (current != nullptr) {
      if (current->getType() == EN::TRAVERSAL) {
        auto traversalNode = static_cast<TraversalNode const*>(current);

        // found a traversal node, now check if the expression
        // is covered by the traversal
        auto traversalCondition = traversalNode->condition();

        if (traversalCondition != nullptr && !traversalCondition->isEmpty()) {
          /*auto const& indexesUsed = traversalNode->get //indexNode->getIndexes();

          if (indexesUsed.size() == 1) {*/
            // single index. this is something that we can handle
          Variable const* outVariable = traversalNode->pathOutVariable();
          std::unordered_set<Variable const*> varsUsedByCondition;
          Ast::getReferencedVariables(condition->root(), varsUsedByCondition);
          if (outVariable != nullptr &&
              varsUsedByCondition.find(outVariable) != varsUsedByCondition.end()) {

            auto newNode = condition->removeTraversalCondition(plan.get(), outVariable, traversalCondition->root());
            if (newNode == nullptr) {
              // no condition left...
              // FILTER node can be completely removed
              toUnlink.emplace(node);
              // note: we must leave the calculation node intact, in case it is
              // still used by other nodes in the plan
              modified = true;
              handled = true;
            } else if (newNode != condition->root()) {
              // some condition is left, but it is a different one than
              // the one from the FILTER node
              auto expr = std::make_unique<Expression>(plan.get(), plan->getAst(), newNode);
              CalculationNode* cn =
              new CalculationNode(plan.get(), plan->nextId(), expr.get(),
                                  calculationNode->outVariable());
              expr.release();
              plan->registerNode(cn);
              plan->replaceNode(setter, cn);
              modified = true;
              handled = true;
            }
          }
        }

        if (handled) {
          break;
        }
      }

      if (handled || current->getType() == EN::LIMIT ||
          !current->hasDependency()) {
        break;
      }
      current = current->getFirstDependency();
    }
  }

  if (!toUnlink.empty()) {
    plan->unlinkNodes(toUnlink);
  }

  opt->addPlan(std::move(plan), rule, modified);
}

/// @brief removes redundant path variables, after applying
/// `removeFiltersCoveredByTraversal`. Should significantly reduce overhead
void arangodb::aql::removeTraversalPathVariable(Optimizer* opt,
                                           std::unique_ptr<ExecutionPlan> plan,
                                           OptimizerRule const* rule) {
  SmallVector<ExecutionNode*>::allocator_type::arena_type a;
  SmallVector<ExecutionNode*> tNodes{a};
  plan->findNodesOfType(tNodes, EN::TRAVERSAL, true);

  bool modified = false;
  // first make a pass over all traversal nodes and remove unused
  // variables from them
  for (auto const& n : tNodes) {
    TraversalNode* traversal = static_cast<TraversalNode*>(n);

    auto varsUsedLater = n->getVarsUsedLater();
    auto outVariable = traversal->pathOutVariable();
    if (outVariable != nullptr &&
        varsUsedLater.find(outVariable) == varsUsedLater.end()) {
      // traversal path outVariable not used later
      traversal->setPathOutput(nullptr);
      modified = true;
    }
  }
  opt->addPlan(std::move(plan), rule, modified);
}

/// @brief prepares traversals for execution (hidden rule)
void arangodb::aql::prepareTraversalsRule(Optimizer* opt,
                                          std::unique_ptr<ExecutionPlan> plan,
                                          OptimizerRule const* rule) {
  SmallVector<ExecutionNode*>::allocator_type::arena_type a;
  SmallVector<ExecutionNode*> tNodes{a};
  plan->findNodesOfType(tNodes, EN::TRAVERSAL, true);
  plan->findNodesOfType(tNodes, EN::SHORTEST_PATH, true);

  if (tNodes.empty()) {
    // no traversals present
    opt->addPlan(std::move(plan), rule, false);
    return;
  }

  // first make a pass over all traversal nodes and remove unused
  // variables from them
  for (auto const& n : tNodes) {
    if (n->getType() == EN::TRAVERSAL) {
      TraversalNode* traversal = static_cast<TraversalNode*>(n);
      traversal->prepareOptions();
    } else {
      TRI_ASSERT(n->getType() == EN::SHORTEST_PATH);
      ShortestPathNode* spn = static_cast<ShortestPathNode*>(n);
      spn->prepareOptions();
    }
  }

  opt->addPlan(std::move(plan), rule, true);
}

/// @brief pulls out simple subqueries and merges them with the level above
///
/// For example, if we have the input query
///
/// FOR x IN (
///     FOR y IN collection FILTER y.value >= 5 RETURN y.test
///   )
///   RETURN x.a
///
/// then this rule will transform it into:
///
/// FOR tmp IN collection
///   FILTER tmp.value >= 5
///   LET x = tmp.test
///   RETURN x.a
void arangodb::aql::inlineSubqueriesRule(Optimizer* opt,
                                         std::unique_ptr<ExecutionPlan> plan,
                                         OptimizerRule const* rule) {
  SmallVector<ExecutionNode*>::allocator_type::arena_type a;
  SmallVector<ExecutionNode*> nodes{a};
  plan->findNodesOfType(nodes, EN::SUBQUERY, true);

  if (nodes.empty()) {
    opt->addPlan(std::move(plan), rule, false);
    return;
  }

  bool modified = false;

  for (auto const& n : nodes) {
    auto subqueryNode = static_cast<SubqueryNode*>(n);

    if (subqueryNode->isModificationQuery()) {
      // can't modify modifying subqueries
      continue;
    }

    if (subqueryNode->canThrow()) {
      // can't inline throwing subqueries
      continue;
    }

    // check if subquery contains a COLLECT node with an INTO variable
    bool eligible = true;
    bool containsLimitOrSort = false;
    auto current = subqueryNode->getSubquery();
    TRI_ASSERT(current != nullptr);

    while (current != nullptr) {
      if (current->getType() == EN::COLLECT) {
        if (static_cast<CollectNode const*>(current)->hasOutVariable()) {
          eligible = false;
          break;
        }
      } else if (current->getType() == EN::LIMIT ||
                 current->getType() == EN::SORT) {
        containsLimitOrSort = true;
      }
      current = current->getFirstDependency();
    }

    if (!eligible) {
      continue;
    }

    Variable const* out = subqueryNode->outVariable();
    TRI_ASSERT(out != nullptr);

    std::unordered_set<Variable const*> varsUsed;

    current = n->getFirstParent();
    // now check where the subquery is used
    while (current->hasParent()) {
      if (current->getType() == EN::ENUMERATE_LIST) {
        if (current->isInInnerLoop() && containsLimitOrSort) {
          // exit the loop
          current = nullptr;
          break;
        }

        // we're only interested in FOR loops...
        auto listNode = static_cast<EnumerateListNode*>(current);

        // ...that use our subquery as its input
        if (listNode->inVariable() == out) {
          // bingo!
          auto queryVariables = plan->getAst()->variables();
          std::vector<ExecutionNode*> subNodes(
              subqueryNode->getSubquery()->getDependencyChain(true));

          // check if the subquery result variable is used after the FOR loop as
          // well
          std::unordered_set<Variable const*> varsUsedLater(
              listNode->getVarsUsedLater());
          if (varsUsedLater.find(listNode->inVariable()) !=
              varsUsedLater.end()) {
            // exit the loop
            current = nullptr;
            break;
          }

          TRI_ASSERT(!subNodes.empty());
          auto returnNode = static_cast<ReturnNode*>(subNodes[0]);
          TRI_ASSERT(returnNode->getType() == EN::RETURN);

          modified = true;
          auto previous = n->getFirstDependency();
          auto insert = n->getFirstParent();
          TRI_ASSERT(insert != nullptr);

          // unlink the original SubqueryNode
          plan->unlinkNode(n, false);

          for (auto& it : subNodes) {
            // first unlink them all
            plan->unlinkNode(it, true);

            if (it->getType() == EN::SINGLETON) {
              // reached the singleton node already. that means we can stop
              break;
            }

            // and now insert them one level up
            if (it != returnNode) {
              // we skip over the subquery's return node. we don't need it
              // anymore
              insert->removeDependencies();
              TRI_ASSERT(it != nullptr);
              insert->addDependency(it);
              insert = it;

              // additionally rename the variables from the subquery so they
              // cannot conflict with the ones from the top query
              for (auto const& variable : it->getVariablesSetHere()) {
                queryVariables->renameVariable(variable->id);
              }
            }
          }

          // link the top node in the subquery with the original plan
          if (previous != nullptr) {
            insert->addDependency(previous);
          }

          // remove the list node from the plan
          plan->unlinkNode(listNode, false);

          queryVariables->renameVariable(returnNode->inVariable()->id,
                                         listNode->outVariable()->name);

          // finally replace the variables
          std::unordered_map<VariableId, Variable const*> replacements;
          replacements.emplace(listNode->outVariable()->id,
                               returnNode->inVariable());
          RedundantCalculationsReplacer finder(replacements);
          plan->root()->walk(&finder);

          plan->clearVarUsageComputed();
          plan->invalidateCost();
          plan->findVarUsage();

          // abort optimization
          current = nullptr;
        }
      }

      if (current == nullptr) {
        break;
      }

      varsUsed.clear();
      current->getVariablesUsedHere(varsUsed);
      if (varsUsed.find(out) != varsUsed.end()) {
        // we found another node that uses the subquery variable
        // we need to stop the optimization attempts here
        break;
      }

      current = current->getFirstParent();
    }
  }

  opt->addPlan(std::move(plan), rule, modified);
}

static bool isValueOrReference(AstNode const* node) {
  return node->type == NODE_TYPE_VALUE || node->type == NODE_TYPE_REFERENCE;
}

static bool isValueTypeCollection(AstNode const* node) {
  return node->type == NODE_TYPE_COLLECTION || node->isStringValue();
}

static bool applyFulltextOptimization(EnumerateListNode* elnode,
                                      LimitNode* ln, ExecutionPlan* plan) {
  std::vector<Variable const*> varsUsedHere = elnode->getVariablesUsedHere();
  TRI_ASSERT(varsUsedHere.size() == 1);
  // now check who introduced our variable
  ExecutionNode* node = plan->getVarSetBy(varsUsedHere[0]->id);
  if (node->getType() != EN::CALCULATION) {
    return false;
  }

  CalculationNode* calcNode = static_cast<CalculationNode*>(node);
  Expression* expr = calcNode->expression();
  // the expression must exist and it must have an astNode
  if (expr->node() == nullptr) {
    return false;// not the right type of node
  }
  AstNode* flltxtNode = expr->nodeForModification();
  if (flltxtNode->type != NODE_TYPE_FCALL) {
    return false;
  }

  // get the ast node of the expression
  auto func = static_cast<Function const*>(flltxtNode->getData());
  // we're looking for "FULLTEXT()", which is a function call
  // with a parameters array with collection, attribute, query, limit
  if (func->name != "FULLTEXT" || flltxtNode->numMembers() != 1) {
    return false;
  }
  AstNode* fargs = flltxtNode->getMember(0);
  if (fargs->numMembers() != 3 && fargs->numMembers() != 4) {
    return false;
  }

  AstNode* collArg = fargs->getMember(0);
  AstNode* attrArg = fargs->getMember(1);
  AstNode* queryArg = fargs->getMember(2);
  AstNode* limitArg = fargs->numMembers() == 4 ? fargs->getMember(3) : nullptr;
  if (!isValueTypeCollection(collArg) || !attrArg->isStringValue() ||
      !queryArg->isStringValue() || // (...  || queryArg->type == NODE_TYPE_REFERENCE)
      (limitArg != nullptr && !limitArg->isNumericValue())) {
    return false;
  }
<<<<<<< HEAD
  
  std::string cname = collArg->getString();
=======

  std::string name = collArg->getString();
  TRI_vocbase_t* vocbase = plan->getAst()->query()->vocbase();
>>>>>>> 38835010
  std::vector<basics::AttributeName> field;
  TRI_ParseAttributeString(attrArg->getString(), field, /*allowExpansion*/false);
  if (field.empty()) {
    return false;
  }

  // check for suitable indexes
  std::shared_ptr<arangodb::Index> index;
  try {
    auto indexes = plan->getAst()->query()->trx()->indexesForCollection(cname);
    for (auto idx : indexes) {
      if (idx->type() == arangodb::Index::IndexType::TRI_IDX_TYPE_FULLTEXT_INDEX) {
        TRI_ASSERT(idx->fields().size() == 1);
        if (basics::AttributeName::isIdentical(idx->fields()[0], field, false)) {
          index = idx;
          break;
        }
      }
    }
  } catch(...) {
    return false;
  }
  if (!index) { // no index found
    return false;
  }

  Ast* ast = plan->getAst();
  AstNode* args = ast->createNodeArray(3 + (limitArg != nullptr ? 0 : 1));
  args->addMember(ast->clone(collArg));  // only so createNodeFunctionCall doesn't throw
  args->addMember(attrArg);
  args->addMember(queryArg);
  if (limitArg != nullptr) {
    args->addMember(limitArg);
  }
  AstNode* cond = ast->createNodeFunctionCall(TRI_CHAR_LENGTH_PAIR("FULLTEXT"), args);
  TRI_ASSERT(cond != nullptr);
  auto condition = std::make_unique<Condition>(ast);
  condition->andCombine(cond);
  condition->normalize(plan);

  // we assume by now that collection `name` exists
  TRI_vocbase_t* vocbase = plan->getAst()->query()->vocbase();
  aql::Collections* colls = plan->getAst()->query()->collections();
  aql::Collection* coll = colls->get(cname);
  if (coll == nullptr) { // TODO: cleanup this mess
    coll = colls->add(cname, AccessMode::Type::READ);
    if (!ServerState::instance()->isCoordinator()) {
      TRI_ASSERT(coll != nullptr);
      coll->setCollection(vocbase->lookupCollection(cname));
      // FIXME: does this need to happen in the coordinator?
      plan->getAst()->query()->trx()->addCollectionAtRuntime(cname);
    }
  }
<<<<<<< HEAD
  
  auto inode = new IndexNode(plan, plan->nextId(), vocbase,
                             coll, elnode->outVariable(),
                             std::vector<transaction::Methods::IndexHandle>{
                               transaction::Methods::IndexHandle{index}},
                             condition.get(), IndexIteratorOptions());
  plan->registerNode(inode);
=======

  auto indexNode = new IndexNode(plan, plan->nextId(), vocbase,
                                 coll, elnode->outVariable(),
                                 std::vector<transaction::Methods::IndexHandle>{
                                   transaction::Methods::IndexHandle{index}},
                                 condition.get(), false);
  plan->registerNode(indexNode);
>>>>>>> 38835010
  condition.release();
  plan->replaceNode(elnode, inode);
  // mark removable, because it will not throw for most params
  // FIXME: technically we need to validate the query parameter
  calcNode->canRemoveIfThrows(true);

  if (limitArg != nullptr) { // add LIMIT
    size_t limit = static_cast<size_t>(limitArg->getIntValue());
    if (ln == nullptr) {
      ln = new LimitNode(plan, plan->nextId(), 0, limit);
      plan->registerNode(ln);
      plan->insertAfter(inode, ln);
    } else if (limit < ln->limit()) { // always use the smaller one
      ln->setLimit(limit);
    }
  }

  return true;
}

void arangodb::aql::fulltextIndexRule(Optimizer* opt,
                                      std::unique_ptr<ExecutionPlan> plan,
                                      OptimizerRule const* rule) {
  SmallVector<ExecutionNode*>::allocator_type::arena_type a;
  SmallVector<ExecutionNode*> nodes{a};
  bool modified = false;
  // inspect each return node and work upwards to SingletonNode
  plan->findEndNodes(nodes, true);

  for (ExecutionNode* node : nodes) {
    ExecutionNode* current = node;
    LimitNode* limit = nullptr; // maybe we have an existing LIMIT x,y
    while (current) {
      if (current->getType() == EN::ENUMERATE_LIST) {
        EnumerateListNode* elnode = static_cast<EnumerateListNode*>(current);
        modified = modified || applyFulltextOptimization(elnode, limit, plan.get());
        break;
      } else if (current->getType() == EN::LIMIT) {
        limit = static_cast<LimitNode*>(current);
      }
      current = current->getFirstDependency();  // inspect next node
    }
  }

  opt->addPlan(std::move(plan), rule, modified);
}

/// Essentially mirrors the geo::QueryParams struct, but with
/// abstracts AstNode value objects
struct GeoIndexInfo {
  operator bool() const { return collectionNodeToReplace != nullptr &&
    collectionNodeOutVar && collection && index && valid; }
  void invalidate() { valid = false; }
  
  /// node that will be replaced by (geo) IndexNode
  ExecutionNode* collectionNodeToReplace = nullptr;
  Variable const* collectionNodeOutVar = nullptr;

  /// accessed collection
  aql::Collection const* collection = nullptr;
  /// selected index
  std::shared_ptr<Index> index;
  
  /// Filter calculations to modify
  std::map<ExecutionNode*, Expression*> exesToModify;
  std::set<AstNode const*> nodesToRemove;

  // ============ Distance ============
  AstNode const* distanceCenter = nullptr;
  AstNode const* distanceCenterLat = nullptr;
  AstNode const* distanceCenterLng = nullptr;
  AstNode const* minDistance = nullptr;
  bool minInclusive = true;
  AstNode const* maxDistance = nullptr;
  bool maxInclusive = true;

  // ============ Near Info ============
  bool sorted = false;
  /// Default order is from closest to farthest
  bool ascending = true;

  // ============ Filter Info ===========
  geo::FilterType filterMode = geo::FilterType::NONE;
  AstNode const* filterMask = nullptr;
  
  // ============ Limit Info ============
  size_t actualLimit = SIZE_MAX;
  
  // ============ Accessed Fields ============
  AstNode const* locationVar = nullptr;// access to location field
  AstNode const* latitudeVar = nullptr;// access path to longitude
  AstNode const* longitudeVar = nullptr;// access path to latitude

  /// contains this node a valid condition
  bool valid = true;
};

// checks 2 parameters of distance function if they represent a valid access to
// latitude and longitude attribute of the geo index.
// disance(a,b,c,d) - possible pairs are (a,b) and (c,d)
static bool distanceFuncArgCheck(ExecutionPlan* plan, AstNode const* latArg,
                                 AstNode const* lngArg, bool supportLegacy, GeoIndexInfo& info) {
  std::pair<Variable const*, std::vector<arangodb::basics::AttributeName>> attributeAccess1;
  std::pair<Variable const*, std::vector<arangodb::basics::AttributeName>> attributeAccess2;
  // first and second should be based on the same document - need to provide the
  // document in order to see which collection is bound to it and if that
  // collections supports geo-index
  if (!latArg->isAttributeAccessForVariable(attributeAccess1,true) ||
      !lngArg->isAttributeAccessForVariable(attributeAccess2, true)) {
    return false;
  }
  TRI_ASSERT(attributeAccess1.first != nullptr);
  TRI_ASSERT(attributeAccess2.first != nullptr);
  
  ExecutionNode* setter1 = plan->getVarSetBy(attributeAccess1.first->id);
  ExecutionNode* setter2 = plan->getVarSetBy(attributeAccess2.first->id);
  if (setter1 == nullptr || setter1 != setter2 ||
      setter1->getType() != EN::ENUMERATE_COLLECTION) {
    return false;// expect access of doc.lat, doc.lng or doc.loc[0], doc.loc[1]
  }
    
  //get logical collection
  auto collNode = reinterpret_cast<EnumerateCollectionNode*>(setter1);
  if (info.collectionNodeToReplace != nullptr &&
      info.collectionNodeToReplace != collNode) {
    return false; // should probably never happen
  }
  info.collectionNodeToReplace = collNode;
  info.collectionNodeOutVar = collNode->outVariable();
  info.collection = collNode->collection();
  std::shared_ptr<LogicalCollection> coll = collNode->collection()->getCollection();
  
  //check for suitiable indexes
  for (std::shared_ptr<Index> idx : coll->getIndexes()) {
    // check if current index is a geo-index
    std::size_t fieldNum = idx->fields().size();
    bool isGeo1 = idx->type() == Index::IndexType::TRI_IDX_TYPE_GEO1_INDEX && supportLegacy;
    bool isGeo2 = idx->type() == Index::IndexType::TRI_IDX_TYPE_GEO2_INDEX && supportLegacy;
    bool isS2 = idx->type() == Index::IndexType::TRI_IDX_TYPE_S2_INDEX;
    
    if ((isGeo2 || isS2) && fieldNum == 2) { // individual fields
      // check access paths of attributes in ast and those in index match
      if (idx->fields()[0] == attributeAccess1.second &&
          idx->fields()[1] == attributeAccess2.second) {
        if (info.index != nullptr && info.index != idx) {
          return false;
        }
        info.index = idx;
        info.latitudeVar = latArg;
        info.longitudeVar = lngArg;
        return true;
      }
    } else if ((isGeo1 || isS2) && fieldNum == 1) {
      std::vector<basics::AttributeName> fields1 = idx->fields()[0];
      std::vector<basics::AttributeName> fields2 = idx->fields()[0];
      
      VPackBuilder builder;
      idx->toVelocyPack(builder,true,false);
      bool geoJson = basics::VelocyPackHelper::getBooleanValue(builder.slice(), "geoJson", false);
      
      fields1.back().name += geoJson ? "[1]" : "[0]";
      fields2.back().name += geoJson ? "[0]" : "[1]";
      if (fields1 == attributeAccess1.second && fields2 == attributeAccess2.second) {
        if (info.index != nullptr && info.index != idx) {
          return false; 
        }
        info.index = idx;
        info.latitudeVar = latArg;
        info.longitudeVar = lngArg;
        return true;
      }
    } // if isGeo 1 or 2
  } // for index in collection
  return false;
}

// checks parameter of GEO_* function
static bool geoFuncArgCheck(ExecutionPlan* plan, AstNode const* args,
                            bool supportLegacy, GeoIndexInfo& info) {
  std::pair<Variable const*, std::vector<arangodb::basics::AttributeName>> attributeAccess;
  // "arg" is either `[doc.lat, doc.lng]` or `doc.geometry`
  if (args->isArray() && args->numMembers() == 2) {
    return distanceFuncArgCheck(plan, /*lat*/args->getMemberUnchecked(1),
                                /*lng*/args->getMemberUnchecked(0), supportLegacy, info);
  } else if (!args->isAttributeAccessForVariable(attributeAccess,true)) {
    return false; // no attribute access, no index check
  }
  TRI_ASSERT(attributeAccess.first != nullptr);
  ExecutionNode* setter = plan->getVarSetBy(attributeAccess.first->id);
  if (setter == nullptr || setter->getType() != EN::ENUMERATE_COLLECTION) {
    return false; // expected access of the for doc.attribute
  }
  
  //get logical collection
  auto collNode = reinterpret_cast<EnumerateCollectionNode*>(setter);
  if (info.collectionNodeToReplace != nullptr &&
      info.collectionNodeToReplace != collNode) {
    return false; // should probably never happen
  }
  info.collectionNodeToReplace = collNode;
  info.collectionNodeOutVar = collNode->outVariable();
  info.collection = collNode->collection();
  std::shared_ptr<LogicalCollection> coll = collNode->collection()->getCollection();
  
  //check for suitable indexes
  for (std::shared_ptr<arangodb::Index> idx : coll->getIndexes()) {
    // check if current index is a geo-index
    bool isS2 = idx->type() == arangodb::Index::IndexType::TRI_IDX_TYPE_S2_INDEX;
    if (isS2 && idx->fields().size() == 1) { // individual fields
      // check access paths of attributes in ast and those in index match
      if (idx->fields()[0] == attributeAccess.second) {
        if (info.index != nullptr && info.index != idx) {
          return false; // different index
        }
        info.index = idx;
        info.locationVar = args;
        return true;
      }
    }
  } // for index in collection
  return false;
}

/// returns true if left side is same as right or lhs is null
static bool isValidGeoArg(AstNode const* lhs, AstNode const* rhs) {
  if (lhs == nullptr) { // lhs is from the GeoIndexInfo struct
    return true; // if geoindex field is null everything is valid
  } else if (lhs->type != rhs->type) {
    return false;
  } else if (lhs->isArray()) { // expect `[doc.lng, doc.lat]`
    if (lhs->numMembers() >= 2 && rhs->numMembers() >= 2) {
      return isValidGeoArg(lhs->getMemberUnchecked(0), rhs->getMemberUnchecked(0)) &&
      isValidGeoArg(lhs->getMemberUnchecked(1), rhs->getMemberUnchecked(1));
    }
    return false;
  }
  // CompareAstNodes does not handle non const attribute access
  std::pair<Variable const*, std::vector<arangodb::basics::AttributeName>> res1, res2;
  bool acc1 = lhs->isAttributeAccessForVariable(res1, true);
  bool acc2 = rhs->isAttributeAccessForVariable(res2, true);
  if (acc1|| acc2) {
    return acc1 && acc2 && res1 == res2; // same variable same path
  }
  return aql::CompareAstNodes(lhs, rhs, false) == 0;
}

static bool checkDistanceFunc(ExecutionPlan* plan, AstNode const* funcNode,
                              bool legacy, GeoIndexInfo& info) {
  if (funcNode->type == NODE_TYPE_REFERENCE) {
    // FOR x IN cc LET d = DISTANCE(...) FILTER d > 10 RETURN x
    Variable const* var = static_cast<Variable const*>(funcNode->getData());
    TRI_ASSERT(var != nullptr);
    ExecutionNode* setter = plan->getVarSetBy(var->id);
    if (setter == nullptr || setter->getType() != EN::CALCULATION) {
      return false;
    }
    funcNode = static_cast<CalculationNode*>(setter)->expression()->node();
  }
  // get the ast node of the expression
  if (!funcNode || funcNode ->type != NODE_TYPE_FCALL || funcNode->numMembers() != 1) {
    return false;
  }
  AstNode* fargs = funcNode->getMemberUnchecked(0);
  auto func = static_cast<Function const*>(funcNode->getData());
  if (fargs->numMembers() >= 4 && func->name == "DISTANCE") { // allow DISTANCE(a,b,c,d)
    if (info.distanceCenter != nullptr) {
      return false; // do not allow mixing of DISTANCE and GEO_DISTANCE
    }
    if (isValidGeoArg(info.distanceCenterLat, fargs->getMemberUnchecked(2)) &&
        isValidGeoArg(info.distanceCenterLng, fargs->getMemberUnchecked(3)) &&
        distanceFuncArgCheck(plan, fargs->getMemberUnchecked(0),
                             fargs->getMemberUnchecked(1), legacy, info)) {
      info.distanceCenterLat = fargs->getMemberUnchecked(2);
      info.distanceCenterLng = fargs->getMemberUnchecked(3);
      return true;
    } else if (isValidGeoArg(info.distanceCenterLat, fargs->getMemberUnchecked(0)) &&
               isValidGeoArg(info.distanceCenterLng, fargs->getMemberUnchecked(1)) &&
               distanceFuncArgCheck(plan, fargs->getMemberUnchecked(2),
                                    fargs->getMemberUnchecked(3), legacy, info)) {
      info.distanceCenterLat = fargs->getMemberUnchecked(0);
      info.distanceCenterLng = fargs->getMemberUnchecked(1);
      return true;
    }
  } else if (fargs->numMembers() == 2 && func->name == "GEO_DISTANCE") {
    if (info.distanceCenterLat || info.distanceCenterLng) {
      return false; // do not allow mixing of DISTANCE and GEO_DISTANCE
    }
    if (isValidGeoArg(info.distanceCenter, fargs->getMemberUnchecked(1)) &&
        geoFuncArgCheck(plan, fargs->getMemberUnchecked(0), legacy, info)) {
      info.distanceCenter = fargs->getMemberUnchecked(1);
      return true;
    } else if (isValidGeoArg(info.distanceCenter, fargs->getMemberUnchecked(0)) &&
               geoFuncArgCheck(plan, fargs->getMemberUnchecked(1), legacy, info)) {
      info.distanceCenter = fargs->getMemberUnchecked(0);
      return true;
    }
  }
  return false;
}

// support legacy functions without added distance field
static bool checkLegacyGeoFunc(ExecutionPlan* plan, AstNode const* funcNode, GeoIndexInfo& info) {
  if (funcNode->type != NODE_TYPE_FCALL || funcNode->numMembers() != 1) {
    return false;
  }
  AstNode* fargs = funcNode->getMemberUnchecked(0);
  Function const* func = static_cast<Function const*>(funcNode->getData());
  const size_t nArgs = fargs->numMembers();
  // WITHIN(coll, latitude, longitude, radius)
  // NEAR(coll, latitude, longitude, limit)
  if (!(func->name == "WITHIN" && nArgs == 4) &&
       !(func->name == "NEAR" && (nArgs == 3 || nArgs == 4))) {
    return false;
  }
  TRI_ASSERT(info.collection == nullptr);
  
  AstNode const* collArg = fargs->getMemberUnchecked(0);
  AstNode const* latArg = fargs->getMemberUnchecked(1);
  AstNode const* lngArg = fargs->getMemberUnchecked(2);
  AstNode const* rArg = fargs->numMembers() == 4 ? fargs->getMember(3) : nullptr;
  if (!isValueTypeCollection(collArg) || !latArg->isNumericValue() ||
      !lngArg->isNumericValue()) {
    return false;
  }
  
  // NEAR and WITHIN just use the first geoindex found
  aql::Collections* colls = plan->getAst()->query()->collections();
  info.collection = colls->add(collArg->getString(), AccessMode::Type::READ);
  for (auto const& idx : info.collection->getCollection()->getIndexes()) {
    if (idx->type() == arangodb::Index::TRI_IDX_TYPE_GEO1_INDEX ||
        idx->type() == arangodb::Index::TRI_IDX_TYPE_GEO2_INDEX ||
        idx->type() == arangodb::Index::TRI_IDX_TYPE_S2_INDEX) {
        if (info.index != nullptr && info.index != idx) {
          return false; 
        } 
      info.index = idx;
      break;
    }
  }
  
  if (info.index && info.distanceCenter == nullptr) {
    info.sorted = true; // legacy functions are alwasy sorted
    info.ascending = true; // always ascending
    info.distanceCenterLat = latArg;
    info.distanceCenterLng = lngArg;
    if (func->name == "NEAR" && rArg != nullptr) {
      info.actualLimit = rArg->isNumericValue() ? rArg->getIntValue() : 100;
    } else if (func->name == "WITHIN") {
      TRI_ASSERT(rArg != nullptr);
      info.maxDistance = rArg;
      info.maxInclusive = true;
    }
    return true;
  }
  return false;
}

static bool checkEnumerateListNode(ExecutionPlan* plan, EnumerateListNode* el, GeoIndexInfo& info) {
  std::vector<Variable const*> varsUsedHere = el->getVariablesUsedHere();
  TRI_ASSERT(varsUsedHere.size() == 1);
  // now check who introduced our variable
  ExecutionNode* node = plan->getVarSetBy(varsUsedHere[0]->id);
  if (node->getType() != EN::CALCULATION) {
    return false;
  }
  
  CalculationNode* calcNode = static_cast<CalculationNode*>(node);
  Expression* expr = calcNode->expression();
  // the expression must exist and it must have an astNode
  if (expr == nullptr || expr->node() == nullptr) {
    return false; // not the right type of node
  }
  
  if (checkLegacyGeoFunc(plan, expr->node(), info)) {
    info.collectionNodeToReplace = el;
    info.collectionNodeOutVar = el->outVariable();
    TRI_ASSERT(info.index && info.index->fields().size() <= 2);
    Ast* ast = plan->getAst(); // we need to create this ourselves
    auto const& fields = info.index->fields();
    if (fields.size() == 1) {
      info.locationVar = ast->createNodeAccess(info.collectionNodeOutVar, fields[0]);
    } else {
      info.latitudeVar = ast->createNodeAccess(info.collectionNodeOutVar, fields[0]);
      info.longitudeVar = ast->createNodeAccess(info.collectionNodeOutVar, fields[1]);
    }
    calcNode->canRemoveIfThrows(true);
    return true;
  }
  return false;
}

// contains the AstNode* a supported function?
static bool checkGeoFilterFunction(ExecutionPlan* plan, AstNode const* funcNode,
                                   GeoIndexInfo& info) {
  // the expression must exist and it must be a function call
  if (funcNode->type != NODE_TYPE_FCALL || funcNode->numMembers() != 1 ||
      info.filterMode != geo::FilterType::NONE) { // can't handle more than one
    return false;
  }
  
  auto func = static_cast<Function const*>(funcNode->getData());
  AstNode* fargs = funcNode->getMemberUnchecked(0);
  bool contains = func->name == "GEO_CONTAINS";
  bool intersect = func->name == "GEO_INTERSECTS";
  if ((!contains && !intersect) || fargs->numMembers() != 2) {
    return false;
  }
  
  AstNode* arg = fargs->getMemberUnchecked(1);
  if (geoFuncArgCheck(plan, arg, /*legacy*/false, info)) {
    TRI_ASSERT(contains || intersect);
    info.filterMode = contains ? geo::FilterType::CONTAINS : geo::FilterType::INTERSECTS;
    info.filterMask = fargs->getMemberUnchecked(0);
    TRI_ASSERT(info.index);
    return true;
  }
  return false;
}

// checks if a node contanis a geo index function a valid operator
// to use within a filter condition
bool checkGeoFilterExpression(ExecutionPlan* plan, AstNode const* node, GeoIndexInfo& info) {
  // checks @first `smaller` @second
  auto eval = [&](AstNode const* first, AstNode const* second, bool lessequal) -> bool{
    if (isValueOrReference(second) && // no attribute access
        info.maxDistance == nullptr && // max distance is not yet set
        checkDistanceFunc(plan, first, /*legacy*/true, info)) {
      TRI_ASSERT(info.index);
      info.maxDistance = second;
      info.maxInclusive = info.maxInclusive && lessequal;
      info.nodesToRemove.insert(node);
      return true;
    } else if (isValueOrReference(first) && // no attribute access
               info.minDistance == nullptr && // min distance is not yet set
               checkDistanceFunc(plan, second, /*legacy*/false, info)) {
      info.minDistance = first;
      info.minInclusive = info.minInclusive && lessequal;
      info.nodesToRemove.insert(node);
      return true;
    }
    return false;
  };
  
  switch (node->type) {
    case NODE_TYPE_FCALL:
      if (checkGeoFilterFunction(plan, node, info)) {
        info.nodesToRemove.insert(node);
        return true;
      }
      return false;
      break;
    // only DISTANCE is allowed with <=, <, >=, >
    case NODE_TYPE_OPERATOR_BINARY_LE:
      TRI_ASSERT(node->numMembers() == 2);
      return eval(node->getMember(0), node->getMember(1), true);
      break;
    case NODE_TYPE_OPERATOR_BINARY_LT:
      TRI_ASSERT(node->numMembers() == 2);
      return eval(node->getMember(0), node->getMember(1), false);
      break;
    case NODE_TYPE_OPERATOR_BINARY_GE:
      TRI_ASSERT(node->numMembers() == 2);
      return eval(node->getMember(1), node->getMember(0), true);
    case NODE_TYPE_OPERATOR_BINARY_GT:
      TRI_ASSERT(node->numMembers() == 2);
      return eval(node->getMember(1), node->getMember(0), false);
      break;
    default:
      return false;
  }
}

static bool optimizeSortNode(ExecutionPlan* plan,
                             SortNode* sort,
                             GeoIndexInfo& info) {
  TRI_ASSERT(sort->getType() == EN::SORT);
  // we're looking for "SORT DISTANCE(x,y,a,b)"
  SortElementVector const& elements = sort->getElements();
  if (elements.size() != 1) { // can't do it
    return false;
  }
  TRI_ASSERT(elements[0].var != nullptr);
  
  // find the expression that is bound to the variable
  // get the expression node that holds the calculation
  ExecutionNode* setter = plan->getVarSetBy(elements[0].var->id);
  if (setter == nullptr || setter->getType() != EN::CALCULATION) {
    return false; // setter could be enumerate list node e.g.
  }
  CalculationNode* calc = static_cast<CalculationNode*>(setter);
  Expression* expr = calc->expression();
  if (expr == nullptr || expr->node() == nullptr) {
    return false; // the expression must exist and must have an astNode
  }
  
  bool legacy = elements[0].ascending; // DESC is only supported on s2index
  if (!info.sorted && checkDistanceFunc(plan, expr->node(), legacy, info)) {
    info.sorted = true;// do not parse another SORT
    info.ascending = elements[0].ascending;
    info.exesToModify.emplace(sort, expr);
    info.nodesToRemove.emplace(expr->node());
    calc->canRemoveIfThrows(true);
    return true;
  }
  return false;
}

// checks a single sort or filter node
static void optimizeFilterNode(ExecutionPlan* plan,
                               FilterNode* fn,
                               GeoIndexInfo& info) {
  TRI_ASSERT(fn->getType() == EN::FILTER);

  // filter nodes always have one input variable
  auto varsUsedHere = fn->getVariablesUsedHere();
  TRI_ASSERT(varsUsedHere.size() == 1); // does the optimizer do this?
  // now check who introduced our variable
  ExecutionNode* setter = plan->getVarSetBy(varsUsedHere[0]->id);
  if (setter == nullptr || setter->getType() != EN::CALCULATION) {
    return; // setter could be enumerate list node e.g.
  }
  CalculationNode* calc = static_cast<CalculationNode*>(setter);
  Expression* expr = calc->expression();
  if (expr == nullptr || expr->node() == nullptr) {
    return; // the expression must exist and must have an astNode
  }
  
  std::vector<AstNodeType> parents; // parents and current node
  size_t orsInBranch = 0;
  Ast::traverseReadOnly(expr->node(),
                        [&](AstNode const* node, void*){ // pre
                          parents.push_back(node->type);
                          if (Ast::IsOrOperatorType(node->type)) {
                            orsInBranch++;
                          }
                        }, [&](AstNode const* node, void*) { // visit
                          size_t pl = parents.size();
                          if (orsInBranch == 0 && (pl == 1 || Ast::IsAndOperatorType(parents[pl-2]))) {
                            // do not visit below OR or into <=, <, >, >= expressions
                            if (checkGeoFilterExpression(plan, node, info)) {
                              info.exesToModify.emplace(fn, expr);
                              calc->canRemoveIfThrows(true);
                            }
                          }
                        }, [&](AstNode const* node, void*) { // post
                          parents.pop_back();
                          if (Ast::IsOrOperatorType(node->type)) {
                            orsInBranch--;
                          }
                        }, nullptr);
}

// modify plan

// builds a condition that can be used with the index interface and
// contains all parameters required by the MMFilesGeoIndex
static std::unique_ptr<Condition> buildGeoCondition(ExecutionPlan* plan,
                                                    GeoIndexInfo const& info) {
  Ast* ast = plan->getAst();
  // shared code to add symbolic `doc.geometry` or `[doc.lng, doc.lat]`
  auto addLocationArg = [ast, &info] (AstNode* args) {
    if (info.locationVar) {
      args->addMember(info.locationVar);
    } else if (info.latitudeVar && info.longitudeVar) {
      AstNode* array = ast->createNodeArray(2);
      array->addMember(info.longitudeVar); // GeoJSON ordering
      array->addMember(info.latitudeVar);
      args->addMember(array);
    } else {TRI_ASSERT(false);
      THROW_ARANGO_EXCEPTION(TRI_ERROR_INTERNAL);
    }
  };
  
  TRI_ASSERT(info.index);
  auto cond = std::make_unique<Condition>(ast);
  bool hasCenter = info.distanceCenterLat || info.distanceCenter;
  bool hasDistLimit = info.maxDistance || info.minDistance;
  TRI_ASSERT(!hasCenter || hasDistLimit || info.sorted);
  if (hasCenter && (hasDistLimit || info.sorted)) {
    // create GEO_DISTANCE(...) [<|<=|>=|>] Var
    AstNode* args = ast->createNodeArray(2);
    if (info.distanceCenterLat && info.distanceCenterLng) { // legacy
      TRI_ASSERT(!info.distanceCenter);
      // info.sorted && info.ascending &&
      AstNode* array = ast->createNodeArray(2);
      array->addMember(info.distanceCenterLng); // GeoJSON ordering
      array->addMember(info.distanceCenterLat);
      args->addMember(array);
    } else {
      TRI_ASSERT(info.distanceCenter);
      TRI_ASSERT(!info.distanceCenterLat && !info.distanceCenterLng);
      args->addMember(info.distanceCenter);  // center location
    }
    
    addLocationArg(args);
    AstNode* func = ast->createNodeFunctionCall(TRI_CHAR_LENGTH_PAIR("GEO_DISTANCE"), args);

    TRI_ASSERT(info.maxDistance || info.minDistance || info.sorted);
    if (info.minDistance != nullptr) {
      AstNodeType t = info.minInclusive ? NODE_TYPE_OPERATOR_BINARY_GE : NODE_TYPE_OPERATOR_BINARY_GT;
      cond->andCombine(ast->createNodeBinaryOperator(t, func, info.minDistance));
    }
    if (info.maxDistance != nullptr) {
      AstNodeType t = info.maxInclusive ? NODE_TYPE_OPERATOR_BINARY_LE : NODE_TYPE_OPERATOR_BINARY_LT;
      cond->andCombine(ast->createNodeBinaryOperator(t, func, info.maxDistance));
    }
    if (info.minDistance == nullptr && info.maxDistance == nullptr && info.sorted) {
      // hack to pass on the sort-to-point info
      AstNodeType t = NODE_TYPE_OPERATOR_BINARY_LT;
      std::string const& u = StaticStrings::Unlimited;
      AstNode* cc = ast->createNodeValueString(u.c_str(), u.length());
      cond->andCombine(ast->createNodeBinaryOperator(t, func, cc));
    }
<<<<<<< HEAD
  }
  if (info.filterMode != geo::FilterType::NONE) {
    // create GEO_CONTAINS / GEO_INTERSECTS
    TRI_ASSERT(info.filterMask);
    TRI_ASSERT(info.locationVar || info.longitudeVar && info.latitudeVar);
    
    AstNode* args = ast->createNodeArray(2);
    args->addMember(info.filterMask);
    addLocationArg(args);
    if (info.filterMode == geo::FilterType::CONTAINS) {
      cond->andCombine(ast->createNodeFunctionCall("GEO_CONTAINS", args));
    } else if (info.filterMode == geo::FilterType::INTERSECTS) {
      cond->andCombine(ast->createNodeFunctionCall("GEO_INTERSECTS", args));
    } else {
      TRI_ASSERT(false);
=======

    // else {
    //  // COULD BE IMPROVED
    //  if(replaceInfo.expressionParent->type == NODE_TYPE_OPERATOR_BINARY_AND){
    //    // delete ast node - we would need the parent of expression parent to
    //    delete the node
    //    // we do not have it available here so we just replace the node
    //    with true return;
    //  }
    //}

    // fallback
    auto replacement = ast->createNodeValueBool(true);
    for (std::size_t i = 0; i < replaceInfo.expressionParent->numMembers();
         ++i) {
      if (replaceInfo.expressionParent->getMember(i) ==
          replaceInfo.expressionNode) {
        // edit in place for now; TODO change to replace instead
        TEMPORARILY_UNLOCK_NODE(replaceInfo.expressionParent);
        replaceInfo.expressionParent->removeMemberUnchecked(i);
        replaceInfo.expressionParent->addMember(replacement);
      }
>>>>>>> 38835010
    }
  }
  
  cond->normalize(plan);
  return cond;
}

// applys the optimization for a candidate
static bool applyGeoOptimization(ExecutionPlan* plan, LimitNode* ln,
                                 GeoIndexInfo const& info) {
  TRI_ASSERT(info.collection != nullptr);
  TRI_ASSERT(info.index);

  IndexIteratorOptions opts;
  opts.sorted = info.sorted;
  opts.ascending = info.ascending;
  opts.evaluateFCalls = false; // workaround to avoid evaluating "doc.geo"
  std::unique_ptr<Condition> condition(buildGeoCondition(plan, info));
  auto inode = new IndexNode(
      plan, plan->nextId(), info.collection->vocbase,
      info.collection, info.collectionNodeOutVar,
      std::vector<transaction::Methods::IndexHandle>{
          transaction::Methods::IndexHandle{info.index}},
      condition.get(), opts);
  plan->registerNode(inode);
  plan->replaceNode(info.collectionNodeToReplace, inode);
  condition.release();
  
  // remove expressions covered by our index
  Ast* ast = plan->getAst();
  for (std::pair<ExecutionNode*, Expression*> pair : info.exesToModify) {
    AstNode* root = pair.second->nodeForModification();
    auto pre = [&](AstNode const* node, void*) -> bool {
      return node == root || Ast::IsAndOperatorType(node->type);
    };
    auto visitor = [&](AstNode* node, void*) -> AstNode* {
      if (Ast::IsAndOperatorType(node->type)) {
        std::vector<AstNode*> keep; // always shallow copy node
        for (std::size_t i = 0; i < node->numMembers(); i++) {
          AstNode* child = node->getMemberUnchecked(i);
          if (info.nodesToRemove.find(child) == info.nodesToRemove.end()) {
            keep.push_back(child);
          }
        }
        
        if (keep.size() > 2) {
          AstNode* n = ast->createNodeNaryOperator(NODE_TYPE_OPERATOR_NARY_AND);
          for (size_t i = 0; i < keep.size(); i++) {
            n->addMember(keep[i]);
          }
          return n;
        } else if (keep.size() == 2) {
          return ast->createNodeBinaryOperator(NODE_TYPE_OPERATOR_BINARY_AND, keep[0], keep[1]);
        } else if (keep.size() == 1) {
          return keep[0];
        }
        return node == root ? nullptr : ast->createNodeValueBool(true);
      } else if (info.nodesToRemove.find(node) != info.nodesToRemove.end()) {
        return node == root ? nullptr : ast->createNodeValueBool(true);
      }
      return node;
    };
    auto post = [](AstNode const*, void*){};
    AstNode* newNode = Ast::traverseAndModify(root, pre, visitor, post,nullptr);
    if (newNode == nullptr) { // if root was removed, unlink FILTER or SORT
      plan->unlinkNode(pair.first);
    } else if (newNode != root) {
      pair.second->replaceNode(newNode);
    }
  }
  
  if (info.actualLimit < SIZE_MAX) { // add or modify LIMIT
    if (ln == nullptr) {
      ln = new LimitNode(plan, plan->nextId(), 0, info.actualLimit);
      plan->registerNode(ln);
      plan->insertAfter(inode, ln);
    } else if (info.actualLimit < ln->limit()) {
      // LIMIT cannot be modified safely if there is a SORT node
      // inbetween the enumerate-list / collection node
      TRI_ASSERT(ln->getFirstDependency()->getType() != EN::SORT);
      ln->setLimit(info.actualLimit);
    }
  }

  // signal that plan has been changed
  return true;
}

void arangodb::aql::geoIndexRule(Optimizer* opt,
                                 std::unique_ptr<ExecutionPlan> plan,
                                 OptimizerRule const* rule) {
  SmallVector<ExecutionNode*>::allocator_type::arena_type a;
  SmallVector<ExecutionNode*> nodes{a};
  bool mod = false;
  // inspect each return node and work upwards to SingletonNode
  plan->findEndNodes(nodes, true);

  for (ExecutionNode* node : nodes) {
    GeoIndexInfo info;
    ExecutionNode* current = node;
    LimitNode* limit = nullptr;

    while (current) {
      switch (current->getType()) {
        case EN::FILTER:
          optimizeFilterNode(plan.get(), static_cast<FilterNode*>(current), info);
          break;
        case EN::SORT:
          if (!optimizeSortNode(plan.get(), static_cast<SortNode*>(current), info)) {
            // 1. EnumerateCollectionNode x
            // 2. SortNode x.abc ASC
            // 3. LimitNode n,m  <-- cannot reuse LIMIT node here
            limit = nullptr;
          }
          break;
        case EN::LIMIT: // collect this so we can use it
          limit = static_cast<LimitNode*>(current);
          break;
        case EN::INDEX:
        case EN::COLLECT:
          info.invalidate(); // TODO reset info to original state instead
          break;
        case EN::ENUMERATE_LIST:{
          EnumerateListNode* el = static_cast<EnumerateListNode*>(current);
          checkEnumerateListNode(plan.get(), el, info);
          // intentional fallthrough
        }
        case EN::ENUMERATE_COLLECTION: {
          if (info && info.collectionNodeToReplace == current) {
            mod = mod || applyGeoOptimization(plan.get(), limit, info);
          }
          break;
        }
        default:
          break;// skip
      }
      current = current->getFirstDependency();  // inspect next node
    }
  }

  opt->addPlan(std::move(plan), rule, mod);
}<|MERGE_RESOLUTION|>--- conflicted
+++ resolved
@@ -4543,14 +4543,9 @@
       (limitArg != nullptr && !limitArg->isNumericValue())) {
     return false;
   }
-<<<<<<< HEAD
-  
-  std::string cname = collArg->getString();
-=======
 
   std::string name = collArg->getString();
   TRI_vocbase_t* vocbase = plan->getAst()->query()->vocbase();
->>>>>>> 38835010
   std::vector<basics::AttributeName> field;
   TRI_ParseAttributeString(attrArg->getString(), field, /*allowExpansion*/false);
   if (field.empty()) {
@@ -4604,23 +4599,12 @@
       plan->getAst()->query()->trx()->addCollectionAtRuntime(cname);
     }
   }
-<<<<<<< HEAD
-  
   auto inode = new IndexNode(plan, plan->nextId(), vocbase,
                              coll, elnode->outVariable(),
                              std::vector<transaction::Methods::IndexHandle>{
                                transaction::Methods::IndexHandle{index}},
                              condition.get(), IndexIteratorOptions());
   plan->registerNode(inode);
-=======
-
-  auto indexNode = new IndexNode(plan, plan->nextId(), vocbase,
-                                 coll, elnode->outVariable(),
-                                 std::vector<transaction::Methods::IndexHandle>{
-                                   transaction::Methods::IndexHandle{index}},
-                                 condition.get(), false);
-  plan->registerNode(indexNode);
->>>>>>> 38835010
   condition.release();
   plan->replaceNode(elnode, inode);
   // mark removable, because it will not throw for most params
@@ -4674,7 +4658,7 @@
   operator bool() const { return collectionNodeToReplace != nullptr &&
     collectionNodeOutVar && collection && index && valid; }
   void invalidate() { valid = false; }
-  
+
   /// node that will be replaced by (geo) IndexNode
   ExecutionNode* collectionNodeToReplace = nullptr;
   Variable const* collectionNodeOutVar = nullptr;
@@ -4683,7 +4667,7 @@
   aql::Collection const* collection = nullptr;
   /// selected index
   std::shared_ptr<Index> index;
-  
+
   /// Filter calculations to modify
   std::map<ExecutionNode*, Expression*> exesToModify;
   std::set<AstNode const*> nodesToRemove;
@@ -4705,10 +4689,10 @@
   // ============ Filter Info ===========
   geo::FilterType filterMode = geo::FilterType::NONE;
   AstNode const* filterMask = nullptr;
-  
+
   // ============ Limit Info ============
   size_t actualLimit = SIZE_MAX;
-  
+
   // ============ Accessed Fields ============
   AstNode const* locationVar = nullptr;// access to location field
   AstNode const* latitudeVar = nullptr;// access path to longitude
@@ -4734,14 +4718,14 @@
   }
   TRI_ASSERT(attributeAccess1.first != nullptr);
   TRI_ASSERT(attributeAccess2.first != nullptr);
-  
+
   ExecutionNode* setter1 = plan->getVarSetBy(attributeAccess1.first->id);
   ExecutionNode* setter2 = plan->getVarSetBy(attributeAccess2.first->id);
   if (setter1 == nullptr || setter1 != setter2 ||
       setter1->getType() != EN::ENUMERATE_COLLECTION) {
     return false;// expect access of doc.lat, doc.lng or doc.loc[0], doc.loc[1]
   }
-    
+
   //get logical collection
   auto collNode = reinterpret_cast<EnumerateCollectionNode*>(setter1);
   if (info.collectionNodeToReplace != nullptr &&
@@ -4752,7 +4736,7 @@
   info.collectionNodeOutVar = collNode->outVariable();
   info.collection = collNode->collection();
   std::shared_ptr<LogicalCollection> coll = collNode->collection()->getCollection();
-  
+
   //check for suitiable indexes
   for (std::shared_ptr<Index> idx : coll->getIndexes()) {
     // check if current index is a geo-index
@@ -4760,7 +4744,7 @@
     bool isGeo1 = idx->type() == Index::IndexType::TRI_IDX_TYPE_GEO1_INDEX && supportLegacy;
     bool isGeo2 = idx->type() == Index::IndexType::TRI_IDX_TYPE_GEO2_INDEX && supportLegacy;
     bool isS2 = idx->type() == Index::IndexType::TRI_IDX_TYPE_S2_INDEX;
-    
+
     if ((isGeo2 || isS2) && fieldNum == 2) { // individual fields
       // check access paths of attributes in ast and those in index match
       if (idx->fields()[0] == attributeAccess1.second &&
@@ -4776,16 +4760,16 @@
     } else if ((isGeo1 || isS2) && fieldNum == 1) {
       std::vector<basics::AttributeName> fields1 = idx->fields()[0];
       std::vector<basics::AttributeName> fields2 = idx->fields()[0];
-      
+
       VPackBuilder builder;
       idx->toVelocyPack(builder,true,false);
       bool geoJson = basics::VelocyPackHelper::getBooleanValue(builder.slice(), "geoJson", false);
-      
+
       fields1.back().name += geoJson ? "[1]" : "[0]";
       fields2.back().name += geoJson ? "[0]" : "[1]";
       if (fields1 == attributeAccess1.second && fields2 == attributeAccess2.second) {
         if (info.index != nullptr && info.index != idx) {
-          return false; 
+          return false;
         }
         info.index = idx;
         info.latitudeVar = latArg;
@@ -4813,7 +4797,7 @@
   if (setter == nullptr || setter->getType() != EN::ENUMERATE_COLLECTION) {
     return false; // expected access of the for doc.attribute
   }
-  
+
   //get logical collection
   auto collNode = reinterpret_cast<EnumerateCollectionNode*>(setter);
   if (info.collectionNodeToReplace != nullptr &&
@@ -4824,7 +4808,7 @@
   info.collectionNodeOutVar = collNode->outVariable();
   info.collection = collNode->collection();
   std::shared_ptr<LogicalCollection> coll = collNode->collection()->getCollection();
-  
+
   //check for suitable indexes
   for (std::shared_ptr<arangodb::Index> idx : coll->getIndexes()) {
     // check if current index is a geo-index
@@ -4936,7 +4920,7 @@
     return false;
   }
   TRI_ASSERT(info.collection == nullptr);
-  
+
   AstNode const* collArg = fargs->getMemberUnchecked(0);
   AstNode const* latArg = fargs->getMemberUnchecked(1);
   AstNode const* lngArg = fargs->getMemberUnchecked(2);
@@ -4945,7 +4929,7 @@
       !lngArg->isNumericValue()) {
     return false;
   }
-  
+
   // NEAR and WITHIN just use the first geoindex found
   aql::Collections* colls = plan->getAst()->query()->collections();
   info.collection = colls->add(collArg->getString(), AccessMode::Type::READ);
@@ -4954,13 +4938,13 @@
         idx->type() == arangodb::Index::TRI_IDX_TYPE_GEO2_INDEX ||
         idx->type() == arangodb::Index::TRI_IDX_TYPE_S2_INDEX) {
         if (info.index != nullptr && info.index != idx) {
-          return false; 
-        } 
+          return false;
+        }
       info.index = idx;
       break;
     }
   }
-  
+
   if (info.index && info.distanceCenter == nullptr) {
     info.sorted = true; // legacy functions are alwasy sorted
     info.ascending = true; // always ascending
@@ -4986,14 +4970,14 @@
   if (node->getType() != EN::CALCULATION) {
     return false;
   }
-  
+
   CalculationNode* calcNode = static_cast<CalculationNode*>(node);
   Expression* expr = calcNode->expression();
   // the expression must exist and it must have an astNode
   if (expr == nullptr || expr->node() == nullptr) {
     return false; // not the right type of node
   }
-  
+
   if (checkLegacyGeoFunc(plan, expr->node(), info)) {
     info.collectionNodeToReplace = el;
     info.collectionNodeOutVar = el->outVariable();
@@ -5020,7 +5004,7 @@
       info.filterMode != geo::FilterType::NONE) { // can't handle more than one
     return false;
   }
-  
+
   auto func = static_cast<Function const*>(funcNode->getData());
   AstNode* fargs = funcNode->getMemberUnchecked(0);
   bool contains = func->name == "GEO_CONTAINS";
@@ -5028,7 +5012,7 @@
   if ((!contains && !intersect) || fargs->numMembers() != 2) {
     return false;
   }
-  
+
   AstNode* arg = fargs->getMemberUnchecked(1);
   if (geoFuncArgCheck(plan, arg, /*legacy*/false, info)) {
     TRI_ASSERT(contains || intersect);
@@ -5063,7 +5047,7 @@
     }
     return false;
   };
-  
+
   switch (node->type) {
     case NODE_TYPE_FCALL:
       if (checkGeoFilterFunction(plan, node, info)) {
@@ -5103,7 +5087,7 @@
     return false;
   }
   TRI_ASSERT(elements[0].var != nullptr);
-  
+
   // find the expression that is bound to the variable
   // get the expression node that holds the calculation
   ExecutionNode* setter = plan->getVarSetBy(elements[0].var->id);
@@ -5115,7 +5099,7 @@
   if (expr == nullptr || expr->node() == nullptr) {
     return false; // the expression must exist and must have an astNode
   }
-  
+
   bool legacy = elements[0].ascending; // DESC is only supported on s2index
   if (!info.sorted && checkDistanceFunc(plan, expr->node(), legacy, info)) {
     info.sorted = true;// do not parse another SORT
@@ -5147,7 +5131,7 @@
   if (expr == nullptr || expr->node() == nullptr) {
     return; // the expression must exist and must have an astNode
   }
-  
+
   std::vector<AstNodeType> parents; // parents and current node
   size_t orsInBranch = 0;
   Ast::traverseReadOnly(expr->node(),
@@ -5193,7 +5177,7 @@
       THROW_ARANGO_EXCEPTION(TRI_ERROR_INTERNAL);
     }
   };
-  
+
   TRI_ASSERT(info.index);
   auto cond = std::make_unique<Condition>(ast);
   bool hasCenter = info.distanceCenterLat || info.distanceCenter;
@@ -5214,7 +5198,7 @@
       TRI_ASSERT(!info.distanceCenterLat && !info.distanceCenterLng);
       args->addMember(info.distanceCenter);  // center location
     }
-    
+
     addLocationArg(args);
     AstNode* func = ast->createNodeFunctionCall(TRI_CHAR_LENGTH_PAIR("GEO_DISTANCE"), args);
 
@@ -5234,13 +5218,12 @@
       AstNode* cc = ast->createNodeValueString(u.c_str(), u.length());
       cond->andCombine(ast->createNodeBinaryOperator(t, func, cc));
     }
-<<<<<<< HEAD
   }
   if (info.filterMode != geo::FilterType::NONE) {
     // create GEO_CONTAINS / GEO_INTERSECTS
     TRI_ASSERT(info.filterMask);
     TRI_ASSERT(info.locationVar || info.longitudeVar && info.latitudeVar);
-    
+
     AstNode* args = ast->createNodeArray(2);
     args->addMember(info.filterMask);
     addLocationArg(args);
@@ -5250,33 +5233,9 @@
       cond->andCombine(ast->createNodeFunctionCall("GEO_INTERSECTS", args));
     } else {
       TRI_ASSERT(false);
-=======
-
-    // else {
-    //  // COULD BE IMPROVED
-    //  if(replaceInfo.expressionParent->type == NODE_TYPE_OPERATOR_BINARY_AND){
-    //    // delete ast node - we would need the parent of expression parent to
-    //    delete the node
-    //    // we do not have it available here so we just replace the node
-    //    with true return;
-    //  }
-    //}
-
-    // fallback
-    auto replacement = ast->createNodeValueBool(true);
-    for (std::size_t i = 0; i < replaceInfo.expressionParent->numMembers();
-         ++i) {
-      if (replaceInfo.expressionParent->getMember(i) ==
-          replaceInfo.expressionNode) {
-        // edit in place for now; TODO change to replace instead
-        TEMPORARILY_UNLOCK_NODE(replaceInfo.expressionParent);
-        replaceInfo.expressionParent->removeMemberUnchecked(i);
-        replaceInfo.expressionParent->addMember(replacement);
-      }
->>>>>>> 38835010
-    }
-  }
-  
+    }
+  }
+
   cond->normalize(plan);
   return cond;
 }
@@ -5301,7 +5260,7 @@
   plan->registerNode(inode);
   plan->replaceNode(info.collectionNodeToReplace, inode);
   condition.release();
-  
+
   // remove expressions covered by our index
   Ast* ast = plan->getAst();
   for (std::pair<ExecutionNode*, Expression*> pair : info.exesToModify) {
@@ -5318,7 +5277,7 @@
             keep.push_back(child);
           }
         }
-        
+
         if (keep.size() > 2) {
           AstNode* n = ast->createNodeNaryOperator(NODE_TYPE_OPERATOR_NARY_AND);
           for (size_t i = 0; i < keep.size(); i++) {
@@ -5344,7 +5303,7 @@
       pair.second->replaceNode(newNode);
     }
   }
-  
+
   if (info.actualLimit < SIZE_MAX) { // add or modify LIMIT
     if (ln == nullptr) {
       ln = new LimitNode(plan, plan->nextId(), 0, info.actualLimit);
