////////////////////////////////////////////////////////////////////////////////
/// DISCLAIMER
///
/// Copyright 2014-2016 ArangoDB GmbH, Cologne, Germany
/// Copyright 2004-2014 triAGENS GmbH, Cologne, Germany
///
/// Licensed under the Apache License, Version 2.0 (the "License");
/// you may not use this file except in compliance with the License.
/// You may obtain a copy of the License at
///
///     http://www.apache.org/licenses/LICENSE-2.0
///
/// Unless required by applicable law or agreed to in writing, software
/// distributed under the License is distributed on an "AS IS" BASIS,
/// WITHOUT WARRANTIES OR CONDITIONS OF ANY KIND, either express or implied.
/// See the License for the specific language governing permissions and
/// limitations under the License.
///
/// Copyright holder is ArangoDB GmbH, Cologne, Germany
///
/// @author Max Neunhoeffer
/// @author Jan Steemann
////////////////////////////////////////////////////////////////////////////////

#include "CollectBlock.h"
#include "Aql/AqlValue.h"
#include "Aql/AqlItemBlock.h"
#include "Aql/ExecutionEngine.h"
#include "Basics/Exceptions.h"
#include "Basics/VelocyPackHelper.h"
#include "VocBase/vocbase.h"

using namespace arangodb;
using namespace arangodb::aql;

namespace {
static AqlValue EmptyValue;

/// @brief get the value from an input register
/// for a reduce function that does not require input, this will return a
/// reference to a static empty AqlValue
static inline AqlValue const& getValueForRegister(AqlItemBlock const* src,
                                                  size_t row, RegisterId reg) {
  if (reg == ExecutionNode::MaxRegisterId) {
    return EmptyValue;
  }
  return src->getValueReference(row, reg);
}
}

SortedCollectBlock::CollectGroup::CollectGroup(bool count)
    : firstRow(0),
      lastRow(0),
      groupLength(0),
      rowsAreValid(false),
      count(count),
      hasRows(false) {}

SortedCollectBlock::CollectGroup::~CollectGroup() {
  for (auto& it : groupValues) {
    it.destroy();
  }
  for (auto& it : groupBlocks) {
    delete it;
  }
}

void SortedCollectBlock::CollectGroup::initialize(size_t capacity) {
  groupValues.clear();

  if (capacity > 0) {
    groupValues.reserve(capacity);

    for (size_t i = 0; i < capacity; ++i) {
      groupValues.emplace_back();
    }
  }

  groupLength = 0;

  // reset aggregators
  for (auto& it : aggregators) {
    it->reset();
  }
  
  rowsAreValid = false;
}

void SortedCollectBlock::CollectGroup::reset() {
  for (auto& it : groupBlocks) {
    delete it;
  }
  groupBlocks.clear();

  if (!groupValues.empty()) {
    for (auto& it : groupValues) {
      it.destroy();
    }
    groupValues[0].erase();  // only need to erase [0], because we have
                             // only copies of references anyway
  }

  groupLength = 0;

  // reset all aggregators
  for (auto& it : aggregators) {
    it->reset();
  }

  rowsAreValid = false;
  hasRows = false;
}

void SortedCollectBlock::CollectGroup::addValues(AqlItemBlock const* src,
                                                 RegisterId groupRegister) {
  if (groupRegister == ExecutionNode::MaxRegisterId) {
    // nothing to do, but still make sure we won't add the same rows again
    firstRow = lastRow = 0;
    rowsAreValid = false;
    return;
  }

  if (rowsAreValid) {
    // copy group values
    TRI_ASSERT(firstRow <= lastRow);

    if (count) {
      groupLength += lastRow + 1 - firstRow;
    } else {
      TRI_ASSERT(src != nullptr);
      auto block = src->slice(firstRow, lastRow + 1);
      try {
        TRI_IF_FAILURE("CollectGroup::addValues") {
          THROW_ARANGO_EXCEPTION(TRI_ERROR_DEBUG);
        }
        groupBlocks.emplace_back(block);
      } catch (...) {
        delete block;
        throw;
      }
    }
  }

  firstRow = lastRow = 0;
  // the next statement ensures we don't add the same value (row) twice
  rowsAreValid = false;
}

SortedCollectBlock::SortedCollectBlock(ExecutionEngine* engine,
                                       CollectNode const* en)
    : ExecutionBlock(engine, en),
      _groupRegisters(),
      _aggregateRegisters(),
      _currentGroup(en->_count),
      _lastBlock(nullptr),
      _expressionRegister(ExecutionNode::MaxRegisterId),
      _collectRegister(ExecutionNode::MaxRegisterId),
      _variableNames() {
  for (auto const& p : en->_groupVariables) {
    // We know that planRegisters() has been run, so
    // getPlanNode()->_registerPlan is set up
    auto itOut = en->getRegisterPlan()->varInfo.find(p.first->id);
    TRI_ASSERT(itOut != en->getRegisterPlan()->varInfo.end());

    auto itIn = en->getRegisterPlan()->varInfo.find(p.second->id);
    TRI_ASSERT(itIn != en->getRegisterPlan()->varInfo.end());
    TRI_ASSERT((*itIn).second.registerId < ExecutionNode::MaxRegisterId);
    TRI_ASSERT((*itOut).second.registerId < ExecutionNode::MaxRegisterId);
    _groupRegisters.emplace_back(
        std::make_pair((*itOut).second.registerId, (*itIn).second.registerId));
  }

  for (auto const& p : en->_aggregateVariables) {
    // We know that planRegisters() has been run, so
    // getPlanNode()->_registerPlan is set up
    auto itOut = en->getRegisterPlan()->varInfo.find(p.first->id);
    TRI_ASSERT(itOut != en->getRegisterPlan()->varInfo.end());
    TRI_ASSERT((*itOut).second.registerId < ExecutionNode::MaxRegisterId);

    RegisterId reg;
    if (Aggregator::requiresInput(p.second.second)) {
      auto itIn = en->getRegisterPlan()->varInfo.find(p.second.first->id);
      TRI_ASSERT(itIn != en->getRegisterPlan()->varInfo.end());
      TRI_ASSERT((*itIn).second.registerId < ExecutionNode::MaxRegisterId);
      reg = (*itIn).second.registerId;
    } else {
      // no input variable required
      reg = ExecutionNode::MaxRegisterId;
    }
    _aggregateRegisters.emplace_back(
        std::make_pair((*itOut).second.registerId, reg));
    _currentGroup.aggregators.emplace_back(Aggregator::fromTypeString(_trx, p.second.second));
  }
  TRI_ASSERT(_aggregateRegisters.size() == en->_aggregateVariables.size());
  TRI_ASSERT(_aggregateRegisters.size() == _currentGroup.aggregators.size());
    
  if (en->_outVariable != nullptr) {
    auto const& registerPlan = en->getRegisterPlan()->varInfo;
    auto it = registerPlan.find(en->_outVariable->id);
    TRI_ASSERT(it != registerPlan.end());
    _collectRegister = (*it).second.registerId;
    TRI_ASSERT(_collectRegister > 0 &&
               _collectRegister < ExecutionNode::MaxRegisterId);

    if (en->_expressionVariable != nullptr) {
      auto it = registerPlan.find(en->_expressionVariable->id);
      TRI_ASSERT(it != registerPlan.end());
      _expressionRegister = (*it).second.registerId;
    }

    // construct a mapping of all register ids to variable names
    // we need this mapping to generate the grouped output

    for (size_t i = 0; i < registerPlan.size(); ++i) {
      _variableNames.emplace_back("");  // initialize with default value
    }

    // iterate over all our variables
    if (en->_keepVariables.empty()) {
      auto usedVariableIds(en->getVariableIdsUsedHere());
       
      for (auto const& vi : registerPlan) {
        if (vi.second.depth > 0 || en->getDepth() == 1) {
          // Do not keep variables from depth 0, unless we are depth 1 ourselves
          // (which means no FOR in which we are contained)

          if (usedVariableIds.find(vi.first) == usedVariableIds.end()) {
            // variable is not visible to the CollectBlock
            continue;
          }

          // find variable in the global variable map
          auto itVar = en->_variableMap.find(vi.first);

          if (itVar != en->_variableMap.end()) {
            _variableNames[vi.second.registerId] = (*itVar).second;
          }
        }
      }
    } else {
      for (auto const& x : en->_keepVariables) {
        auto it = registerPlan.find(x->id);

        if (it != registerPlan.end()) {
          _variableNames[(*it).second.registerId] = x->name;
        }
      }
    }
  }
  
  // reserve space for the current row
  _currentGroup.initialize(_groupRegisters.size());
  _pos = 0;
}

std::pair<ExecutionState, arangodb::Result> SortedCollectBlock::initializeCursor(
    AqlItemBlock* items, size_t pos) {
  DEBUG_BEGIN_BLOCK();
  auto res = ExecutionBlock::initializeCursor(items, pos);

  if (res.first == ExecutionState::WAITING ||
      !res.second.ok()) {
    // If we need to wait or get an error we return as is.
    return res;
  }

  DEBUG_BEGIN_BLOCK();
  _currentGroup.reset();
  _pos = 0;
  _lastBlock = nullptr;
  DEBUG_END_BLOCK();

  return res;

  // cppcheck-suppress style
  DEBUG_END_BLOCK();
}

std::pair<ExecutionState, Result> SortedCollectBlock::getOrSkipSome(
    size_t atMost, bool skipping, AqlItemBlock*& result, size_t& skipped) {
  TRI_ASSERT(result == nullptr && skipped == 0);

  if (_done) {
    return {ExecutionState::DONE, TRI_ERROR_NO_ERROR};
  }

  if (atMost == 0) {
    return {ExecutionState::DONE, TRI_ERROR_NO_ERROR};
  }

  RegisterId const nrInRegs = getNrInputRegisters();
  RegisterId const nrOutRegs = getNrOutputRegisters();

  auto updateCurrentGroup = [this, skipping](
      AqlItemBlock const* cur, size_t const pos, AqlItemBlock* res) {
    bool newGroup = false;
    if (!_currentGroup.hasRows) {
      // we never had any previous group
      newGroup = true;
    } else {
      // we already had a group, check if the group has changed
      size_t i = 0;

      for (auto& it : _groupRegisters) {
        int cmp =
            AqlValue::Compare(_trx, _currentGroup.groupValues[i],
                              cur->getValueReference(pos, it.second), false);

        if (cmp != 0) {
          // group change
          newGroup = true;
          break;
        }
        ++i;
      }
    }

    bool emittedGroup = false;

    if (newGroup) {
      if (_currentGroup.hasRows) {
        if (!skipping) {
          // need to emit the current group first
          TRI_ASSERT(cur != nullptr);
          emitGroup(cur, res, _skipped, skipping);
        } else {
          skipGroup();
        }

        emittedGroup = true;
      }

      // still space left in the output to create a new group

      // construct the new group
      size_t i = 0;
      TRI_ASSERT(cur != nullptr);
      for (auto& it : _groupRegisters) {
        _currentGroup.groupValues[i] =
            cur->getValueReference(pos, it.second).clone();
        ++i;
      }
      _currentGroup.setFirstRow(pos);
    }

    _currentGroup.setLastRow(pos);

    return emittedGroup;
  };

  auto aggregateAndAddValues = [this](AqlItemBlock* block) {
    if (_currentGroup.rowsAreValid) {
      size_t j = 0;
      for (auto& it : _currentGroup.aggregators) {
        RegisterId const reg = _aggregateRegisters[j].second;
        for (size_t r = _currentGroup.firstRow; r < _currentGroup.lastRow + 1;
             ++r) {
          it->reduce(getValueForRegister(block, r, reg));
        }
        ++j;
      }
    }

    // also resets firstRow, lastRow and especially rowsAreValid
    _currentGroup.addValues(block, _collectRegister);
  };

  if (!skipping && _result == nullptr) {
    // initialize _result with a block

    // If we don't have any values to group by, the result will contain a single
    // group.
    size_t maxBlockSize = _groupRegisters.empty() ? 1 : atMost;
    _result.reset(requestBlock(maxBlockSize, nrOutRegs));

    TRI_ASSERT(nrInRegs <= _result->getNrRegs());
  }

  while (_skipped < atMost) {
    TRI_IF_FAILURE("SortedCollectBlock::getOrSkipSomeOuter") {
      THROW_ARANGO_EXCEPTION(TRI_ERROR_DEBUG);
    }

    if (!_buffer.empty()) {
      TRI_IF_FAILURE("SortedCollectBlock::hasMore") {
        THROW_ARANGO_EXCEPTION(TRI_ERROR_DEBUG);
      }
    }

    BufferState bufferState = getBlockIfNeeded(DefaultBatchSize());
    if (bufferState == BufferState::WAITING) {
      TRI_ASSERT(skipped == 0);
      TRI_ASSERT(result == nullptr);
      return {ExecutionState::WAITING, TRI_ERROR_NO_ERROR};
    }
    if (bufferState == BufferState::NO_MORE_BLOCKS) {
      break;
    }

    TRI_ASSERT(bufferState == BufferState::HAS_BLOCKS ||
               bufferState == BufferState::HAS_NEW_BLOCK);
    TRI_ASSERT(!_buffer.empty());

    AqlItemBlock* cur = _buffer.front();
    TRI_ASSERT(cur != nullptr);

    // TODO this is dirty. if you have an idea how to improve this, please do.
    // Can't we omit this?
    if (_lastBlock == nullptr) {
      // call only on the first row of the first block
      TRI_ASSERT(_pos == 0);
      inheritRegisters(cur, _result.get(), 0);
    }

    // if the current block changed, move the last block's infos into the
    // current group; then delete it.
    if (_lastBlock != nullptr && _lastBlock != cur) {
      aggregateAndAddValues(_lastBlock);

      returnBlock(_lastBlock);
    }

    _lastBlock = cur;

    // if necessary, open a new group and emit the last one to res;
    // then, add the current row to the current group.
    // returns true iff a group was emitted (so false when called on the first
    // empty current group, while still initializing it)
    bool emittedGroup = updateCurrentGroup(cur, _pos, _result.get());

    AqlItemBlock* removedBlock = advanceCursor(1, emittedGroup ? 1 : 0);
    TRI_ASSERT(removedBlock == nullptr || removedBlock == _lastBlock);
  }

  bool done = _skipped < atMost;

  if (done) {
    try {
      // emit last buffered group
      if (!skipping) {
        TRI_IF_FAILURE("SortedCollectBlock::getOrSkipSome") {
          THROW_ARANGO_EXCEPTION(TRI_ERROR_DEBUG);
        }

        throwIfKilled();

        // _lastBlock can be null (iff there wasn't a single input row).
        // we still need to emit a group (of nulls)
        emitGroup(_lastBlock, _result.get(), _skipped, skipping);
        ++_skipped;
        _result->shrink(_skipped);
      } else {
        ++_skipped;
      }

      if (_lastBlock != nullptr) {
        returnBlock(_lastBlock);
      }
    } catch (...) {
      if (_lastBlock != nullptr) {
        returnBlock(_lastBlock);
      }
      throw;
    }
  }

  skipped = _skipped;
  result = _result.release();
  _done = done;
  _skipped = 0;

  if (done) {
    return {ExecutionState::DONE, TRI_ERROR_NO_ERROR};
  } else {
    return {ExecutionState::HASMORE, TRI_ERROR_NO_ERROR};
  }
};

/// @brief writes the current group data into the result
void SortedCollectBlock::emitGroup(AqlItemBlock const* cur, AqlItemBlock* res,
                                   size_t row, bool skipping) {
  TRI_ASSERT(res != nullptr);

  // TODO removing this block doesn't seem to have any effect.
  // find out if it's necessary, and why, and what it has to do with
  // the inheritRegisters call in getOrSkipSome.
  if (row > 0 && !skipping) {
    // re-use already copied AqlValues
    TRI_ASSERT(cur != nullptr);
    for (RegisterId i = 0; i < cur->getNrRegs(); i++) {
      res->emplaceValue(row, i, res->getValueReference(0, i));
      // Note: if this throws, then all values will be deleted
      // properly since the first one is.
    }
  }

  size_t i = 0;
  for (auto& it : _groupRegisters) {
    if (!skipping) {
      res->setValue(row, it.first, _currentGroup.groupValues[i]);
    } else {
      _currentGroup.groupValues[i].destroy();
    }
    // ownership of value is transferred into res
    _currentGroup.groupValues[i].erase();
    ++i;
  }

  // handle aggregators
  if (!skipping) {
    size_t j = 0;
    for (auto& it : _currentGroup.aggregators) {
      if (_currentGroup.rowsAreValid) {
        TRI_ASSERT(cur != nullptr);
        RegisterId const reg = _aggregateRegisters[j].second;
        for (size_t r = _currentGroup.firstRow; r < _currentGroup.lastRow + 1;
             ++r) {
          it->reduce(getValueForRegister(cur, r, reg));
        }
        res->setValue(row, _aggregateRegisters[j].first, it->stealValue());
      } else {
        res->emplaceValue(row, _aggregateRegisters[j].first,
                          arangodb::basics::VelocyPackHelper::NullValue());
      }
      ++j;
    }

    // set the group values
    if (_collectRegister != ExecutionNode::MaxRegisterId) {
      _currentGroup.addValues(cur, _collectRegister);

      if (ExecutionNode::castTo<CollectNode const*>(_exeNode)->_count) {
        // only set group count in result register
        res->emplaceValue(
            row, _collectRegister,
            AqlValueHintUInt(static_cast<uint64_t>(_currentGroup.groupLength)));
      } else if (ExecutionNode::castTo<CollectNode const*>(_exeNode)
                     ->_expressionVariable != nullptr) {
        // copy expression result into result register
        res->setValue(
            row, _collectRegister,
            AqlValue::CreateFromBlocks(_trx, _currentGroup.groupBlocks,
                                       _expressionRegister));
      } else {
        // copy variables / keep variables into result register
        res->setValue(row, _collectRegister,
                      AqlValue::CreateFromBlocks(
                          _trx, _currentGroup.groupBlocks, _variableNames));
      }
    }
  }

  // reset the group so a new one can start
  _currentGroup.reset();
}

/// @brief skips the current group
void SortedCollectBlock::skipGroup() {
  // reset the group so a new one can start
  _currentGroup.reset();
}

HashedCollectBlock::HashedCollectBlock(ExecutionEngine* engine,
                                       CollectNode const* en)
    : ExecutionBlock(engine, en),
      _groupRegisters(),
      _aggregateRegisters(),
      _collectRegister(ExecutionNode::MaxRegisterId),
      _lastBlock(nullptr),
      _allGroups(1024, AqlValueGroupHash(_trx, en->_groupVariables.size()),
                 AqlValueGroupEqual(_trx)) {
  for (auto const& p : en->_groupVariables) {
    // We know that planRegisters() has been run, so
    // getPlanNode()->_registerPlan is set up
    auto itOut = en->getRegisterPlan()->varInfo.find(p.first->id);
    TRI_ASSERT(itOut != en->getRegisterPlan()->varInfo.end());

    auto itIn = en->getRegisterPlan()->varInfo.find(p.second->id);
    TRI_ASSERT(itIn != en->getRegisterPlan()->varInfo.end());
    TRI_ASSERT((*itIn).second.registerId < ExecutionNode::MaxRegisterId);
    TRI_ASSERT((*itOut).second.registerId < ExecutionNode::MaxRegisterId);
    _groupRegisters.emplace_back(
        std::make_pair((*itOut).second.registerId, (*itIn).second.registerId));
  }

  for (auto const& p : en->_aggregateVariables) {
    // We know that planRegisters() has been run, so
    // getPlanNode()->_registerPlan is set up
    auto itOut = en->getRegisterPlan()->varInfo.find(p.first->id);
    TRI_ASSERT(itOut != en->getRegisterPlan()->varInfo.end());
    TRI_ASSERT((*itOut).second.registerId < ExecutionNode::MaxRegisterId);

    RegisterId reg;
    if (Aggregator::requiresInput(p.second.second)) {
      auto itIn = en->getRegisterPlan()->varInfo.find(p.second.first->id);
      TRI_ASSERT(itIn != en->getRegisterPlan()->varInfo.end());
      TRI_ASSERT((*itIn).second.registerId < ExecutionNode::MaxRegisterId);
      reg = (*itIn).second.registerId;
    } else {
      // no input variable required
      reg = ExecutionNode::MaxRegisterId;
    }
    _aggregateRegisters.emplace_back(
        std::make_pair((*itOut).second.registerId, reg));
  }
  TRI_ASSERT(_aggregateRegisters.size() == en->_aggregateVariables.size());

  if (en->_outVariable != nullptr) {
    TRI_ASSERT(ExecutionNode::castTo<CollectNode const*>(_exeNode)->_count);

    auto const& registerPlan = en->getRegisterPlan()->varInfo;
    auto it = registerPlan.find(en->_outVariable->id);
    TRI_ASSERT(it != registerPlan.end());
    _collectRegister = (*it).second.registerId;
    TRI_ASSERT(_collectRegister > 0 &&
               _collectRegister < ExecutionNode::MaxRegisterId);
  } else {
    TRI_ASSERT(!ExecutionNode::castTo<CollectNode const*>(_exeNode)->_count);
  }

  TRI_ASSERT(!_groupRegisters.empty());
}

std::pair<ExecutionState, Result> HashedCollectBlock::getOrSkipSome(
    size_t const atMost, bool const skipping, AqlItemBlock*& result,
    size_t& skipped_) {
  TRI_ASSERT(result == nullptr && skipped_ == 0);

  if (atMost == 0) {
    return {ExecutionState::DONE, TRI_ERROR_NO_ERROR};
  }

  if (_done) {
    return {ExecutionState::DONE, TRI_ERROR_NO_ERROR};
  }

  enum class GetNextRowState { NONE, SUCCESS, WAITING };

  RegisterId const nrInRegs = getNrInputRegisters();
  RegisterId const nrOutRegs = getNrOutputRegisters();

  // get the next row from the current block. fetches a new block if necessary.
  auto getNextRow =
      [this, nrInRegs]() -> std::tuple<GetNextRowState, AqlItemBlock*, size_t> {

    // try to ensure a nonempty buffer
    if (_buffer.empty() && _upstreamState != ExecutionState::DONE) {
      ExecutionState state;
      bool blockAppended;
      std::tie(state, blockAppended) =
          ExecutionBlock::getBlock(DefaultBatchSize());
      if (state == ExecutionState::WAITING) {
        TRI_ASSERT(!blockAppended);
        return std::make_tuple(GetNextRowState::WAITING, nullptr, 0);
      }
    }

    // check if we're done
    if (_buffer.empty()) {
      return std::make_tuple(GetNextRowState::NONE, nullptr, 0);
    }

    // save current position (to return)
    AqlItemBlock* cur = _buffer.front();
    size_t pos = _pos;

    TRI_ASSERT(nrInRegs == cur->getNrRegs());

    // calculate next position
    ++_pos;
    if (_pos >= cur->size()) {
      _pos = 0;
      _buffer.pop_front();
    }

    return std::make_tuple(GetNextRowState::SUCCESS, cur, pos);
  };

  auto* en = ExecutionNode::castTo<CollectNode const*>(_exeNode);

  // if no group exists for the current row yet, this builds a new group.
  auto buildNewGroup = [this, en](
      const AqlItemBlock* cur, size_t const pos,
      const size_t n) -> std::pair<std::unique_ptr<AggregateValuesType>,
                                   std::vector<AqlValue>> {
    std::vector<AqlValue> group;
    group.reserve(n);

    // copy the group values before they get invalidated
    for (size_t i = 0; i < n; ++i) {
      group.emplace_back(
          cur->getValueReference(pos, _groupRegisters[i].second).clone());
    }

    auto aggregateValues = std::make_unique<AggregateValuesType>();

    if (en->_aggregateVariables.empty()) {
      // no aggregate registers. this means we'll only count the number of items
      if (en->_count) {
        aggregateValues->emplace_back(
            std::make_unique<AggregatorLength>(_trx, 0));
      }
    } else {
      // we do have aggregate registers. create them as empty AqlValues
      aggregateValues->reserve(_aggregateRegisters.size());

      // initialize aggregators
      for (auto const& r : en->_aggregateVariables) {
        aggregateValues->emplace_back(
            Aggregator::fromTypeString(_trx, r.second.second));
      }
    }

    return std::make_pair(std::move(aggregateValues), group);
  };

  // finds the group matching the current row, or emplaces it. in either case,
  // it returns an iterator to the group matching the current row in _allGroups.
  // additionally, .second is true iff a new group was emplaced.
  auto findOrEmplaceGroup = [this, &buildNewGroup](
      AqlItemBlock const* cur,
      size_t const pos) -> std::pair<decltype(_allGroups)::iterator, bool> {
    std::vector<AqlValue> groupValues;
    size_t const n = _groupRegisters.size();
    groupValues.reserve(n);

    // for hashing simply re-use the aggregate registers, without cloning
    // their contents
    for (size_t i = 0; i < n; ++i) {
      groupValues.emplace_back(
          cur->getValueReference(pos, _groupRegisters[i].second));
    }

    auto it = _allGroups.find(groupValues);

    if (it != _allGroups.end()) {
      // group already exists
      return {it, false};
    }

    // must create new group
    std::unique_ptr<AggregateValuesType> aggregateValues;
    std::vector<AqlValue> group;
    std::tie(aggregateValues, group) = buildNewGroup(cur, pos, n);

    // note: aggregateValues may be a nullptr!
    auto emplaceResult = _allGroups.emplace(group, std::move(aggregateValues));
    // emplace must not fail
    TRI_ASSERT(emplaceResult.second);

    return {emplaceResult.first, true};
  };

  auto buildResult = [this, en, nrInRegs,
                      nrOutRegs](AqlItemBlock const* src) -> AqlItemBlock* {

    std::unique_ptr<AqlItemBlock> result(
        requestBlock(_allGroups.size(), nrOutRegs));

    if (src != nullptr) {
      inheritRegisters(src, result.get(), 0);
    }

    TRI_ASSERT(!en->_count || _collectRegister != ExecutionNode::MaxRegisterId);

    size_t row = 0;
    for (auto& it : _allGroups) {
      auto& keys = it.first;
      TRI_ASSERT(it.second != nullptr);

      TRI_ASSERT(keys.size() == _groupRegisters.size());
      size_t i = 0;
      for (auto& key : keys) {
        result->setValue(row, _groupRegisters[i++].first, key);
        const_cast<AqlValue*>(&key)
            ->erase();  // to prevent double-freeing later
      }

      if (!en->_count) {
        TRI_ASSERT(it.second->size() == _aggregateRegisters.size());
        size_t j = 0;
        for (auto const& r : *(it.second)) {
          result->setValue(row, _aggregateRegisters[j++].first,
                           r->stealValue());
        }
      } else {
        // set group count in result register
        TRI_ASSERT(!it.second->empty());
        result->setValue(row, _collectRegister,
                         it.second->back()->stealValue());
      }

      if (row > 0) {
        // re-use already copied AQLValues for remaining registers
        result->copyValuesFromFirstRow(row, nrInRegs);
      }

      ++row;
    }

    return result.release();
  };

  // "adds" the current row to its group's aggregates.
  auto reduceAggregates = [this, en](decltype(_allGroups)::iterator groupIt,
                                     AqlItemBlock const* cur,
                                     size_t const pos) {
    AggregateValuesType* aggregateValues = groupIt->second.get();

    if (en->_aggregateVariables.empty()) {
      // no aggregate registers. simply increase the counter
      if (en->_count) {
        // TODO get rid of this special case if possible
        TRI_ASSERT(!aggregateValues->empty());
        aggregateValues->back()->reduce(AqlValue());
      }
    } else {
      // apply the aggregators for the group
      TRI_ASSERT(aggregateValues->size() == _aggregateRegisters.size());
      size_t j = 0;
      for (auto const& r : _aggregateRegisters) {
        (*aggregateValues)[j]->reduce(getValueForRegister(cur, pos, r.second));
        ++j;
      }
    }
  };

<<<<<<< HEAD
  while (true) {
    TRI_IF_FAILURE("HashedCollectBlock::getOrSkipSomeOuter") {
      THROW_ARANGO_EXCEPTION(TRI_ERROR_DEBUG);
    }
    GetNextRowState state;
    AqlItemBlock* cur = nullptr;
    size_t pos = 0;
    std::tie(state, cur, pos) = getNextRow();
    if (state == GetNextRowState::NONE) {
      // no more rows
      break;
    } else if (state == GetNextRowState::WAITING) {
      // continue later
      return {ExecutionState::WAITING, TRI_ERROR_NO_ERROR};
    }
    TRI_ASSERT(state == GetNextRowState::SUCCESS);
=======
      // now check if we already know this group
      auto it = allGroups.find(groupValues);

      if (it == allGroups.end()) {
        // new group
        group.clear();

        // copy the group values before they get invalidated
        for (size_t i = 0; i < n; ++i) {
          group.emplace_back(
              cur->getValueReference(_pos, _groupRegisters[i].second).clone());
        }

        auto aggregateValues = std::make_unique<AggregateValuesType>();

        if (en->_aggregateVariables.empty()) {
          // no aggregate registers. this means we'll only count the number of
          // items
          if (en->_count) {
            aggregateValues->emplace_back(Aggregator::fromTypeString(_trx, "LENGTH"));
            // must count one item already 
            aggregateValues->back()->reduce(AqlValue(AqlValueHintNull()));
          }
        } else {
          // we do have aggregate registers. create them as empty AqlValues
          aggregateValues->reserve(_aggregateRegisters.size());

          // initialize aggregators
          size_t j = 0;
          for (auto const& r : en->_aggregateVariables) {
            aggregateValues->emplace_back(Aggregator::fromTypeString(_trx, r.second.second));
            aggregateValues->back()->reduce(
                getValueForRegister(cur, _pos, _aggregateRegisters[j].second));
            ++j;
          }
        }

        // note: aggregateValues may be a nullptr!
        allGroups.emplace(group, aggregateValues.get());
        aggregateValues.release();
      } else {
        // existing group
        auto aggregateValues = (*it).second;

        if (en->_aggregateVariables.empty()) {
          // no aggregate registers. simply increase the counter
          if (en->_count) {
            TRI_ASSERT(!aggregateValues->empty());
            aggregateValues->back()->reduce(AqlValue());
          }
        } else {
          // apply the aggregators for the group
          TRI_ASSERT(aggregateValues->size() == _aggregateRegisters.size());
          size_t j = 0;
          for (auto const& r : _aggregateRegisters) {
            (*aggregateValues)[j]->reduce(
                getValueForRegister(cur, _pos, r.second));
            ++j;
          }
        }
      }
>>>>>>> bcdcb43c

    TRI_IF_FAILURE("HashedCollectBlock::getOrSkipSome") {
      THROW_ARANGO_EXCEPTION(TRI_ERROR_DEBUG);
    }

    if (_lastBlock != nullptr && _lastBlock != cur) {
      // return lastBlock just before forgetting it
      returnBlock(_lastBlock);
    }

    _lastBlock = cur;

    // NOLINTNEXTLINE(hicpp-use-auto,modernize-use-auto)
    decltype(_allGroups)::iterator currentGroupIt;
    bool newGroup;
    std::tie(currentGroupIt, newGroup) = findOrEmplaceGroup(cur, pos);

    if (newGroup) {
      ++_skipped;
    }

    reduceAggregates(currentGroupIt, cur, pos);
  }

  // _lastBlock is null iff the input didn't contain a single row
  if (_lastBlock != nullptr) {
    try {
      result = buildResult(_lastBlock);
      skipped_ = _skipped;
      returnBlock(_lastBlock);
    } catch(...) {
      returnBlock(_lastBlock);
      throw;
    }
  }

  _done = true;

  return {ExecutionState::DONE, TRI_ERROR_NO_ERROR};
}

HashedCollectBlock::~HashedCollectBlock() {
  // Generally, _allGroups should be empty when the block is destroyed - except
  // when an exception is thrown during getOrSkipSome, in which case the
  // AqlValue ownership hasn't been transferred.
  _destroyAllGroupsAqlValues();
}

void HashedCollectBlock::_destroyAllGroupsAqlValues() {
  for (auto& it : _allGroups) {
    for (auto& it2 : it.first) {
      const_cast<AqlValue*>(&it2)->destroy();
    }
  }
}

std::pair<ExecutionState, Result>
HashedCollectBlock::initializeCursor(AqlItemBlock *items, size_t pos) {
  ExecutionState state;
  Result result;
  std::tie(state, result) = ExecutionBlock::initializeCursor(items, pos);

  if (state == ExecutionState::WAITING || result.fail()) {
    // If we need to wait or get an error we return as is.
    return {state, result};
  }

  _lastBlock = nullptr;
  _destroyAllGroupsAqlValues();
  _allGroups.clear();

  return {state, result};

}

DistinctCollectBlock::DistinctCollectBlock(ExecutionEngine* engine,
                                           CollectNode const* en)
    : ExecutionBlock(engine, en),
      _groupRegisters(),
      _res(nullptr) {
  for (auto const& p : en->_groupVariables) {
    // We know that planRegisters() has been run, so
    // getPlanNode()->_registerPlan is set up
    auto itOut = en->getRegisterPlan()->varInfo.find(p.first->id);
    TRI_ASSERT(itOut != en->getRegisterPlan()->varInfo.end());

    auto itIn = en->getRegisterPlan()->varInfo.find(p.second->id);
    TRI_ASSERT(itIn != en->getRegisterPlan()->varInfo.end());
    TRI_ASSERT((*itIn).second.registerId < ExecutionNode::MaxRegisterId);
    TRI_ASSERT((*itOut).second.registerId < ExecutionNode::MaxRegisterId);
    _groupRegisters.emplace_back(
        std::make_pair((*itOut).second.registerId, (*itIn).second.registerId));
  }

  TRI_ASSERT(!_groupRegisters.empty());
      
  _seen = std::make_unique<std::unordered_set<std::vector<AqlValue>, AqlValueGroupHash, AqlValueGroupEqual>>(
    1024, AqlValueGroupHash(transaction(), _groupRegisters.size()), AqlValueGroupEqual(transaction()));
}

DistinctCollectBlock::~DistinctCollectBlock() {
  clearValues();
}

std::pair<ExecutionState, arangodb::Result> DistinctCollectBlock::initializeCursor(
    AqlItemBlock* items, size_t pos) {
  DEBUG_BEGIN_BLOCK();
  auto res = ExecutionBlock::initializeCursor(items, pos);

  if (res.first == ExecutionState::WAITING ||
      !res.second.ok()) {
    // If we need to wait or get an error we return as is.
    return res;
  }

  DEBUG_BEGIN_BLOCK();
  _pos = 0;
  _res = nullptr;
  clearValues();
  DEBUG_END_BLOCK();

  return res;

  // cppcheck-suppress style
  DEBUG_END_BLOCK();
}

void DistinctCollectBlock::clearValues() {
  if (_seen) {
    for (auto& it : *_seen) {
      for (auto& it2 : it) {
        const_cast<AqlValue*>(&it2)->destroy();
      }
    }
    _seen->clear(); 
  }
}

std::pair<ExecutionState, Result> DistinctCollectBlock::getOrSkipSome(
    size_t const atMost, bool const skipping, AqlItemBlock*& result,
    size_t& skipped_) {
  TRI_ASSERT(result == nullptr && skipped_ == 0);

  auto const assignReturnValues = [this, skipping, &result, &skipped_]() {
    // set &skipped_ and &result; reset _skipped and _res.

    if (!skipping) {
      // shrink the result block, or delete it if there are 0 results.
      if (_skipped > 0) {
        TRI_ASSERT(_res != nullptr);
        _res->shrink(_skipped);
      } else if (_res != nullptr) {
        // _skipped == 0, result empty
        AqlItemBlock* res = _res.get();
        returnBlock(res);
        _res.release();
      }
    }

    result = _res.release();
    skipped_ = _skipped;
    _skipped = 0;
  };

  if (_done) {
    return {ExecutionState::DONE, TRI_ERROR_NO_ERROR};
  }

  std::vector<AqlValue> groupValues;
  groupValues.reserve(_groupRegisters.size());

  {
    // We need a valid cur ptr for inheritRegisters.
    BufferState bufferState = getBlockIfNeeded(atMost);

    if (bufferState == BufferState::WAITING) {
      return {ExecutionState::WAITING, TRI_ERROR_NO_ERROR};
    }
    if (bufferState == BufferState::NO_MORE_BLOCKS) {
      assignReturnValues();
      return {getHasMoreState(), TRI_ERROR_NO_ERROR};
    }

    TRI_ASSERT(bufferState == BufferState::HAS_BLOCKS ||
               bufferState == BufferState::HAS_NEW_BLOCK);
    TRI_ASSERT(!_buffer.empty());

    AqlItemBlock *cur = _buffer.front();
    TRI_ASSERT(cur != nullptr);

    // On the very first call, get a result block and inherit registers.
    if (!skipping && _res == nullptr) {
      TRI_ASSERT(_skipped == 0);
      _res.reset(requestBlock(atMost, getNrOutputRegisters()));

      TRI_ASSERT(cur->getNrRegs() <= _res->getNrRegs());
      inheritRegisters(cur, _res.get(), _pos);
    }
  }

  while (!_done && _skipped < atMost) {
    BufferState bufferState = getBlockIfNeeded(atMost);

    if (bufferState == BufferState::WAITING) {
      return {ExecutionState::WAITING, TRI_ERROR_NO_ERROR};
    }
    if (bufferState == BufferState::NO_MORE_BLOCKS) {
      break;
    }

    AqlItemBlock* cur = _buffer.front();
    TRI_ASSERT(cur != nullptr);

    // read the next input row
    TRI_IF_FAILURE("DistinctCollectBlock::getOrSkipSomeOuter") {
      THROW_ARANGO_EXCEPTION(TRI_ERROR_DEBUG);
    }

    throwIfKilled();  // check if we were aborted
   
    groupValues.clear(); 
    // for hashing simply re-use the aggregate registers, without cloning
    // their contents
    for (auto &it : _groupRegisters) {
      groupValues.emplace_back(
          cur->getValueReference(_pos, it.second));
    }

    // now check if we already know this group
    auto foundIt = _seen->find(groupValues);

    bool newGroup = foundIt == _seen->end();

    if (newGroup) {
      if (!skipping) {
        size_t i = 0;
        for (auto& it : _groupRegisters) {
          _res->setValue(_skipped, it.first, groupValues[i].clone());
          ++i;
        }
      }
      // transfer ownership 
      std::vector<AqlValue> copy;
      copy.reserve(groupValues.size());
      for (auto const& it : groupValues) {
        copy.emplace_back(it.clone());
      }
      _seen->emplace(std::move(copy));
    }

    AqlItemBlock *removedBlock = advanceCursor(1, newGroup ? 1 : 0);
    returnBlockUnlessNull(removedBlock);
  }

  assignReturnValues();
  return {getHasMoreState(), TRI_ERROR_NO_ERROR};
}

CountCollectBlock::CountCollectBlock(ExecutionEngine* engine,
                                     CollectNode const* en)
    : ExecutionBlock(engine, en),
      _collectRegister(ExecutionNode::MaxRegisterId),
      _count(0) {
  TRI_ASSERT(en->_groupVariables.empty());
  TRI_ASSERT(en->_count);
  TRI_ASSERT(en->_outVariable != nullptr);
   
  auto const& registerPlan = en->getRegisterPlan()->varInfo;
  auto it = registerPlan.find(en->_outVariable->id);
  TRI_ASSERT(it != registerPlan.end());
  _collectRegister = (*it).second.registerId;
  TRI_ASSERT(_collectRegister > 0 &&
             _collectRegister < ExecutionNode::MaxRegisterId);
}

std::pair<ExecutionState, arangodb::Result> CountCollectBlock::initializeCursor(
    AqlItemBlock* items, size_t pos) {
  auto res = ExecutionBlock::initializeCursor(items, pos);

  if (res.first == ExecutionState::WAITING ||
      !res.second.ok()) {
    // If we need to wait or get an error we return as is.
    return res;
  }

  _count = 0;
  return res;
}

std::pair<ExecutionState, Result> CountCollectBlock::getOrSkipSome(size_t atMost, bool skipping,
                                                                   AqlItemBlock*& result, size_t& skipped) {
  DEBUG_BEGIN_BLOCK();

  TRI_ASSERT(result == nullptr && skipped == 0);
  
  if (_done) {
    return {ExecutionState::DONE, TRI_ERROR_NO_ERROR};
  }
  
  while (!_done) {  
    if (_buffer.empty()) {
      auto upstreamRes = ExecutionBlock::getBlock(DefaultBatchSize());
      if (upstreamRes.first == ExecutionState::WAITING) {
        return {ExecutionState::WAITING, TRI_ERROR_NO_ERROR};
      }
      if (upstreamRes.first == ExecutionState::DONE ||
          !upstreamRes.second) {
        _done = true;
      }
    }
  
    if (!_buffer.empty()) {
      AqlItemBlock* cur = _buffer.front();
      TRI_ASSERT(cur != nullptr);
      _count += cur->size();
       
      // we are only aggregating data here, so we can immediately get rid of
      // everything that we see
      _buffer.pop_front();
      _pos = 0;
      returnBlock(cur);
    }
  
    throwIfKilled();  // check if we were aborted
  }

  TRI_ASSERT(_done);

  std::unique_ptr<AqlItemBlock> res;
 
  if (skipping) {
    skipped = 1;
  } else {
    res.reset(requestBlock(1, getNrOutputRegisters()));
    res->emplaceValue(0, _collectRegister, AqlValueHintUInt(static_cast<uint64_t>(_count)));
  }
   
  result = res.release();

  return {ExecutionState::DONE, TRI_ERROR_NO_ERROR};

  // cppcheck-suppress style
  DEBUG_END_BLOCK();
}<|MERGE_RESOLUTION|>--- conflicted
+++ resolved
@@ -697,8 +697,9 @@
     if (en->_aggregateVariables.empty()) {
       // no aggregate registers. this means we'll only count the number of items
       if (en->_count) {
-        aggregateValues->emplace_back(
-            std::make_unique<AggregatorLength>(_trx, 0));
+        aggregateValues->emplace_back(Aggregator::fromTypeString(_trx, "LENGTH"));
+        // must count one item already 
+        aggregateValues->back()->reduce(AqlValue(AqlValueHintNull()));
       }
     } else {
       // we do have aggregate registers. create them as empty AqlValues
@@ -825,7 +826,6 @@
     }
   };
 
-<<<<<<< HEAD
   while (true) {
     TRI_IF_FAILURE("HashedCollectBlock::getOrSkipSomeOuter") {
       THROW_ARANGO_EXCEPTION(TRI_ERROR_DEBUG);
@@ -842,69 +842,6 @@
       return {ExecutionState::WAITING, TRI_ERROR_NO_ERROR};
     }
     TRI_ASSERT(state == GetNextRowState::SUCCESS);
-=======
-      // now check if we already know this group
-      auto it = allGroups.find(groupValues);
-
-      if (it == allGroups.end()) {
-        // new group
-        group.clear();
-
-        // copy the group values before they get invalidated
-        for (size_t i = 0; i < n; ++i) {
-          group.emplace_back(
-              cur->getValueReference(_pos, _groupRegisters[i].second).clone());
-        }
-
-        auto aggregateValues = std::make_unique<AggregateValuesType>();
-
-        if (en->_aggregateVariables.empty()) {
-          // no aggregate registers. this means we'll only count the number of
-          // items
-          if (en->_count) {
-            aggregateValues->emplace_back(Aggregator::fromTypeString(_trx, "LENGTH"));
-            // must count one item already 
-            aggregateValues->back()->reduce(AqlValue(AqlValueHintNull()));
-          }
-        } else {
-          // we do have aggregate registers. create them as empty AqlValues
-          aggregateValues->reserve(_aggregateRegisters.size());
-
-          // initialize aggregators
-          size_t j = 0;
-          for (auto const& r : en->_aggregateVariables) {
-            aggregateValues->emplace_back(Aggregator::fromTypeString(_trx, r.second.second));
-            aggregateValues->back()->reduce(
-                getValueForRegister(cur, _pos, _aggregateRegisters[j].second));
-            ++j;
-          }
-        }
-
-        // note: aggregateValues may be a nullptr!
-        allGroups.emplace(group, aggregateValues.get());
-        aggregateValues.release();
-      } else {
-        // existing group
-        auto aggregateValues = (*it).second;
-
-        if (en->_aggregateVariables.empty()) {
-          // no aggregate registers. simply increase the counter
-          if (en->_count) {
-            TRI_ASSERT(!aggregateValues->empty());
-            aggregateValues->back()->reduce(AqlValue());
-          }
-        } else {
-          // apply the aggregators for the group
-          TRI_ASSERT(aggregateValues->size() == _aggregateRegisters.size());
-          size_t j = 0;
-          for (auto const& r : _aggregateRegisters) {
-            (*aggregateValues)[j]->reduce(
-                getValueForRegister(cur, _pos, r.second));
-            ++j;
-          }
-        }
-      }
->>>>>>> bcdcb43c
 
     TRI_IF_FAILURE("HashedCollectBlock::getOrSkipSome") {
       THROW_ARANGO_EXCEPTION(TRI_ERROR_DEBUG);
