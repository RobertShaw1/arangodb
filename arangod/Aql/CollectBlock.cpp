////////////////////////////////////////////////////////////////////////////////
/// DISCLAIMER
///
/// Copyright 2014-2016 ArangoDB GmbH, Cologne, Germany
/// Copyright 2004-2014 triAGENS GmbH, Cologne, Germany
///
/// Licensed under the Apache License, Version 2.0 (the "License");
/// you may not use this file except in compliance with the License.
/// You may obtain a copy of the License at
///
///     http://www.apache.org/licenses/LICENSE-2.0
///
/// Unless required by applicable law or agreed to in writing, software
/// distributed under the License is distributed on an "AS IS" BASIS,
/// WITHOUT WARRANTIES OR CONDITIONS OF ANY KIND, either express or implied.
/// See the License for the specific language governing permissions and
/// limitations under the License.
///
/// Copyright holder is ArangoDB GmbH, Cologne, Germany
///
/// @author Max Neunhoeffer
/// @author Jan Steemann
////////////////////////////////////////////////////////////////////////////////

#include "CollectBlock.h"
#include "Aql/AqlValue.h"
#include "Aql/AqlItemBlock.h"
#include "Aql/ExecutionEngine.h"
#include "Basics/Exceptions.h"
#include "Basics/VelocyPackHelper.h"
#include "VocBase/vocbase.h"

using namespace arangodb;
using namespace arangodb::aql;

namespace {
static AqlValue EmptyValue;

/// @brief get the value from an input register
/// for a reduce function that does not require input, this will return a
/// reference to a static empty AqlValue
static inline AqlValue const& getValueForRegister(AqlItemBlock const* src,
                                                  size_t row, RegisterId reg) {
  if (reg == ExecutionNode::MaxRegisterId) {
    return EmptyValue;
  }
  return src->getValueReference(row, reg);
}
}

SortedCollectBlock::CollectGroup::CollectGroup(bool count)
    : firstRow(0),
      lastRow(0),
      groupLength(0),
      rowsAreValid(false),
      count(count),
      hasRows(false) {}

SortedCollectBlock::CollectGroup::~CollectGroup() {
  for (auto& it : groupValues) {
    it.destroy();
  }
  for (auto& it : groupBlocks) {
    delete it;
  }
}

void SortedCollectBlock::CollectGroup::initialize(size_t capacity) {
  groupValues.clear();

  if (capacity > 0) {
    groupValues.reserve(capacity);

    for (size_t i = 0; i < capacity; ++i) {
      groupValues.emplace_back();
    }
  }

  groupLength = 0;

  // reset aggregators
  for (auto& it : aggregators) {
    it->reset();
  }
  
  rowsAreValid = false;
}

void SortedCollectBlock::CollectGroup::reset() {
  for (auto& it : groupBlocks) {
    delete it;
  }
  groupBlocks.clear();

  if (!groupValues.empty()) {
    for (auto& it : groupValues) {
      it.destroy();
    }
    groupValues[0].erase();  // only need to erase [0], because we have
                             // only copies of references anyway
  }

  groupLength = 0;

  // reset all aggregators
  for (auto& it : aggregators) {
    it->reset();
  }

  rowsAreValid = false;
  hasRows = false;
}

void SortedCollectBlock::CollectGroup::addValues(AqlItemBlock const* src,
                                                 RegisterId groupRegister) {
  if (groupRegister == ExecutionNode::MaxRegisterId) {
    // nothing to do, but still make sure we won't add the same rows again
    firstRow = lastRow = 0;
    rowsAreValid = false;
    return;
  }

  if (rowsAreValid) {
    // copy group values
    TRI_ASSERT(firstRow <= lastRow);

    if (count) {
      groupLength += lastRow + 1 - firstRow;
    } else {
      TRI_ASSERT(src != nullptr);
      auto block = src->slice(firstRow, lastRow + 1);
      try {
        TRI_IF_FAILURE("CollectGroup::addValues") {
          THROW_ARANGO_EXCEPTION(TRI_ERROR_DEBUG);
        }
        groupBlocks.emplace_back(block);
      } catch (...) {
        delete block;
        throw;
      }
    }
  }

  firstRow = lastRow = 0;
  // the next statement ensures we don't add the same value (row) twice
  rowsAreValid = false;
}

SortedCollectBlock::SortedCollectBlock(ExecutionEngine* engine,
                                       CollectNode const* en)
    : ExecutionBlock(engine, en),
      _groupRegisters(),
      _aggregateRegisters(),
      _currentGroup(en->_count),
      _lastBlock(nullptr),
      _expressionRegister(ExecutionNode::MaxRegisterId),
      _collectRegister(ExecutionNode::MaxRegisterId),
      _variableNames() {
  for (auto const& p : en->_groupVariables) {
    // We know that planRegisters() has been run, so
    // getPlanNode()->_registerPlan is set up
    auto itOut = en->getRegisterPlan()->varInfo.find(p.first->id);
    TRI_ASSERT(itOut != en->getRegisterPlan()->varInfo.end());

    auto itIn = en->getRegisterPlan()->varInfo.find(p.second->id);
    TRI_ASSERT(itIn != en->getRegisterPlan()->varInfo.end());
    TRI_ASSERT((*itIn).second.registerId < ExecutionNode::MaxRegisterId);
    TRI_ASSERT((*itOut).second.registerId < ExecutionNode::MaxRegisterId);
    _groupRegisters.emplace_back(
        std::make_pair((*itOut).second.registerId, (*itIn).second.registerId));
  }

  for (auto const& p : en->_aggregateVariables) {
    // We know that planRegisters() has been run, so
    // getPlanNode()->_registerPlan is set up
    auto itOut = en->getRegisterPlan()->varInfo.find(p.first->id);
    TRI_ASSERT(itOut != en->getRegisterPlan()->varInfo.end());
    TRI_ASSERT((*itOut).second.registerId < ExecutionNode::MaxRegisterId);

    RegisterId reg;
    if (Aggregator::requiresInput(p.second.second)) {
      auto itIn = en->getRegisterPlan()->varInfo.find(p.second.first->id);
      TRI_ASSERT(itIn != en->getRegisterPlan()->varInfo.end());
      TRI_ASSERT((*itIn).second.registerId < ExecutionNode::MaxRegisterId);
      reg = (*itIn).second.registerId;
    } else {
      // no input variable required
      reg = ExecutionNode::MaxRegisterId;
    }
    _aggregateRegisters.emplace_back(
        std::make_pair((*itOut).second.registerId, reg));
    _currentGroup.aggregators.emplace_back(Aggregator::fromTypeString(_trx, p.second.second));
  }
  TRI_ASSERT(_aggregateRegisters.size() == en->_aggregateVariables.size());
  TRI_ASSERT(_aggregateRegisters.size() == _currentGroup.aggregators.size());
    
  if (en->_outVariable != nullptr) {
    auto const& registerPlan = en->getRegisterPlan()->varInfo;
    auto it = registerPlan.find(en->_outVariable->id);
    TRI_ASSERT(it != registerPlan.end());
    _collectRegister = (*it).second.registerId;
    TRI_ASSERT(_collectRegister > 0 &&
               _collectRegister < ExecutionNode::MaxRegisterId);

    if (en->_expressionVariable != nullptr) {
      auto it = registerPlan.find(en->_expressionVariable->id);
      TRI_ASSERT(it != registerPlan.end());
      _expressionRegister = (*it).second.registerId;
    }

    // construct a mapping of all register ids to variable names
    // we need this mapping to generate the grouped output

    for (size_t i = 0; i < registerPlan.size(); ++i) {
      _variableNames.emplace_back("");  // initialize with default value
    }

    // iterate over all our variables
    if (en->_keepVariables.empty()) {
      auto usedVariableIds(en->getVariableIdsUsedHere());
       
      for (auto const& vi : registerPlan) {
        if (vi.second.depth > 0 || en->getDepth() == 1) {
          // Do not keep variables from depth 0, unless we are depth 1 ourselves
          // (which means no FOR in which we are contained)

          if (usedVariableIds.find(vi.first) == usedVariableIds.end()) {
            // variable is not visible to the CollectBlock
            continue;
          }

          // find variable in the global variable map
          auto itVar = en->_variableMap.find(vi.first);

          if (itVar != en->_variableMap.end()) {
            _variableNames[vi.second.registerId] = (*itVar).second;
          }
        }
      }
    } else {
      for (auto const& x : en->_keepVariables) {
        auto it = registerPlan.find(x->id);

        if (it != registerPlan.end()) {
          _variableNames[(*it).second.registerId] = x->name;
        }
      }
    }
  }
  
  // reserve space for the current row
  _currentGroup.initialize(_groupRegisters.size());
  _pos = 0;
}

std::pair<ExecutionState, arangodb::Result> SortedCollectBlock::initializeCursor(
    AqlItemBlock* items, size_t pos) {
  DEBUG_BEGIN_BLOCK();
  auto res = ExecutionBlock::initializeCursor(items, pos);

  if (res.first == ExecutionState::WAITING ||
      !res.second.ok()) {
    // If we need to wait or get an error we return as is.
    return res;
  }

  DEBUG_BEGIN_BLOCK();
  _currentGroup.reset();
  _pos = 0;
  _lastBlock = nullptr;
  DEBUG_END_BLOCK();

  return res;

  // cppcheck-suppress style
  DEBUG_END_BLOCK();
}

std::pair<ExecutionState, Result> SortedCollectBlock::getOrSkipSome(
    size_t atMost, bool skipping, AqlItemBlock*& result, size_t& skipped) {
  TRI_ASSERT(result == nullptr && skipped == 0);

  if (_done) {
    return {ExecutionState::DONE, TRI_ERROR_NO_ERROR};
  }

  if (atMost == 0) {
    return {ExecutionState::DONE, TRI_ERROR_NO_ERROR};
  }

  RegisterId const nrInRegs = getNrInputRegisters();
  RegisterId const nrOutRegs = getNrOutputRegisters();

  auto updateCurrentGroup = [this, skipping](
      AqlItemBlock const* cur, size_t const pos, AqlItemBlock* res) {
    bool newGroup = false;
    if (!_currentGroup.hasRows) {
      // we never had any previous group
      newGroup = true;
    } else {
      // we already had a group, check if the group has changed
      size_t i = 0;

      for (auto& it : _groupRegisters) {
        int cmp =
            AqlValue::Compare(_trx, _currentGroup.groupValues[i],
                              cur->getValueReference(pos, it.second), false);

        if (cmp != 0) {
          // group change
          newGroup = true;
          break;
        }
        ++i;
      }
    }

    bool emittedGroup = false;

    if (newGroup) {
      if (_currentGroup.hasRows) {
        if (!skipping) {
          // need to emit the current group first
          TRI_ASSERT(cur != nullptr);
          emitGroup(cur, res, _skipped, skipping);
        } else {
          skipGroup();
        }

        emittedGroup = true;
      }

      // still space left in the output to create a new group

      // construct the new group
      size_t i = 0;
      TRI_ASSERT(cur != nullptr);
      for (auto& it : _groupRegisters) {
        _currentGroup.groupValues[i] =
            cur->getValueReference(pos, it.second).clone();
        ++i;
      }
      _currentGroup.setFirstRow(pos);
    }

    _currentGroup.setLastRow(pos);

    return emittedGroup;
  };

  auto aggregateAndAddValues = [this](AqlItemBlock* block) {
    if (_currentGroup.rowsAreValid) {
      size_t j = 0;
      for (auto& it : _currentGroup.aggregators) {
        RegisterId const reg = _aggregateRegisters[j].second;
        for (size_t r = _currentGroup.firstRow; r < _currentGroup.lastRow + 1;
             ++r) {
          it->reduce(getValueForRegister(block, r, reg));
        }
        ++j;
      }
    }

    // also resets firstRow, lastRow and especially rowsAreValid
    _currentGroup.addValues(block, _collectRegister);
  };

  if (!skipping && _result == nullptr) {
    // initialize _result with a block

    // If we don't have any values to group by, the result will contain a single
    // group.
    size_t maxBlockSize = _groupRegisters.empty() ? 1 : atMost;
    _result.reset(requestBlock(maxBlockSize, nrOutRegs));

    TRI_ASSERT(nrInRegs <= _result->getNrRegs());
  }

  while (_skipped < atMost) {
    TRI_IF_FAILURE("SortedCollectBlock::getOrSkipSomeOuter") {
      THROW_ARANGO_EXCEPTION(TRI_ERROR_DEBUG);
    }

    if (!_buffer.empty()) {
      TRI_IF_FAILURE("SortedCollectBlock::hasMore") {
        THROW_ARANGO_EXCEPTION(TRI_ERROR_DEBUG);
      }
    }

    BufferState bufferState = getBlockIfNeeded(DefaultBatchSize());
    if (bufferState == BufferState::WAITING) {
      TRI_ASSERT(skipped == 0);
      TRI_ASSERT(result == nullptr);
      return {ExecutionState::WAITING, TRI_ERROR_NO_ERROR};
    }
    if (bufferState == BufferState::NO_MORE_BLOCKS) {
      break;
    }

    TRI_ASSERT(bufferState == BufferState::HAS_BLOCKS ||
               bufferState == BufferState::HAS_NEW_BLOCK);
    TRI_ASSERT(!_buffer.empty());

    AqlItemBlock* cur = _buffer.front();
    TRI_ASSERT(cur != nullptr);

    // TODO this is dirty. if you have an idea how to improve this, please do.
    // Can't we omit this?
    if (_lastBlock == nullptr) {
      // call only on the first row of the first block
      TRI_ASSERT(_pos == 0);
      inheritRegisters(cur, _result.get(), 0);
    }

    // if the current block changed, move the last block's infos into the
    // current group; then delete it.
    if (_lastBlock != nullptr && _lastBlock != cur) {
      aggregateAndAddValues(_lastBlock);

      returnBlock(_lastBlock);
    }

    _lastBlock = cur;

    // if necessary, open a new group and emit the last one to res;
    // then, add the current row to the current group.
    // returns true iff a group was emitted (so false when called on the first
    // empty current group, while still initializing it)
    bool emittedGroup = updateCurrentGroup(cur, _pos, _result.get());

    AqlItemBlock* removedBlock = advanceCursor(1, emittedGroup ? 1 : 0);
    TRI_ASSERT(removedBlock == nullptr || removedBlock == _lastBlock);
  }

  bool done = _skipped < atMost;

  if (done) {
    try {
      // emit last buffered group
      if (!skipping) {
        TRI_IF_FAILURE("SortedCollectBlock::getOrSkipSome") {
          THROW_ARANGO_EXCEPTION(TRI_ERROR_DEBUG);
        }

        throwIfKilled();

        // _lastBlock can be null (iff there wasn't a single input row).
        // we still need to emit a group (of nulls)
        emitGroup(_lastBlock, _result.get(), _skipped, skipping);
        ++_skipped;
        _result->shrink(_skipped);
      } else {
        ++_skipped;
      }

      if (_lastBlock != nullptr) {
        returnBlock(_lastBlock);
      }
    } catch (...) {
      if (_lastBlock != nullptr) {
        returnBlock(_lastBlock);
      }
      throw;
    }
  }

  skipped = _skipped;
  result = _result.release();
  _done = done;
  _skipped = 0;

  if (done) {
    return {ExecutionState::DONE, TRI_ERROR_NO_ERROR};
  } else {
    return {ExecutionState::HASMORE, TRI_ERROR_NO_ERROR};
  }
};

/// @brief writes the current group data into the result
void SortedCollectBlock::emitGroup(AqlItemBlock const* cur, AqlItemBlock* res,
                                   size_t row, bool skipping) {
  TRI_ASSERT(res != nullptr);

  // TODO removing this block doesn't seem to have any effect.
  // find out if it's necessary, and why, and what it has to do with
  // the inheritRegisters call in getOrSkipSome.
  if (row > 0 && !skipping) {
    // re-use already copied AqlValues
    TRI_ASSERT(cur != nullptr);
    for (RegisterId i = 0; i < cur->getNrRegs(); i++) {
      res->emplaceValue(row, i, res->getValueReference(0, i));
      // Note: if this throws, then all values will be deleted
      // properly since the first one is.
    }
  }

  size_t i = 0;
  for (auto& it : _groupRegisters) {
    if (!skipping) {
      res->setValue(row, it.first, _currentGroup.groupValues[i]);
    } else {
      _currentGroup.groupValues[i].destroy();
    }
    // ownership of value is transferred into res
    _currentGroup.groupValues[i].erase();
    ++i;
  }

  // handle aggregators
  if (!skipping) {
    size_t j = 0;
    for (auto& it : _currentGroup.aggregators) {
      if (_currentGroup.rowsAreValid) {
        TRI_ASSERT(cur != nullptr);
        RegisterId const reg = _aggregateRegisters[j].second;
        for (size_t r = _currentGroup.firstRow; r < _currentGroup.lastRow + 1;
             ++r) {
          it->reduce(getValueForRegister(cur, r, reg));
        }
        res->setValue(row, _aggregateRegisters[j].first, it->stealValue());
      } else {
<<<<<<< HEAD
        res->emplaceValue(row, _aggregateRegisters[j].first,
                          arangodb::basics::VelocyPackHelper::NullValue());
=======
        res->emplaceValue(
            row, _aggregateRegisters[j].first, AqlValueHintNull());
>>>>>>> 1c6ded67
      }
      ++j;
    }

    // set the group values
    if (_collectRegister != ExecutionNode::MaxRegisterId) {
      _currentGroup.addValues(cur, _collectRegister);

      if (ExecutionNode::castTo<CollectNode const*>(_exeNode)->_count) {
        // only set group count in result register
        res->emplaceValue(
            row, _collectRegister,
            AqlValueHintUInt(static_cast<uint64_t>(_currentGroup.groupLength)));
      } else if (ExecutionNode::castTo<CollectNode const*>(_exeNode)
                     ->_expressionVariable != nullptr) {
        // copy expression result into result register
        res->setValue(
            row, _collectRegister,
            AqlValue::CreateFromBlocks(_trx, _currentGroup.groupBlocks,
                                       _expressionRegister));
      } else {
        // copy variables / keep variables into result register
        res->setValue(row, _collectRegister,
                      AqlValue::CreateFromBlocks(
                          _trx, _currentGroup.groupBlocks, _variableNames));
      }
    }
  }

  // reset the group so a new one can start
  _currentGroup.reset();
}

/// @brief skips the current group
void SortedCollectBlock::skipGroup() {
  // reset the group so a new one can start
  _currentGroup.reset();
}

HashedCollectBlock::HashedCollectBlock(ExecutionEngine* engine,
                                       CollectNode const* en)
    : ExecutionBlock(engine, en),
      _groupRegisters(),
      _aggregateRegisters(),
      _collectRegister(ExecutionNode::MaxRegisterId),
      _lastBlock(nullptr),
      _allGroups(1024, AqlValueGroupHash(_trx, en->_groupVariables.size()),
                 AqlValueGroupEqual(_trx)) {
  for (auto const& p : en->_groupVariables) {
    // We know that planRegisters() has been run, so
    // getPlanNode()->_registerPlan is set up
    auto itOut = en->getRegisterPlan()->varInfo.find(p.first->id);
    TRI_ASSERT(itOut != en->getRegisterPlan()->varInfo.end());

    auto itIn = en->getRegisterPlan()->varInfo.find(p.second->id);
    TRI_ASSERT(itIn != en->getRegisterPlan()->varInfo.end());
    TRI_ASSERT((*itIn).second.registerId < ExecutionNode::MaxRegisterId);
    TRI_ASSERT((*itOut).second.registerId < ExecutionNode::MaxRegisterId);
    _groupRegisters.emplace_back(
        std::make_pair((*itOut).second.registerId, (*itIn).second.registerId));
  }

  for (auto const& p : en->_aggregateVariables) {
    // We know that planRegisters() has been run, so
    // getPlanNode()->_registerPlan is set up
    auto itOut = en->getRegisterPlan()->varInfo.find(p.first->id);
    TRI_ASSERT(itOut != en->getRegisterPlan()->varInfo.end());
    TRI_ASSERT((*itOut).second.registerId < ExecutionNode::MaxRegisterId);

    RegisterId reg;
    if (Aggregator::requiresInput(p.second.second)) {
      auto itIn = en->getRegisterPlan()->varInfo.find(p.second.first->id);
      TRI_ASSERT(itIn != en->getRegisterPlan()->varInfo.end());
      TRI_ASSERT((*itIn).second.registerId < ExecutionNode::MaxRegisterId);
      reg = (*itIn).second.registerId;
    } else {
      // no input variable required
      reg = ExecutionNode::MaxRegisterId;
    }
    _aggregateRegisters.emplace_back(
        std::make_pair((*itOut).second.registerId, reg));
  }
  TRI_ASSERT(_aggregateRegisters.size() == en->_aggregateVariables.size());

  if (en->_outVariable != nullptr) {
    TRI_ASSERT(ExecutionNode::castTo<CollectNode const*>(_exeNode)->_count);

    auto const& registerPlan = en->getRegisterPlan()->varInfo;
    auto it = registerPlan.find(en->_outVariable->id);
    TRI_ASSERT(it != registerPlan.end());
    _collectRegister = (*it).second.registerId;
    TRI_ASSERT(_collectRegister > 0 &&
               _collectRegister < ExecutionNode::MaxRegisterId);
  } else {
    TRI_ASSERT(!ExecutionNode::castTo<CollectNode const*>(_exeNode)->_count);
  }

  TRI_ASSERT(!_groupRegisters.empty());
}

std::pair<ExecutionState, Result> HashedCollectBlock::getOrSkipSome(
    size_t const atMost, bool const skipping, AqlItemBlock*& result,
    size_t& skipped_) {
  TRI_ASSERT(result == nullptr && skipped_ == 0);

  if (atMost == 0) {
    return {ExecutionState::DONE, TRI_ERROR_NO_ERROR};
  }

  if (_done) {
    return {ExecutionState::DONE, TRI_ERROR_NO_ERROR};
  }

  enum class GetNextRowState { NONE, SUCCESS, WAITING };

  RegisterId const nrInRegs = getNrInputRegisters();
  RegisterId const nrOutRegs = getNrOutputRegisters();

  // get the next row from the current block. fetches a new block if necessary.
  auto getNextRow =
      [this, nrInRegs]() -> std::tuple<GetNextRowState, AqlItemBlock*, size_t> {

    // try to ensure a nonempty buffer
    if (_buffer.empty() && _upstreamState != ExecutionState::DONE) {
      ExecutionState state;
      bool blockAppended;
      std::tie(state, blockAppended) =
          ExecutionBlock::getBlock(DefaultBatchSize());
      if (state == ExecutionState::WAITING) {
        TRI_ASSERT(!blockAppended);
        return std::make_tuple(GetNextRowState::WAITING, nullptr, 0);
      }
    }

    // check if we're done
    if (_buffer.empty()) {
      return std::make_tuple(GetNextRowState::NONE, nullptr, 0);
    }

    // save current position (to return)
    AqlItemBlock* cur = _buffer.front();
    size_t pos = _pos;

    TRI_ASSERT(nrInRegs == cur->getNrRegs());

    // calculate next position
    ++_pos;
    if (_pos >= cur->size()) {
      _pos = 0;
      _buffer.pop_front();
    }

    return std::make_tuple(GetNextRowState::SUCCESS, cur, pos);
  };

  auto* en = ExecutionNode::castTo<CollectNode const*>(_exeNode);

  // if no group exists for the current row yet, this builds a new group.
  auto buildNewGroup = [this, en](
      const AqlItemBlock* cur, size_t const pos,
      const size_t n) -> std::pair<std::unique_ptr<AggregateValuesType>,
                                   std::vector<AqlValue>> {
    std::vector<AqlValue> group;
    group.reserve(n);

    // copy the group values before they get invalidated
    for (size_t i = 0; i < n; ++i) {
      group.emplace_back(
          cur->getValueReference(pos, _groupRegisters[i].second).clone());
    }

    auto aggregateValues = std::make_unique<AggregateValuesType>();

    if (en->_aggregateVariables.empty()) {
      // no aggregate registers. this means we'll only count the number of items
      if (en->_count) {
        aggregateValues->emplace_back(Aggregator::fromTypeString(_trx, "LENGTH"));
      }
    } else {
      // we do have aggregate registers. create them as empty AqlValues
      aggregateValues->reserve(_aggregateRegisters.size());

      // initialize aggregators
      for (auto const& r : en->_aggregateVariables) {
        aggregateValues->emplace_back(
            Aggregator::fromTypeString(_trx, r.second.second));
      }
    }

    return std::make_pair(std::move(aggregateValues), group);
  };

  // finds the group matching the current row, or emplaces it. in either case,
  // it returns an iterator to the group matching the current row in _allGroups.
  // additionally, .second is true iff a new group was emplaced.
  auto findOrEmplaceGroup = [this, &buildNewGroup](
      AqlItemBlock const* cur,
      size_t const pos) -> std::pair<decltype(_allGroups)::iterator, bool> {
    std::vector<AqlValue> groupValues;
    size_t const n = _groupRegisters.size();
    groupValues.reserve(n);

    // for hashing simply re-use the aggregate registers, without cloning
    // their contents
    for (size_t i = 0; i < n; ++i) {
      groupValues.emplace_back(
          cur->getValueReference(pos, _groupRegisters[i].second));
    }

    auto it = _allGroups.find(groupValues);

    if (it != _allGroups.end()) {
      // group already exists
      return {it, false};
    }

    // must create new group
    std::unique_ptr<AggregateValuesType> aggregateValues;
    std::vector<AqlValue> group;
    std::tie(aggregateValues, group) = buildNewGroup(cur, pos, n);

    // note: aggregateValues may be a nullptr!
    auto emplaceResult = _allGroups.emplace(group, std::move(aggregateValues));
    // emplace must not fail
    TRI_ASSERT(emplaceResult.second);

    return {emplaceResult.first, true};
  };

  auto buildResult = [this, en, nrInRegs,
                      nrOutRegs](AqlItemBlock const* src) -> AqlItemBlock* {

    std::unique_ptr<AqlItemBlock> result(
        requestBlock(_allGroups.size(), nrOutRegs));

    if (src != nullptr) {
      inheritRegisters(src, result.get(), 0);
    }

    TRI_ASSERT(!en->_count || _collectRegister != ExecutionNode::MaxRegisterId);

    size_t row = 0;
    for (auto& it : _allGroups) {
      auto& keys = it.first;
      TRI_ASSERT(it.second != nullptr);

      TRI_ASSERT(keys.size() == _groupRegisters.size());
      size_t i = 0;
      for (auto& key : keys) {
        result->setValue(row, _groupRegisters[i++].first, key);
        const_cast<AqlValue*>(&key)
            ->erase();  // to prevent double-freeing later
      }

      if (!en->_count) {
        TRI_ASSERT(it.second->size() == _aggregateRegisters.size());
        size_t j = 0;
        for (auto const& r : *(it.second)) {
          result->setValue(row, _aggregateRegisters[j++].first,
                           r->stealValue());
        }
      } else {
        // set group count in result register
        TRI_ASSERT(!it.second->empty());
        result->setValue(row, _collectRegister,
                         it.second->back()->stealValue());
      }

      if (row > 0) {
        // re-use already copied AQLValues for remaining registers
        result->copyValuesFromFirstRow(row, nrInRegs);
      }

      ++row;
    }

    return result.release();
  };

  // "adds" the current row to its group's aggregates.
  auto reduceAggregates = [this, en](decltype(_allGroups)::iterator groupIt,
                                     AqlItemBlock const* cur,
                                     size_t const pos) {
    AggregateValuesType* aggregateValues = groupIt->second.get();

    if (en->_aggregateVariables.empty()) {
      // no aggregate registers. simply increase the counter
      if (en->_count) {
        // TODO get rid of this special case if possible
        TRI_ASSERT(!aggregateValues->empty());
        aggregateValues->back()->reduce(AqlValue());
      }
    } else {
      // apply the aggregators for the group
      TRI_ASSERT(aggregateValues->size() == _aggregateRegisters.size());
      size_t j = 0;
      for (auto const& r : _aggregateRegisters) {
        (*aggregateValues)[j]->reduce(getValueForRegister(cur, pos, r.second));
        ++j;
      }
    }
  };

  while (true) {
    TRI_IF_FAILURE("HashedCollectBlock::getOrSkipSomeOuter") {
      THROW_ARANGO_EXCEPTION(TRI_ERROR_DEBUG);
    }
    GetNextRowState state;
    AqlItemBlock* cur = nullptr;
    size_t pos = 0;
    std::tie(state, cur, pos) = getNextRow();
    if (state == GetNextRowState::NONE) {
      // no more rows
      break;
    } else if (state == GetNextRowState::WAITING) {
      // continue later
      return {ExecutionState::WAITING, TRI_ERROR_NO_ERROR};
    }
    TRI_ASSERT(state == GetNextRowState::SUCCESS);

    TRI_IF_FAILURE("HashedCollectBlock::getOrSkipSome") {
      THROW_ARANGO_EXCEPTION(TRI_ERROR_DEBUG);
    }

    if (_lastBlock != nullptr && _lastBlock != cur) {
      // return lastBlock just before forgetting it
      returnBlock(_lastBlock);
    }

    _lastBlock = cur;

    // NOLINTNEXTLINE(hicpp-use-auto,modernize-use-auto)
    decltype(_allGroups)::iterator currentGroupIt;
    bool newGroup;
    std::tie(currentGroupIt, newGroup) = findOrEmplaceGroup(cur, pos);

    if (newGroup) {
      ++_skipped;
    }

    reduceAggregates(currentGroupIt, cur, pos);
  }

  // _lastBlock is null iff the input didn't contain a single row
  if (_lastBlock != nullptr) {
    try {
      result = buildResult(_lastBlock);
      skipped_ = _skipped;
      returnBlock(_lastBlock);
    } catch(...) {
      returnBlock(_lastBlock);
      throw;
    }
  }

  _done = true;

  return {ExecutionState::DONE, TRI_ERROR_NO_ERROR};
}

HashedCollectBlock::~HashedCollectBlock() {
  // Generally, _allGroups should be empty when the block is destroyed - except
  // when an exception is thrown during getOrSkipSome, in which case the
  // AqlValue ownership hasn't been transferred.
  _destroyAllGroupsAqlValues();
}

void HashedCollectBlock::_destroyAllGroupsAqlValues() {
  for (auto& it : _allGroups) {
    for (auto& it2 : it.first) {
      const_cast<AqlValue*>(&it2)->destroy();
    }
  }
}

std::pair<ExecutionState, Result>
HashedCollectBlock::initializeCursor(AqlItemBlock *items, size_t pos) {
  ExecutionState state;
  Result result;
  std::tie(state, result) = ExecutionBlock::initializeCursor(items, pos);

  if (state == ExecutionState::WAITING || result.fail()) {
    // If we need to wait or get an error we return as is.
    return {state, result};
  }

  _lastBlock = nullptr;
  _destroyAllGroupsAqlValues();
  _allGroups.clear();

  return {state, result};

}

DistinctCollectBlock::DistinctCollectBlock(ExecutionEngine* engine,
                                           CollectNode const* en)
    : ExecutionBlock(engine, en),
      _groupRegisters(),
      _res(nullptr) {
  for (auto const& p : en->_groupVariables) {
    // We know that planRegisters() has been run, so
    // getPlanNode()->_registerPlan is set up
    auto itOut = en->getRegisterPlan()->varInfo.find(p.first->id);
    TRI_ASSERT(itOut != en->getRegisterPlan()->varInfo.end());

    auto itIn = en->getRegisterPlan()->varInfo.find(p.second->id);
    TRI_ASSERT(itIn != en->getRegisterPlan()->varInfo.end());
    TRI_ASSERT((*itIn).second.registerId < ExecutionNode::MaxRegisterId);
    TRI_ASSERT((*itOut).second.registerId < ExecutionNode::MaxRegisterId);
    _groupRegisters.emplace_back(
        std::make_pair((*itOut).second.registerId, (*itIn).second.registerId));
  }

  TRI_ASSERT(!_groupRegisters.empty());
      
  _seen = std::make_unique<std::unordered_set<std::vector<AqlValue>, AqlValueGroupHash, AqlValueGroupEqual>>(
    1024, AqlValueGroupHash(transaction(), _groupRegisters.size()), AqlValueGroupEqual(transaction()));
}

DistinctCollectBlock::~DistinctCollectBlock() {
  clearValues();
}

std::pair<ExecutionState, arangodb::Result> DistinctCollectBlock::initializeCursor(
    AqlItemBlock* items, size_t pos) {
  DEBUG_BEGIN_BLOCK();
  auto res = ExecutionBlock::initializeCursor(items, pos);

  if (res.first == ExecutionState::WAITING ||
      !res.second.ok()) {
    // If we need to wait or get an error we return as is.
    return res;
  }

  DEBUG_BEGIN_BLOCK();
  _pos = 0;
  _res = nullptr;
  clearValues();
  DEBUG_END_BLOCK();

  return res;

  // cppcheck-suppress style
  DEBUG_END_BLOCK();
}

void DistinctCollectBlock::clearValues() {
  if (_seen) {
    for (auto& it : *_seen) {
      for (auto& it2 : it) {
        const_cast<AqlValue*>(&it2)->destroy();
      }
    }
    _seen->clear(); 
  }
}

std::pair<ExecutionState, Result> DistinctCollectBlock::getOrSkipSome(
    size_t const atMost, bool const skipping, AqlItemBlock*& result,
    size_t& skipped_) {
  TRI_ASSERT(result == nullptr && skipped_ == 0);

  auto const assignReturnValues = [this, skipping, &result, &skipped_]() {
    // set &skipped_ and &result; reset _skipped and _res.

    if (!skipping) {
      // shrink the result block, or delete it if there are 0 results.
      if (_skipped > 0) {
        TRI_ASSERT(_res != nullptr);
        _res->shrink(_skipped);
      } else if (_res != nullptr) {
        // _skipped == 0, result empty
        AqlItemBlock* res = _res.get();
        returnBlock(res);
        _res.release();
      }
    }

    result = _res.release();
    skipped_ = _skipped;
    _skipped = 0;
  };

  if (_done) {
    return {ExecutionState::DONE, TRI_ERROR_NO_ERROR};
  }

  std::vector<AqlValue> groupValues;
  groupValues.reserve(_groupRegisters.size());

  {
    // We need a valid cur ptr for inheritRegisters.
    BufferState bufferState = getBlockIfNeeded(atMost);

    if (bufferState == BufferState::WAITING) {
      return {ExecutionState::WAITING, TRI_ERROR_NO_ERROR};
    }
    if (bufferState == BufferState::NO_MORE_BLOCKS) {
      assignReturnValues();
      return {getHasMoreState(), TRI_ERROR_NO_ERROR};
    }

    TRI_ASSERT(bufferState == BufferState::HAS_BLOCKS ||
               bufferState == BufferState::HAS_NEW_BLOCK);
    TRI_ASSERT(!_buffer.empty());

    AqlItemBlock *cur = _buffer.front();
    TRI_ASSERT(cur != nullptr);

    // On the very first call, get a result block and inherit registers.
    if (!skipping && _res == nullptr) {
      TRI_ASSERT(_skipped == 0);
      _res.reset(requestBlock(atMost, getNrOutputRegisters()));

      TRI_ASSERT(cur->getNrRegs() <= _res->getNrRegs());
      inheritRegisters(cur, _res.get(), _pos);
    }
  }

  while (!_done && _skipped < atMost) {
    BufferState bufferState = getBlockIfNeeded(atMost);

    if (bufferState == BufferState::WAITING) {
      return {ExecutionState::WAITING, TRI_ERROR_NO_ERROR};
    }
    if (bufferState == BufferState::NO_MORE_BLOCKS) {
      break;
    }

    AqlItemBlock* cur = _buffer.front();
    TRI_ASSERT(cur != nullptr);

    // read the next input row
    TRI_IF_FAILURE("DistinctCollectBlock::getOrSkipSomeOuter") {
      THROW_ARANGO_EXCEPTION(TRI_ERROR_DEBUG);
    }

    throwIfKilled();  // check if we were aborted
   
    groupValues.clear(); 
    // for hashing simply re-use the aggregate registers, without cloning
    // their contents
    for (auto &it : _groupRegisters) {
      groupValues.emplace_back(
          cur->getValueReference(_pos, it.second));
    }

    // now check if we already know this group
    auto foundIt = _seen->find(groupValues);

    bool newGroup = foundIt == _seen->end();

    if (newGroup) {
      if (!skipping) {
        size_t i = 0;
        for (auto& it : _groupRegisters) {
          _res->setValue(_skipped, it.first, groupValues[i].clone());
          ++i;
        }
      }
      // transfer ownership 
      std::vector<AqlValue> copy;
      copy.reserve(groupValues.size());
      for (auto const& it : groupValues) {
        copy.emplace_back(it.clone());
      }
      _seen->emplace(std::move(copy));
    }

    AqlItemBlock *removedBlock = advanceCursor(1, newGroup ? 1 : 0);
    returnBlockUnlessNull(removedBlock);
  }

  assignReturnValues();
  return {getHasMoreState(), TRI_ERROR_NO_ERROR};
}

CountCollectBlock::CountCollectBlock(ExecutionEngine* engine,
                                     CollectNode const* en)
    : ExecutionBlock(engine, en),
      _collectRegister(ExecutionNode::MaxRegisterId),
      _count(0) {
  TRI_ASSERT(en->_groupVariables.empty());
  TRI_ASSERT(en->_count);
  TRI_ASSERT(en->_outVariable != nullptr);
   
  auto const& registerPlan = en->getRegisterPlan()->varInfo;
  auto it = registerPlan.find(en->_outVariable->id);
  TRI_ASSERT(it != registerPlan.end());
  _collectRegister = (*it).second.registerId;
  TRI_ASSERT(_collectRegister > 0 &&
             _collectRegister < ExecutionNode::MaxRegisterId);
}

std::pair<ExecutionState, arangodb::Result> CountCollectBlock::initializeCursor(
    AqlItemBlock* items, size_t pos) {
  auto res = ExecutionBlock::initializeCursor(items, pos);

  if (res.first == ExecutionState::WAITING ||
      !res.second.ok()) {
    // If we need to wait or get an error we return as is.
    return res;
  }

  _count = 0;
  return res;
}

std::pair<ExecutionState, Result> CountCollectBlock::getOrSkipSome(size_t atMost, bool skipping,
                                                                   AqlItemBlock*& result, size_t& skipped) {
  DEBUG_BEGIN_BLOCK();

  TRI_ASSERT(result == nullptr && skipped == 0);
  
  if (_done) {
    return {ExecutionState::DONE, TRI_ERROR_NO_ERROR};
  }
  
  while (!_done) {  
    if (_buffer.empty()) {
      auto upstreamRes = ExecutionBlock::getBlock(DefaultBatchSize());
      if (upstreamRes.first == ExecutionState::WAITING) {
        return {ExecutionState::WAITING, TRI_ERROR_NO_ERROR};
      }
      if (upstreamRes.first == ExecutionState::DONE ||
          !upstreamRes.second) {
        _done = true;
      }
    }
  
    if (!_buffer.empty()) {
      AqlItemBlock* cur = _buffer.front();
      TRI_ASSERT(cur != nullptr);
      _count += cur->size();
       
      // we are only aggregating data here, so we can immediately get rid of
      // everything that we see
      _buffer.pop_front();
      _pos = 0;
      returnBlock(cur);
    }
  
    throwIfKilled();  // check if we were aborted
  }

  TRI_ASSERT(_done);

  std::unique_ptr<AqlItemBlock> res;
 
  if (skipping) {
    skipped = 1;
  } else {
    res.reset(requestBlock(1, getNrOutputRegisters()));
    res->emplaceValue(0, _collectRegister, AqlValueHintUInt(static_cast<uint64_t>(_count)));
  }
   
  result = res.release();

  return {ExecutionState::DONE, TRI_ERROR_NO_ERROR};

  // cppcheck-suppress style
  DEBUG_END_BLOCK();
}<|MERGE_RESOLUTION|>--- conflicted
+++ resolved
@@ -519,13 +519,8 @@
         }
         res->setValue(row, _aggregateRegisters[j].first, it->stealValue());
       } else {
-<<<<<<< HEAD
         res->emplaceValue(row, _aggregateRegisters[j].first,
-                          arangodb::basics::VelocyPackHelper::NullValue());
-=======
-        res->emplaceValue(
-            row, _aggregateRegisters[j].first, AqlValueHintNull());
->>>>>>> 1c6ded67
+                          AqlValueHintNull());
       }
       ++j;
     }
