////////////////////////////////////////////////////////////////////////////////
/// DISCLAIMER
///
/// Copyright 2017 ArangoDB GmbH, Cologne, Germany
///
/// Licensed under the Apache License, Version 2.0 (the "License");
/// you may not use this file except in compliance with the License.
/// You may obtain a copy of the License at
///
///     http://www.apache.org/licenses/LICENSE-2.0
///
/// Unless required by applicable law or agreed to in writing, software
/// distributed under the License is distributed on an "AS IS" BASIS,
/// WITHOUT WARRANTIES OR CONDITIONS OF ANY KIND, either express or implied.
/// See the License for the specific language governing permissions and
/// limitations under the License.
///
/// Copyright holder is ArangoDB GmbH, Cologne, Germany
///
/// @author Michael Hackstein
////////////////////////////////////////////////////////////////////////////////

#include "AqlFunctionFeature.h"
#include "Aql/AstNode.h"
#include "Cluster/ServerState.h"
#include "StorageEngine/EngineSelectorFeature.h"
#include "StorageEngine/StorageEngine.h"

using namespace arangodb;
using namespace arangodb::application_features;
using namespace arangodb::aql;

AqlFunctionFeature* AqlFunctionFeature::AQLFUNCTIONS = nullptr;

AqlFunctionFeature::AqlFunctionFeature(
    application_features::ApplicationServer* server)
    : application_features::ApplicationFeature(server, "AQLFunctions") {
  setOptional(false);
  startsAfter("EngineSelector");
  startsAfter("Aql");
}

// This feature does not have any options
void AqlFunctionFeature::collectOptions(
    std::shared_ptr<options::ProgramOptions>) {}

// This feature does not have any options
void AqlFunctionFeature::validateOptions(
    std::shared_ptr<options::ProgramOptions>) {}

void AqlFunctionFeature::prepare() {
  // set singleton
  AQLFUNCTIONS = this;
  Functions::init();

  /// @brief Add all AQL functions to the FunctionDefintions map
  addTypeCheckFunctions();
  addTypeCastFunctions();
  addStringFunctions();
  addNumericFunctions();
  addListFunctions();
  addDocumentFunctions();
  addGeoFunctions();
  addGeometryConstructors();
  addDateFunctions();
  addMiscFunctions();
  addStorageEngineFunctions();

  add({"PREGEL_RESULT", ".", false, true,
    true, &Functions::PregelResult});
}

void AqlFunctionFeature::unprepare() {
  // Just unlink nothing more todo
  AQLFUNCTIONS = nullptr;
}

/// @brief returns a reference to a built-in function
Function const* AqlFunctionFeature::getFunctionByName(std::string const& name) {
  TRI_ASSERT(AQLFUNCTIONS != nullptr);
  return AQLFUNCTIONS->byName(name);
}

void AqlFunctionFeature::add(Function const& func) {
  TRI_ASSERT(_functionNames.find(func.name) == _functionNames.end());
  // add function to the map
  _functionNames.emplace(func.name, func);
}

void AqlFunctionFeature::addAlias(std::string const& alias, std::string const& original) {
  auto it = _functionNames.find(original);
  TRI_ASSERT(it != _functionNames.end());

  // intentionally copy original function, as we want to give it another name
  Function aliasFunction = (*it).second;
  aliasFunction.name = alias;

  add(aliasFunction);
}

void AqlFunctionFeature::toVelocyPack(VPackBuilder& builder) {
  builder.openArray();
  for (auto const& it : _functionNames) {
    builder.openObject();
    builder.add("name", VPackValue(it.second.name));
    builder.add("arguments", VPackValue(it.second.arguments));
    builder.add("implementations", VPackValue(VPackValueType::Array));
    builder.add(VPackValue("js"));

    if (it.second.implementation != nullptr) {
      builder.add(VPackValue("cxx"));
    }
    builder.close(); // implementations
    builder.add("deterministic", VPackValue(it.second.isDeterministic));
    builder.add("cacheable", VPackValue(it.second.isCacheable()));
    builder.add("canThrow", VPackValue(it.second.canThrow));
    builder.close();
  }
  builder.close();
}

Function const* AqlFunctionFeature::byName(std::string const& name) {
  auto it = _functionNames.find(name);

  if (it == _functionNames.end()) {
    THROW_ARANGO_EXCEPTION_PARAMS(TRI_ERROR_QUERY_FUNCTION_NAME_UNKNOWN,
                                  name.c_str());
  }

  // return the address of the function
  return &((*it).second);
}

// meanings of the symbols in the function arguments list
// ------------------------------------------------------
//
// . = argument of any type (except collection)
// c = collection name, will be converted into list with documents
// h = collection name, will be converted into string
// , = next argument
// | = separates mandatory from optional arguments
// + = unlimited number of optional arguments of any type

void AqlFunctionFeature::addTypeCheckFunctions() {
  // type check functions
  add({"IS_NULL", ".", true, false, true, &Functions::IsNull});
  add({"IS_BOOL", ".", true, false, true, &Functions::IsBool});
  add({"IS_NUMBER", ".", true, false, true, &Functions::IsNumber});
  add({"IS_STRING", ".", true, false, true, &Functions::IsString});
  add({"IS_ARRAY", ".", true, false, true, &Functions::IsArray});
  // IS_LIST is an alias for IS_ARRAY
  addAlias("IS_LIST", "IS_ARRAY");
  add({"IS_OBJECT", ".", true, false, true, &Functions::IsObject});
  // IS_DOCUMENT is an alias for IS_OBJECT
  addAlias("IS_DOCUMENT", "IS_OBJECT");

  add({"IS_DATESTRING", ".", true, false, true, &Functions::IsDatestring});
  add({"IS_KEY", ".", true, false, true, &Functions::IsKey});
  add({"TYPENAME", ".", true, false, true, &Functions::Typename});
}

void AqlFunctionFeature::addTypeCastFunctions() {
  // type cast functions
  add({"TO_NUMBER", ".", true, false, true, &Functions::ToNumber});
  add({"TO_STRING", ".", true, false, true, &Functions::ToString});
  add({"TO_BOOL", ".", true, false, true, &Functions::ToBool});
  add({"TO_ARRAY", ".", true, false, true, &Functions::ToArray});
  // TO_LIST is an alias for TO_ARRAY
  addAlias("TO_LIST", "TO_ARRAY");
}

void AqlFunctionFeature::addStringFunctions() {
  // string functions
  add({"CONCAT", ".|+", true, false, true, &Functions::Concat});
  add({"CONCAT_SEPARATOR", ".,.|+", true, false,
       true, &Functions::ConcatSeparator});
  add({"CHAR_LENGTH", ".", true, false, true, &Functions::CharLength});
  add({"LOWER", ".", true, false, true, &Functions::Lower});
  add({"UPPER", ".", true, false, true, &Functions::Upper});
  add({"SUBSTRING", ".,.|.", true, false, true, &Functions::Substring});
  add({"CONTAINS", ".,.|.", true, false, true, &Functions::Contains});
  add({"LIKE", ".,.|.", true, false, true, &Functions::Like});
  add({"REGEX_TEST", ".,.|.", true, false, true, &Functions::RegexTest});
  add({"REGEX_REPLACE", ".,.,.|.", true, false, true, &Functions::RegexReplace});
  add({"LEFT", ".,.", true, false, true, &Functions::Left});
  add({"RIGHT", ".,.", true, false, true, &Functions::Right});
  add({"TRIM", ".|.", true, false, true, &Functions::Trim});
  add({"LTRIM", ".|.", true, false, true, &Functions::LTrim});
  add({"RTRIM", ".|.", true, false, true, &Functions::RTrim});
  add({"FIND_FIRST", ".,.|.,.", true, false, true, &Functions::FindFirst});
  add({"FIND_LAST", ".,.|.,.", true, false, true, &Functions::FindLast});
  add({"SPLIT", ".|.,.", true, false, true, &Functions::Split});
  add({"SUBSTITUTE", ".,.|.,.", true, false, true, &Functions::Substitute});
  add({"MD5", ".", true, false, true, &Functions::Md5});
  add({"SHA1", ".", true, false, true, &Functions::Sha1});
  add({"SHA512", ".", true, false, true, &Functions::Sha512});
  add({"HASH", ".", true, false, true, &Functions::Hash});
  add({"RANDOM_TOKEN", ".", false, true, true, &Functions::RandomToken});
<<<<<<< HEAD
  add({"FULLTEXT", ".h,.,.|." , false, true, false, &Functions::Fulltext});
  add({"TO_BASE64", ".", true, false, true, &Functions::ToBase64});
  add({"TO_HEX", ".", true, false, true, &Functions::ToHex});
  add({"ENCODE_URI_COMPONENT", ".", true, false, true, &Functions::EncodeURIComponent});
  add({"UUID", "", true, false, true, &Functions::UUID});
=======
  // FULLTEXT is replaced by the AQL optimizer with an index lookup
  add({"FULLTEXT", ".h,.,.|." , false, true, false, &Functions::NotImplemented});
>>>>>>> ccde2a5e
}

void AqlFunctionFeature::addNumericFunctions() {
  // numeric functions
  add({"FLOOR", ".", true, false, true, &Functions::Floor});
  add({"CEIL", ".", true, false, true, &Functions::Ceil});
  add({"ROUND", ".", true, false, true, &Functions::Round});
  add({"ABS", ".", true, false, true, &Functions::Abs});
  add({"RAND", "", false, false, true, &Functions::Rand});
  add({"SQRT", ".", true, false, true, &Functions::Sqrt});
  add({"POW", ".,.", true, false, true, &Functions::Pow});
  add({"LOG", ".", true, false, true, &Functions::Log});
  add({"LOG2", ".", true, false, true, &Functions::Log2});
  add({"LOG10", ".", true, false, true, &Functions::Log10});
  add({"EXP", ".", true, false, true, &Functions::Exp});
  add({"EXP2", ".", true, false, true, &Functions::Exp2});
  add({"SIN", ".", true, false, true, &Functions::Sin});
  add({"COS", ".", true, false, true, &Functions::Cos});
  add({"TAN", ".", true, false, true, &Functions::Tan});
  add({"ASIN", ".", true, false, true, &Functions::Asin});
  add({"ACOS", ".", true, false, true, &Functions::Acos});
  add({"ATAN", ".", true, false, true, &Functions::Atan});
  add({"ATAN2", ".,.", true, false, true, &Functions::Atan2});
  add({"RADIANS", ".", true, false, true, &Functions::Radians});
  add({"DEGREES", ".", true, false, true, &Functions::Degrees});
  add({"PI", "", true, false, true, &Functions::Pi});
}

void AqlFunctionFeature::addListFunctions() {
  // list functions
  add({"RANGE", ".,.|.", true, false, true, &Functions::Range});
  add({"UNION", ".,.|+", true, false, true, &Functions::Union});
  add({"UNION_DISTINCT", ".,.|+", true, false, true, &Functions::UnionDistinct});
  add({"MINUS", ".,.|+", true, false, true, &Functions::Minus});
  add({"OUTERSECTION", ".,.|+", true, false, true, &Functions::Outersection});
  add({"INTERSECTION", ".,.|+", true, false, true, &Functions::Intersection});
  add({"FLATTEN", ".|.", true, false, true, &Functions::Flatten});
  add({"LENGTH", ".", true, false, true, &Functions::Length});
  addAlias("COUNT", "LENGTH");
  add({"MIN", ".", true, false, true, &Functions::Min});
  add({"MAX", ".", true, false, true, &Functions::Max});
  add({"SUM", ".", true, false, true, &Functions::Sum});
  add({"MEDIAN", ".", true, false, true, &Functions::Median});
  add({"PERCENTILE", ".,.|.", true, false, true, &Functions::Percentile});
  add({"AVERAGE", ".", true, false, true, &Functions::Average});
  addAlias("AVG", "AVERAGE");
  add({"VARIANCE_SAMPLE", ".", true, false, true, &Functions::VarianceSample});
  add({"VARIANCE_POPULATION", ".", true, false, true, &Functions::VariancePopulation});
  addAlias("VARIANCE", "VARIANCE_POPULATION");
  add({"STDDEV_SAMPLE", ".", true, false, true, &Functions::StdDevSample});
  add({"STDDEV_POPULATION", ".", true, false, true, &Functions::StdDevPopulation});
  addAlias("STDDEV", "STDDEV_POPULATION");
  add({"COUNT_DISTINCT", ".", true, false, true, &Functions::CountDistinct});
  addAlias("COUNT_UNIQUE", "COUNT_DISTINCT");
  add({"UNIQUE", ".", true, false, true, &Functions::Unique});
  add({"SORTED_UNIQUE", ".", true, false, true, &Functions::SortedUnique});
  add({"SORTED", ".", true, false, true, &Functions::Sorted});
  add({"SLICE", ".,.|.", true, false, true, &Functions::Slice});
  add({"REVERSE", ".", true, false, true, &Functions::Reverse});
  add({"FIRST", ".", true, false, true, &Functions::First});
  add({"LAST", ".", true, false, true, &Functions::Last});
  add({"NTH", ".,.", true, false, true, &Functions::Nth});
  add({"POSITION", ".,.|.", true, false, true, &Functions::Position});
  add({"CALL", ".|.+", false, true, false, &Functions::Call});
  add({"APPLY", ".|.", false, true, false, &Functions::Apply});
  add({"PUSH", ".,.|.", true, false, true, &Functions::Push});
  add({"APPEND", ".,.|.", true, false, true, &Functions::Append});
  add({"POP", ".", true, false, true, &Functions::Pop});
  add({"SHIFT", ".", true, false, true, &Functions::Shift});
  add({"UNSHIFT", ".,.|.", true, false, true, &Functions::Unshift});
  add({"REMOVE_VALUE", ".,.|.", true, false, true, &Functions::RemoveValue});
  add({"REMOVE_VALUES", ".,.", true, false, true, &Functions::RemoveValues});
  add({"REMOVE_NTH", ".,.", true, false, true, &Functions::RemoveNth});
}

void AqlFunctionFeature::addDocumentFunctions() {
  // document functions
  add({"HAS", ".,.", true, false, true, &Functions::Has});
  add({"ATTRIBUTES", ".|.,.", true, false, true, &Functions::Attributes});
  add({"VALUES", ".|.", true, false, true, &Functions::Values});
  add({"MERGE", ".|+", true, false, true, &Functions::Merge});
  add({"MERGE_RECURSIVE", ".,.|+", true, false, true, &Functions::MergeRecursive});
  add({"DOCUMENT", "h.|.", false, true, false, &Functions::Document});
  add({"MATCHES", ".,.|.", true, false, true, &Functions::Matches});
  add({"UNSET", ".,.|+", true, false, true, &Functions::Unset});
  add({"UNSET_RECURSIVE", ".,.|+", true, false, true, &Functions::UnsetRecursive});
  add({"KEEP", ".,.|+", true, false, true, &Functions::Keep});
  add({"TRANSLATE", ".,.|.", true, false, true, &Functions::Translate});
  add({"ZIP", ".,.", true, false, true, &Functions::Zip});
  add({"JSON_STRINGIFY", ".", true, false, true, &Functions::JsonStringify});
  add({"JSON_PARSE", ".", true, false, true, &Functions::JsonParse});
}

void AqlFunctionFeature::addGeoFunctions() {
  // geo functions
  add({"DISTANCE", ".,.,.,.", true, false, true, &Functions::Distance});
  add({"IS_IN_POLYGON", ".,.|.", true, false, true, &Functions::IsInPolygon});
  add({"GEO_DISTANCE", ".,.", true, false, true, &Functions::GeoDistance});
  add({"GEO_CONTAINS", ".,.", true, false, true, &Functions::GeoContains});
  add({"GEO_INTERSECTS", ".,.", true, false, true, &Functions::GeoIntersects});
  add({"GEO_EQUALS", ".,.", true, false, true, &Functions::GeoEquals});
  // NEAR and WITHIN are replaced by the AQL optimizer with collection-based subqueries
  add({"NEAR", ".h,.,.|.,.", false, true, false, &Functions::NotImplemented});
  add({"WITHIN", ".h,.,.,.|.", false, true, false, &Functions::NotImplemented});
  add({"WITHIN_RECTANGLE", "h.,.,.,.,.", false, true, false, &Functions::NotImplemented });
}

void AqlFunctionFeature::addGeometryConstructors() {
  // geometry types
  add({"GEO_POINT", ".,.", true, false, true, &Functions::GeoPoint});
  add({"GEO_MULTIPOINT", ".", true, false, true, &Functions::GeoMultiPoint});
  add({"GEO_POLYGON", ".", true, false, true, &Functions::GeoPolygon});
  add({"GEO_LINESTRING", ".", true, false, true, &Functions::GeoLinestring});
  add({"GEO_MULTILINESTRING", ".", true, false, true, &Functions::GeoMultiLinestring});
}

void AqlFunctionFeature::addDateFunctions() {
  // date functions
  add({"DATE_NOW", "", false, false, true, &Functions::DateNow});
  add({"DATE_TIMESTAMP", ".|.,.,.,.,.,.", true, false, true, &Functions::DateTimestamp});
  add({"DATE_ISO8601", ".|.,.,.,.,.,.", true, false, true, &Functions::DateIso8601});
  add({"DATE_DAYOFWEEK", ".", true, false, true, &Functions::DateDayOfWeek});
  add({"DATE_YEAR", ".", true, false, true, &Functions::DateYear});
  add({"DATE_MONTH", ".", true, false, true, &Functions::DateMonth});
  add({"DATE_DAY", ".", true, false, true, &Functions::DateDay});
  add({"DATE_HOUR", ".", true, false, true, &Functions::DateHour});
  add({"DATE_MINUTE", ".", true, false, true, &Functions::DateMinute});
  add({"DATE_SECOND", ".", true, false, true, &Functions::DateSecond});
  add({"DATE_MILLISECOND", ".", true, false, true, &Functions::DateMillisecond});
  add({"DATE_DAYOFYEAR", ".", true, false, true, &Functions::DateDayOfYear});
  add({"DATE_ISOWEEK", ".", true, false, true, &Functions::DateIsoWeek});
  add({"DATE_LEAPYEAR", ".", true, false, true, &Functions::DateLeapYear});
  add({"DATE_QUARTER", ".", true, false, true, &Functions::DateQuarter});
  add({"DATE_DAYS_IN_MONTH", ".", true, false, true, &Functions::DateDaysInMonth});
  add({"DATE_ADD", ".,.|.", true, false, true, &Functions::DateAdd});
  add({"DATE_SUBTRACT", ".,.|.", true, false, true, &Functions::DateSubtract});
  add({"DATE_DIFF", ".,.,.|.", true, false, true, &Functions::DateDiff});
  add({"DATE_COMPARE", ".,.,.|.", true, false, true, &Functions::DateCompare});
  add({"DATE_FORMAT", ".,.", true, false, true, &Functions::DateFormat});
  add({"DATE_TRUNC",   ".,.", true, false, true, &Functions::DateTrunc});
}

void AqlFunctionFeature::addMiscFunctions() {
  // misc functions
  add({"FAIL", "|.", false, true, true, &Functions::Fail});
  add({"PASSTHRU", ".", false, false, true, &Functions::Passthru});
  addAlias("NOOPT", "PASSTHRU");
  add({"V8", ".", true, false, true });
  add({"SLEEP", ".", false, true, true, &Functions::Sleep});
  add({"COLLECTIONS", "", false, true, false, &Functions::Collections});
  add({"NOT_NULL", ".|+", true, false, true, &Functions::NotNull});
  add({"FIRST_LIST", ".|+", true, false, true, &Functions::FirstList});
  add({"FIRST_DOCUMENT", ".|+", true, false, true, &Functions::FirstDocument});
  add({"PARSE_IDENTIFIER", ".", true, false, true, &Functions::ParseIdentifier});
  add({"IS_SAME_COLLECTION", ".h,.h", true, false, true, &Functions::IsSameCollection});
  add({"CURRENT_USER", "", false, false, false, &Functions::CurrentUser});
  add({"CURRENT_DATABASE", "", false, false, false, &Functions::CurrentDatabase});
  add({"COLLECTION_COUNT", ".h", false, true, false, &Functions::CollectionCount});
  add({"ASSERT", ".,.", false, true, true, &Functions::Assert});
  add({"WARN", ".,.", false, false, true, &Functions::Warn});
}

void AqlFunctionFeature::addStorageEngineFunctions() {
  StorageEngine* engine = EngineSelectorFeature::ENGINE;
  TRI_ASSERT(engine != nullptr); // Engine not loaded. Startup broken
  engine->addAqlFunctions();
}<|MERGE_RESOLUTION|>--- conflicted
+++ resolved
@@ -196,16 +196,12 @@
   add({"SHA512", ".", true, false, true, &Functions::Sha512});
   add({"HASH", ".", true, false, true, &Functions::Hash});
   add({"RANDOM_TOKEN", ".", false, true, true, &Functions::RandomToken});
-<<<<<<< HEAD
-  add({"FULLTEXT", ".h,.,.|." , false, true, false, &Functions::Fulltext});
   add({"TO_BASE64", ".", true, false, true, &Functions::ToBase64});
   add({"TO_HEX", ".", true, false, true, &Functions::ToHex});
   add({"ENCODE_URI_COMPONENT", ".", true, false, true, &Functions::EncodeURIComponent});
   add({"UUID", "", true, false, true, &Functions::UUID});
-=======
   // FULLTEXT is replaced by the AQL optimizer with an index lookup
   add({"FULLTEXT", ".h,.,.|." , false, true, false, &Functions::NotImplemented});
->>>>>>> ccde2a5e
 }
 
 void AqlFunctionFeature::addNumericFunctions() {
