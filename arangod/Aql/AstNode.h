////////////////////////////////////////////////////////////////////////////////
/// @brief Aql, AST node
///
/// @file
///
/// DISCLAIMER
///
/// Copyright 2014 ArangoDB GmbH, Cologne, Germany
/// Copyright 2004-2014 triAGENS GmbH, Cologne, Germany
///
/// Licensed under the Apache License, Version 2.0 (the "License");
/// you may not use this file except in compliance with the License.
/// You may obtain a copy of the License at
///
///     http://www.apache.org/licenses/LICENSE-2.0
///
/// Unless required by applicable law or agreed to in writing, software
/// distributed under the License is distributed on an "AS IS" BASIS,
/// WITHOUT WARRANTIES OR CONDITIONS OF ANY KIND, either express or implied.
/// See the License for the specific language governing permissions and
/// limitations under the License.
///
/// Copyright holder is ArangoDB GmbH, Cologne, Germany
///
/// @author Jan Steemann
/// @author Copyright 2014, ArangoDB GmbH, Cologne, Germany
/// @author Copyright 2012-2013, triAGENS GmbH, Cologne, Germany
////////////////////////////////////////////////////////////////////////////////

#ifndef ARANGODB_AQL_ASTNODE_H
#define ARANGODB_AQL_ASTNODE_H 1

#include "Basics/Common.h"
#include "Basics/AttributeNameParser.h"
#include "Basics/Exceptions.h"
#include "Basics/json.h"
#include "Basics/vector.h"
#include "Basics/JsonHelper.h"

#include <functional>

namespace triagens {
  namespace basics {
    class StringBuffer;
  }

  namespace aql {
    class Ast;
    struct Variable;

////////////////////////////////////////////////////////////////////////////////
/// @brief type for node flags
////////////////////////////////////////////////////////////////////////////////

    typedef uint32_t AstNodeFlagsType;

////////////////////////////////////////////////////////////////////////////////
/// @brief different flags for nodes
/// the flags are used to prevent repeated calculations of node properties
/// (e.g. is the node value constant, sorted etc.)
////////////////////////////////////////////////////////////////////////////////

    enum AstNodeFlagType : AstNodeFlagsType {
      DETERMINED_SORTED             = 1,       // node is a list and its members are sorted asc.
      DETERMINED_CONSTANT           = 2,       // node value is constant (i.e. not dynamic)
      DETERMINED_SIMPLE             = 4,       // node value is simple (i.e. for use in a simple expression)
      DETERMINED_THROWS             = 8,       // node can throw an exception
      DETERMINED_NONDETERMINISTIC   = 16,      // node produces non-deterministic result (e.g. function call nodes)
      DETERMINED_RUNONDBSERVER      = 32,      // node can run on the DB server in a cluster setup

      VALUE_SORTED                  = 64,      // node is a list and its members are sorted asc.
      VALUE_CONSTANT                = 128,     // node value is constant (i.e. not dynamic)
      VALUE_SIMPLE                  = 256,     // node value is simple (i.e. for use in a simple expression)
      VALUE_THROWS                  = 512,     // node can throw an exception
      VALUE_NONDETERMINISTIC        = 1024,    // node produces non-deterministic result (e.g. function call nodes)
      VALUE_RUNONDBSERVER           = 2048,    // node can run on the DB server in a cluster setup

      FLAG_KEEP_VARIABLENAME        = 4096,    // node is a reference to a variable name, not the variable value (used in KEEP nodes)
      FLAG_BIND_PARAMETER           = 8192     // node was created from a JSON bind parameter
    };

////////////////////////////////////////////////////////////////////////////////
/// @brief enumeration of AST node value types
/// note: these types must be declared in asc. sort order
////////////////////////////////////////////////////////////////////////////////

    enum AstNodeValueType : uint8_t {
      VALUE_TYPE_NULL   = 0,
      VALUE_TYPE_BOOL   = 1,
      VALUE_TYPE_INT    = 2,
      VALUE_TYPE_DOUBLE = 3,
      VALUE_TYPE_STRING = 4
    };

    static_assert(VALUE_TYPE_NULL < VALUE_TYPE_BOOL, "incorrect ast node value types");
    static_assert(VALUE_TYPE_BOOL < VALUE_TYPE_INT, "incorrect ast node value types");
    static_assert(VALUE_TYPE_INT < VALUE_TYPE_DOUBLE, "incorrect ast node value types");
    static_assert(VALUE_TYPE_DOUBLE < VALUE_TYPE_STRING, "incorrect ast node value types");

////////////////////////////////////////////////////////////////////////////////
/// @brief AST node value
////////////////////////////////////////////////////////////////////////////////

    struct AstNodeValue {
      union {
        int64_t     _int;
        double      _double;
        bool        _bool;
        char const* _string;
        void*       _data;
      } 
      value;
      uint32_t         length; // only used for string values
      AstNodeValueType type;
    };

////////////////////////////////////////////////////////////////////////////////
/// @brief enumeration of AST node types
////////////////////////////////////////////////////////////////////////////////

    enum AstNodeType : uint32_t {
      NODE_TYPE_ROOT                          =  0,
      NODE_TYPE_FOR                           =  1,
      NODE_TYPE_LET                           =  2,
      NODE_TYPE_FILTER                        =  3,
      NODE_TYPE_RETURN                        =  4,
      NODE_TYPE_REMOVE                        =  5,
      NODE_TYPE_INSERT                        =  6,
      NODE_TYPE_UPDATE                        =  7,
      NODE_TYPE_REPLACE                       =  8,
      NODE_TYPE_COLLECT                       =  9,
      NODE_TYPE_SORT                          = 10,
      NODE_TYPE_SORT_ELEMENT                  = 11,
      NODE_TYPE_LIMIT                         = 12,
      NODE_TYPE_VARIABLE                      = 13,
      NODE_TYPE_ASSIGN                        = 14,
      NODE_TYPE_OPERATOR_UNARY_PLUS           = 15,
      NODE_TYPE_OPERATOR_UNARY_MINUS          = 16,
      NODE_TYPE_OPERATOR_UNARY_NOT            = 17,
      NODE_TYPE_OPERATOR_BINARY_AND           = 18,
      NODE_TYPE_OPERATOR_BINARY_OR            = 19,
      NODE_TYPE_OPERATOR_BINARY_PLUS          = 20,
      NODE_TYPE_OPERATOR_BINARY_MINUS         = 21,
      NODE_TYPE_OPERATOR_BINARY_TIMES         = 22,
      NODE_TYPE_OPERATOR_BINARY_DIV           = 23,
      NODE_TYPE_OPERATOR_BINARY_MOD           = 24,
      NODE_TYPE_OPERATOR_BINARY_EQ            = 25,
      NODE_TYPE_OPERATOR_BINARY_NE            = 26,
      NODE_TYPE_OPERATOR_BINARY_LT            = 27,
      NODE_TYPE_OPERATOR_BINARY_LE            = 28,
      NODE_TYPE_OPERATOR_BINARY_GT            = 29,
      NODE_TYPE_OPERATOR_BINARY_GE            = 30,
      NODE_TYPE_OPERATOR_BINARY_IN            = 31,
      NODE_TYPE_OPERATOR_BINARY_NIN           = 32,
      NODE_TYPE_OPERATOR_TERNARY              = 33,
      NODE_TYPE_SUBQUERY                      = 34,
      NODE_TYPE_ATTRIBUTE_ACCESS              = 35,
      NODE_TYPE_BOUND_ATTRIBUTE_ACCESS        = 36,
      NODE_TYPE_INDEXED_ACCESS                = 37,
      NODE_TYPE_EXPANSION                     = 38,
      NODE_TYPE_ITERATOR                      = 39,
      NODE_TYPE_VALUE                         = 40,
      NODE_TYPE_ARRAY                         = 41,
      NODE_TYPE_OBJECT                        = 42,
      NODE_TYPE_OBJECT_ELEMENT                = 43,
      NODE_TYPE_COLLECTION                    = 44,
      NODE_TYPE_REFERENCE                     = 45,
      NODE_TYPE_PARAMETER                     = 46,
      NODE_TYPE_FCALL                         = 47,
      NODE_TYPE_FCALL_USER                    = 48,
      NODE_TYPE_RANGE                         = 49,
      NODE_TYPE_NOP                           = 50,
      NODE_TYPE_COLLECT_COUNT                 = 51,
      NODE_TYPE_COLLECT_EXPRESSION            = 52,
      NODE_TYPE_CALCULATED_OBJECT_ELEMENT     = 53,
      NODE_TYPE_UPSERT                        = 54,
      NODE_TYPE_EXAMPLE                       = 55,
      NODE_TYPE_PASSTHRU                      = 56,
      NODE_TYPE_ARRAY_LIMIT                   = 57,
      NODE_TYPE_DISTINCT                      = 58,
<<<<<<< HEAD
      NODE_TYPE_TRAVERSAL                     = 59,
      NODE_TYPE_COLLECTION_LIST               = 60,
      NODE_TYPE_DIRECTION                     = 61
=======
      NODE_TYPE_OPERATOR_NARY_AND             = 59,
      NODE_TYPE_OPERATOR_NARY_OR              = 60
>>>>>>> 7c3de62b
    };

    static_assert(NODE_TYPE_VALUE < NODE_TYPE_ARRAY,  "incorrect node types order");
    static_assert(NODE_TYPE_ARRAY < NODE_TYPE_OBJECT, "incorrect node types order");

// -----------------------------------------------------------------------------
// --SECTION--                                                    struct AstNode
// -----------------------------------------------------------------------------

////////////////////////////////////////////////////////////////////////////////
/// @brief the node
////////////////////////////////////////////////////////////////////////////////

    struct AstNode {
      friend class Ast;

      static std::unordered_map<int, std::string const> const Operators;
      static std::unordered_map<int, std::string const> const TypeNames;
      static std::unordered_map<int, std::string const> const ValueTypeNames;

// -----------------------------------------------------------------------------
// --SECTION--                                        constructors / destructors
// -----------------------------------------------------------------------------

////////////////////////////////////////////////////////////////////////////////
/// @brief create the node
////////////////////////////////////////////////////////////////////////////////

      explicit AstNode (AstNodeType); 

////////////////////////////////////////////////////////////////////////////////
/// @brief create a node, with defining a value type
////////////////////////////////////////////////////////////////////////////////

      explicit AstNode (AstNodeType, AstNodeValueType); 

////////////////////////////////////////////////////////////////////////////////
/// @brief create a boolean node, with defining a value type
////////////////////////////////////////////////////////////////////////////////

      explicit AstNode (bool, AstNodeValueType); 

////////////////////////////////////////////////////////////////////////////////
/// @brief create a boolean node, with defining a value type
////////////////////////////////////////////////////////////////////////////////

      explicit AstNode (int64_t, AstNodeValueType); 

////////////////////////////////////////////////////////////////////////////////
/// @brief create a string node, with defining a value type
////////////////////////////////////////////////////////////////////////////////

      explicit AstNode (char const*, size_t, AstNodeValueType); 

////////////////////////////////////////////////////////////////////////////////
/// @brief create the node from JSON
////////////////////////////////////////////////////////////////////////////////

      AstNode (Ast*,
               triagens::basics::Json const& json); 

////////////////////////////////////////////////////////////////////////////////
/// @brief destroy the node
////////////////////////////////////////////////////////////////////////////////

      ~AstNode ();

// -----------------------------------------------------------------------------
// --SECTION--                                                    public methods
// -----------------------------------------------------------------------------

      public:

////////////////////////////////////////////////////////////////////////////////
/// @brief dump the node (for debugging purposes)
////////////////////////////////////////////////////////////////////////////////

#ifdef TRI_ENABLE_MAINTAINER_MODE
        void dump (int) const; 
#endif

////////////////////////////////////////////////////////////////////////////////
/// @brief compute the JSON for a constant value node
/// the JSON is owned by the node and must not be freed by the caller
/// note that the return value might be NULL in case of OOM
////////////////////////////////////////////////////////////////////////////////

        TRI_json_t* computeJson () const;

////////////////////////////////////////////////////////////////////////////////
/// @brief sort the members of an (array) node
/// this will also set the FLAG_SORTED flag for the node
////////////////////////////////////////////////////////////////////////////////
  
        void sort ();

////////////////////////////////////////////////////////////////////////////////
/// @brief return the type name of a node
////////////////////////////////////////////////////////////////////////////////

        std::string const& getTypeString () const;

////////////////////////////////////////////////////////////////////////////////
/// @brief return the value type name of a node
////////////////////////////////////////////////////////////////////////////////

        std::string const& getValueTypeString () const;

////////////////////////////////////////////////////////////////////////////////
/// @brief stringify the AstNode
////////////////////////////////////////////////////////////////////////////////

        static std::string toString (AstNode const*);

////////////////////////////////////////////////////////////////////////////////
/// @brief checks whether we know a type of this kind; throws exception if not
////////////////////////////////////////////////////////////////////////////////

        static void validateType (int type);

////////////////////////////////////////////////////////////////////////////////
/// @brief checks whether we know a value type of this kind; 
/// throws exception if not
////////////////////////////////////////////////////////////////////////////////

        static void validateValueType (int type);

////////////////////////////////////////////////////////////////////////////////
/// @brief fetch a node's type from json
////////////////////////////////////////////////////////////////////////////////

        static AstNodeType getNodeTypeFromJson (triagens::basics::Json const& json);

////////////////////////////////////////////////////////////////////////////////
/// @brief return a JSON representation of the node value
/// the caller is responsible for freeing the JSON later
////////////////////////////////////////////////////////////////////////////////

        TRI_json_t* toJsonValue (TRI_memory_zone_t*) const;

////////////////////////////////////////////////////////////////////////////////
/// @brief return a JSON representation of the node
/// the caller is responsible for freeing the JSON later
////////////////////////////////////////////////////////////////////////////////

        TRI_json_t* toJson (TRI_memory_zone_t*,
                            bool) const;

////////////////////////////////////////////////////////////////////////////////
/// @brief adds a JSON representation of the node to the JSON array specified
/// in the first argument
////////////////////////////////////////////////////////////////////////////////

        void toJson (TRI_json_t*,
                     TRI_memory_zone_t*,
                     bool) const;

////////////////////////////////////////////////////////////////////////////////
/// @brief convert the node's value to a boolean value
/// this may create a new node or return the node itself if it is already a
/// boolean value node
////////////////////////////////////////////////////////////////////////////////

        AstNode* castToBool (Ast*);

////////////////////////////////////////////////////////////////////////////////
/// @brief convert the node's value to a number value
/// this may create a new node or return the node itself if it is already a
/// numeric value node
////////////////////////////////////////////////////////////////////////////////

        AstNode* castToNumber (Ast*);

////////////////////////////////////////////////////////////////////////////////
/// @brief convert the node's value to a string value
/// this may create a new node or return the node itself if it is already a
/// string value node
////////////////////////////////////////////////////////////////////////////////

        AstNode* castToString (Ast*);

////////////////////////////////////////////////////////////////////////////////
/// @brief check a flag for the node
////////////////////////////////////////////////////////////////////////////////
  
        inline bool hasFlag (AstNodeFlagType flag) const {
          return ((flags & static_cast<decltype(flags)>(flag)) != 0); 
        }

////////////////////////////////////////////////////////////////////////////////
/// @brief reset flags in case a node is changed drastically
////////////////////////////////////////////////////////////////////////////////

        inline void clearFlags () {
          flags = 0;
        }

////////////////////////////////////////////////////////////////////////////////
/// @brief set a flag for the node
////////////////////////////////////////////////////////////////////////////////
  
        inline void setFlag (AstNodeFlagType flag) const {
          flags |= static_cast<decltype(flags)>(flag);
        }

////////////////////////////////////////////////////////////////////////////////
/// @brief set two flags for the node
////////////////////////////////////////////////////////////////////////////////
  
        inline void setFlag (AstNodeFlagType typeFlag, 
                             AstNodeFlagType valueFlag) const {
          flags |= static_cast<decltype(flags)>(typeFlag | valueFlag);
        }

////////////////////////////////////////////////////////////////////////////////
/// @brief whether or not the node value is trueish
////////////////////////////////////////////////////////////////////////////////

        bool isTrue () const;

////////////////////////////////////////////////////////////////////////////////
/// @brief whether or not the node value is falsey
////////////////////////////////////////////////////////////////////////////////

        bool isFalse () const;

////////////////////////////////////////////////////////////////////////////////
/// @brief whether or not the members of a list node are sorted
////////////////////////////////////////////////////////////////////////////////

        inline bool isSorted () const {
          return ((flags & static_cast<decltype(flags)>(DETERMINED_SORTED | VALUE_SORTED)) == 
                  static_cast<decltype(flags)>(DETERMINED_SORTED | VALUE_SORTED));
        }

////////////////////////////////////////////////////////////////////////////////
/// @brief whether or not a value node is NULL
////////////////////////////////////////////////////////////////////////////////

        inline bool isNullValue () const {
          return (type == NODE_TYPE_VALUE && value.type == VALUE_TYPE_NULL);
        }

////////////////////////////////////////////////////////////////////////////////
/// @brief whether or not a value node is an integer
////////////////////////////////////////////////////////////////////////////////

        inline bool isIntValue () const {
          return (type == NODE_TYPE_VALUE && value.type == VALUE_TYPE_INT);
        }

////////////////////////////////////////////////////////////////////////////////
/// @brief whether or not a value node is a dobule
////////////////////////////////////////////////////////////////////////////////

        inline bool isDoubleValue () const {
          return (type == NODE_TYPE_VALUE && value.type == VALUE_TYPE_DOUBLE);
        }

////////////////////////////////////////////////////////////////////////////////
/// @brief whether or not a value node is of numeric type
////////////////////////////////////////////////////////////////////////////////

        inline bool isNumericValue () const {
          return (type == NODE_TYPE_VALUE &&
                 (value.type == VALUE_TYPE_INT || value.type == VALUE_TYPE_DOUBLE)); 
        }

////////////////////////////////////////////////////////////////////////////////
/// @brief whether or not a value node is of bool type
////////////////////////////////////////////////////////////////////////////////

        inline bool isBoolValue () const {
          return (type == NODE_TYPE_VALUE && value.type == VALUE_TYPE_BOOL);
        }

////////////////////////////////////////////////////////////////////////////////
/// @brief whether or not a value node is of string type
////////////////////////////////////////////////////////////////////////////////

        inline bool isStringValue () const {
          return (type == NODE_TYPE_VALUE && value.type == VALUE_TYPE_STRING);
        }

////////////////////////////////////////////////////////////////////////////////
/// @brief whether or not a value node is of list type
////////////////////////////////////////////////////////////////////////////////

        inline bool isArray () const {
          return (type == NODE_TYPE_ARRAY);
        }

////////////////////////////////////////////////////////////////////////////////
/// @brief whether or not a value node is of array type
////////////////////////////////////////////////////////////////////////////////

        inline bool isObject () const {
          return (type == NODE_TYPE_OBJECT);
        }

////////////////////////////////////////////////////////////////////////////////
/// @brief whether or not a value node is of type attribute access that
/// refers to a variable reference
////////////////////////////////////////////////////////////////////////////////

        AstNode const* getAttributeAccessForVariable () const {
          if (type != NODE_TYPE_ATTRIBUTE_ACCESS &&
              type != NODE_TYPE_EXPANSION) {
            return nullptr;
          }

          auto node = this;
     
          while (node->type == NODE_TYPE_ATTRIBUTE_ACCESS ||
                 node->type == NODE_TYPE_EXPANSION) {
            if (node->type == NODE_TYPE_ATTRIBUTE_ACCESS) {
              node = node->getMember(0);
            }
            else {
              // expansion, i.e. [*]
              TRI_ASSERT(node->type == NODE_TYPE_EXPANSION);
              TRI_ASSERT(node->numMembers() >= 2);

              if (node->getMember(1)->type != NODE_TYPE_REFERENCE) {
                if (node->getMember(1)->getAttributeAccessForVariable() == nullptr) {
                  return nullptr;
                }
              }
              
              TRI_ASSERT(node->getMember(0)->type == NODE_TYPE_ITERATOR);

              node = node->getMember(0)->getMember(1);
            }
          }

          if (node->type == NODE_TYPE_REFERENCE) {
            return node;
          }

          return nullptr;
        }

////////////////////////////////////////////////////////////////////////////////
/// @brief whether or not a value node is of type attribute access that
/// refers to any variable reference
////////////////////////////////////////////////////////////////////////////////

        bool isAttributeAccessForVariable () const {
          return (getAttributeAccessForVariable() != nullptr);
        }

////////////////////////////////////////////////////////////////////////////////
/// @brief whether or not a value node is of type attribute access that
/// refers to the specified variable reference
////////////////////////////////////////////////////////////////////////////////

        bool isAttributeAccessForVariable (Variable const* variable) const {
          auto node = getAttributeAccessForVariable();

          if (node == nullptr) {
            return false;
          }

          return (static_cast<Variable const*>(node->getData()) == variable);
        }

////////////////////////////////////////////////////////////////////////////////
/// @brief whether or not a value node is of type attribute access that 
/// refers to any variable reference
/// returns true if yes, and then also returns variable reference and array
/// of attribute names in the parameter passed by reference
////////////////////////////////////////////////////////////////////////////////

        bool isAttributeAccessForVariable (std::pair<Variable const*, std::vector<triagens::basics::AttributeName>>&) const;

////////////////////////////////////////////////////////////////////////////////
/// @brief whether or not a node is simple enough to be used in a simple
/// expression
/// this may also set the FLAG_SIMPLE flag for the node
////////////////////////////////////////////////////////////////////////////////

        bool isSimple () const;

////////////////////////////////////////////////////////////////////////////////
/// @brief whether or not a node has a constant value
/// this may also set the FLAG_CONSTANT or the FLAG_DYNAMIC flags for the node
////////////////////////////////////////////////////////////////////////////////

        bool isConstant () const;

////////////////////////////////////////////////////////////////////////////////
/// @brief whether or not a node is a simple comparison operator
////////////////////////////////////////////////////////////////////////////////

        bool isSimpleComparisonOperator () const;

////////////////////////////////////////////////////////////////////////////////
/// @brief whether or not a node is a comparison operator
////////////////////////////////////////////////////////////////////////////////

        bool isComparisonOperator () const;

////////////////////////////////////////////////////////////////////////////////
/// @brief whether or not a node (and its subnodes) may throw a runtime 
/// exception
////////////////////////////////////////////////////////////////////////////////

        bool canThrow () const;

////////////////////////////////////////////////////////////////////////////////
/// @brief whether or not a node (and its subnodes) can safely be executed on
/// a DB server
////////////////////////////////////////////////////////////////////////////////

        bool canRunOnDBServer () const;

////////////////////////////////////////////////////////////////////////////////
/// @brief whether or not a node (and its subnodes) is deterministic
////////////////////////////////////////////////////////////////////////////////
        
        bool isDeterministic () const;

////////////////////////////////////////////////////////////////////////////////
/// @brief whether or not a node (and its subnodes) is cacheable
////////////////////////////////////////////////////////////////////////////////

        bool isCacheable () const;

////////////////////////////////////////////////////////////////////////////////
/// @brief whether or not the object node contains dynamically named attributes
/// on its first level
////////////////////////////////////////////////////////////////////////////////

        bool containsDynamicAttributeName () const;

////////////////////////////////////////////////////////////////////////////////
/// @brief return the number of members
////////////////////////////////////////////////////////////////////////////////

        inline size_t numMembers () const noexcept {
          return members.size();
        }

////////////////////////////////////////////////////////////////////////////////
/// @brief add a member to the node
////////////////////////////////////////////////////////////////////////////////

        void addMember (AstNode* node) {
          if (node == nullptr) {
            THROW_ARANGO_EXCEPTION(TRI_ERROR_OUT_OF_MEMORY);
          }

          try {
            members.emplace_back(node);
          } catch (...) {
            THROW_ARANGO_EXCEPTION(TRI_ERROR_OUT_OF_MEMORY);
          }
        }

////////////////////////////////////////////////////////////////////////////////
/// @brief add a member to the node
////////////////////////////////////////////////////////////////////////////////

        inline void addMember (AstNode const* node) {
          addMember(const_cast<AstNode*>(node));
        }

////////////////////////////////////////////////////////////////////////////////
/// @brief change a member of the node
////////////////////////////////////////////////////////////////////////////////

        void changeMember (size_t i,
                           AstNode* node) {
          if (i >= members.size()) {
            THROW_ARANGO_EXCEPTION_MESSAGE(TRI_ERROR_INTERNAL, "member out of range");
          }
          members.at(i) = node;
        }

////////////////////////////////////////////////////////////////////////////////
/// @brief remove a member from the node
////////////////////////////////////////////////////////////////////////////////

        inline void removeMemberUnchecked (size_t i) {
          members.erase(members.begin() + i);
        }

////////////////////////////////////////////////////////////////////////////////
/// @brief return a member of the node
////////////////////////////////////////////////////////////////////////////////

        inline AstNode* getMember (size_t i) const {
          if (i >= members.size()) {
            THROW_ARANGO_EXCEPTION_MESSAGE(TRI_ERROR_INTERNAL, "member out of range");
          }
          return getMemberUnchecked(i);
        }

////////////////////////////////////////////////////////////////////////////////
/// @brief return a member of the node
////////////////////////////////////////////////////////////////////////////////

        inline AstNode* getMemberUnchecked (size_t i) const noexcept {
          return members[i];
        }

////////////////////////////////////////////////////////////////////////////////
/// @brief sort members with a custom comparison function
////////////////////////////////////////////////////////////////////////////////
    
        void sortMembers (std::function<bool(AstNode const*, AstNode const*)> const& func) {
          std::sort(members.begin(), members.end(), func);
        }

////////////////////////////////////////////////////////////////////////////////
/// @brief reduces the number of members of the node
////////////////////////////////////////////////////////////////////////////////

        void reduceMembers (size_t i) {
          if (i > members.size()) {
            THROW_ARANGO_EXCEPTION_MESSAGE(TRI_ERROR_INTERNAL, "member out of range");
          }
          members.erase(members.begin() + i, members.end());
        }

////////////////////////////////////////////////////////////////////////////////
/// @brief set the node's value type
////////////////////////////////////////////////////////////////////////////////

        inline void setValueType (AstNodeValueType type) {
          value.type = type;
        }

////////////////////////////////////////////////////////////////////////////////
/// @brief check whether this node value is of expectedType
////////////////////////////////////////////////////////////////////////////////

        inline bool isValueType (AstNodeValueType expectedType) {
          return value.type == expectedType;
        }

////////////////////////////////////////////////////////////////////////////////
/// @brief return the bool value of a node
////////////////////////////////////////////////////////////////////////////////

        inline bool getBoolValue () const {
          return value.value._bool;
        }

////////////////////////////////////////////////////////////////////////////////
/// @brief set the bool value of a node
////////////////////////////////////////////////////////////////////////////////

        inline void setBoolValue (bool v) {
          value.value._bool = v;
        }

////////////////////////////////////////////////////////////////////////////////
/// @brief return the int value of a node
/// this will return 0 for all non-value nodes and for all non-int value nodes!!
////////////////////////////////////////////////////////////////////////////////

        int64_t getIntValue () const;

////////////////////////////////////////////////////////////////////////////////
/// @brief return the int value stored for a node, regardless of the node type
////////////////////////////////////////////////////////////////////////////////

        inline int64_t getIntValue (bool) const {
          return value.value._int;
        }

////////////////////////////////////////////////////////////////////////////////
/// @brief set the int value of a node
////////////////////////////////////////////////////////////////////////////////

        inline void setIntValue (int64_t v) {
          value.value._int = v;
        }

////////////////////////////////////////////////////////////////////////////////
/// @brief return the double value of a node
////////////////////////////////////////////////////////////////////////////////

        double getDoubleValue () const;

////////////////////////////////////////////////////////////////////////////////
/// @brief set the string value of a node
////////////////////////////////////////////////////////////////////////////////

        inline void setDoubleValue (double v) {
          value.value._double = v;
        }

////////////////////////////////////////////////////////////////////////////////
/// @brief return the string value of a node
////////////////////////////////////////////////////////////////////////////////

        inline char const* getStringValue () const {
          return value.value._string;
        }

////////////////////////////////////////////////////////////////////////////////
/// @brief return the string value of a node
////////////////////////////////////////////////////////////////////////////////

        inline size_t getStringLength () const {
          return static_cast<size_t>(value.length);
        }

////////////////////////////////////////////////////////////////////////////////
/// @brief set the string value of a node
////////////////////////////////////////////////////////////////////////////////

        inline void setStringValue (char const* v,
                                    size_t length) {
          // note: v may contain the NUL byte
          TRI_ASSERT(v == nullptr || strlen(v) <= length);

          value.value._string = v;
          value.length = static_cast<uint32_t>(length);
        }

////////////////////////////////////////////////////////////////////////////////
/// @brief return the data value of a node
////////////////////////////////////////////////////////////////////////////////

        inline void* getData () const {
          return value.value._data;
        }

////////////////////////////////////////////////////////////////////////////////
/// @brief set the data value of a node
////////////////////////////////////////////////////////////////////////////////

        inline void setData (void* v) {
          value.value._data = v;
        }

////////////////////////////////////////////////////////////////////////////////
/// @brief set the data value of a node
////////////////////////////////////////////////////////////////////////////////

        inline void setData (void const* v) {
          value.value._data = const_cast<void*>(v);
        }

////////////////////////////////////////////////////////////////////////////////
/// @brief clone a node, recursively
////////////////////////////////////////////////////////////////////////////////

        AstNode* clone (Ast*) const;

////////////////////////////////////////////////////////////////////////////////
/// @brief append a JavaScript representation of the node into a string buffer
////////////////////////////////////////////////////////////////////////////////

        void stringify (triagens::basics::StringBuffer*,
                        bool,
                        bool) const;
        
        std::string toString () const;

// -----------------------------------------------------------------------------
// --SECTION--                                                   private methods
// -----------------------------------------------------------------------------

////////////////////////////////////////////////////////////////////////////////
/// @brief stringify the value of a node into a string buffer
/// this method is used when generated JavaScript code for the node!
/// this creates an equivalent to what JSON.stringify() would do
////////////////////////////////////////////////////////////////////////////////

        void appendValue (triagens::basics::StringBuffer*) const;

// -----------------------------------------------------------------------------
// --SECTION--                                                  public variables
// -----------------------------------------------------------------------------

      public:

////////////////////////////////////////////////////////////////////////////////
/// @brief the node type
////////////////////////////////////////////////////////////////////////////////
  
        AstNodeType const         type;

////////////////////////////////////////////////////////////////////////////////
/// @brief flags for the node
////////////////////////////////////////////////////////////////////////////////

        AstNodeFlagsType mutable  flags;

////////////////////////////////////////////////////////////////////////////////
/// @brief the node value
////////////////////////////////////////////////////////////////////////////////

        AstNodeValue              value;

// -----------------------------------------------------------------------------
// --SECTION--                                                 private variables
// -----------------------------------------------------------------------------
        
      private:

////////////////////////////////////////////////////////////////////////////////
/// @brief precomputed JSON value (used when executing expressions)
////////////////////////////////////////////////////////////////////////////////

        TRI_json_t mutable*       computedJson;

////////////////////////////////////////////////////////////////////////////////
/// @brief the node's sub nodes
////////////////////////////////////////////////////////////////////////////////
      
        std::vector<AstNode*>     members;

    };

    int CompareAstNodes (AstNode const*, AstNode const*, bool);
  }
}

////////////////////////////////////////////////////////////////////////////////
/// @brief append the AstNode to an output stream
////////////////////////////////////////////////////////////////////////////////

std::ostream& operator<< (std::ostream&, triagens::aql::AstNode const*);
std::ostream& operator<< (std::ostream&, triagens::aql::AstNode const&);

#endif

// -----------------------------------------------------------------------------
// --SECTION--                                                       END-OF-FILE
// -----------------------------------------------------------------------------

// Local Variables:
// mode: outline-minor
// outline-regexp: "/// @brief\\|/// {@inheritDoc}\\|/// @page\\|// --SECTION--\\|/// @\\}"
// End:<|MERGE_RESOLUTION|>--- conflicted
+++ resolved
@@ -178,14 +178,11 @@
       NODE_TYPE_PASSTHRU                      = 56,
       NODE_TYPE_ARRAY_LIMIT                   = 57,
       NODE_TYPE_DISTINCT                      = 58,
-<<<<<<< HEAD
       NODE_TYPE_TRAVERSAL                     = 59,
       NODE_TYPE_COLLECTION_LIST               = 60,
-      NODE_TYPE_DIRECTION                     = 61
-=======
-      NODE_TYPE_OPERATOR_NARY_AND             = 59,
-      NODE_TYPE_OPERATOR_NARY_OR              = 60
->>>>>>> 7c3de62b
+      NODE_TYPE_DIRECTION                     = 61,
+      NODE_TYPE_OPERATOR_NARY_AND             = 62,
+      NODE_TYPE_OPERATOR_NARY_OR              = 63
     };
 
     static_assert(NODE_TYPE_VALUE < NODE_TYPE_ARRAY,  "incorrect node types order");
