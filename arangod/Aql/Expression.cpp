////////////////////////////////////////////////////////////////////////////////
/// DISCLAIMER
///
/// Copyright 2014-2016 ArangoDB GmbH, Cologne, Germany
/// Copyright 2004-2014 triAGENS GmbH, Cologne, Germany
///
/// Licensed under the Apache License, Version 2.0 (the "License");
/// you may not use this file except in compliance with the License.
/// You may obtain a copy of the License at
///
///     http://www.apache.org/licenses/LICENSE-2.0
///
/// Unless required by applicable law or agreed to in writing, software
/// distributed under the License is distributed on an "AS IS" BASIS,
/// WITHOUT WARRANTIES OR CONDITIONS OF ANY KIND, either express or implied.
/// See the License for the specific language governing permissions and
/// limitations under the License.
///
/// Copyright holder is ArangoDB GmbH, Cologne, Germany
///
/// @author Jan Steemann
////////////////////////////////////////////////////////////////////////////////

#include "Expression.h"
#include "Aql/AqlItemBlock.h"
#include "Aql/AqlValue.h"
#include "Aql/Ast.h"
#include "Aql/AttributeAccessor.h"
#include "Aql/ExecutionNode.h"
#include "Aql/ExecutionPlan.h"
#include "Aql/ExpressionContext.h"
#include "Aql/BaseExpressionContext.h"
#include "Aql/Function.h"
#include "Aql/Functions.h"
#include "Aql/Quantifier.h"
#include "Aql/Query.h"
#include "Aql/V8Executor.h"
#include "Aql/Variable.h"
#include "Basics/Exceptions.h"
#include "Basics/NumberUtils.h"
#include "Basics/StringBuffer.h"
#include "Basics/VelocyPackHelper.h"
#include "Basics/VPackStringBufferAdapter.h"
#include "Transaction/Helpers.h"
#include "Transaction/Methods.h"
#include "V8/v8-globals.h"
#include "V8/v8-vpack.h"

#include <velocypack/Builder.h>
#include <velocypack/Iterator.h>
#include <velocypack/Slice.h>
#include <velocypack/velocypack-aliases.h>

#include <v8.h>

using namespace arangodb;
using namespace arangodb::aql;
using VelocyPackHelper = arangodb::basics::VelocyPackHelper;

namespace {

/// @brief register warning
static void registerWarning(arangodb::aql::Ast const* ast,
                            char const* functionName, int code) {
  std::string msg;

  if (code == TRI_ERROR_QUERY_FUNCTION_ARGUMENT_TYPE_MISMATCH) {
    msg = arangodb::basics::Exception::FillExceptionString(code, functionName);
  } else {
    if (strlen(functionName) <= 2) {
      // only an operator but no "real" function
      msg.append("in operator ");
      msg.append(functionName);
      msg.append(": ");
    } else {
      msg.append("in function '");
      msg.append(functionName);
      msg.append("()': ");
    }
    msg.append(TRI_errno_string(code));
  }

  ast->query()->registerWarning(code, msg.c_str());
}

}

/// @brief create the expression
Expression::Expression(ExecutionPlan* plan, Ast* ast, AstNode* node)
    : _plan(plan),
      _ast(ast),
      _node(node),
      _type(UNPROCESSED),
      _canThrow(true),
      _canRunOnDBServer(false),
      _isDeterministic(false),
      _willUseV8(false),
      _attributes(),
      _expressionContext(nullptr) {
  _ast->query()->unPrepareV8Context();
  TRI_ASSERT(_ast != nullptr);
  TRI_ASSERT(_node != nullptr);
}

/// @brief create an expression from VPack
Expression::Expression(ExecutionPlan* plan, Ast* ast, arangodb::velocypack::Slice const& slice)
    : Expression(plan, ast, new AstNode(ast, slice.get("expression"))) {}

/// @brief destroy the expression
Expression::~Expression() {
  freeInternals();
}

/// @brief return all variables used in the expression
void Expression::variables(std::unordered_set<Variable const*>& result) const {
  Ast::getReferencedVariables(_node, result);
}

/// @brief execute the expression
AqlValue Expression::execute(transaction::Methods* trx, ExpressionContext* ctx,
                             bool& mustDestroy) {
  buildExpression(trx);

  TRI_ASSERT(_type != UNPROCESSED);
  _expressionContext = ctx;

  // and execute
  switch (_type) {
    case JSON: {
      mustDestroy = false;
      TRI_ASSERT(_data != nullptr);
      return AqlValue(_data);
    }

    case SIMPLE: {
      return executeSimpleExpression(_node, trx, mustDestroy, true);
    }

    case ATTRIBUTE_SYSTEM: {
      TRI_ASSERT(_accessor != nullptr);
      return _accessor->getSystem(trx, ctx, mustDestroy);
    }

    case ATTRIBUTE_DYNAMIC: {
      TRI_ASSERT(_accessor != nullptr);
      return _accessor->getDynamic(trx, ctx, mustDestroy);
    }

    case UNPROCESSED: {
      // fall-through to exception
    }
  }

  THROW_ARANGO_EXCEPTION_MESSAGE(TRI_ERROR_INTERNAL,
                                 "invalid expression type");
}

/// @brief replace variables in the expression with other variables
void Expression::replaceVariables(
    std::unordered_map<VariableId, Variable const*> const& replacements) {
  _node = _ast->clone(_node);
  TRI_ASSERT(_node != nullptr);

  _node = _ast->replaceVariables(const_cast<AstNode*>(_node), replacements);

  if ((_type == ATTRIBUTE_SYSTEM || _type == ATTRIBUTE_DYNAMIC) && _accessor != nullptr) {
    _accessor->replaceVariable(replacements);
  } else {
    freeInternals();
  }
}

/// @brief replace a variable reference in the expression with another
/// expression (e.g. inserting c = `a + b` into expression `c + 1` so the latter
/// becomes `a + b + 1`
void Expression::replaceVariableReference(Variable const* variable,
                                          AstNode const* node) {
  _node = _ast->clone(_node);
  TRI_ASSERT(_node != nullptr);

  _node = _ast->replaceVariableReference(const_cast<AstNode*>(_node), variable,
                                         node);
  invalidateAfterReplacements();
}

void Expression::replaceAttributeAccess(Variable const* variable,
                                        std::vector<std::string> const& attribute) {
  _node = _ast->clone(_node);
  TRI_ASSERT(_node != nullptr);

  _node = _ast->replaceAttributeAccess(const_cast<AstNode*>(_node), variable, attribute);
  invalidateAfterReplacements();
}

/// @brief free the internal data structures
void Expression::freeInternals() noexcept {
  switch (_type) {
    case JSON:
      delete[] _data;
      _data = nullptr;
      break;

    case ATTRIBUTE_SYSTEM:
    case ATTRIBUTE_DYNAMIC: {
      delete _accessor;
      _accessor = nullptr;
      break;
    }

    case SIMPLE:
    case UNPROCESSED: {
      // nothing to do
      break;
    }
  }
}

/// @brief reset internal attributes after variables in the expression were changed
void Expression::invalidateAfterReplacements() {
  if (_type == ATTRIBUTE_SYSTEM || _type == ATTRIBUTE_DYNAMIC || _type == SIMPLE) {
    freeInternals();
    // must even set back the expression type so the expression will be analyzed
    // again
    _type = UNPROCESSED;
    _node->clearFlagsRecursive(); // recursively delete the node's flags
  }

  const_cast<AstNode*>(_node)->clearFlags();
  _attributes.clear();
}

/// @brief invalidates an expression
/// this only has an effect for V8-based functions, which need to be created,
/// used and destroyed in the same context. when a V8 function is used across
/// multiple V8 contexts, it must be invalidated in between
void Expression::invalidate() {
  // context may change next time, so "prepare for re-preparation"
  _ast->query()->unPrepareV8Context();

  // V8 expressions need a special handling
  freeInternals();
  // we do not need to invalidate the other expression type
  // expression data will be freed in the destructor
}

/// @brief find a value in an AQL list node
/// this performs either a binary search (if the node is sorted) or a
/// linear search (if the node is not sorted)
bool Expression::findInArray(AqlValue const& left, AqlValue const& right,
                             transaction::Methods* trx,
                             AstNode const* node) const {
  TRI_ASSERT(right.isArray());

  size_t const n = right.length();

  if (n >= AstNode::SortNumberThreshold &&
      (node->getMember(1)->isSorted() ||
      ((node->type == NODE_TYPE_OPERATOR_BINARY_IN ||
        node->type == NODE_TYPE_OPERATOR_BINARY_NIN) && node->getBoolValue()))) {
    // node values are sorted. can use binary search
    size_t l = 0;
    size_t r = n - 1;

    while (true) {
      // determine midpoint
      size_t m = l + ((r - l) / 2);

      bool localMustDestroy;
      AqlValue a = right.at(trx, m, localMustDestroy, false);
      AqlValueGuard guard(a, localMustDestroy);

      int compareResult = AqlValue::Compare(trx, left, a, true);

      if (compareResult == 0) {
        // item found in the list
        return true;
      }

      if (compareResult < 0) {
        if (m == 0) {
          // not found
          return false;
        }
        r = m - 1;
      } else {
        l = m + 1;
      }
      if (r < l) {
        return false;
      }
    }
  }

  // if right operand of IN/NOT IN is a range, we can use an optimized search
  if (right.isRange()) {
    // but only if left operand is a number
    if (!left.isNumber()) {
      // a non-number will never be contained in the range
      return false;
    }

    // check if conversion to int64 would be lossy
    int64_t value = left.toInt64(trx);
    if (left.toDouble(trx) == static_cast<double>(value)) {
      // no loss
      Range const* r = right.range();
      TRI_ASSERT(r != nullptr);

      return r->isIn(value);
    }
    // fall-through to linear search
  }

  // use linear search
  for (size_t i = 0; i < n; ++i) {
    bool mustDestroy;
    AqlValue a = right.at(trx, i, mustDestroy, false);
    AqlValueGuard guard(a, mustDestroy);

    int compareResult = AqlValue::Compare(trx, left, a, false);

    if (compareResult == 0) {
      // item found in the list
      return true;
    }
  }

  return false;
}

void Expression::initConstantExpression() {
  _canThrow = false;
  _canRunOnDBServer = true;
  _isDeterministic = true;
  _willUseV8 = false;
  _data = nullptr;

  _type = JSON;
}

void Expression::initSimpleExpression() {
  _canThrow = _node->canThrow();
  _canRunOnDBServer = _node->canRunOnDBServer();
  _isDeterministic = _node->isDeterministic();
  _willUseV8 = _node->willUseV8();

  _type = SIMPLE;

  if (_node->type != NODE_TYPE_ATTRIBUTE_ACCESS) {
    return;
  }

  // optimization for attribute accesses
  TRI_ASSERT(_node->numMembers() == 1);
  auto member = _node->getMemberUnchecked(0);
  std::vector<std::string> parts{_node->getString()};

  while (member->type == NODE_TYPE_ATTRIBUTE_ACCESS) {
    parts.insert(parts.begin(), member->getString());
    member = member->getMemberUnchecked(0);
  }

  if (member->type != NODE_TYPE_REFERENCE) {
    return;
  }
  auto v = static_cast<Variable const*>(member->getData());

  bool dataIsFromCollection = false;
  if (_plan != nullptr) {
    // check if the variable we are referring to is set by
    // a collection enumeration/index enumeration
    auto setter = _plan->getVarSetBy(v->id);
    if (setter != nullptr &&
        (setter->getType() == ExecutionNode::INDEX || setter->getType() == ExecutionNode::ENUMERATE_COLLECTION)) {
      // it is
      dataIsFromCollection = true;
    }
  }

  // specialize the simple expression into an attribute accessor
  _accessor = new AttributeAccessor(std::move(parts), v, dataIsFromCollection);
  if (_accessor->isDynamic()) {
    _type = ATTRIBUTE_DYNAMIC;
  } else {
    _type = ATTRIBUTE_SYSTEM;
  }
}

/// @brief analyze the expression (determine its type etc.)
void Expression::initExpression() {
  TRI_ASSERT(_type == UNPROCESSED);

  if (_node->isConstant()) {
    // expression is a constant value
    initConstantExpression();
  } else {
    // expression is a simple expression
    initSimpleExpression();
  }

  TRI_ASSERT(_type != UNPROCESSED);
}

/// @brief build the expression
void Expression::buildExpression(transaction::Methods* trx) {
  if (_type == UNPROCESSED) {
    initExpression();
  }

  TRI_ASSERT(_type != UNPROCESSED);

  if (_type == JSON && _data == nullptr) {
    // generate a constant value
    transaction::BuilderLeaser builder(trx);
    _node->toVelocyPackValue(*builder.get());

    _data = new uint8_t[static_cast<size_t>(builder->size())];
    memcpy(_data, builder->data(), static_cast<size_t>(builder->size()));
  }
}

/// @brief execute an expression of type SIMPLE, the convention is that
/// the resulting AqlValue will be destroyed outside eventually
AqlValue Expression::executeSimpleExpression(
    AstNode const* node, transaction::Methods* trx,
    bool& mustDestroy, bool doCopy) {

  switch (node->type) {
    case NODE_TYPE_ATTRIBUTE_ACCESS:
      return executeSimpleExpressionAttributeAccess(node, trx, mustDestroy);
    case NODE_TYPE_INDEXED_ACCESS:
      return executeSimpleExpressionIndexedAccess(node, trx, mustDestroy);
    case NODE_TYPE_ARRAY:
      return executeSimpleExpressionArray(node, trx, mustDestroy);
    case NODE_TYPE_OBJECT:
      return executeSimpleExpressionObject(node, trx, mustDestroy);
    case NODE_TYPE_VALUE:
      return executeSimpleExpressionValue(node, trx, mustDestroy);
    case NODE_TYPE_REFERENCE:
      return executeSimpleExpressionReference(node, trx, mustDestroy, doCopy);
    case NODE_TYPE_FCALL:
      return executeSimpleExpressionFCall(node, trx, mustDestroy);
    case NODE_TYPE_FCALL_USER:
      return executeSimpleExpressionFCallJS(node, trx, mustDestroy);
    case NODE_TYPE_RANGE:
      return executeSimpleExpressionRange(node, trx, mustDestroy);
    case NODE_TYPE_OPERATOR_UNARY_NOT:
      return executeSimpleExpressionNot(node, trx, mustDestroy);
    case NODE_TYPE_OPERATOR_UNARY_PLUS:
      return executeSimpleExpressionPlus(node, trx, mustDestroy);
    case NODE_TYPE_OPERATOR_UNARY_MINUS:
      return executeSimpleExpressionMinus(node, trx, mustDestroy);
    case NODE_TYPE_OPERATOR_BINARY_AND:
      return executeSimpleExpressionAnd(node, trx, mustDestroy);
    case NODE_TYPE_OPERATOR_BINARY_OR:
      return executeSimpleExpressionOr(node, trx, mustDestroy);
    case NODE_TYPE_OPERATOR_BINARY_EQ:
    case NODE_TYPE_OPERATOR_BINARY_NE:
    case NODE_TYPE_OPERATOR_BINARY_LT:
    case NODE_TYPE_OPERATOR_BINARY_LE:
    case NODE_TYPE_OPERATOR_BINARY_GT:
    case NODE_TYPE_OPERATOR_BINARY_GE:
    case NODE_TYPE_OPERATOR_BINARY_IN:
    case NODE_TYPE_OPERATOR_BINARY_NIN:
      return executeSimpleExpressionComparison(node, trx, mustDestroy);
    case NODE_TYPE_OPERATOR_BINARY_ARRAY_EQ:
    case NODE_TYPE_OPERATOR_BINARY_ARRAY_NE:
    case NODE_TYPE_OPERATOR_BINARY_ARRAY_LT:
    case NODE_TYPE_OPERATOR_BINARY_ARRAY_LE:
    case NODE_TYPE_OPERATOR_BINARY_ARRAY_GT:
    case NODE_TYPE_OPERATOR_BINARY_ARRAY_GE:
    case NODE_TYPE_OPERATOR_BINARY_ARRAY_IN:
    case NODE_TYPE_OPERATOR_BINARY_ARRAY_NIN:
      return executeSimpleExpressionArrayComparison(node, trx, mustDestroy);
    case NODE_TYPE_OPERATOR_TERNARY:
      return executeSimpleExpressionTernary(node, trx, mustDestroy);
    case NODE_TYPE_EXPANSION:
      return executeSimpleExpressionExpansion(node, trx, mustDestroy);
    case NODE_TYPE_ITERATOR:
      return executeSimpleExpressionIterator(node, trx, mustDestroy);
    case NODE_TYPE_OPERATOR_BINARY_PLUS:
    case NODE_TYPE_OPERATOR_BINARY_MINUS:
    case NODE_TYPE_OPERATOR_BINARY_TIMES:
    case NODE_TYPE_OPERATOR_BINARY_DIV:
    case NODE_TYPE_OPERATOR_BINARY_MOD:
      return executeSimpleExpressionArithmetic(node, trx, mustDestroy);
    case NODE_TYPE_OPERATOR_NARY_AND:
    case NODE_TYPE_OPERATOR_NARY_OR:
      return executeSimpleExpressionNaryAndOr(node, trx, mustDestroy);
    default:
      std::string msg("unhandled type '");
      msg.append(node->getTypeString());
      msg.append("' in executeSimpleExpression()");
      THROW_ARANGO_EXCEPTION_MESSAGE(TRI_ERROR_INTERNAL, msg);
  }
}

/// @brief check whether this is an attribute access of any degree (e.g. a.b,
/// a.b.c, ...)
bool Expression::isAttributeAccess() const {
  return _node->isAttributeAccessForVariable();
}

/// @brief check whether this is a reference access
bool Expression::isReference() const {
  return (_node->type == arangodb::aql::NODE_TYPE_REFERENCE);
}

/// @brief check whether this is a constant node
bool Expression::isConstant() const { return _node->isConstant(); }

/// @brief stringify an expression
/// note that currently stringification is only supported for certain node types
void Expression::stringify(arangodb::basics::StringBuffer* buffer) const {
  _node->stringify(buffer, true, false);
}

/// @brief stringify an expression
/// note that currently stringification is only supported for certain node types
void Expression::stringifyIfNotTooLong(
    arangodb::basics::StringBuffer* buffer) const {
  _node->stringify(buffer, true, true);
}

/// @brief execute an expression of type SIMPLE with ATTRIBUTE ACCESS
/// always creates a copy
AqlValue Expression::executeSimpleExpressionAttributeAccess(
    AstNode const* node, transaction::Methods* trx,
    bool& mustDestroy) {
  // object lookup, e.g. users.name
  TRI_ASSERT(node->numMembers() == 1);

  auto member = node->getMemberUnchecked(0);
  char const* name = static_cast<char const*>(node->getData());

  bool localMustDestroy;
  AqlValue result = executeSimpleExpression(member, trx, localMustDestroy, false);
  AqlValueGuard guard(result, localMustDestroy);

  return result.get(trx, std::string(name, node->getStringLength()), mustDestroy, true);
}

/// @brief execute an expression of type SIMPLE with INDEXED ACCESS
AqlValue Expression::executeSimpleExpressionIndexedAccess(
    AstNode const* node, transaction::Methods* trx,
    bool& mustDestroy) {
  // array lookup, e.g. users[0]
  // note: it depends on the type of the value whether an array lookup or an
  // object lookup is performed
  // for example, if the value is an object, then its elements might be accessed
  // like this:
  // users['name'] or even users['0'] (as '0' is a valid attribute name, too)
  // if the value is an array, then string indexes might also be used and will
  // be converted to integers, e.g.
  // users['0'] is the same as users[0], users['-2'] is the same as users[-2]
  // etc.
  TRI_ASSERT(node->numMembers() == 2);

  auto member = node->getMemberUnchecked(0);
  auto index = node->getMemberUnchecked(1);

  mustDestroy = false;
  AqlValue result = executeSimpleExpression(member, trx, mustDestroy, false);

  AqlValueGuard guard(result, mustDestroy);

  if (result.isArray()) {
    AqlValue indexResult = executeSimpleExpression(
        index, trx, mustDestroy, false);

    AqlValueGuard guard(indexResult, mustDestroy);

    if (indexResult.isNumber()) {
      return result.at(trx, indexResult.toInt64(trx), mustDestroy, true);
    }

    if (indexResult.isString()) {
      VPackSlice s = indexResult.slice();
      TRI_ASSERT(s.isString());
      VPackValueLength l;
      char const* p = s.getString(l);

      bool valid;
      int64_t position = NumberUtils::atoi<int64_t>(p, p + l, valid);
      if (valid) {
        return result.at(trx, position, mustDestroy, true);
      }
      // no number found.
    }

    // fall-through to returning null
  } else if (result.isObject()) {
    AqlValue indexResult = executeSimpleExpression(
        index, trx, mustDestroy, false);

    AqlValueGuard guard(indexResult, mustDestroy);

    if (indexResult.isNumber()) {
      std::string const indexString = std::to_string(indexResult.toInt64(trx));
      return result.get(trx, indexString, mustDestroy, true);
    }

    if (indexResult.isString()) {
      std::string const indexString = indexResult.slice().copyString();
      return result.get(trx, indexString, mustDestroy, true);
    }

    // fall-through to returning null
  }

  return AqlValue(AqlValueHintNull());
}

/// @brief execute an expression of type SIMPLE with ARRAY
AqlValue Expression::executeSimpleExpressionArray(
    AstNode const* node, transaction::Methods* trx,
    bool& mustDestroy) {

  mustDestroy = false;
  if (node->isConstant()) {
    // this will not create a copy
    return AqlValue(node->computeValue().begin());
  }

  size_t const n = node->numMembers();

  if (n == 0) {
    return AqlValue(VelocyPackHelper::EmptyArrayValue());
  }

  transaction::BuilderLeaser builder(trx);
  builder->openArray();

  for (size_t i = 0; i < n; ++i) {
    auto member = node->getMemberUnchecked(i);
    bool localMustDestroy = false;
    AqlValue result = executeSimpleExpression(member, trx, localMustDestroy, false);
    AqlValueGuard guard(result, localMustDestroy);
    result.toVelocyPack(trx, *builder.get(), false);
  }

  builder->close();
  mustDestroy = true; // AqlValue contains builder contains dynamic data
  return AqlValue(builder.get());
}

/// @brief execute an expression of type SIMPLE with OBJECT
AqlValue Expression::executeSimpleExpressionObject(
    AstNode const* node, transaction::Methods* trx,
    bool& mustDestroy) {

  mustDestroy = false;
  if (node->isConstant()) {
    // this will not create a copy
    return AqlValue(node->computeValue().begin());
  }

  size_t const n = node->numMembers();

  if (n == 0) {
    return AqlValue(VelocyPackHelper::EmptyObjectValue());
  }

  // unordered map to make object keys unique afterwards
  std::unordered_map<std::string, size_t> uniqueKeyValues;
  bool isUnique = true;
  bool const mustCheckUniqueness = node->mustCheckUniqueness();

  transaction::BuilderLeaser builder(trx);
  builder->openObject();

  for (size_t i = 0; i < n; ++i) {
    auto member = node->getMemberUnchecked(i);

    // key
    if (member->type == NODE_TYPE_CALCULATED_OBJECT_ELEMENT) {
      bool localMustDestroy;
      AqlValue result = executeSimpleExpression(member->getMember(0), trx, localMustDestroy, false);
      AqlValueGuard guard(result, localMustDestroy);

      // make sure key is a string, and convert it if not
      transaction::StringBufferLeaser buffer(trx);
      arangodb::basics::VPackStringBufferAdapter adapter(buffer->stringBuffer());

      AqlValueMaterializer materializer(trx);
      VPackSlice slice = materializer.slice(result, false);

      Functions::Stringify(trx, adapter, slice);

      builder->add(VPackValuePair(buffer->begin(), buffer->length(), VPackValueType::String));

      if (mustCheckUniqueness) {
        std::string key(buffer->begin(), buffer->length());

        // note each individual object key name with latest value position
        auto it = uniqueKeyValues.find(key);

        if (it == uniqueKeyValues.end()) {
          // unique key
          uniqueKeyValues.emplace(std::move(key), i);
        } else {
          // duplicate key
          (*it).second = i;
          isUnique = false;
        }
      }

      // value
      member = member->getMember(1);
    } else {
      TRI_ASSERT(member->type == NODE_TYPE_OBJECT_ELEMENT);

      builder->add(VPackValuePair(member->getStringValue(), member->getStringLength(), VPackValueType::String));

      if (mustCheckUniqueness) {
        std::string key(member->getString());

        // note each individual object key name with latest value position
        auto it = uniqueKeyValues.find(key);

        if (it == uniqueKeyValues.end()) {
          // unique key
          uniqueKeyValues.emplace(std::move(key), i);
        } else {
          // duplicate key
          (*it).second = i;
          isUnique = false;
        }
      }

      // value
      member = member->getMember(0);
    }

    bool localMustDestroy;
    AqlValue result = executeSimpleExpression(member, trx, localMustDestroy, false);
    AqlValueGuard guard(result, localMustDestroy);
    result.toVelocyPack(trx, *builder.get(), false);
  }

  builder->close();

  mustDestroy = true; // AqlValue contains builder contains dynamic data

  if (!isUnique) {
    // must make the object keys unique now

    // we must have at least two members...
    TRI_ASSERT(n > 1);

    VPackSlice nonUnique = builder->slice();

    transaction::BuilderLeaser unique(trx);
    unique->openObject();

    size_t pos = 0;
    // iterate over all attributes of the non-unique object
    VPackObjectIterator it(nonUnique, true);
    while (it.valid()) {
      // key should be a string. ignore it if not
      VPackSlice key = it.key();
      if (key.isString()) {
        // check if this instance of the key is the one we need to hand out
        auto it2 = uniqueKeyValues.find(key.copyString());
        if (it2 != uniqueKeyValues.end()) {
          // key is in map. this is always expected
          if (pos == (*it2).second) {
            // this is the correct occurrence of the key
            unique->add((*it2).first, it.value());
          }
        }
      }
      // advance iterator and position
      it.next();
      ++pos;
    }

    unique->close();

    return AqlValue(*unique.get());
  }

  return AqlValue(*builder.get());
}

/// @brief execute an expression of type SIMPLE with VALUE
AqlValue Expression::executeSimpleExpressionValue(AstNode const* node,
                                                  transaction::Methods* trx,
                                                  bool& mustDestroy) {
  // this will not create a copy
  mustDestroy = false;
  return AqlValue(node->computeValue().begin());
}

/// @brief execute an expression of type SIMPLE with REFERENCE
AqlValue Expression::executeSimpleExpressionReference(
    AstNode const* node, transaction::Methods* trx,
    bool& mustDestroy, bool doCopy) {

  mustDestroy = false;
  auto v = static_cast<Variable const*>(node->getData());
  TRI_ASSERT(v != nullptr);

  if (!_variables.empty()) {
    auto it = _variables.find(v);

    if (it != _variables.end()) {
      // copy the slice we found
      mustDestroy = true;
      return AqlValue((*it).second);
    }
  }
  return _expressionContext->getVariableValue(v, doCopy, mustDestroy);
}

/// @brief execute an expression of type SIMPLE with RANGE
AqlValue Expression::executeSimpleExpressionRange(
    AstNode const* node, transaction::Methods* trx, bool& mustDestroy) {

  auto low = node->getMember(0);
  auto high = node->getMember(1);
  mustDestroy = false;

  AqlValue resultLow = executeSimpleExpression(low, trx, mustDestroy, false);

  AqlValueGuard guardLow(resultLow, mustDestroy);

  AqlValue resultHigh = executeSimpleExpression(
      high, trx, mustDestroy, false);

  AqlValueGuard guardHigh(resultHigh, mustDestroy);

  mustDestroy = true; // as we're creating a new range object
  return AqlValue(resultLow.toInt64(trx), resultHigh.toInt64(trx));
}

/// @brief execute an expression of type SIMPLE with FCALL, dispatcher
AqlValue Expression::executeSimpleExpressionFCall(
    AstNode const* node, transaction::Methods* trx, bool& mustDestroy) {

  // only some functions have C++ handlers
  // check that the called function actually has one
  auto func = static_cast<Function*>(node->getData());
  if (func->implementation != nullptr ) {
    return executeSimpleExpressionFCallCxx(node, trx, mustDestroy);
  }
  return executeSimpleExpressionFCallJS(node, trx, mustDestroy);
}

/// @brief execute an expression of type SIMPLE with FCALL, CXX version
AqlValue Expression::executeSimpleExpressionFCallCxx(
    AstNode const* node, transaction::Methods* trx, bool& mustDestroy) {

  mustDestroy = false;
  auto func = static_cast<Function*>(node->getData());
  TRI_ASSERT(func->implementation != nullptr);

  auto member = node->getMemberUnchecked(0);
  TRI_ASSERT(member->type == NODE_TYPE_ARRAY);

  size_t const n = member->numMembers();

  // use stack-based allocation for the first few function call
  // parameters. this saves a few heap allocations per function
  // call invocation
  SmallVector<AqlValue>::allocator_type::arena_type arena;
  VPackFunctionParameters parameters{arena};

  // same here
  SmallVector<uint64_t>::allocator_type::arena_type arena2;
  SmallVector<uint64_t> destroyParameters{arena2};

  parameters.reserve(n);
  destroyParameters.reserve(n);

  auto guard = scopeGuard([&destroyParameters, &parameters, &n]() {
    for (size_t i = 0; i < n; ++i) {
      if (destroyParameters[i]) {
        parameters[i].destroy();
      }
    }
  });

  for (size_t i = 0; i < n; ++i) {
    auto arg = member->getMemberUnchecked(i);

    if (arg->type == NODE_TYPE_COLLECTION) {
      parameters.emplace_back(arg->getStringValue(), arg->getStringLength());
      destroyParameters.push_back(1);
    } else {
      bool localMustDestroy;
      parameters.emplace_back(executeSimpleExpression(arg, trx, localMustDestroy, false));
      destroyParameters.push_back(localMustDestroy ? 1 : 0);
    }
  }

  TRI_ASSERT(parameters.size() == destroyParameters.size());
  TRI_ASSERT(parameters.size() == n);

  AqlValue a = func->implementation(_ast->query(), trx, parameters);
  mustDestroy = true; // function result is always dynamic

  return a;
}

AqlValue Expression::invokeV8Function(arangodb::aql::Query* query,
                                      transaction::Methods* trx,
                                      std::string const& jsName,
                                      std::string const& ucInvokeFN,
                                      char const* AFN,
                                      bool rethrowV8Exception,
                                      size_t callArgs,
                                      v8::Handle<v8::Value>* args,
                                      bool &mustDestroy
                                      ){
  ISOLATE;
  auto current = isolate->GetCurrentContext()->Global();

  v8::Handle<v8::Value> module = current->Get(TRI_V8_ASCII_STRING(isolate, "_AQL"));
  if (module.IsEmpty() || !module->IsObject()) {
    THROW_ARANGO_EXCEPTION_MESSAGE(TRI_ERROR_INTERNAL, "unable to find global _AQL module");
  }

  v8::Handle<v8::Value> function = v8::Handle<v8::Object>::Cast(module)->Get(TRI_V8_STD_STRING(isolate, jsName));
  if (function.IsEmpty() || !function->IsFunction()) {
    THROW_ARANGO_EXCEPTION_MESSAGE(TRI_ERROR_INTERNAL, std::string("unable to find AQL function '") + jsName + "'");
  }

  // actually call the V8 function
  v8::TryCatch tryCatch;
  v8::Handle<v8::Value> result = v8::Handle<v8::Function>::Cast(function)->Call(current, static_cast<int>(callArgs), args);

  try {
    V8Executor::HandleV8Error(tryCatch, result, nullptr, false);
  }
  catch (arangodb::basics::Exception const& ex) {
    if (rethrowV8Exception || ex.code() == TRI_ERROR_QUERY_FUNCTION_NOT_FOUND) {
      throw;
    }
    std::string message("while invoking '");
    message +=  ucInvokeFN + "' via '" + AFN + "': " + ex.message();
    query->registerWarning(ex.code(), message.c_str());
    return AqlValue(AqlValueHintNull());
  }
  if (result.IsEmpty() || result->IsUndefined()) {
    return AqlValue(AqlValueHintNull());
  }

  transaction::BuilderLeaser builder(trx);

  int res = TRI_V8ToVPack(isolate, *builder.get(), result, false);

  if (res != TRI_ERROR_NO_ERROR) {
    THROW_ARANGO_EXCEPTION(res);
  }

  mustDestroy = true; // builder = dynamic data
  return AqlValue(builder.get());
}

/// @brief execute an expression of type SIMPLE, JavaScript variant
AqlValue Expression::executeSimpleExpressionFCallJS(
    AstNode const* node, transaction::Methods* trx, bool& mustDestroy) {

  auto member = node->getMemberUnchecked(0);
  TRI_ASSERT(member->type == NODE_TYPE_ARRAY);

  mustDestroy = false;

  {

    ISOLATE;
    TRI_ASSERT(isolate != nullptr);
    TRI_V8_CURRENT_GLOBALS_AND_SCOPE;
    _ast->query()->prepareV8Context();

    auto old = v8g->_query;
    v8g->_query = static_cast<void*>(_ast->query());
    TRI_DEFER(v8g->_query = old);

    std::string jsName;
    size_t const n = static_cast<int>(member->numMembers());
    size_t callArgs = (node->type == NODE_TYPE_FCALL_USER ? 2 : n);
    auto args = std::make_unique<v8::Handle<v8::Value>[]>(callArgs);

    if (node->type == NODE_TYPE_FCALL_USER) {
      // a call to a user-defined function
      jsName = "FCALL_USER";
      v8::Handle<v8::Array> params = v8::Array::New(isolate, static_cast<int>(n));

      for (size_t i = 0; i < n; ++i) {
        auto arg = member->getMemberUnchecked(i);

        bool localMustDestroy;
        AqlValue a = executeSimpleExpression(arg, trx, localMustDestroy, false);
        AqlValueGuard guard(a, localMustDestroy);

        params->Set(static_cast<uint32_t>(i), a.toV8(isolate, trx));
      }

      // function name
      args[0] = TRI_V8_STD_STRING(isolate, node->getString());
      // call parameters
      args[1] = params;
      // args[2] will be null
    } else {
      // a call to a built-in V8 function
      auto func = static_cast<Function*>(node->getData());
      jsName = "AQL_" + func->name;

      for (size_t i = 0; i < n; ++i) {
        auto arg = member->getMemberUnchecked(i);

        if (arg->type == NODE_TYPE_COLLECTION) {
          // parameter conversion for NODE_TYPE_COLLECTION here
          args[i] = TRI_V8_ASCII_PAIR_STRING(isolate, arg->getStringValue(), arg->getStringLength());
        } else {
          bool localMustDestroy;
          AqlValue a = executeSimpleExpression(arg, trx, localMustDestroy, false);
          AqlValueGuard guard(a, localMustDestroy);

          args[i] = a.toV8(isolate, trx);
        }
      }
    }

    return invokeV8Function(_ast->query(), trx, jsName, "", "", true, callArgs, args.get(), mustDestroy);
  }
}

/// @brief execute an expression of type SIMPLE with NOT
AqlValue Expression::executeSimpleExpressionNot(
    AstNode const* node, transaction::Methods* trx, bool& mustDestroy) {

  mustDestroy = false;
  AqlValue operand =
      executeSimpleExpression(node->getMember(0), trx, mustDestroy, false);

  AqlValueGuard guard(operand, mustDestroy);
  bool const operandIsTrue = operand.toBoolean();

  mustDestroy = false; // only a boolean
  return AqlValue(AqlValueHintBool(!operandIsTrue));
}

/// @brief execute an expression of type SIMPLE with +
AqlValue Expression::executeSimpleExpressionPlus(AstNode const* node,
                                                 transaction::Methods* trx,
                                                 bool& mustDestroy) {
  mustDestroy = false;
  AqlValue operand =
      executeSimpleExpression(node->getMember(0), trx, mustDestroy, false);

  AqlValueGuard guard(operand, mustDestroy);

  if (operand.isNumber()) {
    VPackSlice const s = operand.slice();

    if (s.isSmallInt() || s.isInt()) {
      // can use int64
      return AqlValue(AqlValueHintInt(s.getNumber<int64_t>()));
    } else if (s.isUInt()) {
      // can use uint64
      return AqlValue(AqlValueHintUInt(s.getUInt()));
    }
    // fallthrouh intentional
  }

  // use a double value for all other cases
  bool failed = false;
  double value = operand.toDouble(trx, failed);

  if (failed) {
    value = 0.0;
  }

  return AqlValue(AqlValueHintDouble(+value));
}

/// @brief execute an expression of type SIMPLE with -
AqlValue Expression::executeSimpleExpressionMinus(AstNode const* node,
                                                  transaction::Methods* trx,
                                                  bool& mustDestroy) {
  mustDestroy = false;
  AqlValue operand =
      executeSimpleExpression(node->getMember(0), trx, mustDestroy, false);

  AqlValueGuard guard(operand, mustDestroy);

  if (operand.isNumber()) {
    VPackSlice const s = operand.slice();
    if (s.isSmallInt()) {
      // can use int64
      return AqlValue(AqlValueHintInt(-s.getNumber<int64_t>()));
    } else if (s.isInt()) {
      int64_t v = s.getNumber<int64_t>();
      if (v != INT64_MIN) {
        // can use int64
        return AqlValue(AqlValueHintInt(-v));
      }
    } else if (s.isUInt()) {
      uint64_t v = s.getNumber<uint64_t>();
      if (v <= uint64_t(INT64_MAX)) {
        // can use int64 too
        int64_t v = s.getNumber<int64_t>();
        return AqlValue(AqlValueHintInt(-v));
      }
    }
    // fallthrough intentional
  }
<<<<<<< HEAD
 
=======

  // TODO: handle integer values separately here
>>>>>>> f81e42af
  bool failed = false;
  double value = operand.toDouble(trx, failed);

  if (failed) {
    value = 0.0;
  }

  return AqlValue(AqlValueHintDouble(-value));
}

/// @brief execute an expression of type SIMPLE with AND
AqlValue Expression::executeSimpleExpressionAnd(
    AstNode const* node, transaction::Methods* trx, bool& mustDestroy) {

  AqlValue left =
      executeSimpleExpression(node->getMemberUnchecked(0), trx, mustDestroy, true);

  if (left.toBoolean()) {
    // left is true => return right
    if (mustDestroy) { left.destroy(); }
    return executeSimpleExpression(node->getMemberUnchecked(1), trx, mustDestroy, true);
  }

  // left is false, return left
  return left;
}

/// @brief execute an expression of type SIMPLE with OR
AqlValue Expression::executeSimpleExpressionOr(
    AstNode const* node, transaction::Methods* trx, bool& mustDestroy) {

  AqlValue left =
      executeSimpleExpression(node->getMemberUnchecked(0), trx, mustDestroy, true);

  if (left.toBoolean()) {
    // left is true => return left
    return left;
  }

  // left is false => return right
  if (mustDestroy) { left.destroy(); }
  return executeSimpleExpression(node->getMemberUnchecked(1), trx, mustDestroy, true);
}

/// @brief execute an expression of type SIMPLE with AND or OR
AqlValue Expression::executeSimpleExpressionNaryAndOr(
    AstNode const* node, transaction::Methods* trx, bool& mustDestroy) {
  size_t count = node->numMembers();
  if (count == 0) {
    // There is nothing to evaluate. So this is always true
    mustDestroy = true;
    return AqlValue(AqlValueHintBool(true));
  }

  // AND
  if (node->type == NODE_TYPE_OPERATOR_NARY_AND) {
    for (size_t i = 0; i < count; ++i) {
      AqlValue check =
          executeSimpleExpression(node->getMemberUnchecked(i), trx, mustDestroy, true);
      if (!check.toBoolean()) {
        // Check is false. Return it.
        return check;
      }

      if (mustDestroy) {
        check.destroy();
      }
    }
    mustDestroy = true;
    return AqlValue(AqlValueHintBool(true));
  }

  // OR
  for (size_t i = 0; i < count; ++i) {
    AqlValue check =
        executeSimpleExpression(node->getMemberUnchecked(i), trx, mustDestroy, true);
    if (check.toBoolean()) {
      // Check is true. Return it.
      return check;
    }

    if (mustDestroy) {
      check.destroy();
    }
  }
  mustDestroy = true;
  return AqlValue(AqlValueHintBool(false));
}

/// @brief execute an expression of type SIMPLE with COMPARISON
AqlValue Expression::executeSimpleExpressionComparison(
    AstNode const* node, transaction::Methods* trx, bool& mustDestroy) {

  AqlValue left =
      executeSimpleExpression(node->getMemberUnchecked(0), trx, mustDestroy, false);
  AqlValueGuard guardLeft(left, mustDestroy);

  AqlValue right =
      executeSimpleExpression(node->getMemberUnchecked(1), trx, mustDestroy, false);
  AqlValueGuard guardRight(right, mustDestroy);

  mustDestroy = false; // we're returning a boolean only

  if (node->type == NODE_TYPE_OPERATOR_BINARY_IN ||
      node->type == NODE_TYPE_OPERATOR_BINARY_NIN) {
    // IN and NOT IN
    if (!right.isArray()) {
      // right operand must be an array, otherwise we return false
      // do not throw, but return "false" instead
      return AqlValue(AqlValueHintBool(false));
    }

    bool result = findInArray(left, right, trx, node);

    if (node->type == NODE_TYPE_OPERATOR_BINARY_NIN) {
      // revert the result in case of a NOT IN
      result = !result;
    }

    return AqlValue(AqlValueHintBool(result));
  }

  // all other comparison operators...

  // for equality and non-equality we can use a binary comparison
  bool compareUtf8 = (node->type != NODE_TYPE_OPERATOR_BINARY_EQ &&
                      node->type != NODE_TYPE_OPERATOR_BINARY_NE);

  int compareResult = AqlValue::Compare(trx, left, right, compareUtf8);

  switch (node->type) {
    case NODE_TYPE_OPERATOR_BINARY_EQ:
      return AqlValue(AqlValueHintBool(compareResult == 0));
    case NODE_TYPE_OPERATOR_BINARY_NE:
      return AqlValue(AqlValueHintBool(compareResult != 0));
    case NODE_TYPE_OPERATOR_BINARY_LT:
      return AqlValue(AqlValueHintBool(compareResult < 0));
    case NODE_TYPE_OPERATOR_BINARY_LE:
      return AqlValue(AqlValueHintBool(compareResult <= 0));
    case NODE_TYPE_OPERATOR_BINARY_GT:
      return AqlValue(AqlValueHintBool(compareResult > 0));
    case NODE_TYPE_OPERATOR_BINARY_GE:
      return AqlValue(AqlValueHintBool(compareResult >= 0));
    default:
      std::string msg("unhandled type '");
      msg.append(node->getTypeString());
      msg.append("' in executeSimpleExpression()");
      THROW_ARANGO_EXCEPTION_MESSAGE(TRI_ERROR_INTERNAL, msg);
  }
}

/// @brief execute an expression of type SIMPLE with ARRAY COMPARISON
AqlValue Expression::executeSimpleExpressionArrayComparison(
    AstNode const* node, transaction::Methods* trx, bool& mustDestroy) {

  AqlValue left =
      executeSimpleExpression(node->getMember(0), trx, mustDestroy, false);
  AqlValueGuard guardLeft(left, mustDestroy);

  AqlValue right =
      executeSimpleExpression(node->getMember(1), trx, mustDestroy, false);
  AqlValueGuard guardRight(right, mustDestroy);

  mustDestroy = false; // we're returning a boolean only

  if (!left.isArray()) {
    // left operand must be an array
    // do not throw, but return "false" instead
    return AqlValue(AqlValueHintBool(false));
  }

  if (node->type == NODE_TYPE_OPERATOR_BINARY_ARRAY_IN ||
      node->type == NODE_TYPE_OPERATOR_BINARY_ARRAY_NIN) {
    // IN and NOT IN
    if (!right.isArray()) {
      // right operand must be an array, otherwise we return false
      // do not throw, but return "false" instead
      return AqlValue(AqlValueHintBool(false));
    }
  }

  size_t const n = left.length();

  if (n == 0) {
    if (Quantifier::IsAllOrNone(node->getMember(2))) {
      // [] ALL ...
      // [] NONE ...
      return AqlValue(AqlValueHintBool(true));
    } else {
      // [] ANY ...
      return AqlValue(AqlValueHintBool(false));
    }
  }

  std::pair<size_t, size_t> requiredMatches = Quantifier::RequiredMatches(n, node->getMember(2));

  TRI_ASSERT(requiredMatches.first <= requiredMatches.second);

  // for equality and non-equality we can use a binary comparison
  bool const compareUtf8 = (node->type != NODE_TYPE_OPERATOR_BINARY_ARRAY_EQ &&
                            node->type != NODE_TYPE_OPERATOR_BINARY_ARRAY_NE);

  bool overallResult = true;
  size_t matches = 0;
  size_t numLeft = n;

  for (size_t i = 0; i < n; ++i) {
    bool localMustDestroy;
    AqlValue leftItemValue = left.at(trx, i, localMustDestroy, false);
    AqlValueGuard guard(leftItemValue, localMustDestroy);

    bool result;

    // IN and NOT IN
    if (node->type == NODE_TYPE_OPERATOR_BINARY_ARRAY_IN ||
        node->type == NODE_TYPE_OPERATOR_BINARY_ARRAY_NIN) {
      result = findInArray(leftItemValue, right, trx, node);

      if (node->type == NODE_TYPE_OPERATOR_BINARY_ARRAY_NIN) {
        // revert the result in case of a NOT IN
        result = !result;
      }
    }
    else {
      // other operators
      int compareResult = AqlValue::Compare(trx, leftItemValue, right, compareUtf8);

      result = false;
      switch (node->type) {
        case NODE_TYPE_OPERATOR_BINARY_ARRAY_EQ:
          result = (compareResult == 0);
          break;
        case NODE_TYPE_OPERATOR_BINARY_ARRAY_NE:
          result = (compareResult != 0);
          break;
        case NODE_TYPE_OPERATOR_BINARY_ARRAY_LT:
          result = (compareResult < 0);
          break;
        case NODE_TYPE_OPERATOR_BINARY_ARRAY_LE:
          result = (compareResult <= 0);
          break;
        case NODE_TYPE_OPERATOR_BINARY_ARRAY_GT:
          result = (compareResult > 0);
          break;
        case NODE_TYPE_OPERATOR_BINARY_ARRAY_GE:
          result = (compareResult >= 0);
          break;
        default:
          TRI_ASSERT(false);
      }
    }

    --numLeft;

    if (result) {
      ++matches;
      if (matches > requiredMatches.second) {
        // too many matches
        overallResult = false;
        break;
      }
      if (matches >= requiredMatches.first && matches + numLeft <= requiredMatches.second) {
        // enough matches
        overallResult = true;
        break;
      }
    }
    else {
      if (matches + numLeft < requiredMatches.first) {
        // too few matches
        overallResult = false;
        break;
      }
    }
  }

  TRI_ASSERT(!mustDestroy);
  return AqlValue(AqlValueHintBool(overallResult));
}

/// @brief execute an expression of type SIMPLE with TERNARY
AqlValue Expression::executeSimpleExpressionTernary(
    AstNode const* node, transaction::Methods* trx, bool& mustDestroy) {

  AqlValue condition =
      executeSimpleExpression(node->getMember(0), trx, mustDestroy, false);

  AqlValueGuard guardCondition(condition, mustDestroy);

  size_t position;
  if (condition.toBoolean()) {
    // return true part
    position = 1;
  }
  else {
    // return false part
    position = 2;
  }

  return executeSimpleExpression(node->getMemberUnchecked(position), trx, mustDestroy, true);
}

/// @brief execute an expression of type SIMPLE with EXPANSION
AqlValue Expression::executeSimpleExpressionExpansion(
    AstNode const* node, transaction::Methods* trx, bool& mustDestroy) {
  TRI_ASSERT(node->numMembers() == 5);
  mustDestroy = false;

  // LIMIT
  int64_t offset = 0;
  int64_t count = INT64_MAX;

  auto limitNode = node->getMember(3);

  if (limitNode->type != NODE_TYPE_NOP) {
    bool localMustDestroy;
    AqlValue subOffset =
        executeSimpleExpression(limitNode->getMember(0), trx, localMustDestroy, false);
    offset = subOffset.toInt64(trx);
    if (localMustDestroy) { subOffset.destroy(); }

    AqlValue subCount = executeSimpleExpression(limitNode->getMember(1), trx, localMustDestroy, false);
    count = subCount.toInt64(trx);
    if (localMustDestroy) { subCount.destroy(); }
  }

  if (offset < 0 || count <= 0) {
    // no items to return... can already stop here
    return AqlValue(VelocyPackHelper::EmptyArrayValue());
  }

  // FILTER
  AstNode const* filterNode = node->getMember(2);

  if (filterNode->type == NODE_TYPE_NOP) {
    filterNode = nullptr;
  } else if (filterNode->isConstant()) {
    if (filterNode->isTrue()) {
      // filter expression is always true
      filterNode = nullptr;
    } else {
      // filter expression is always false
      return AqlValue(VelocyPackHelper::EmptyArrayValue());
    }
  }

  auto iterator = node->getMember(0);
  auto variable = static_cast<Variable*>(iterator->getMember(0)->getData());
  auto levels = node->getIntValue(true);

  AqlValue value;

  if (levels > 1) {
    // flatten value...
    bool localMustDestroy;
    AqlValue a = executeSimpleExpression(node->getMember(0), trx, localMustDestroy, false);

    AqlValueGuard guard(a, localMustDestroy);

    if (!a.isArray()) {
      TRI_ASSERT(!mustDestroy);
      return AqlValue(VelocyPackHelper::EmptyArrayValue());
    }

    VPackBuilder builder;
    builder.openArray();

    // generate a new temporary for the flattened array
    std::function<void(AqlValue const&, int64_t)> flatten =
        [&](AqlValue const& v, int64_t level) {
          if (!v.isArray()) {
            return;
          }

          size_t const n = v.length();
          for (size_t i = 0; i < n; ++i) {
            bool localMustDestroy;
            AqlValue item = v.at(trx, i, localMustDestroy, false);
            AqlValueGuard guard(item, localMustDestroy);

            bool const isArray = item.isArray();

            if (!isArray || level == levels) {
              builder.add(item.slice());
            } else if (isArray && level < levels) {
              flatten(item, level + 1);
            }
          }
        };

    flatten(a, 1);
    builder.close();

    mustDestroy = true; // builder = dynamic data
    value = AqlValue(builder);
  } else {
    bool localMustDestroy;
    AqlValue a = executeSimpleExpression(node->getMember(0), trx, localMustDestroy, false);

    AqlValueGuard guard(a, localMustDestroy);

    if (!a.isArray()) {
      TRI_ASSERT(!mustDestroy);
      return AqlValue(VelocyPackHelper::EmptyArrayValue());
    }

    mustDestroy = localMustDestroy; // maybe we need to destroy...
    guard.steal(); // guard is not responsible anymore
    value = a;
  }

  AqlValueGuard guard(value, mustDestroy);

  // RETURN
  // the default is to return array member unmodified
  AstNode const* projectionNode = node->getMember(1);

  if (node->getMember(4)->type != NODE_TYPE_NOP) {
    // return projection
    projectionNode = node->getMember(4);
  }

  if (filterNode == nullptr &&
      projectionNode->type == NODE_TYPE_REFERENCE &&
      value.isArray() &&
      offset == 0 &&
      count == INT64_MAX) {
    // no filter and no projection... we can return the array as it is
    auto other = static_cast<Variable const*>(projectionNode->getData());

    if (other->id == variable->id) {
      // simplify `v[*]` to just `v` if it's already an array
      mustDestroy = true;
      guard.steal();
      return value;
    }
  }

  VPackBuilder builder;
  builder.openArray();

  size_t const n = value.length();
  for (size_t i = 0; i < n; ++i) {
    bool localMustDestroy;
    AqlValue item = value.at(trx, i, localMustDestroy, false);
    AqlValueGuard guard(item, localMustDestroy);

    AqlValueMaterializer materializer(trx);
    setVariable(variable, materializer.slice(item, false));

    bool takeItem = true;

    if (filterNode != nullptr) {
      // have a filter
      bool localMustDestroy;
      AqlValue sub = executeSimpleExpression(filterNode, trx, localMustDestroy, false);

      takeItem = sub.toBoolean();
      if (localMustDestroy) { sub.destroy(); }
    }

    if (takeItem && offset > 0) {
      // there is an offset in place
      --offset;
      takeItem = false;
    }

    if (takeItem) {
      bool localMustDestroy;
      AqlValue sub =
          executeSimpleExpression(projectionNode, trx, localMustDestroy, false);
      sub.toVelocyPack(trx, builder, false);
      if (localMustDestroy) { sub.destroy(); }
    }

    clearVariable(variable);

    if (takeItem && count > 0) {
      // number of items to pick was restricted
      if (--count == 0) {
        // done
        break;
      }
    }
  }

  builder.close();
  mustDestroy = true;
  return AqlValue(builder); // builder = dynamic data
}

/// @brief execute an expression of type SIMPLE with ITERATOR
AqlValue Expression::executeSimpleExpressionIterator(
    AstNode const* node, transaction::Methods* trx, bool& mustDestroy) {
  TRI_ASSERT(node != nullptr);
  TRI_ASSERT(node->numMembers() == 2);

  return executeSimpleExpression(node->getMember(1), trx, mustDestroy, true);
}

/// @brief execute an expression of type SIMPLE with BINARY_* (+, -, * , /, %)
AqlValue Expression::executeSimpleExpressionArithmetic(
    AstNode const* node, transaction::Methods* trx, bool& mustDestroy) {

  AqlValue lhs = executeSimpleExpression(node->getMemberUnchecked(0), trx, mustDestroy, true);
  AqlValueGuard guardLhs(lhs, mustDestroy);

  AqlValue rhs = executeSimpleExpression(node->getMemberUnchecked(1), trx, mustDestroy, true);
  AqlValueGuard guardRhs(rhs, mustDestroy);

  mustDestroy = false;

  bool failed = false;
  double l = lhs.toDouble(trx, failed);

  if (failed) {
    TRI_ASSERT(!mustDestroy);
    l = 0.0;
  }

  double r = rhs.toDouble(trx, failed);

  if (failed) {
    TRI_ASSERT(!mustDestroy);
    r = 0.0;
  }

  if (r == 0.0) {
    if (node->type == NODE_TYPE_OPERATOR_BINARY_DIV) {
      // division by zero
      registerWarning(_ast, "/", TRI_ERROR_QUERY_DIVISION_BY_ZERO);
      TRI_ASSERT(!mustDestroy);
      return AqlValue(AqlValueHintNull());
    } else if (node->type == NODE_TYPE_OPERATOR_BINARY_MOD) {
      // modulo zero
      registerWarning(_ast, "%", TRI_ERROR_QUERY_DIVISION_BY_ZERO);
      TRI_ASSERT(!mustDestroy);
      return AqlValue(AqlValueHintNull());
    }
  }

  mustDestroy = false;
  double result;

  switch (node->type) {
    case NODE_TYPE_OPERATOR_BINARY_PLUS:
      result = l + r;
      break;
    case NODE_TYPE_OPERATOR_BINARY_MINUS:
      result = l - r;
      break;
    case NODE_TYPE_OPERATOR_BINARY_TIMES:
      result = l * r;
      break;
    case NODE_TYPE_OPERATOR_BINARY_DIV:
      result = l / r;
      break;
    case NODE_TYPE_OPERATOR_BINARY_MOD:
      result = fmod(l, r);
      break;
    default:
      return AqlValue(AqlValueHintZero());
  }

  // this will convert NaN, +inf & -inf to null
  return AqlValue(AqlValueHintDouble(result));
}<|MERGE_RESOLUTION|>--- conflicted
+++ resolved
@@ -1108,12 +1108,7 @@
     }
     // fallthrough intentional
   }
-<<<<<<< HEAD
- 
-=======
-
-  // TODO: handle integer values separately here
->>>>>>> f81e42af
+
   bool failed = false;
   double value = operand.toDouble(trx, failed);
 
