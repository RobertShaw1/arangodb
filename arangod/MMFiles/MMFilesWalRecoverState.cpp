////////////////////////////////////////////////////////////////////////////////
/// DISCLAIMER
///
/// Copyright 2014-2016 ArangoDB GmbH, Cologne, Germany
/// Copyright 2004-2014 triAGENS GmbH, Cologne, Germany
///
/// Licensed under the Apache License, Version 2.0 (the "License");
/// you may not use this file except in compliance with the License.
/// You may obtain a copy of the License at
///
///     http://www.apache.org/licenses/LICENSE-2.0
///
/// Unless required by applicable law or agreed to in writing, software
/// distributed under the License is distributed on an "AS IS" BASIS,
/// WITHOUT WARRANTIES OR CONDITIONS OF ANY KIND, either express or implied.
/// See the License for the specific language governing permissions and
/// limitations under the License.
///
/// Copyright holder is ArangoDB GmbH, Cologne, Germany
///
/// @author Jan Steemann
////////////////////////////////////////////////////////////////////////////////

#include "MMFilesWalRecoverState.h"
#include "ApplicationFeatures/ApplicationServer.h"
#include "Basics/Exceptions.h"
#include "Basics/FileUtils.h"
#include "Basics/Result.h"
#include "Basics/VelocyPackHelper.h"
#include "Basics/conversions.h"
#include "Basics/files.h"
#include "Basics/memory-map.h"
#include "Basics/tri-strings.h"
#include "MMFiles/MMFilesCollection.h"
#include "MMFiles/MMFilesDatafileHelper.h"
#include "MMFiles/MMFilesEngine.h"
#include "MMFiles/MMFilesLogfileManager.h"
#include "MMFiles/MMFilesPersistentIndexFeature.h"
#include "MMFiles/MMFilesWalSlots.h"
#include "Rest/Version.h"
#include "RestServer/DatabaseFeature.h"
#include "StorageEngine/EngineSelectorFeature.h"
#include "Transaction/Helpers.h"
#include "Transaction/Hints.h"
#include "Transaction/StandaloneContext.h"
#include "Utils/OperationOptions.h"
#include "Utils/SingleCollectionTransaction.h"
#include "VocBase/LogicalCollection.h"
#include "VocBase/LogicalView.h"

#include <velocypack/Collection.h>
#include <velocypack/Parser.h>
#include <velocypack/velocypack-aliases.h>

using namespace arangodb;

namespace {

/// @brief convert a number slice into its numeric equivalent
template <typename T>
static inline T numericValue(VPackSlice const& slice, char const* attribute) {
  if (!slice.isObject()) {
    LOG_TOPIC(ERR, arangodb::Logger::ENGINES)
        << "invalid value type when looking for attribute '" << attribute
        << "': expecting object";
    THROW_ARANGO_EXCEPTION_MESSAGE(TRI_ERROR_BAD_PARAMETER,
                                   "invalid attribute value: expecting object");
  }
  VPackSlice v = slice.get(attribute);
  if (v.isString()) {
    return static_cast<T>(std::stoull(v.copyString()));
  }
  if (v.isNumber()) {
    return v.getNumber<T>();
  }

  LOG_TOPIC(ERR, arangodb::Logger::ENGINES) << "invalid value for attribute '"
                                          << attribute << "'";
  THROW_ARANGO_EXCEPTION_MESSAGE(TRI_ERROR_BAD_PARAMETER,
                                 "invalid attribute value");
}
}

/// @brief creates the recover state
MMFilesWalRecoverState::MMFilesWalRecoverState(bool ignoreRecoveryErrors)
    : databaseFeature(nullptr),
      failedTransactions(),
      lastTick(0),
      logfilesToProcess(),
      openedCollections(),
      openedDatabases(),
      emptyLogfiles(),
      ignoreRecoveryErrors(ignoreRecoveryErrors),
      errorCount(0),
      maxRevisionId(0),
      lastDatabaseId(0),
      lastCollectionId(0) {
  databaseFeature =
      application_features::ApplicationServer::getFeature<DatabaseFeature>(
          "Database");
}

/// @brief destroys the recover state
MMFilesWalRecoverState::~MMFilesWalRecoverState() { releaseResources(); }

/// @brief release opened collections and databases so they can be shut down
/// etc.
void MMFilesWalRecoverState::releaseResources() {
  // release all collections
  for (auto it = openedCollections.begin(); it != openedCollections.end();
       ++it) {
    arangodb::LogicalCollection* collection = it->second;
    collection->vocbase().releaseCollection(collection);
  }

  openedCollections.clear();

  // release all databases
  for (auto it = openedDatabases.begin(); it != openedDatabases.end(); ++it) {
    (*it).second->release();
  }

  openedDatabases.clear();
}

/// @brief gets a database (and inserts it into the cache if not in it)
TRI_vocbase_t* MMFilesWalRecoverState::useDatabase(TRI_voc_tick_t databaseId) {
  auto it = openedDatabases.find(databaseId);

  if (it != openedDatabases.end()) {
    return (*it).second;
  }

  TRI_vocbase_t* vocbase = databaseFeature->useDatabase(databaseId);

  if (vocbase == nullptr) {
    return nullptr;
  }

  openedDatabases.emplace(databaseId, vocbase);
  return vocbase;
}

/// @brief release a database (so it can be dropped)
TRI_vocbase_t* MMFilesWalRecoverState::releaseDatabase(
    TRI_voc_tick_t databaseId) {
  auto it = openedDatabases.find(databaseId);

  if (it == openedDatabases.end()) {
    return nullptr;
  }

  TRI_vocbase_t* vocbase = (*it).second;

  TRI_ASSERT(vocbase != nullptr);

  // release all collections we ourselves have opened for this database
  auto it2 = openedCollections.begin();

  while (it2 != openedCollections.end()) {
    arangodb::LogicalCollection* collection = it2->second;

    TRI_ASSERT(collection != nullptr);

    if (collection->vocbase().id() == databaseId) {
      // correct database, now release the collection
      TRI_ASSERT(vocbase == &(collection->vocbase()));
      vocbase->releaseCollection(collection);
      // get new iterator position
      it2 = openedCollections.erase(it2);
    } else {
      // collection not found, advance in the loop
      ++it2;
    }
  }

  vocbase->release();
  openedDatabases.erase(databaseId);

  return vocbase;
}

/// @brief release a collection (so it can be dropped)
arangodb::LogicalCollection* MMFilesWalRecoverState::releaseCollection(
    TRI_voc_cid_t collectionId) {
  auto it = openedCollections.find(collectionId);

  if (it == openedCollections.end()) {
    return nullptr;
  }

  arangodb::LogicalCollection* collection = it->second;

  TRI_ASSERT(collection != nullptr);
  collection->vocbase().releaseCollection(collection);
  openedCollections.erase(collectionId);

  return collection;
}

/// @brief gets a collection (and inserts it into the cache if not in it)
arangodb::LogicalCollection* MMFilesWalRecoverState::useCollection(
    TRI_vocbase_t* vocbase, TRI_voc_cid_t collectionId, int& res) {
  auto it = openedCollections.find(collectionId);

  if (it != openedCollections.end()) {
    res = TRI_ERROR_NO_ERROR;
    return (*it).second;
  }

  TRI_set_errno(TRI_ERROR_NO_ERROR);
  TRI_vocbase_col_status_e status;  // ignored here
  arangodb::LogicalCollection* collection =
      vocbase->useCollection(collectionId, status);

  if (collection == nullptr) {
    res = TRI_errno();

    if (res == TRI_ERROR_ARANGO_CORRUPTED_COLLECTION) {
      LOG_TOPIC(WARN, arangodb::Logger::ENGINES)
          << "unable to open collection " << collectionId
          << ". Please check the logs above for errors.";
    }

    return nullptr;
  }

  auto physical = static_cast<MMFilesCollection*>(collection->getPhysical());
  TRI_ASSERT(physical != nullptr);
  // disable secondary indexes for the moment
  physical->useSecondaryIndexes(false);

  openedCollections.emplace(collectionId, collection);
  res = TRI_ERROR_NO_ERROR;
  return collection;
}

/// @brief looks up a collection
/// the collection will be opened after this call and inserted into a local
/// cache for faster lookups
/// returns nullptr if the collection does not exist
LogicalCollection* MMFilesWalRecoverState::getCollection(
    TRI_voc_tick_t databaseId, TRI_voc_cid_t collectionId) {
  TRI_vocbase_t* vocbase = useDatabase(databaseId);

  if (vocbase == nullptr) {
    LOG_TOPIC(TRACE, arangodb::Logger::ENGINES) << "database " << databaseId
                                              << " not found";
    return nullptr;
  }

  int res;
  arangodb::LogicalCollection* collection =
      useCollection(vocbase, collectionId, res);

  if (collection == nullptr) {
    LOG_TOPIC(TRACE, arangodb::Logger::ENGINES) << "collection " << collectionId
                                              << " of database " << databaseId
                                              << " not found";
    return nullptr;
  }
  return collection;
}

/// @brief executes a single operation inside a transaction
int MMFilesWalRecoverState::executeSingleOperation(
    TRI_voc_tick_t databaseId, TRI_voc_cid_t collectionId,
    MMFilesMarker const* marker, TRI_voc_fid_t fid,
    std::function<int(SingleCollectionTransaction*, MMFilesMarkerEnvelope*)>
        func) {
  // first find the correct database
  TRI_vocbase_t* vocbase = useDatabase(databaseId);

  if (vocbase == nullptr) {
    LOG_TOPIC(TRACE, arangodb::Logger::ENGINES) << "database " << databaseId
                                              << " not found";
    return TRI_ERROR_ARANGO_DATABASE_NOT_FOUND;
  }

  Result res;
  int tmpres;
  arangodb::LogicalCollection* collection =
      useCollection(vocbase, collectionId, tmpres);
  res.reset(tmpres);

  if (collection == nullptr) {
    if (res.errorNumber() == TRI_ERROR_ARANGO_CORRUPTED_COLLECTION) {
      return res.errorNumber();
    }
    return TRI_ERROR_ARANGO_DATA_SOURCE_NOT_FOUND;
  }

  auto mmfiles = static_cast<MMFilesCollection*>(collection->getPhysical());
  TRI_ASSERT(mmfiles);
  TRI_voc_tick_t maxTick = mmfiles->maxTick();
  if (marker->getTick() <= maxTick) {
    // already transferred this marker
    return TRI_ERROR_NO_ERROR;
  }

  res = TRI_ERROR_INTERNAL;

  try {
    auto ctx = transaction::StandaloneContext::Create(*vocbase);
    SingleCollectionTransaction trx(ctx, collection, AccessMode::Type::WRITE);

    trx.addHint(transaction::Hints::Hint::SINGLE_OPERATION);
    trx.addHint(transaction::Hints::Hint::NO_BEGIN_MARKER);
    trx.addHint(transaction::Hints::Hint::NO_ABORT_MARKER);
    trx.addHint(transaction::Hints::Hint::NO_THROTTLING);
    trx.addHint(transaction::Hints::Hint::LOCK_NEVER);
    trx.addHint(
        transaction::Hints::Hint::RECOVERY);  // to turn off waitForSync!

    res = trx.begin();

    if (!res.ok()) {
      THROW_ARANGO_EXCEPTION(res);
    }

    MMFilesMarkerEnvelope envelope(marker, fid);

    // execute the operation
    res = func(&trx, &envelope);

    if (!res.ok()) {
      THROW_ARANGO_EXCEPTION(res);
    }

    // commit the operation
    res = trx.commit();
  } catch (arangodb::basics::Exception const& ex) {
    LOG_TOPIC(ERR, arangodb::Logger::ENGINES)
        << "caught exception during recovery of marker type "
        << TRI_NameMarkerDatafile(marker) << ": " << ex.what();
    res = ex.code();
  } catch (std::exception const& ex) {
    LOG_TOPIC(ERR, arangodb::Logger::ENGINES)
        << "caught exception during recovery of marker type "
        << TRI_NameMarkerDatafile(marker) << ": " << ex.what();
    res = TRI_ERROR_INTERNAL;
  } catch (...) {
    LOG_TOPIC(ERR, arangodb::Logger::ENGINES)
        << "caught unknown exception during recovery of marker type "
        << TRI_NameMarkerDatafile(marker);
    res = TRI_ERROR_INTERNAL;
  }

  return res.errorNumber();
}

/// @brief callback to handle one marker during recovery
/// this function only builds up state and does not change any data
bool MMFilesWalRecoverState::InitialScanMarker(MMFilesMarker const* marker,
                                               void* data,
                                               MMFilesDatafile* datafile) {
  MMFilesWalRecoverState* state =
      reinterpret_cast<MMFilesWalRecoverState*>(data);

  TRI_ASSERT(marker != nullptr);

  // note the marker's tick
  TRI_voc_tick_t const tick = marker->getTick();

  TRI_ASSERT(tick >= state->lastTick);

  if (tick > state->lastTick) {
    state->lastTick = tick;
  }

  MMFilesMarkerType const type = marker->getType();

  switch (type) {
    case TRI_DF_MARKER_VPACK_DOCUMENT: {
      VPackSlice const payloadSlice(reinterpret_cast<char const*>(marker) +
                                    MMFilesDatafileHelper::VPackOffset(type));
      if (payloadSlice.isObject()) {
        TRI_voc_rid_t revisionId =
            transaction::helpers::extractRevFromDocument(payloadSlice);
        if (revisionId != UINT64_MAX && revisionId > state->maxRevisionId) {
          state->maxRevisionId = revisionId;
        }
      }
      break;
    }

    case TRI_DF_MARKER_VPACK_BEGIN_TRANSACTION: {
      // insert this transaction into the list of failed transactions
      // we do this because if we don't find a commit marker for this
      // transaction,
      // we'll have it in the failed list at the end of the scan and can ignore
      // it
      TRI_voc_tick_t const databaseId =
          MMFilesDatafileHelper::DatabaseId(marker);
      TRI_voc_tid_t const tid = MMFilesDatafileHelper::TransactionId(marker);
      state->failedTransactions.emplace(tid, std::make_pair(databaseId, false));
      break;
    }

    case TRI_DF_MARKER_VPACK_COMMIT_TRANSACTION: {
      // remove this transaction from the list of failed transactions
      TRI_voc_tid_t const tid = MMFilesDatafileHelper::TransactionId(marker);
      state->failedTransactions.erase(tid);
      break;
    }

    case TRI_DF_MARKER_VPACK_ABORT_TRANSACTION: {
      // insert this transaction into the list of failed transactions
      TRI_voc_tick_t const databaseId =
          MMFilesDatafileHelper::DatabaseId(marker);
      TRI_voc_tid_t const tid = MMFilesDatafileHelper::TransactionId(marker);
      state->failedTransactions[tid] = std::make_pair(databaseId, true);
      break;
    }

    case TRI_DF_MARKER_VPACK_DROP_DATABASE: {
      // note that the database was dropped and doesn't need to be recovered
      TRI_voc_tick_t const databaseId =
          MMFilesDatafileHelper::DatabaseId(marker);
      state->totalDroppedDatabases.emplace(databaseId);
      break;
    }

    case TRI_DF_MARKER_VPACK_DROP_COLLECTION: {
      // note that the collection was dropped and doesn't need to be recovered
      TRI_voc_cid_t const collectionId =
          MMFilesDatafileHelper::CollectionId(marker);
      state->totalDroppedCollections.emplace(collectionId);
      break;
    }

    case TRI_DF_MARKER_VPACK_DROP_VIEW: {
      // note that the view was dropped and doesn't need to be recovered
      TRI_voc_cid_t const viewId = MMFilesDatafileHelper::ViewId(marker);
      state->totalDroppedViews.emplace(viewId);
      break;
    }

    default: {
      // do nothing
    }
  }

  return true;
}

/// @brief callback to replay one marker during recovery
/// this function modifies indexes etc.
bool MMFilesWalRecoverState::ReplayMarker(MMFilesMarker const* marker,
                                          void* data,
                                          MMFilesDatafile* datafile) {
  MMFilesWalRecoverState* state =
      reinterpret_cast<MMFilesWalRecoverState*>(data);

#ifdef ARANGODB_ENABLE_FAILURE_TESTS
  LOG_TOPIC(TRACE, arangodb::Logger::ENGINES) << "replaying marker of type "
                                            << TRI_NameMarkerDatafile(marker);
#endif

  MMFilesMarkerType const type = marker->getType();

  try {
    switch (type) {
      case TRI_DF_MARKER_PROLOGUE: {
        // simply note the last state
        TRI_voc_tick_t const databaseId =
            MMFilesDatafileHelper::DatabaseId(marker);
        TRI_voc_cid_t const collectionId =
            MMFilesDatafileHelper::CollectionId(marker);

        LOG_TOPIC(TRACE, arangodb::Logger::ENGINES)
            << "found prologue marker. databaseId: " << databaseId
            << ", collectionId: " << collectionId;
        state->resetCollection(databaseId, collectionId);
        return true;
      }

      // -----------------------------------------------------------------------------
      // crud operations
      // -----------------------------------------------------------------------------

      case TRI_DF_MARKER_VPACK_DOCUMENT: {
        // re-insert the document/edge into the collection
        TRI_voc_tick_t const databaseId =
            state->lastDatabaseId;  // from prologue
        TRI_voc_cid_t const collectionId =
            state->lastCollectionId;  // from prologue

        if (state->isDropped(databaseId, collectionId)) {
          return true;
        }

        TRI_voc_tid_t const tid = MMFilesDatafileHelper::TransactionId(marker);

        if (state->ignoreTransaction(tid)) {
          // transaction was aborted
          return true;
        }

        LOG_TOPIC(TRACE, arangodb::Logger::ENGINES)
            << "found document marker. databaseId: " << databaseId
            << ", collectionId: " << collectionId << ", transactionId: " << tid;

        int res = state->executeSingleOperation(
            databaseId, collectionId, marker, datafile->fid(),
            [&](SingleCollectionTransaction* trx,
                MMFilesMarkerEnvelope* envelope) -> int {
              if (arangodb::MMFilesCollection::toMMFilesCollection(
                      trx->documentCollection())
                      ->isVolatile()) {
                return TRI_ERROR_NO_ERROR;
              }

              MMFilesMarker const* marker =
                  static_cast<MMFilesMarker const*>(envelope->mem());

              std::string const collectionName =
                  trx->documentCollection()->name();
              uint8_t const* ptr = reinterpret_cast<uint8_t const*>(marker) +
                                   MMFilesDatafileHelper::VPackOffset(type);

              OperationOptions options;
              options.silent = true;
              options.recoveryData = static_cast<void*>(envelope);
              options.isRestore = true;
              options.waitForSync = false;
              options.ignoreRevs = true;

              // try an insert first
              TRI_ASSERT(VPackSlice(ptr).isObject());
              OperationResult opRes =
                  trx->insert(collectionName, VPackSlice(ptr), options);
              int res = opRes.errorNumber();

              if (opRes.is(TRI_ERROR_ARANGO_UNIQUE_CONSTRAINT_VIOLATED)) {
                // document/edge already exists, now make it a replace
                opRes = trx->replace(collectionName, VPackSlice(ptr), options);
                res = opRes.errorNumber();
              }

              return res;
            });

        if (res != TRI_ERROR_NO_ERROR && res != TRI_ERROR_ARANGO_CONFLICT &&
            res != TRI_ERROR_ARANGO_DATABASE_NOT_FOUND &&
            res != TRI_ERROR_ARANGO_DATA_SOURCE_NOT_FOUND) {
          LOG_TOPIC(WARN, arangodb::Logger::ENGINES)
              << "unable to insert document in collection " << collectionId
              << " of database " << databaseId << ": " << TRI_errno_string(res);
          ++state->errorCount;
          return state->canContinue();
        }
        break;
      }

      case TRI_DF_MARKER_VPACK_REMOVE: {
        // re-apply the remove operation
        TRI_voc_tick_t const databaseId =
            state->lastDatabaseId;  // from prologue
        TRI_voc_cid_t const collectionId =
            state->lastCollectionId;  // from prologue

        TRI_ASSERT(databaseId > 0);
        TRI_ASSERT(collectionId > 0);

        if (state->isDropped(databaseId, collectionId)) {
          return true;
        }

        TRI_voc_tid_t const tid = MMFilesDatafileHelper::TransactionId(marker);

        if (state->ignoreTransaction(tid)) {
          return true;
        }

        LOG_TOPIC(TRACE, arangodb::Logger::ENGINES)
            << "found remove marker. databaseId: " << databaseId
            << ", collectionId: " << collectionId << ", transactionId: " << tid;

        int res = state->executeSingleOperation(
            databaseId, collectionId, marker, datafile->fid(),
            [&](SingleCollectionTransaction* trx,
                MMFilesMarkerEnvelope* envelope) -> int {

              if (arangodb::MMFilesCollection::toMMFilesCollection(
                      trx->documentCollection())
                      ->isVolatile()) {
                return TRI_ERROR_NO_ERROR;
              }

              MMFilesMarker const* marker =
                  static_cast<MMFilesMarker const*>(envelope->mem());

              std::string const collectionName =
                  trx->documentCollection()->name();
              uint8_t const* ptr = reinterpret_cast<uint8_t const*>(marker) +
                                   MMFilesDatafileHelper::VPackOffset(type);

              OperationOptions options;
              options.silent = true;
              options.recoveryData = static_cast<void*>(envelope);
              options.waitForSync = false;
              options.ignoreRevs = true;

              try {
                OperationResult opRes =
                    trx->remove(collectionName, VPackSlice(ptr), options);
                if (opRes.is(TRI_ERROR_ARANGO_DOCUMENT_NOT_FOUND)) {
                  // document to delete is not present. this error can be
                  // ignored
                  return TRI_ERROR_NO_ERROR;
                }
                return opRes.errorNumber();
              } catch (arangodb::basics::Exception const& ex) {
                if (ex.code() == TRI_ERROR_ARANGO_DOCUMENT_NOT_FOUND) {
                  // document to delete is not present. this error can be
                  // ignored
                  return TRI_ERROR_NO_ERROR;
                }
                return ex.code();
              }
              // should not get here...
              return TRI_ERROR_INTERNAL;
            });

        if (res != TRI_ERROR_NO_ERROR && res != TRI_ERROR_ARANGO_CONFLICT &&
            res != TRI_ERROR_ARANGO_DATABASE_NOT_FOUND &&
            res != TRI_ERROR_ARANGO_DATA_SOURCE_NOT_FOUND &&
            res != TRI_ERROR_ARANGO_DOCUMENT_NOT_FOUND) {
          LOG_TOPIC(WARN, arangodb::Logger::ENGINES)
              << "unable to remove document in collection " << collectionId
              << " of database " << databaseId << ": " << TRI_errno_string(res);
          ++state->errorCount;
          return state->canContinue();
        }
        break;
      }

      // -----------------------------------------------------------------------------
      // ddl
      // -----------------------------------------------------------------------------

      case TRI_DF_MARKER_VPACK_RENAME_COLLECTION: {
        TRI_voc_tick_t const databaseId =
            MMFilesDatafileHelper::DatabaseId(marker);
        TRI_voc_cid_t const collectionId =
            MMFilesDatafileHelper::CollectionId(marker);
        VPackSlice const payloadSlice(reinterpret_cast<char const*>(marker) +
                                      MMFilesDatafileHelper::VPackOffset(type));

        if (!payloadSlice.isObject()) {
          LOG_TOPIC(WARN, arangodb::Logger::ENGINES)
              << "cannot rename collection: invalid marker";
          ++state->errorCount;
          return state->canContinue();
        }

        if (state->isDropped(databaseId)) {
          return true;
        }

        LOG_TOPIC(TRACE, arangodb::Logger::ENGINES)
            << "found collection rename marker. databaseId: " << databaseId
            << ", collectionId: " << collectionId;

        TRI_vocbase_t* vocbase = state->useDatabase(databaseId);

        if (vocbase == nullptr) {
          // if the underlying database is gone, we can go on
          LOG_TOPIC(TRACE, arangodb::Logger::ENGINES) << "cannot open database "
                                                    << databaseId;
          return true;
        }

        arangodb::LogicalCollection* collection =
            state->releaseCollection(collectionId);

        if (collection == nullptr) {
          collection = vocbase->lookupCollection(collectionId).get();
        }

        if (collection == nullptr) {
          // if the underlying collection is gone, we can go on
          LOG_TOPIC(TRACE, arangodb::Logger::ENGINES) << "cannot open collection "
                                                    << collectionId;
          return true;
        }

        VPackSlice nameSlice = payloadSlice.get("name");
        if (!nameSlice.isString()) {
          LOG_TOPIC(WARN, arangodb::Logger::ENGINES)
              << "cannot rename collection " << collectionId << " in database "
              << databaseId << ": name attribute is no string";
          ++state->errorCount;
          return state->canContinue();
        }
        std::string name = nameSlice.copyString();

        // check if other collection exist with target name
        auto other = vocbase->lookupCollection(name);

        if (other != nullptr) {
          if (other->id() == collection->id()) {
            LOG_TOPIC(TRACE, arangodb::Logger::ENGINES)
              << "collection " << collectionId << " in database "
              << databaseId << " already renamed; moving on";
            break;
          } else {
            auto otherCid = other->id();

            state->releaseCollection(otherCid);
            vocbase->dropCollection(otherCid, true, -1.0);
          }
        }

        int res = vocbase->renameCollection(collection, name, true);

        if (res != TRI_ERROR_NO_ERROR) {
          LOG_TOPIC(WARN, arangodb::Logger::ENGINES)
              << "cannot rename collection " << collectionId << " in database "
              << databaseId << " to '" << name
              << "': " << TRI_errno_string(res);
          ++state->errorCount;
          return state->canContinue();
        }
        break;
      }

      case TRI_DF_MARKER_VPACK_CHANGE_COLLECTION: {
        TRI_voc_tick_t const databaseId =
            MMFilesDatafileHelper::DatabaseId(marker);
        TRI_voc_cid_t const collectionId =
            MMFilesDatafileHelper::CollectionId(marker);
        VPackSlice const payloadSlice(reinterpret_cast<char const*>(marker) +
                                      MMFilesDatafileHelper::VPackOffset(type));

        if (!payloadSlice.isObject()) {
          LOG_TOPIC(WARN, arangodb::Logger::ENGINES)
              << "cannot change properties of collection: invalid marker";
          ++state->errorCount;
          return state->canContinue();
        }

        if (state->isDropped(databaseId)) {
          return true;
        }

        LOG_TOPIC(TRACE, arangodb::Logger::ENGINES)
            << "found collection change marker. databaseId: " << databaseId
            << ", collectionId: " << collectionId;

        TRI_vocbase_t* vocbase = state->useDatabase(databaseId);

        if (vocbase == nullptr) {
          // if the underlying database is gone, we can go on
          LOG_TOPIC(TRACE, arangodb::Logger::ENGINES) << "cannot open database "
                                                    << databaseId;
          return true;
        }

        LogicalCollection* collection =
            state->getCollection(databaseId, collectionId);

        if (collection == nullptr) {
          // if the underlying collection is gone, we can go on
          LOG_TOPIC(TRACE, arangodb::Logger::ENGINES)
              << "cannot change properties of collection " << collectionId
              << " in database " << databaseId << ": "
              << TRI_errno_string(TRI_ERROR_ARANGO_DATA_SOURCE_NOT_FOUND);
          return true;
        }

        // turn off sync temporarily if the database or collection are going to
        // be
        // dropped later
        bool const forceSync = state->willBeDropped(databaseId, collectionId);
        arangodb::Result res =
            collection->updateProperties(payloadSlice, forceSync);
        if (!res.ok()) {
          LOG_TOPIC(WARN, arangodb::Logger::ENGINES)
              << "cannot change properties for collection " << collectionId
              << " in database " << databaseId << ": " << res.errorMessage();
          ++state->errorCount;
          return state->canContinue();
        }

        break;
      }

      case TRI_DF_MARKER_VPACK_CHANGE_VIEW: {
        TRI_voc_tick_t const databaseId =
            MMFilesDatafileHelper::DatabaseId(marker);
        TRI_voc_cid_t const viewId = MMFilesDatafileHelper::ViewId(marker);
        VPackSlice const payloadSlice(reinterpret_cast<char const*>(marker) +
                                      MMFilesDatafileHelper::VPackOffset(type));

        if (!payloadSlice.isObject()) {
          LOG_TOPIC(WARN, arangodb::Logger::ENGINES)
              << "cannot change properties of view: invalid marker";
          ++state->errorCount;
          return state->canContinue();
        }

        if (state->isDropped(databaseId)) {
          return true;
        }

        LOG_TOPIC(TRACE, arangodb::Logger::ENGINES)
            << "found view change marker. databaseId: " << databaseId
            << ", viewId: " << viewId;

        TRI_vocbase_t* vocbase = state->useDatabase(databaseId);

        if (vocbase == nullptr) {
          // if the underlying database is gone, we can go on
          LOG_TOPIC(TRACE, arangodb::Logger::ENGINES) << "cannot open database "
                                                    << databaseId;
          return true;
        }

        std::shared_ptr<arangodb::LogicalView> view =
            vocbase->lookupView(viewId);

        if (view == nullptr) {
          // if the underlying collection is gone, we can go on
          LOG_TOPIC(TRACE, arangodb::Logger::ENGINES)
              << "cannot change properties of view " << viewId
              << " in database " << databaseId << ": "
              << TRI_errno_string(TRI_ERROR_ARANGO_DATA_SOURCE_NOT_FOUND);
          return true;
        }

        // turn off sync temporarily if the database or collection are going to
        // be dropped later
        bool const forceSync = state->willViewBeDropped(databaseId, viewId);
        
        VPackSlice nameSlice = payloadSlice.get("name");
        if (nameSlice.isString() && !nameSlice.isEqualString(view->name())) {
          std::string name = nameSlice.copyString();
          // check if other view exists with target name
          std::shared_ptr<arangodb::LogicalView> other = vocbase->lookupView(name);
          if (other != nullptr) {
            if (other->id() == view->id()) {
              LOG_TOPIC(TRACE, arangodb::Logger::ENGINES)
              << "view " << viewId << " in database " << databaseId
              << " was already renamed; moving on";
              break;
            }
            vocbase->dropView(other->id(), true);
          }
          int res = vocbase->renameView(view, name);
          if (res != TRI_ERROR_NO_ERROR) {
            LOG_TOPIC(WARN, arangodb::Logger::ENGINES)
            << "cannot rename view " << viewId << " in database "
            << databaseId << " to '" << name
            << "': " << TRI_errno_string(res);
            ++state->errorCount;
            return state->canContinue();
          }
        }

<<<<<<< HEAD
        VPackSlice properties = payloadSlice.get("properties");
        TRI_ASSERT(properties.isObject());
        auto res = view->updateProperties(properties, false, forceSync);
=======
        auto res = view->updateProperties(payloadSlice, false, forceSync);

>>>>>>> 08d3cb38
        if (!res.ok()) {
          LOG_TOPIC(WARN, arangodb::Logger::ENGINES)
              << "cannot change properties for view " << viewId
              << " in database " << databaseId << ": " << res.errorMessage();
          ++state->errorCount;
          return state->canContinue();
        }

        break;
      }

      case TRI_DF_MARKER_VPACK_CREATE_INDEX: {
        TRI_voc_tick_t const databaseId =
            MMFilesDatafileHelper::DatabaseId(marker);
        TRI_voc_cid_t const collectionId =
            MMFilesDatafileHelper::CollectionId(marker);
        VPackSlice const payloadSlice(reinterpret_cast<char const*>(marker) +
                                      MMFilesDatafileHelper::VPackOffset(type));

        if (!payloadSlice.isObject()) {
          LOG_TOPIC(WARN, arangodb::Logger::ENGINES)
              << "cannot create index for collection: invalid marker";
          ++state->errorCount;
          return state->canContinue();
        }

        TRI_idx_iid_t indexId = numericValue<TRI_idx_iid_t>(payloadSlice, "id");

        if (state->isDropped(databaseId, collectionId)) {
          return true;
        }

        LOG_TOPIC(TRACE, arangodb::Logger::ENGINES)
            << "found create index marker. databaseId: " << databaseId
            << ", collectionId: " << collectionId;

        TRI_vocbase_t* vocbase = state->useDatabase(databaseId);

        if (vocbase == nullptr) {
          // if the underlying database is gone, we can go on
          LOG_TOPIC(TRACE, arangodb::Logger::ENGINES)
              << "cannot create index for collection " << collectionId
              << " in database " << databaseId << ": "
              << TRI_errno_string(TRI_ERROR_ARANGO_DATABASE_NOT_FOUND);
          return true;
        }

        auto col = vocbase->lookupCollection(collectionId);

        if (col == nullptr) {
          // if the underlying collection gone, we can go on
          LOG_TOPIC(TRACE, arangodb::Logger::ENGINES)
              << "cannot create index for collection " << collectionId
              << " in database " << databaseId << ": "
              << TRI_errno_string(TRI_ERROR_ARANGO_DATA_SOURCE_NOT_FOUND);
          return true;
        }

        auto physical = static_cast<MMFilesCollection*>(col->getPhysical());
        TRI_ASSERT(physical != nullptr);
        MMFilesPersistentIndexFeature::dropIndex(databaseId, collectionId,
                                                 indexId);

        std::string const indexName("index-" + std::to_string(indexId) +
                                    ".json");
        std::string const filename(arangodb::basics::FileUtils::buildFilename(
            physical->path(), indexName));

        bool const forceSync = state->willBeDropped(databaseId, collectionId);
        bool ok = arangodb::basics::VelocyPackHelper::velocyPackToFile(
            filename, payloadSlice, forceSync);

        if (!ok) {
          LOG_TOPIC(WARN, arangodb::Logger::ENGINES)
              << "cannot create index " << indexId << ", collection "
              << collectionId << " in database " << databaseId;
          ++state->errorCount;
          return state->canContinue();
        } else {
          auto ctx = transaction::StandaloneContext::Create(*vocbase);
          arangodb::SingleCollectionTransaction trx(ctx, col.get(), AccessMode::Type::WRITE);
          std::shared_ptr<arangodb::Index> unused;
          int res = physical->restoreIndex(&trx, payloadSlice, unused);

          if (res != TRI_ERROR_NO_ERROR) {
            LOG_TOPIC(WARN, arangodb::Logger::ENGINES)
                << "cannot create index " << indexId << ", collection "
                << collectionId << " in database " << databaseId;
            ++state->errorCount;
            return state->canContinue();
          }
        }

        break;
      }

      case TRI_DF_MARKER_VPACK_CREATE_COLLECTION: {
        TRI_voc_tick_t const databaseId =
            MMFilesDatafileHelper::DatabaseId(marker);
        TRI_voc_cid_t const collectionId =
            MMFilesDatafileHelper::CollectionId(marker);
        VPackSlice const payloadSlice(reinterpret_cast<char const*>(marker) +
                                      MMFilesDatafileHelper::VPackOffset(type));

        if (!payloadSlice.isObject()) {
          LOG_TOPIC(WARN, arangodb::Logger::ENGINES)
              << "cannot create collection: invalid marker";
          ++state->errorCount;
          return state->canContinue();
        }

        LOG_TOPIC(TRACE, arangodb::Logger::ENGINES)
            << "found create collection marker. databaseId: " << databaseId
            << ", collectionId: " << collectionId;

        // remove the drop marker
        state->droppedCollections.erase(collectionId);

        if (state->isDropped(databaseId)) {
          return true;
        }

        TRI_vocbase_t* vocbase = state->useDatabase(databaseId);

        if (vocbase == nullptr) {
          // if the underlying database is gone, we can go on
          LOG_TOPIC(TRACE, arangodb::Logger::ENGINES) << "cannot open database "
                                                    << databaseId;
          return true;
        }

        arangodb::LogicalCollection* collection =
            state->releaseCollection(collectionId);

        if (collection == nullptr) {
          collection = vocbase->lookupCollection(collectionId).get();
        }

        if (collection != nullptr) {
          // drop an existing collection
          vocbase->dropCollection(collection->id(), true, -1.0);
        }

        MMFilesPersistentIndexFeature::dropCollection(databaseId, collectionId);

        // check if there is another collection with the same name as the one
        // that
        // we attempt to create
        VPackSlice const nameSlice = payloadSlice.get("name");
        std::string name = "";

        if (nameSlice.isString()) {
          name = nameSlice.copyString();
          collection = vocbase->lookupCollection(name).get();

          if (collection != nullptr) {
            auto otherCid = collection->id();

            state->releaseCollection(otherCid);
            vocbase->dropCollection(otherCid, true, -1.0);
          }
        } else {
          LOG_TOPIC(WARN, arangodb::Logger::ENGINES)
              << "empty name attribute in create collection marker for "
                 "collection "
              << collectionId << " and database " << databaseId;
          ++state->errorCount;
          return state->canContinue();
        }

        // fiddle "isSystem" value, which is not contained in the JSON file
        bool isSystemValue = false;
        if (!name.empty()) {
          isSystemValue = name[0] == '_';
        }

        VPackBuilder bx;
        bx.openObject();
        bx.add("isSystem", VPackValue(isSystemValue));
        bx.close();
        VPackSlice isSystem = bx.slice();
        VPackBuilder b2 = VPackCollection::merge(payloadSlice, isSystem, false);

        int res = TRI_ERROR_NO_ERROR;
        try {
          if (state->willBeDropped(collectionId)) {
            // in case we detect that this collection is going to be deleted
            // anyway,
            // set the sync properties to false temporarily
            bool oldSync = state->databaseFeature->forceSyncProperties();
            state->databaseFeature->forceSyncProperties(false);
            // restore the old behavior afterwards
            TRI_DEFER(state->databaseFeature->forceSyncProperties(oldSync));

            collection =
                vocbase->createCollection(b2.slice());
          } else {
            // collection will be kept
            collection =
                vocbase->createCollection(b2.slice());
          }
          TRI_ASSERT(collection != nullptr);
        } catch (basics::Exception const& ex) {
          res = ex.code();
        } catch (...) {
          res = TRI_ERROR_INTERNAL;
        }

        if (res != TRI_ERROR_NO_ERROR) {
          LOG_TOPIC(WARN, arangodb::Logger::ENGINES)
              << "cannot create collection " << collectionId << " in database "
              << databaseId << ": " << TRI_errno_string(res);
          ++state->errorCount;
          return state->canContinue();
        }
        break;
      }

      case TRI_DF_MARKER_VPACK_CREATE_VIEW: {
        TRI_voc_tick_t const databaseId =
            MMFilesDatafileHelper::DatabaseId(marker);
        TRI_voc_cid_t const viewId = MMFilesDatafileHelper::ViewId(marker);
        VPackSlice const payloadSlice(reinterpret_cast<char const*>(marker) +
                                      MMFilesDatafileHelper::VPackOffset(type));

        if (!payloadSlice.isObject()) {
          LOG_TOPIC(WARN, arangodb::Logger::ENGINES)
              << "cannot create view: invalid marker";
          ++state->errorCount;
          return state->canContinue();
        }

        LOG_TOPIC(TRACE, arangodb::Logger::ENGINES)
            << "found create view marker. databaseId: " << databaseId
            << ", viewId: " << viewId;

        // remove the drop marker
        state->droppedViews.erase(viewId);

        if (state->isDropped(databaseId)) {
          return true;
        }

        TRI_vocbase_t* vocbase = state->useDatabase(databaseId);

        if (vocbase == nullptr) {
          // if the underlying database is gone, we can go on
          LOG_TOPIC(TRACE, arangodb::Logger::ENGINES) << "cannot open database "
                                                    << databaseId;
          return true;
        }

        std::shared_ptr<arangodb::LogicalView> view =
            vocbase->lookupView(viewId);

        if (view != nullptr) {
          vocbase->dropView(view->id(), true); // drop an existing view
        }

        // check if there is another view with the same name as the one that
        // we attempt to create
        VPackSlice const nameSlice = payloadSlice.get("name");
        std::string name = "";

        if (nameSlice.isString()) {
          name = nameSlice.copyString();
          view = vocbase->lookupView(name);

          if (view != nullptr) {
            vocbase->dropView(view->id(), true);
          }
        } else {
          LOG_TOPIC(WARN, arangodb::Logger::ENGINES)
              << "empty name attribute in create view marker for "
                 "view "
              << viewId << " and database " << databaseId;
          ++state->errorCount;
          return state->canContinue();
        }

        int res = TRI_ERROR_NO_ERROR;

        try {
          if (state->willViewBeDropped(viewId)) {
            // in case we detect that this view is going to be deleted
            // anyway,
            // set the sync properties to false temporarily
            bool oldSync = state->databaseFeature->forceSyncProperties();
            state->databaseFeature->forceSyncProperties(false);
            // restore the old behavior afterwards
            TRI_DEFER(state->databaseFeature->forceSyncProperties(oldSync));
          }

          view = vocbase->createView(payloadSlice);
          TRI_ASSERT(view != nullptr);
          TRI_ASSERT(view->id() == viewId); // otherwise this a corrupt marker
        } catch (basics::Exception const& ex) {
          res = ex.code();
        } catch (...) {
          res = TRI_ERROR_INTERNAL;
        }

        if (res != TRI_ERROR_NO_ERROR) {
          LOG_TOPIC(WARN, arangodb::Logger::ENGINES)
              << "cannot create view " << viewId << " in database "
              << databaseId << ": " << TRI_errno_string(res);
          ++state->errorCount;
          return state->canContinue();
        }
        break;
      }

      case TRI_DF_MARKER_VPACK_CREATE_DATABASE: {
        TRI_voc_tick_t const databaseId =
            MMFilesDatafileHelper::DatabaseId(marker);
        VPackSlice const payloadSlice(reinterpret_cast<char const*>(marker) +
                                      MMFilesDatafileHelper::VPackOffset(type));

        if (!payloadSlice.isObject()) {
          LOG_TOPIC(WARN, arangodb::Logger::ENGINES)
              << "cannot create database: invalid marker";
          ++state->errorCount;
          return state->canContinue();
        }

        LOG_TOPIC(TRACE, arangodb::Logger::ENGINES)
            << "found create database marker. databaseId: " << databaseId;

        // remove the drop marker
        state->droppedDatabases.erase(databaseId);
        TRI_vocbase_t* vocbase = state->releaseDatabase(databaseId);

        if (vocbase != nullptr) {
          // remove already existing database
          // TODO: how to signal a dropDatabase failure here?
          state->databaseFeature->dropDatabase(databaseId, true, false);
        }

        VPackSlice const nameSlice = payloadSlice.get("name");

        if (!nameSlice.isString()) {
          LOG_TOPIC(WARN, arangodb::Logger::ENGINES)
              << "cannot unpack database properties for database "
              << databaseId;
          ++state->errorCount;
          return state->canContinue();
        }

        std::string nameString = nameSlice.copyString();

        MMFilesEngine* engine = static_cast<MMFilesEngine*>(EngineSelectorFeature::ENGINE);
        std::string const versionFile = engine->versionFilename(databaseId);
        std::string const versionFileContent = std::string("{\"version\":") + std::to_string(rest::Version::getNumericServerVersion()) + ",\"tasks\":{}}";

        // remove already existing database with same name
        vocbase = state->databaseFeature->lookupDatabase(nameString);

        if (vocbase != nullptr) {
          TRI_voc_tick_t otherId = vocbase->id();
          
          state->releaseDatabase(otherId);
          // TODO: how to signal a dropDatabase failure here?
          state->databaseFeature->dropDatabase(nameString, true, false);
        }

        MMFilesPersistentIndexFeature::dropDatabase(databaseId);

        vocbase = nullptr;
        int res = state->databaseFeature->createDatabase(databaseId, nameString,
                                                         vocbase);

        if (res != TRI_ERROR_NO_ERROR) {
          LOG_TOPIC(WARN, arangodb::Logger::ENGINES) << "cannot create database "
                                                   << databaseId << ": "
                                                   << TRI_errno_string(res);
          ++state->errorCount;
          return state->canContinue();
        }

        try {
          basics::FileUtils::spit(versionFile, versionFileContent); 
        } catch (...) {
          LOG_TOPIC(WARN, arangodb::Logger::FIXME) << "unable to store version file '" << versionFile << "' for database "
                                                   << databaseId;
          ++state->errorCount;
          return state->canContinue();
        }

        break;
      }

      case TRI_DF_MARKER_VPACK_DROP_INDEX: {
        TRI_voc_tick_t const databaseId =
            MMFilesDatafileHelper::DatabaseId(marker);
        TRI_voc_cid_t const collectionId =
            MMFilesDatafileHelper::CollectionId(marker);
        VPackSlice const payloadSlice(reinterpret_cast<char const*>(marker) +
                                      MMFilesDatafileHelper::VPackOffset(type));

        if (!payloadSlice.isObject()) {
          LOG_TOPIC(WARN, arangodb::Logger::ENGINES)
              << "cannot drop index for collection: invalid marker";
          ++state->errorCount;
          return state->canContinue();
        }

        TRI_idx_iid_t indexId = numericValue<TRI_idx_iid_t>(payloadSlice, "id");

        LOG_TOPIC(TRACE, arangodb::Logger::ENGINES)
            << "found drop index marker. databaseId: " << databaseId
            << ", collectionId: " << collectionId << ", indexId: " << indexId;

        if (state->isDropped(databaseId, collectionId)) {
          return true;
        }

        TRI_vocbase_t* vocbase = state->useDatabase(databaseId);

        if (vocbase == nullptr) {
          // if the underlying database is gone, we can go on
          LOG_TOPIC(TRACE, arangodb::Logger::ENGINES) << "cannot open database "
                                                    << databaseId;
          return true;
        }

        auto col = vocbase->lookupCollection(collectionId);

        if (col == nullptr) {
          // if the underlying collection gone, we can go on
          return true;
        }

        // ignore any potential error returned by this call
        auto physical = static_cast<MMFilesCollection*>(col->getPhysical());
        TRI_ASSERT(physical != nullptr);
        col->dropIndex(indexId);

        MMFilesPersistentIndexFeature::dropIndex(databaseId, collectionId,
                                                 indexId);

        // additionally remove the index file
        std::string const indexName("index-" + std::to_string(indexId) +
                                    ".json");
        std::string const filename(arangodb::basics::FileUtils::buildFilename(
            physical->path(), indexName));

        TRI_UnlinkFile(filename.c_str());
        break;
      }

      case TRI_DF_MARKER_VPACK_DROP_COLLECTION: {
        TRI_voc_tick_t const databaseId =
            MMFilesDatafileHelper::DatabaseId(marker);
        TRI_voc_cid_t const collectionId =
            MMFilesDatafileHelper::CollectionId(marker);

        // insert the drop marker
        state->droppedCollections.emplace(collectionId);

        LOG_TOPIC(TRACE, arangodb::Logger::ENGINES)
            << "found drop collection marker. databaseId: " << databaseId
            << ", collectionId: " << collectionId;

        TRI_vocbase_t* vocbase = state->useDatabase(databaseId);

        if (vocbase == nullptr) {
          // database already deleted - do nothing
          return true;
        }

        // ignore any potential error returned by this call
        arangodb::LogicalCollection* collection =
            state->releaseCollection(collectionId);

        if (collection == nullptr) {
          collection = vocbase->lookupCollection(collectionId).get();
        }

        if (collection != nullptr) {
          vocbase->dropCollection(collection->id(), true, -1.0);
        }
        MMFilesPersistentIndexFeature::dropCollection(databaseId, collectionId);
        break;
      }

      case TRI_DF_MARKER_VPACK_DROP_VIEW: {
        TRI_voc_tick_t const databaseId =
            MMFilesDatafileHelper::DatabaseId(marker);
        TRI_voc_cid_t const viewId = MMFilesDatafileHelper::ViewId(marker);

        // insert the drop marker
        state->droppedViews.emplace(viewId);

        LOG_TOPIC(TRACE, arangodb::Logger::ENGINES)
            << "found drop view marker. databaseId: " << databaseId
            << ", viewId: " << viewId;

        TRI_vocbase_t* vocbase = state->useDatabase(databaseId);

        if (vocbase == nullptr) {
          // database already deleted - do nothing
          return true;
        }

        // ignore any potential error returned by this call
        std::shared_ptr<arangodb::LogicalView> view =
            vocbase->lookupView(viewId);

        if (view != nullptr) {
          vocbase->dropView(view->id(), true);
        }

        break;
      }

      case TRI_DF_MARKER_VPACK_DROP_DATABASE: {
        TRI_voc_tick_t const databaseId =
            MMFilesDatafileHelper::DatabaseId(marker);

        // insert the drop marker
        state->droppedDatabases.emplace(databaseId);

        LOG_TOPIC(TRACE, arangodb::Logger::ENGINES)
            << "found drop database marker. databaseId: " << databaseId;

        /*TRI_vocbase_t* vocbase = */ state->releaseDatabase(databaseId);

        // ignore any potential error returned by this call
        state->databaseFeature->dropDatabase(databaseId, true, state->isDropped(databaseId));

        MMFilesPersistentIndexFeature::dropDatabase(databaseId);
        break;
      }

      case TRI_DF_MARKER_HEADER:
      case TRI_DF_MARKER_COL_HEADER:
      case TRI_DF_MARKER_FOOTER: {
        // new datafile or end of datafile. forget state!
        state->resetCollection();
        return true;
      }

      default: {
        // do nothing
      }
    }

    return true;
  } catch (std::exception const& ex) {
    LOG_TOPIC(WARN, arangodb::Logger::ENGINES) << "cannot replay marker: "
                                             << ex.what();
    ++state->errorCount;
    return state->canContinue();
  } catch (...) {
    LOG_TOPIC(WARN, arangodb::Logger::ENGINES) << "cannot replay marker";
    ++state->errorCount;
    return state->canContinue();
  }
}

/// @brief replay a single logfile
int MMFilesWalRecoverState::replayLogfile(MMFilesWalLogfile* logfile,
                                          int number) {
  std::string const logfileName = logfile->filename();

  int const n = static_cast<int>(logfilesToProcess.size());

  LOG_TOPIC(INFO, arangodb::Logger::ENGINES)
      << "replaying WAL logfile '" << logfileName << "' (" << (number + 1)
      << " of " << n << ")";

  MMFilesDatafile* df = logfile->df();

  // Advise on sequential use:
  df->sequentialAccess();
  df->willNeed();

  if (!TRI_IterateDatafile(df, &MMFilesWalRecoverState::ReplayMarker,
                           static_cast<void*>(this))) {
    LOG_TOPIC(WARN, arangodb::Logger::ENGINES)
        << "WAL inspection failed when scanning logfile '" << logfileName
        << "'";
    return TRI_ERROR_ARANGO_RECOVERY;
  }

  // Advise on random access use:
  df->randomAccess();

  return TRI_ERROR_NO_ERROR;
}

/// @brief replay all logfiles
int MMFilesWalRecoverState::replayLogfiles() {
  droppedCollections.clear();
  droppedDatabases.clear();

  int i = 0;
  for (auto& it : logfilesToProcess) {
    TRI_ASSERT(it != nullptr);
    int res = replayLogfile(it, i++);

    if (res != TRI_ERROR_NO_ERROR) {
      return res;
    }
  }

  return TRI_ERROR_NO_ERROR;
}

/// @brief abort open transactions
int MMFilesWalRecoverState::abortOpenTransactions() {
  if (failedTransactions.empty()) {
    // nothing to do
    return TRI_ERROR_NO_ERROR;
  }

  LOG_TOPIC(TRACE, arangodb::Logger::ENGINES)
      << "writing abort markers for still open transactions";
  int res = TRI_ERROR_NO_ERROR;

  VPackBuilder builder;

  try {
    // write abort markers for all transactions
    for (auto it = failedTransactions.begin(); it != failedTransactions.end();
         ++it) {
      TRI_voc_tid_t transactionId = (*it).first;

      if ((*it).second.second) {
        // already handled
        continue;
      }

      TRI_voc_tick_t databaseId = (*it).second.first;

      MMFilesTransactionMarker marker(TRI_DF_MARKER_VPACK_ABORT_TRANSACTION,
                                      databaseId, transactionId);
      MMFilesWalSlotInfoCopy slotInfo =
          MMFilesLogfileManager::instance()->allocateAndWrite(marker, false);

      if (slotInfo.errorCode != TRI_ERROR_NO_ERROR) {
        THROW_ARANGO_EXCEPTION(slotInfo.errorCode);
      }

      // recycle builder
      builder.clear();
    }
  } catch (arangodb::basics::Exception const& ex) {
    res = ex.code();
  } catch (...) {
    res = TRI_ERROR_INTERNAL;
  }

  return res;
}

/// @brief remove all empty logfiles found during logfile inspection
int MMFilesWalRecoverState::removeEmptyLogfiles() {
  if (emptyLogfiles.empty()) {
    return TRI_ERROR_NO_ERROR;
  }

  LOG_TOPIC(TRACE, arangodb::Logger::ENGINES) << "removing empty WAL logfiles";

  for (auto it = emptyLogfiles.begin(); it != emptyLogfiles.end(); ++it) {
    auto filename = (*it);

    if (basics::FileUtils::remove(filename, nullptr)) {
      LOG_TOPIC(TRACE, arangodb::Logger::ENGINES)
          << "removing empty WAL logfile '" << filename << "'";
    }
  }

  emptyLogfiles.clear();

  return TRI_ERROR_NO_ERROR;
}

/// @brief fill the secondary indexes of all collections used in recovery
int MMFilesWalRecoverState::fillIndexes() {
  // release all collections
  for (auto it = openedCollections.begin(); it != openedCollections.end();
       ++it) {
    arangodb::LogicalCollection* collection = (*it).second;
    auto physical = static_cast<MMFilesCollection*>(collection->getPhysical());

    TRI_ASSERT(physical != nullptr);
    // activate secondary indexes
    physical->useSecondaryIndexes(true);

    auto ctx = transaction::StandaloneContext::Create(collection->vocbase());
    arangodb::SingleCollectionTransaction trx(
      ctx, collection, AccessMode::Type::WRITE
    );
    int res = physical->fillAllIndexes(&trx);

    if (res != TRI_ERROR_NO_ERROR) {
      return res;
    }
  }

  return TRI_ERROR_NO_ERROR;
}<|MERGE_RESOLUTION|>--- conflicted
+++ resolved
@@ -859,14 +859,9 @@
           }
         }
 
-<<<<<<< HEAD
-        VPackSlice properties = payloadSlice.get("properties");
-        TRI_ASSERT(properties.isObject());
-        auto res = view->updateProperties(properties, false, forceSync);
-=======
+        TRI_ASSERT(payloadSlice.isObject());
         auto res = view->updateProperties(payloadSlice, false, forceSync);
 
->>>>>>> 08d3cb38
         if (!res.ok()) {
           LOG_TOPIC(WARN, arangodb::Logger::ENGINES)
               << "cannot change properties for view " << viewId
