--- conflicted
+++ resolved
@@ -179,15 +179,9 @@
     return false; // failed to parse metadata
   }
 
-<<<<<<< HEAD
-  if (!_collection
-      || !definition.isObject()
+  if (!definition.isObject()
       || !(definition.get(StaticStrings::ViewIdField).isString() ||
            definition.get(StaticStrings::ViewIdField).isNumber<TRI_voc_cid_t>())) {
-=======
-  if (!definition.isObject()
-      || !definition.get(StaticStrings::ViewIdField).isNumber<uint64_t>()) {
->>>>>>> 08d3cb38
     LOG_TOPIC(WARN, arangodb::iresearch::TOPIC)
       << "error finding view for link '" << _id << "'";
     TRI_set_errno(TRI_ERROR_ARANGO_DATA_SOURCE_NOT_FOUND);
@@ -195,16 +189,10 @@
     return false;
   }
 
-<<<<<<< HEAD
   // we continue to support the old and new ID format
   auto idSlice = definition.get(StaticStrings::ViewIdField);
   std::string viewId = idSlice.isString() ? idSlice.copyString() : std::to_string(idSlice.getUInt());
-  auto& vocbase = _collection->vocbase();
-=======
-  auto identifier = definition.get(StaticStrings::ViewIdField);
-  auto viewId = identifier.getNumber<uint64_t>();
   auto& vocbase = _collection.vocbase();
->>>>>>> 08d3cb38
   auto logicalView = vocbase.lookupView(viewId); // will only contain IResearchView (even for a DBServer)
 
   // creation of link on a DBServer
@@ -485,19 +473,8 @@
     return TRI_ERROR_NO_ERROR;
   }
 
-<<<<<<< HEAD
   // remember view ID just in case (e.g. call to toVelocyPack(...) after unload())
   _defaultGuid = _view->guid();
-  
-  if (!_collection) {
-    LOG_TOPIC(WARN, arangodb::iresearch::TOPIC)
-      << "failed finding collection while unloading IResearch link '" << _id << "'";
-
-    return TRI_ERROR_ARANGO_COLLECTION_NOT_LOADED; // '_collection' required
-  }
-=======
-  _defaultId = _view->id(); // remember view ID just in case (e.g. call to toVelocyPack(...) after unload())
->>>>>>> 08d3cb38
 
   // this code is used by the MMFilesEngine
   // if the collection is in the process of being removed then drop it from the view
