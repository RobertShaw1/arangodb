--- conflicted
+++ resolved
@@ -372,19 +372,8 @@
 OperationResult transaction::helpers::buildCountResult(std::vector<std::pair<std::string, uint64_t>> const& count, bool details) {
   VPackBuilder resultBuilder;
 
-<<<<<<< HEAD
-  if (aggregate) {
-    uint64_t result = 0;
-    for (auto const& it : count) {
-      result += it.second;
-    }
-    resultBuilder.add(VPackValue(result));
-  } else {
-    resultBuilder.openObject(true);
-=======
   if (details) {
     resultBuilder.openObject();
->>>>>>> 137085c9
     for (auto const& it : count) {
       resultBuilder.add(it.first, VPackValue(it.second));
     }
