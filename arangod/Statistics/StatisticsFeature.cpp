////////////////////////////////////////////////////////////////////////////////
/// DISCLAIMER
///
/// Copyright 2016 ArangoDB GmbH, Cologne, Germany
///
/// Licensed under the Apache License, Version 2.0 (the "License");
/// you may not use this file except in compliance with the License.
/// You may obtain a copy of the License at
///
///     http://www.apache.org/licenses/LICENSE-2.0
///
/// Unless required by applicable law or agreed to in writing, software
/// distributed under the License is distributed on an "AS IS" BASIS,
/// WITHOUT WARRANTIES OR CONDITIONS OF ANY KIND, either express or implied.
/// See the License for the specific language governing permissions and
/// limitations under the License.
///
/// Copyright holder is ArangoDB GmbH, Cologne, Germany
///
/// @author Dr. Frank Celler
////////////////////////////////////////////////////////////////////////////////

#include "StatisticsFeature.h"
#include "Logger/Logger.h"
#include "ProgramOptions/ProgramOptions.h"
#include "ProgramOptions/Section.h"
#include "RestServer/DatabaseFeature.h"
#include "Statistics/ConnectionStatistics.h"
#include "Statistics/Descriptions.h"
#include "Statistics/RequestStatistics.h"
#include "Statistics/ServerStatistics.h"
#include "Statistics/StatisticsWorker.h"
#include "VocBase/vocbase.h"

#include <thread>
#include <chrono>

using namespace arangodb;
using namespace arangodb::application_features;
using namespace arangodb::basics;
using namespace arangodb::options;

// -----------------------------------------------------------------------------
// --SECTION--                                                  global variables
// -----------------------------------------------------------------------------

namespace arangodb {
namespace basics {

std::vector<double> const TRI_BytesReceivedDistributionVectorStatistics({ 250, 1000, 2000, 5000, 10000 });
std::vector<double> const TRI_BytesSentDistributionVectorStatistics({ 250, 1000, 2000, 5000, 10000 });
std::vector<double> const TRI_ConnectionTimeDistributionVectorStatistics({ 0.1, 1.0, 60.0 });
std::vector<double> const TRI_RequestTimeDistributionVectorStatistics({ 0.01, 0.05, 0.1, 0.2, 0.5, 1.0 });

StatisticsCounter TRI_AsyncRequestsStatistics;
StatisticsCounter TRI_HttpConnectionsStatistics;
StatisticsCounter TRI_TotalRequestsStatistics;

std::vector<StatisticsCounter> TRI_MethodRequestsStatistics;

StatisticsDistribution TRI_BytesReceivedDistributionStatistics(TRI_BytesReceivedDistributionVectorStatistics);
StatisticsDistribution TRI_BytesSentDistributionStatistics(TRI_BytesSentDistributionVectorStatistics);
StatisticsDistribution TRI_ConnectionTimeDistributionStatistics(TRI_ConnectionTimeDistributionVectorStatistics);
StatisticsDistribution TRI_IoTimeDistributionStatistics(TRI_RequestTimeDistributionVectorStatistics);
StatisticsDistribution TRI_QueueTimeDistributionStatistics(TRI_RequestTimeDistributionVectorStatistics);
StatisticsDistribution TRI_RequestTimeDistributionStatistics(TRI_RequestTimeDistributionVectorStatistics);
StatisticsDistribution TRI_TotalTimeDistributionStatistics(TRI_RequestTimeDistributionVectorStatistics);
}
}

// -----------------------------------------------------------------------------
// --SECTION--                                                  StatisticsThread
// -----------------------------------------------------------------------------

class arangodb::StatisticsThread final : public Thread {
 public:
  StatisticsThread() : Thread("Statistics") {}
  ~StatisticsThread() { shutdown(); }

 public:
  void run() override {
    uint64_t const MAX_SLEEP_TIME = 250 * 1000;

    uint64_t sleepTime = 100 * 1000;
    int nothingHappened = 0;

    while (!isStopping() && StatisticsFeature::enabled()) {
      size_t count = RequestStatistics::processAll();

      if (count == 0) {
        if (++nothingHappened == 10 * 30) {
          // increase sleep time every 30 seconds
          nothingHappened = 0;
          sleepTime += 50 * 1000;

          if (sleepTime > MAX_SLEEP_TIME) {
            sleepTime = MAX_SLEEP_TIME;
          }
        }

        std::this_thread::sleep_for(std::chrono::microseconds(sleepTime));
      } else {
        nothingHappened = 0;

        if (count < 10) {
          std::this_thread::sleep_for(std::chrono::microseconds(10 * 1000));
        } else if (count < 100) {
          std::this_thread::sleep_for(std::chrono::microseconds(1 * 1000));
        }
      }
    }
  }
};

// -----------------------------------------------------------------------------
// --SECTION--                                                 StatisticsFeature
// -----------------------------------------------------------------------------

StatisticsFeature* StatisticsFeature::STATISTICS = nullptr;

StatisticsFeature::StatisticsFeature(
    application_features::ApplicationServer* server)
    : ApplicationFeature(server, "Statistics"),
      _statistics(true),
      _descriptions(new stats::Descriptions()) {
<<<<<<< HEAD
  startsAfter("AQLPhase");
=======
  startsAfter("Logger");
  startsAfter("Aql");
  setOptional(true);
>>>>>>> 014c3f7f
}

void StatisticsFeature::collectOptions(
    std::shared_ptr<ProgramOptions> options) {
  options->addOldOption("server.disable-statistics", "server.statistics");

  options->addSection("server", "Server features");

  options->addHiddenOption("--server.statistics",
                           "turn statistics gathering on or off",
                           new BooleanParameter(&_statistics));
}

void StatisticsFeature::validateOptions(
    std::shared_ptr<ProgramOptions>) {
  if (!_statistics) {
    // turn ourselves off
    disable();
  }
}

void StatisticsFeature::prepare() {
  // initialize counters for all HTTP request types
  TRI_MethodRequestsStatistics.clear();

  for (int i = 0; i < ((int)arangodb::rest::RequestType::ILLEGAL) + 1; ++i) {
    StatisticsCounter c;
    TRI_MethodRequestsStatistics.emplace_back(c);
  }
  
  STATISTICS = this;

  ServerStatistics::initialize();
  ConnectionStatistics::initialize();
  RequestStatistics::initialize();
}

void StatisticsFeature::start() {
  if (!isEnabled()) {
    return;
  }

  auto* databaseFeature = arangodb::application_features::ApplicationServer::lookupFeature<
    arangodb::DatabaseFeature
  >("Database");

  if (!databaseFeature) {
    LOG_TOPIC(FATAL, arangodb::Logger::STATISTICS) << "could not find feature 'Database'";
    FATAL_ERROR_EXIT();
  }

  auto* vocbase = databaseFeature->systemDatabase();

  if (!vocbase) {
    LOG_TOPIC(FATAL, arangodb::Logger::STATISTICS) << "could not find system database";
    FATAL_ERROR_EXIT();
  }

  _statisticsThread.reset(new StatisticsThread);
  _statisticsWorker.reset(new StatisticsWorker(*vocbase));

  if (!_statisticsThread->start()) {
    LOG_TOPIC(FATAL, arangodb::Logger::STATISTICS) << "could not start statistics thread";
    FATAL_ERROR_EXIT();
  }

  if (!_statisticsWorker->start()) {
    LOG_TOPIC(FATAL, arangodb::Logger::STATISTICS) << "could not start statistics worker";
    FATAL_ERROR_EXIT();
  }
}

void StatisticsFeature::unprepare() {
  if (_statisticsThread != nullptr) {
    _statisticsThread->beginShutdown();

    while (_statisticsThread->isRunning()) {
      std::this_thread::sleep_for(std::chrono::microseconds(10000));
    }
  }

  if (_statisticsWorker != nullptr) {
    _statisticsWorker->beginShutdown();

    while (_statisticsWorker->isRunning()) {
      std::this_thread::sleep_for(std::chrono::microseconds(10000));
    }
  }

  _statisticsThread.reset();
  _statisticsWorker.reset();
  
  STATISTICS = nullptr;
}<|MERGE_RESOLUTION|>--- conflicted
+++ resolved
@@ -123,13 +123,8 @@
     : ApplicationFeature(server, "Statistics"),
       _statistics(true),
       _descriptions(new stats::Descriptions()) {
-<<<<<<< HEAD
   startsAfter("AQLPhase");
-=======
-  startsAfter("Logger");
-  startsAfter("Aql");
   setOptional(true);
->>>>>>> 014c3f7f
 }
 
 void StatisticsFeature::collectOptions(
