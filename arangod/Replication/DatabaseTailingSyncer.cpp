--- conflicted
+++ resolved
@@ -57,34 +57,14 @@
 DatabaseTailingSyncer::DatabaseTailingSyncer(
     TRI_vocbase_t& vocbase,
     ReplicationApplierConfiguration const& configuration,
-<<<<<<< HEAD
     TRI_voc_tick_t initialTick, bool useTick, TRI_voc_tick_t barrierId)
     : TailingSyncer(vocbase.replicationApplier(), configuration, initialTick,
                     useTick, barrierId),
-      _vocbase(&vocbase) {
+      _vocbase(&vocbase),
+      _queriedTranslations(false) {
   _state.vocbases.emplace(std::piecewise_construct,
                           std::forward_as_tuple(vocbase.name()),
                           std::forward_as_tuple(vocbase));
-=======
-    TRI_voc_tick_t initialTick,
-    bool useTick,
-    TRI_voc_tick_t barrierId
-): TailingSyncer(
-     vocbase.replicationApplier(),
-     configuration,
-     initialTick,
-     useTick,
-     barrierId
-   ),
-   _vocbase(&vocbase),
-   _queriedTranslations(false) {
-
-  _vocbases.emplace(
-    std::piecewise_construct,
-    std::forward_as_tuple(vocbase.name()),
-    std::forward_as_tuple(vocbase)
-  );
->>>>>>> 7aaeab50
 
   if (configuration._database.empty()) {
     _state.databaseName = vocbase.name();
@@ -235,14 +215,14 @@
   // we do not have a "cname" attribute in the marker...
   // now check for a globally unique id attribute ("cuid")
   // if its present, then we will use our local cuid -> collection name
-  // translation table 
+  // translation table
   VPackSlice const name = slice.get("cuid");
   if (!name.isString()) {
     return false;
   }
-  
-  if (_masterInfo._majorVersion < 3 ||
-      (_masterInfo._majorVersion == 3 && _masterInfo._minorVersion <= 2)) {
+
+  if (_state.master.majorVersion < 3 ||
+      (_state.master.majorVersion == 3 && _state.master.minorVersion <= 2)) {
     // globallyUniqueId only exists in 3.3 and higher
     return false;
   }
@@ -251,7 +231,7 @@
     // no translations yet... query master inventory to find names of all
     // collections
     try {
-      DatabaseInitialSyncer init(*_vocbase, _configuration);
+      DatabaseInitialSyncer init(*_vocbase, _state.applier);
       VPackBuilder inventoryResponse;
       Result res = init.inventory(inventoryResponse);
       _queriedTranslations = true;
@@ -260,14 +240,14 @@
         return false;
       }
       VPackSlice invSlice = inventoryResponse.slice();
-      if (!invSlice.isObject()) { 
+      if (!invSlice.isObject()) {
         return false;
       }
       invSlice = invSlice.get("collections");
       if (!invSlice.isArray()) {
         return false;
       }
-  
+
       for (auto const& it : VPackArrayIterator(invSlice)) {
         if (!it.isObject()) {
           continue;
@@ -283,7 +263,7 @@
     }
   }
 
-  // look up cuid in translations map 
+  // look up cuid in translations map
   auto it = _translations.find(name.copyString());
 
   if (it != _translations.end()) {
