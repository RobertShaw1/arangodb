////////////////////////////////////////////////////////////////////////////////
/// DISCLAIMER
///
/// Copyright 2017 ArangoDB GmbH, Cologne, Germany
///
/// Licensed under the Apache License, Version 2.0 (the "License");
/// you may not use this file except in compliance with the License.
/// You may obtain a copy of the License at
///
///     http://www.apache.org/licenses/LICENSE-2.0
///
/// Unless required by applicable law or agreed to in writing, software
/// distributed under the License is distributed on an "AS IS" BASIS,
/// WITHOUT WARRANTIES OR CONDITIONS OF ANY KIND, either express or implied.
/// See the License for the specific language governing permissions and
/// limitations under the License.
///
/// Copyright holder is ArangoDB GmbH, Cologne, Germany
///
/// @author Jan Steemann
////////////////////////////////////////////////////////////////////////////////

#include "ReplicationFeature.h"
#include "Agency/AgencyComm.h"
#include "ApplicationFeatures/ApplicationServer.h"
#include "Basics/Thread.h"
#include "Cluster/ClusterFeature.h"
#include "Logger/Logger.h"
#include "ProgramOptions/ProgramOptions.h"
#include "ProgramOptions/Section.h"
#include "Replication/DatabaseReplicationApplier.h"
#include "Replication/GlobalReplicationApplier.h"
#include "Replication/ReplicationApplierConfiguration.h"
#include "Rest/GeneralResponse.h"
#include "VocBase/vocbase.h"

using namespace arangodb;
using namespace arangodb::application_features;
using namespace arangodb::options;

ReplicationFeature* ReplicationFeature::INSTANCE = nullptr;

ReplicationFeature::ReplicationFeature(ApplicationServer* server)
    : ApplicationFeature(server, "Replication"),
      _replicationApplierAutoStart(true),
      _enableActiveFailover(false) {
<<<<<<< HEAD

  setOptional(false);
  startsAfter("BasicsPhase");

=======
  setOptional(true);
>>>>>>> ccde2a5e
  startsAfter("Database");
  startsAfter("StorageEngine");
}

void ReplicationFeature::collectOptions(std::shared_ptr<ProgramOptions> options) {
  options->addSection("replication", "Configure the replication");
  options->addHiddenOption("--replication.auto-start",
                           "switch to enable or disable the automatic start "
                           "of replication appliers",
                           new BooleanParameter(&_replicationApplierAutoStart));

  options->addSection("database", "Configure the database");
  options->addOldOption("server.disable-replication-applier",
                        "replication.auto-start");
  options->addOldOption("database.replication-applier",
                        "replication.auto-start");
  options->addHiddenOption("--replication.automatic-failover",
                           "Please use `--replication.active-failover` instead",
                           new BooleanParameter(&_enableActiveFailover));
  options->addOption("--replication.active-failover",
                      "Enable active-failover during asynchronous replication",
                      new BooleanParameter(&_enableActiveFailover));
}

void ReplicationFeature::validateOptions(std::shared_ptr<options::ProgramOptions> options) {
  auto feature = ApplicationServer::getFeature<ClusterFeature>("Cluster");
  if (_enableActiveFailover && feature->agencyEndpoints().empty()) {
    LOG_TOPIC(FATAL, arangodb::Logger::FIXME)
    << "automatic failover needs to be started with agency endpoint configured";
    FATAL_ERROR_EXIT();
  }
}

void ReplicationFeature::prepare() {
  if (ServerState::instance()->isCoordinator()) {
    setEnabled(false);
    return;
  }
  
  INSTANCE = this;
}

void ReplicationFeature::start() {
  _globalReplicationApplier.reset(new GlobalReplicationApplier(GlobalReplicationApplier::loadConfiguration()));

  try {
    _globalReplicationApplier->loadState();
  } catch (...) {
    // :snake:
  }

  LOG_TOPIC(DEBUG, Logger::REPLICATION) << "checking global applier startup. autoStart: " << _globalReplicationApplier->autoStart() << ", hasState: " << _globalReplicationApplier->hasState();

  if (_globalReplicationApplier->autoStart() &&
      _globalReplicationApplier->hasState() &&
      _replicationApplierAutoStart) {
    _globalReplicationApplier->startTailing(0, false, 0);
  }
}

void ReplicationFeature::beginShutdown() {
  try {
    if (_globalReplicationApplier != nullptr) {
      _globalReplicationApplier->stop();
    }
  } catch (...) {
    // ignore any error
  }
}

void ReplicationFeature::stop() {
  try {
    if (_globalReplicationApplier != nullptr) {
      _globalReplicationApplier->stop();
    }
  } catch (...) {
    // ignore any error
  }
}

void ReplicationFeature::unprepare() {
  if (_globalReplicationApplier != nullptr) {
    _globalReplicationApplier->stop();
  }
  _globalReplicationApplier.reset();
}

// start the replication applier for a single database
void ReplicationFeature::startApplier(TRI_vocbase_t* vocbase) {
  TRI_ASSERT(vocbase->type() == TRI_VOCBASE_TYPE_NORMAL);
  TRI_ASSERT(vocbase->replicationApplier() != nullptr);

  if (vocbase->replicationApplier()->autoStart()) {
    if (!_replicationApplierAutoStart) {
      LOG_TOPIC(INFO, arangodb::Logger::FIXME) << "replication applier explicitly deactivated for database '"
                << vocbase->name() << "'";
    } else {
      try {
        vocbase->replicationApplier()->startTailing(0, false, 0);
      } catch (std::exception const& ex) {
        LOG_TOPIC(WARN, arangodb::Logger::FIXME) << "unable to start replication applier for database '"
                  << vocbase->name() << "': " << ex.what();
      } catch (...) {
        LOG_TOPIC(WARN, arangodb::Logger::FIXME) << "unable to start replication applier for database '"
                  << vocbase->name() << "'";
      }
    }
  }
}

// stop the replication applier for a single database
void ReplicationFeature::stopApplier(TRI_vocbase_t* vocbase) {
  TRI_ASSERT(vocbase->type() == TRI_VOCBASE_TYPE_NORMAL);

  if (vocbase->replicationApplier() != nullptr) {
    vocbase->replicationApplier()->stopAndJoin();
  }
}

// replace tcp:// with http://, and ssl:// with https://
static std::string FixEndpointProto(std::string const& endpoint) {
  if (endpoint.compare(0, 6, "tcp://") == 0) { //  find("tcp://", 0, 6)
    return "http://" + endpoint.substr(6); // strlen("tcp://")
  }
  if (endpoint.compare(0, 6, "ssl://") == 0) { // find("ssl://", 0, 6) == 0
    return "https://" + endpoint.substr(6); // strlen("ssl://")
  }
  return endpoint;
}

static void writeError(int code, GeneralResponse* response) {
  response->setResponseCode(GeneralResponse::responseCode(code));

  VPackBuffer<uint8_t> buffer;
  VPackBuilder builder(buffer);
  builder.add(VPackValue(VPackValueType::Object));
  builder.add(StaticStrings::Error, VPackValue(true));
  builder.add(StaticStrings::ErrorNum, VPackValue(code));
  builder.add(StaticStrings::ErrorMessage, VPackValue(TRI_errno_string(code)));
  builder.add(StaticStrings::Code, VPackValue((int)response->responseCode()));
  builder.close();

  VPackOptions options(VPackOptions::Defaults);
  options.escapeUnicode = true;
  response->setPayload(std::move(buffer), true, VPackOptions::Defaults);
}

/// @brief set the x-arango-endpoint header
void ReplicationFeature::setEndpointHeader(GeneralResponse* res,
                                           arangodb::ServerState::Mode mode) {
  std::string endpoint;
  ReplicationFeature* replication = ReplicationFeature::INSTANCE;
  if (replication != nullptr && replication->isActiveFailoverEnabled()) {
    GlobalReplicationApplier* applier = replication->globalReplicationApplier();
    if (applier != nullptr) {
      endpoint = applier->endpoint();
      // replace tcp:// with http://, and ssl:// with https://
      endpoint = FixEndpointProto(endpoint);
    }
  }
  res->setHeaderNC(StaticStrings::LeaderEndpoint, endpoint);
}

/// @brief fill a response object with correct response for a follower
void ReplicationFeature::prepareFollowerResponse(GeneralResponse* response,
                                                 arangodb::ServerState::Mode mode) {
  switch (mode) {
    case ServerState::Mode::REDIRECT: {
      setEndpointHeader(response, mode);
      writeError(TRI_ERROR_CLUSTER_NOT_LEADER, response);
      // return the endpoint of the actual leader
    }
    break;

    case ServerState::Mode::TRYAGAIN:
      // intentionally do not set "Location" header, but use a custom header that
      // clients can inspect. if they find an empty endpoint, it means that there
      // is an ongoing leadership challenge
      response->setHeaderNC(StaticStrings::LeaderEndpoint, "");
      writeError(TRI_ERROR_CLUSTER_LEADERSHIP_CHALLENGE_ONGOING, response);
      break;

    case ServerState::Mode::INVALID:
      writeError(TRI_ERROR_SHUTTING_DOWN, response);
      break;
    case ServerState::Mode::MAINTENANCE:
    default: {
      response->setResponseCode(rest::ResponseCode::SERVICE_UNAVAILABLE);
      break;
    }
  }
}<|MERGE_RESOLUTION|>--- conflicted
+++ resolved
@@ -44,14 +44,9 @@
     : ApplicationFeature(server, "Replication"),
       _replicationApplierAutoStart(true),
       _enableActiveFailover(false) {
-<<<<<<< HEAD
-
-  setOptional(false);
+
+  setOptional(true);
   startsAfter("BasicsPhase");
-
-=======
-  setOptional(true);
->>>>>>> ccde2a5e
   startsAfter("Database");
   startsAfter("StorageEngine");
 }
