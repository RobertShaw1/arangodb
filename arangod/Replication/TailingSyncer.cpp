////////////////////////////////////////////////////////////////////////////////
/// DISCLAIMER
///
/// Copyright 2014-2017 ArangoDB GmbH, Cologne, Germany
/// Copyright 2004-2014 triAGENS GmbH, Cologne, Germany
///
/// Licensed under the Apache License, Version 2.0 (the "License");
/// you may not use this file except in compliance with the License.
/// You may obtain a copy of the License at
///
///     http://www.apache.org/licenses/LICENSE-2.0
///
/// Unless required by applicable law or agreed to in writing, software
/// distributed under the License is distributed on an "AS IS" BASIS,
/// WITHOUT WARRANTIES OR CONDITIONS OF ANY KIND, either express or implied.
/// See the License for the specific language governing permissions and
/// limitations under the License.
///
/// Copyright holder is ArangoDB GmbH, Cologne, Germany
///
/// @author Jan Steemann
/// @author Simon Grätzer
////////////////////////////////////////////////////////////////////////////////

#include "TailingSyncer.h"
#include "Basics/Exceptions.h"
#include "Basics/NumberUtils.h"
#include "Basics/ReadLocker.h"
#include "Basics/Result.h"
#include "Basics/StaticStrings.h"
#include "Basics/StringBuffer.h"
#include "Basics/VelocyPackHelper.h"
#include "Basics/WriteLocker.h"
#include "Logger/Logger.h"
#include "Replication/InitialSyncer.h"
#include "Replication/ReplicationApplier.h"
#include "Replication/ReplicationTransaction.h"
#include "Rest/HttpRequest.h"
#include "RestServer/DatabaseFeature.h"
#include "SimpleHttpClient/SimpleHttpClient.h"
#include "SimpleHttpClient/SimpleHttpResult.h"
#include "StorageEngine/EngineSelectorFeature.h"
#include "StorageEngine/StorageEngine.h"
#include "Transaction/Hints.h"
#include "Utils/CollectionGuard.h"
#include "Utils/SingleCollectionTransaction.h"
#include "VocBase/LogicalCollection.h"
#include "VocBase/Methods/Databases.h"
#include "VocBase/voc-types.h"
#include "VocBase/vocbase.h"

#include <velocypack/Builder.h>
#include <velocypack/Iterator.h>
#include <velocypack/Parser.h>
#include <velocypack/Slice.h>
#include <velocypack/velocypack-aliases.h>

using namespace arangodb;
using namespace arangodb::basics;
using namespace arangodb::httpclient;
using namespace arangodb::rest;

/// @brief base url of the replication API
std::string const TailingSyncer::WalAccessUrl = "/_api/wal";

TailingSyncer::TailingSyncer(
    ReplicationApplier* applier,
    ReplicationApplierConfiguration const& configuration,
    TRI_voc_tick_t initialTick, bool useTick, TRI_voc_tick_t barrierId)
    : Syncer(configuration),
      _applier(applier),
      _hasWrittenState(false),
      _initialTick(initialTick),
      _usersModified(false),
      _useTick(useTick),
      _requireFromPresent(configuration._requireFromPresent),
      _supportsSingleOperations(false),
      _ignoreRenameCreateDrop(false),
      _ignoreDatabaseMarkers(true) {
  if (barrierId > 0) {
    _state.barrier.id = barrierId;
    _state.barrier.updateTime = TRI_microtime();
  }

  // FIXME: move this into engine code
  std::string engineName = EngineSelectorFeature::ENGINE->typeName();
  _supportsSingleOperations = (engineName == "mmfiles");
}

TailingSyncer::~TailingSyncer() { abortOngoingTransactions(); }

/// @brief decide based on _state.master which api to use
///        GlobalTailingSyncer should overwrite this probably
std::string TailingSyncer::tailingBaseUrl(std::string const& cc) {
  bool act32 = _state.master.simulate32Client();
  std::string const& base =
      act32 ? replutils::ReplicationUrl : TailingSyncer::WalAccessUrl;
  if (act32) {  // fallback pre 3.3
    if (cc == "tail") {
      return base + "/logger-follow?";
    } else if (cc == "open-transactions") {
      return base + "/determine-open-transactions?";
    }
    // should not be used for anything else
    TRI_ASSERT(false);
  }
  return base + "/" + cc + "?";
}

/// @brief set the applier progress
void TailingSyncer::setProgress(std::string const& msg) {
  if (_state.applier._verbose) {
    LOG_TOPIC(INFO, Logger::REPLICATION) << msg;
  } else {
    LOG_TOPIC(DEBUG, Logger::REPLICATION) << msg;
  }
  _applier->setProgress(msg);
}

/// @brief abort all ongoing transactions
void TailingSyncer::abortOngoingTransactions() {
  try {
    // abort all running transactions
    for (auto& it : _ongoingTransactions) {
      auto trx = it.second;

      if (trx != nullptr) {
        trx->abort();
        delete trx;
      }
    }

    _ongoingTransactions.clear();
  } catch (...) {
    // ignore errors here
  }
}

/// @brief whether or not a marker should be skipped
bool TailingSyncer::skipMarker(TRI_voc_tick_t firstRegularTick,
                               VPackSlice const& slice) const {
  bool tooOld = false;
  std::string const tick = VelocyPackHelper::getStringValue(slice, "tick", "");

  if (!tick.empty()) {
    tooOld = (NumberUtils::atoi_zero<TRI_voc_tick_t>(
                  tick.data(), tick.data() + tick.size()) < firstRegularTick);

    if (tooOld) {
      int typeValue = VelocyPackHelper::getNumericValue<int>(slice, "type", 0);
      // handle marker type
      TRI_replication_operation_e type =
          static_cast<TRI_replication_operation_e>(typeValue);

      if (type == REPLICATION_MARKER_DOCUMENT ||
          type == REPLICATION_MARKER_REMOVE ||
          type == REPLICATION_TRANSACTION_START ||
          type == REPLICATION_TRANSACTION_ABORT ||
          type == REPLICATION_TRANSACTION_COMMIT) {
        // read "tid" entry from marker
        std::string const id =
            VelocyPackHelper::getStringValue(slice, "tid", "");

        if (!id.empty()) {
          TRI_voc_tid_t tid = NumberUtils::atoi_zero<TRI_voc_tid_t>(
              id.data(), id.data() + id.size());

          if (tid > 0 &&
              _ongoingTransactions.find(tid) != _ongoingTransactions.end()) {
            // must still use this marker as it belongs to a transaction we need
            // to finish
            tooOld = false;
          }
        }
      }
    }
  }

  if (tooOld) {
    return true;
  }

  // the transient applier state is just used for one shard / collection
  if (!_state.applier._restrictCollections.empty()) {
    if (_state.applier._restrictType.empty() && _state.applier._includeSystem) {
      return false;
    }

    VPackSlice const name = slice.get("cname");
    if (name.isString()) {
      return isExcludedCollection(name.copyString());
    }
  }

  return false;
}

/// @brief whether or not a collection should be excluded
bool TailingSyncer::isExcludedCollection(std::string const& masterName) const {
  if (masterName[0] == '_' && !_state.applier._includeSystem) {
    // system collection
    return true;
  }

  auto const it = _state.applier._restrictCollections.find(masterName);

  bool found = (it != _state.applier._restrictCollections.end());

  if (_state.applier._restrictType == "include" && !found) {
    // collection should not be included
    return true;
  } else if (_state.applier._restrictType == "exclude" && found) {
    return true;
  }

  if (TRI_ExcludeCollectionReplication(masterName, true)) {
    return true;
  }

  return false;
}

/// @brief process db create or drop markers
Result TailingSyncer::processDBMarker(TRI_replication_operation_e type,
                                      velocypack::Slice const& slice) {
  TRI_ASSERT(!_ignoreDatabaseMarkers);

  // the new wal access protocol contains database names
  VPackSlice const nameSlice = slice.get("db");
  if (!nameSlice.isString()) {
    THROW_ARANGO_EXCEPTION_MESSAGE(
        TRI_ERROR_REPLICATION_INVALID_RESPONSE,
        "create database marker did not contain database");
  }
  std::string name = nameSlice.copyString();
  if (name.empty() || (name[0] >= '0' && name[0] <= '9')) {
    LOG_TOPIC(ERR, Logger::REPLICATION) << "invalid database name in log";
    return Result(TRI_ERROR_ARANGO_DATABASE_NAME_INVALID);
  }

  if (type == REPLICATION_DATABASE_CREATE) {
    VPackSlice const data = slice.get("data");
    if (!data.isObject()) {
      THROW_ARANGO_EXCEPTION_MESSAGE(
          TRI_ERROR_REPLICATION_INVALID_RESPONSE,
          "create database marker did not contain data");
    }
    TRI_ASSERT(data.get("name") == nameSlice);

    TRI_vocbase_t* vocbase = DatabaseFeature::DATABASE->lookupDatabase(name);
    if (vocbase != nullptr && name != TRI_VOC_SYSTEM_DATABASE) {
      LOG_TOPIC(WARN, Logger::REPLICATION)
          << "seeing database creation marker "
          << "for an already existing db. Dropping db...";
      TRI_vocbase_t* system = DatabaseFeature::DATABASE->systemDatabase();
      TRI_ASSERT(system);
      Result res = methods::Databases::drop(system, name);
      if (res.fail()) {
        LOG_TOPIC(ERR, Logger::REPLICATION) << res.errorMessage();
        return res;
      }
    }

    VPackSlice users = VPackSlice::emptyArraySlice();
    Result res =
        methods::Databases::create(name, users, VPackSlice::emptyObjectSlice());
    return res;
  } else if (type == REPLICATION_DATABASE_DROP) {
    TRI_vocbase_t* vocbase = DatabaseFeature::DATABASE->lookupDatabase(name);
    if (vocbase != nullptr && name != TRI_VOC_SYSTEM_DATABASE) {
      TRI_vocbase_t* system = DatabaseFeature::DATABASE->systemDatabase();
      TRI_ASSERT(system != nullptr);
      // delete from cache by id and name
      _state.vocbases.erase(std::to_string(vocbase->id()));
      _state.vocbases.erase(name);

      Result res = methods::Databases::drop(system, name);

      if (res.fail()) {
        LOG_TOPIC(ERR, Logger::REPLICATION) << res.errorMessage();
      }
      return res;
    }
    return TRI_ERROR_NO_ERROR;  // ignoring because it's idempotent
  }
  TRI_ASSERT(false);
  return Result(TRI_ERROR_INTERNAL);  // unreachable
}

/// @brief process a document operation, based on the VelocyPack provided
Result TailingSyncer::processDocument(TRI_replication_operation_e type,
                                      VPackSlice const& slice) {
  TRI_vocbase_t* vocbase = resolveVocbase(slice);

  if (vocbase == nullptr) {
    return Result(TRI_ERROR_ARANGO_DATABASE_NOT_FOUND);
  }

  auto* coll = resolveCollection(*vocbase, slice).get();

  if (coll == nullptr) {
    return Result(TRI_ERROR_ARANGO_DATA_SOURCE_NOT_FOUND);
  }

  bool isSystem = coll->system();

  // extract "data"
  VPackSlice const data = slice.get("data");

  if (!data.isObject()) {
    return Result(TRI_ERROR_REPLICATION_INVALID_RESPONSE,
                  "invalid document format");
  }

  // extract "key"
  VPackSlice const key = data.get(StaticStrings::KeyString);

  if (!key.isString()) {
    return Result(TRI_ERROR_REPLICATION_INVALID_RESPONSE,
                  "invalid document key format");
  }

  // extract "rev"
  VPackSlice const rev = data.get(StaticStrings::RevString);

  if (!rev.isNone() && !rev.isString()) {
    // _rev is an optional attribute
    return Result(TRI_ERROR_REPLICATION_INVALID_RESPONSE,
                  "invalid document revision format");
  }

  // extract "tid"
  std::string const transactionId =
      VelocyPackHelper::getStringValue(slice, "tid", "");
  TRI_voc_tid_t tid = 0;
  if (!transactionId.empty()) {
    // operation is part of a transaction
    tid = NumberUtils::atoi_zero<TRI_voc_tid_t>(
        transactionId.data(), transactionId.data() + transactionId.size());
  }

  // in case this is a removal we need to build our marker
  VPackSlice applySlice = data;
  if (type == REPLICATION_MARKER_REMOVE) {
    _documentBuilder.clear();
    _documentBuilder.openObject();
    _documentBuilder.add(StaticStrings::KeyString, key);
    if (rev.isString()) {
      // _rev is an optional attribute
      _documentBuilder.add(StaticStrings::RevString, rev);
    }
    _documentBuilder.close();
    applySlice = _documentBuilder.slice();
  }

  if (tid > 0) {  // part of a transaction
    auto it = _ongoingTransactions.find(tid);

    if (it == _ongoingTransactions.end()) {
      return Result(
          TRI_ERROR_REPLICATION_UNEXPECTED_TRANSACTION,
          std::string("unexpected transaction ") + StringUtils::itoa(tid));
    }

    auto trx = (*it).second;

    if (trx == nullptr) {
      return Result(
          TRI_ERROR_REPLICATION_UNEXPECTED_TRANSACTION,
          std::string("unexpected transaction ") + StringUtils::itoa(tid));
    }

    trx->addCollectionAtRuntime(coll->id(), coll->name(),
                                AccessMode::Type::EXCLUSIVE);
    Result r = applyCollectionDumpMarker(*trx, coll, type, applySlice);

    if (r.errorNumber() == TRI_ERROR_ARANGO_UNIQUE_CONSTRAINT_VIOLATED &&
        isSystem) {
      // ignore unique constraint violations for system collections
      r.reset();
    }
    if (r.ok() && coll->name() == TRI_COL_NAME_USERS) {
      _usersModified = true;
    }

    return r;  // done
  }

  // standalone operation
  // update the apply tick for all standalone operations
  SingleCollectionTransaction trx(
<<<<<<< HEAD
      transaction::StandaloneContext::Create(*vocbase), coll->id(),
      AccessMode::Type::EXCLUSIVE);
=======
    transaction::StandaloneContext::Create(*vocbase),
    coll,
    AccessMode::Type::EXCLUSIVE
  );
>>>>>>> 240577a6

  if (_supportsSingleOperations) {
    trx.addHint(transaction::Hints::Hint::SINGLE_OPERATION);
  }

  Result res = trx.begin();

  // fix error handling here when function returns result
  if (!res.ok()) {
    return Result(res.errorNumber(),
                  std::string("unable to create replication transaction: ") +
                      res.errorMessage());
  }

  std::string collectionName = trx.name();

  res = applyCollectionDumpMarker(trx, coll, type, applySlice);
  if (res.errorNumber() == TRI_ERROR_ARANGO_UNIQUE_CONSTRAINT_VIOLATED &&
      isSystem) {
    // ignore unique constraint violations for system collections
    res.reset();
  }

  // fix error handling here when function returns result
  if (res.ok()) {
    res = trx.commit();

    if (res.ok() && collectionName == TRI_COL_NAME_USERS) {
      _usersModified = true;
    }
  }

  return res;
}

/// @brief starts a transaction, based on the VelocyPack provided
Result TailingSyncer::startTransaction(VPackSlice const& slice) {
  // {"type":2200,"tid":"230920705812199", "database": "123",
  // "collections":[{"cid":"230920700700391","operations":10}]}

  TRI_vocbase_t* vocbase = resolveVocbase(slice);
  if (vocbase == nullptr) {
    return Result(TRI_ERROR_ARANGO_DATABASE_NOT_FOUND);
  }

  std::string const id = VelocyPackHelper::getStringValue(slice, "tid", "");
  if (id.empty()) {
    return Result(TRI_ERROR_REPLICATION_INVALID_RESPONSE,
                  "transaction id value is missing in slice");
  }

  // transaction id
  // note: this is the remote transaction id!
  TRI_voc_tid_t tid =
      NumberUtils::atoi_zero<TRI_voc_tid_t>(id.data(), id.data() + id.size());

  auto it = _ongoingTransactions.find(tid);

  if (it != _ongoingTransactions.end()) {
    // found a previous version of the same transaction - should not happen...
    auto trx = (*it).second;

    _ongoingTransactions.erase(tid);

    if (trx != nullptr) {
      // abort ongoing trx
      delete trx;
    }
  }

  TRI_ASSERT(tid > 0);

  LOG_TOPIC(TRACE, Logger::REPLICATION)
      << "starting replication transaction " << tid;

  auto trx = std::make_unique<ReplicationTransaction>(*vocbase);
  Result res = trx->begin();

  if (res.ok()) {
    _ongoingTransactions[tid] = trx.get();
    trx.release();
  }

  return res;
}

/// @brief aborts a transaction, based on the VelocyPack provided
Result TailingSyncer::abortTransaction(VPackSlice const& slice) {
  // {"type":2201,"tid":"230920705812199","collections":[{"cid":"230920700700391","operations":10}]}
  std::string const id = VelocyPackHelper::getStringValue(slice, "tid", "");

  if (id.empty()) {
    return Result(TRI_ERROR_REPLICATION_INVALID_RESPONSE,
                  "transaction id is missing in slice");
  }

  // transaction id
  // note: this is the remote transaction id!
  TRI_voc_tid_t const tid =
      NumberUtils::atoi_zero<TRI_voc_tid_t>(id.data(), id.data() + id.size());

  auto it = _ongoingTransactions.find(tid);

  if (it == _ongoingTransactions.end()) {
    // invalid state, no transaction was started.
    return Result(TRI_ERROR_REPLICATION_UNEXPECTED_TRANSACTION);
  }

  TRI_ASSERT(tid > 0);

  LOG_TOPIC(TRACE, Logger::REPLICATION)
      << "aborting replication transaction " << tid;

  auto trx = (*it).second;
  _ongoingTransactions.erase(tid);

  if (trx != nullptr) {
    Result res = trx->abort();
    delete trx;

    return res;
  }

  return Result(TRI_ERROR_REPLICATION_UNEXPECTED_TRANSACTION);
}

/// @brief commits a transaction, based on the VelocyPack provided
Result TailingSyncer::commitTransaction(VPackSlice const& slice) {
  // {"type":2201,"tid":"230920705812199","collections":[{"cid":"230920700700391","operations":10}]}
  std::string const id = VelocyPackHelper::getStringValue(slice, "tid", "");

  if (id.empty()) {
    return Result(TRI_ERROR_REPLICATION_INVALID_RESPONSE,
                  "transaction id is missing in slice");
  }

  // transaction id
  // note: this is the remote transaction id!
  TRI_voc_tid_t const tid =
      NumberUtils::atoi_zero<TRI_voc_tid_t>(id.data(), id.data() + id.size());

  auto it = _ongoingTransactions.find(tid);

  if (it == _ongoingTransactions.end()) {
    // invalid state, no transaction was started.
    return Result(TRI_ERROR_REPLICATION_UNEXPECTED_TRANSACTION);
  }

  TRI_ASSERT(tid > 0);

  LOG_TOPIC(TRACE, Logger::REPLICATION)
      << "committing replication transaction " << tid;

  auto trx = (*it).second;
  _ongoingTransactions.erase(tid);

  if (trx != nullptr) {
    Result res = trx->commit();
    delete trx;

    return res;
  }

  return Result(TRI_ERROR_REPLICATION_UNEXPECTED_TRANSACTION);
}

/// @brief renames a collection, based on the VelocyPack provided
Result TailingSyncer::renameCollection(VPackSlice const& slice) {
  if (!slice.isObject()) {
    return Result(TRI_ERROR_REPLICATION_INVALID_RESPONSE,
                  "rename slice is not an object");
  }

  VPackSlice collection = slice.get("collection");
  if (!collection.isObject()) {
    collection = slice.get("data");
  }

  if (!collection.isObject()) {
    return Result(TRI_ERROR_REPLICATION_INVALID_RESPONSE,
                  "collection slice is not an object");
  }

  std::string const name =
      VelocyPackHelper::getStringValue(collection, "name", "");

  if (name.empty()) {
    return Result(TRI_ERROR_REPLICATION_INVALID_RESPONSE,
                  "name attribute is missing in rename slice");
  }

  TRI_vocbase_t* vocbase = resolveVocbase(slice);

  if (vocbase == nullptr) {
    return Result(TRI_ERROR_ARANGO_DATABASE_NOT_FOUND);
  }

  arangodb::LogicalCollection* col = nullptr;

  if (slice.hasKey("cuid")) {
    col = resolveCollection(*vocbase, slice).get();

    if (col == nullptr) {
      return Result(TRI_ERROR_ARANGO_DATA_SOURCE_NOT_FOUND, "unknown cuid");
    }
  } else if (collection.hasKey("oldName")) {
    col =
        vocbase->lookupCollection(collection.get("oldName").copyString()).get();

    if (col == nullptr) {
      return Result(TRI_ERROR_ARANGO_DATA_SOURCE_NOT_FOUND,
                    "unknown old collection name");
    }
  } else {
    TRI_ASSERT(col == nullptr);
    return Result(TRI_ERROR_ARANGO_DATA_SOURCE_NOT_FOUND,
                  "unable to identify collection");
  }

  if (col->system()) {
    LOG_TOPIC(WARN, Logger::REPLICATION)
        << "Renaming system collection " << col->name();
  }

  return Result(vocbase->renameCollection(col, name, true));
}

/// @brief changes the properties of a collection, based on the VelocyPack
/// provided
Result TailingSyncer::changeCollection(VPackSlice const& slice) {
  if (!slice.isObject()) {
    return Result(TRI_ERROR_REPLICATION_INVALID_RESPONSE,
                  "collection slice is no object");
  }

  VPackSlice data = slice.get("collection");
  if (!data.isObject()) {
    data = slice.get("data");
  }

  if (!data.isObject()) {
    return Result(TRI_ERROR_REPLICATION_INVALID_RESPONSE,
                  "data slice is no object");
  }

  VPackSlice d = data.get("deleted");
  bool const isDeleted = (d.isBool() && d.getBool());

  TRI_vocbase_t* vocbase = resolveVocbase(slice);

  if (vocbase == nullptr) {
    if (isDeleted) {
      // not a problem if a collection that is going to be deleted anyway
      // does not exist on slave
      return Result();
    }

    return Result(TRI_ERROR_ARANGO_DATABASE_NOT_FOUND);
  }

  auto* col = resolveCollection(*vocbase, slice).get();

  if (col == nullptr) {
    if (isDeleted) {
      // not a problem if a collection that is going to be deleted anyway
      // does not exist on slave
      return Result();
    }

    return Result(TRI_ERROR_ARANGO_DATA_SOURCE_NOT_FOUND);
  }

  arangodb::CollectionGuard guard(vocbase, col);
  bool doSync = DatabaseFeature::DATABASE->forceSyncProperties();

  return guard.collection()->updateProperties(data, doSync);
}

/// @brief apply a single marker from the continuous log
Result TailingSyncer::applyLogMarker(VPackSlice const& slice,
                                     TRI_voc_tick_t firstRegularTick) {
  if (!slice.isObject()) {
    return Result(TRI_ERROR_REPLICATION_INVALID_RESPONSE,
                  "marker slice is no object");
  }

  // fetch marker "type"
  int typeValue = VelocyPackHelper::getNumericValue<int>(slice, "type", 0);

  // fetch "tick"
  std::string const tick = VelocyPackHelper::getStringValue(slice, "tick", "");

  if (!tick.empty()) {
    TRI_voc_tick_t newTick = NumberUtils::atoi_zero<TRI_voc_tick_t>(
        tick.data(), tick.data() + tick.size());
    if (newTick >= firstRegularTick) {
      WRITE_LOCKER_EVENTUAL(writeLocker, _applier->_statusLock);
      if (newTick > _applier->_state._lastProcessedContinuousTick) {
        _applier->_state._lastProcessedContinuousTick = newTick;
      }
    }
  }

  // handle marker type
  TRI_replication_operation_e type = (TRI_replication_operation_e)typeValue;
  if (type == REPLICATION_MARKER_DOCUMENT ||
      type == REPLICATION_MARKER_REMOVE) {
    try {
      return processDocument(type, slice);
    } catch (basics::Exception const& ex) {
      return Result(ex.code(), ex.what());
    } catch (std::exception const& ex) {
      return Result(TRI_ERROR_INTERNAL, ex.what());
    } catch (...) {
      return Result(TRI_ERROR_INTERNAL, "unknown exception in processDocument");
    }
  }

  else if (type == REPLICATION_TRANSACTION_START) {
    return startTransaction(slice);
  }

  else if (type == REPLICATION_TRANSACTION_ABORT) {
    return abortTransaction(slice);
  }

  else if (type == REPLICATION_TRANSACTION_COMMIT) {
    return commitTransaction(slice);
  }

  else if (type == REPLICATION_COLLECTION_CREATE) {
    if (_ignoreRenameCreateDrop) {
      LOG_TOPIC(DEBUG, Logger::REPLICATION) << "Ignoring collection marker";
      return TRI_ERROR_NO_ERROR;
    }

    TRI_vocbase_t* vocbase = resolveVocbase(slice);

    if (vocbase == nullptr) {
      LOG_TOPIC(WARN, Logger::REPLICATION)
          << "Did not find database for " << slice.toJson();
      return Result(TRI_ERROR_ARANGO_DATABASE_NOT_FOUND);
    }

    if (slice.get("collection").isObject()) {
      return createCollection(*vocbase, slice.get("collection"), nullptr);
    }

    return createCollection(*vocbase, slice.get("data"), nullptr);
  } else if (type == REPLICATION_COLLECTION_DROP) {
    if (_ignoreRenameCreateDrop) {
      return TRI_ERROR_NO_ERROR;
    }

    return dropCollection(slice, false);
  } else if (type == REPLICATION_COLLECTION_RENAME) {
    if (_ignoreRenameCreateDrop) {
      // do not execute rename operations
      return Result();
    }

    return renameCollection(slice);
  } else if (type == REPLICATION_COLLECTION_CHANGE) {
    return changeCollection(slice);
  }

  else if (type == REPLICATION_INDEX_CREATE) {
    return createIndex(slice);
  } else if (type == REPLICATION_INDEX_DROP) {
    return dropIndex(slice);
  } else if (type == REPLICATION_VIEW_CREATE) {
    THROW_ARANGO_EXCEPTION_MESSAGE(TRI_ERROR_NOT_IMPLEMENTED,
                                   "view create not yet implemented");
  } else if (type == REPLICATION_VIEW_DROP) {
    THROW_ARANGO_EXCEPTION_MESSAGE(TRI_ERROR_NOT_IMPLEMENTED,
                                   "view drop not yet implemented");
  } else if (type == REPLICATION_VIEW_CHANGE) {
    THROW_ARANGO_EXCEPTION_MESSAGE(TRI_ERROR_NOT_IMPLEMENTED,
                                   "view change not yet implemented");
  } else if (type == REPLICATION_DATABASE_CREATE ||
             type == REPLICATION_DATABASE_DROP) {
    if (_ignoreDatabaseMarkers) {
      LOG_TOPIC(DEBUG, Logger::REPLICATION) << "Ignoring database marker";
      return Result();
    }

    return processDBMarker(type, slice);
  }

  return Result(
      TRI_ERROR_REPLICATION_UNEXPECTED_MARKER,
      std::string("unexpected marker type ") + StringUtils::itoa(type));
}

/// @brief apply the data from the continuous log
Result TailingSyncer::applyLog(SimpleHttpResult* response,
                               TRI_voc_tick_t firstRegularTick,
                               uint64_t& processedMarkers,
                               uint64_t& ignoreCount) {
  // reload users if they were modified
  _usersModified = false;
  auto reloader = [this]() {
    if (_usersModified) {
      // reload users after initial dump
      reloadUsers();
      _usersModified = false;
    }
  };
  TRI_DEFER(reloader());

  StringBuffer& data = response->getBody();
  char const* p = data.begin();
  char const* end = p + data.length();

  // buffer must end with a NUL byte
  TRI_ASSERT(*end == '\0');

  // TODO: re-use a builder!
  auto builder = std::make_shared<VPackBuilder>();

  while (p < end) {
    char const* q = strchr(p, '\n');

    if (q == nullptr) {
      q = end;
    }

    char const* lineStart = p;
    size_t const lineLength = q - p;

    if (lineLength < 2) {
      // we are done
      return Result();
    }

    TRI_ASSERT(q <= end);

    processedMarkers++;

    builder->clear();
    try {
      VPackParser parser(builder);
      parser.parse(p, static_cast<size_t>(q - p));
    } catch (...) {
      // TODO: improve error reporting
      return Result(TRI_ERROR_OUT_OF_MEMORY);
    }

    p = q + 1;

    VPackSlice const slice = builder->slice();

    if (!slice.isObject()) {
      return Result(TRI_ERROR_REPLICATION_INVALID_RESPONSE,
                    "received invalid JSON data");
    }

    Result res;
    bool skipped;

    if (skipMarker(firstRegularTick, slice)) {
      // entry is skipped
      res.reset();
      skipped = true;
    } else {
      res = applyLogMarker(slice, firstRegularTick);
      skipped = false;
    }

    if (res.fail()) {
      // apply error
      std::string errorMsg = res.errorMessage();

      if (ignoreCount == 0) {
        if (lineLength > 1024) {
          errorMsg +=
              ", offending marker: " + std::string(lineStart, 1024) + "...";
        } else {
          errorMsg +=
              ", offending marker: " + std::string(lineStart, lineLength);
        }

        res.reset(res.errorNumber(), errorMsg);
        return res;
      }

      ignoreCount--;
      LOG_TOPIC(WARN, Logger::REPLICATION)
          << "ignoring replication error for database '" << _state.databaseName
          << "': " << errorMsg;
    }

    // update tick value
    // postApplyMarker(processedMarkers, skipped);
    WRITE_LOCKER_EVENTUAL(writeLocker, _applier->_statusLock);

    if (_applier->_state._lastProcessedContinuousTick >
        _applier->_state._lastAppliedContinuousTick) {
      _applier->_state._lastAppliedContinuousTick =
          _applier->_state._lastProcessedContinuousTick;
    }

    if (skipped) {
      ++_applier->_state._skippedOperations;
    } else if (_ongoingTransactions.empty()) {
      _applier->_state._safeResumeTick =
          _applier->_state._lastProcessedContinuousTick;
    }
  }

  // reached the end
  return Result();
}

/// @brief run method, performs continuous synchronization
/// catches exceptions
Result TailingSyncer::run() {
  try {
    return runInternal();
  } catch (arangodb::basics::Exception const& ex) {
    return Result(ex.code(),
                  std::string("continuous synchronization for database '") +
                      _state.databaseName +
                      "' failed with exception: " + ex.what());
  } catch (std::exception const& ex) {
    return Result(TRI_ERROR_INTERNAL,
                  std::string("continuous synchronization for database '") +
                      _state.databaseName +
                      "' failed with exception: " + ex.what());
  } catch (...) {
    return Result(TRI_ERROR_INTERNAL,
                  std::string("continuous synchronization for database '") +
                      _state.databaseName + "' failed with unknown exception");
  }
}

/// @brief run method, performs continuous synchronization
/// internal method, may throw exceptions
Result TailingSyncer::runInternal() {
  if (!_state.connection.valid()) {
    return Result(TRI_ERROR_INTERNAL);
  }

  setAborted(false);

  TRI_DEFER(sendRemoveBarrier());
  uint64_t shortTermFailsInRow = 0;

retry:
  double const start = TRI_microtime();

  Result res;
  uint64_t connectRetries = 0;

  // reset failed connects
  {
    WRITE_LOCKER_EVENTUAL(writeLocker, _applier->_statusLock);
    _applier->_state._failedConnects = 0;
  }

  while (true) {
    setProgress("fetching master state information");
    res = _state.master.getState(_state.connection, _state.isChildSyncer);

    if (res.is(TRI_ERROR_REPLICATION_NO_RESPONSE)) {
      // master error. try again after a sleep period
      connectRetries++;
      {
        WRITE_LOCKER_EVENTUAL(writeLocker, _applier->_statusLock);
        _applier->_state._failedConnects = connectRetries;
        _applier->_state._totalRequests++;
        _applier->_state._totalFailedConnects++;
      }

      if (connectRetries <= _state.applier._maxConnectRetries) {
        // check if we are aborted externally
        if (_applier->sleepIfStillActive(
                _state.applier._connectionRetryWaitTime)) {
          setProgress(
              "fetching master state information failed. will retry now. "
              "retries left: " +
              std::to_string(_state.applier._maxConnectRetries -
                             connectRetries));
          continue;
        }

        // somebody stopped the applier
        res.reset(TRI_ERROR_REPLICATION_APPLIER_STOPPED);
      }
    }

    // we either got a connection or an error
    break;
  }

  if (res.ok()) {
    WRITE_LOCKER_EVENTUAL(writeLocker, _applier->_statusLock);
    try {
      getLocalState();
      _applier->_state._failedConnects = 0;
      _applier->_state._totalRequests++;
    } catch (basics::Exception const& ex) {
      res = Result(ex.code(), ex.what());
    } catch (std::exception const& ex) {
      res = Result(TRI_ERROR_INTERNAL, ex.what());
    } catch (...) {
      res.reset(TRI_ERROR_INTERNAL, "caught unknown exception");
    }
  }

  if (res.fail()) {
    // stop ourselves
    {
      WRITE_LOCKER_EVENTUAL(writeLocker, _applier->_statusLock);
      _applier->_state._totalRequests++;
      getLocalState();
    }

    _applier->stop(res);

    return res;
  }

  if (res.ok()) {
    res = runContinuousSync();
  }

  if (res.fail()) {
    // stop ourselves
    if (res.is(TRI_ERROR_REPLICATION_START_TICK_NOT_PRESENT) ||
        res.is(TRI_ERROR_REPLICATION_NO_START_TICK)) {
      if (res.is(TRI_ERROR_REPLICATION_START_TICK_NOT_PRESENT)) {
        LOG_TOPIC(WARN, Logger::REPLICATION)
            << "replication applier stopped for database '"
            << _state.databaseName
            << "' because required tick is not present on master";
      }

      // remove previous applier state
      abortOngoingTransactions();

      _applier->removeState();

      // TODO: merge with removeState
      {
        WRITE_LOCKER_EVENTUAL(writeLocker, _applier->_statusLock);

        LOG_TOPIC(DEBUG, Logger::REPLICATION)
            << "stopped replication applier for database '"
            << _state.databaseName << "' with lastProcessedContinuousTick: "
            << _applier->_state._lastProcessedContinuousTick
            << ", lastAppliedContinuousTick: "
            << _applier->_state._lastAppliedContinuousTick
            << ", safeResumeTick: " << _applier->_state._safeResumeTick;

        _applier->_state._lastProcessedContinuousTick = 0;
        _applier->_state._lastAppliedContinuousTick = 0;
        _applier->_state._safeResumeTick = 0;
        _applier->_state._failedConnects = 0;
        _applier->_state._totalRequests = 0;
        _applier->_state._totalFailedConnects = 0;
        _applier->_state._totalResyncs = 0;

        saveApplierState();
      }

      setAborted(false);

      if (!_state.applier._autoResync) {
        LOG_TOPIC(INFO, Logger::REPLICATION)
            << "Auto resync disabled, applier will stop";
        _applier->stop(res);
        return res;
      }

      if (TRI_microtime() - start < 120.0) {
        // the applier only ran for less than 2 minutes. probably
        // auto-restarting it won't help much
        shortTermFailsInRow++;
      } else {
        shortTermFailsInRow = 0;
      }

      // check if we've made too many retries
      if (shortTermFailsInRow > _state.applier._autoResyncRetries) {
        if (_state.applier._autoResyncRetries > 0) {
          // message only makes sense if there's at least one retry
          LOG_TOPIC(WARN, Logger::REPLICATION)
              << "aborting automatic resynchronization for database '"
              << _state.databaseName << "' after "
              << _state.applier._autoResyncRetries << " retries";
        } else {
          LOG_TOPIC(WARN, Logger::REPLICATION)
              << "aborting automatic resynchronization for database '"
              << _state.databaseName << "' because autoResyncRetries is 0";
        }

        // always abort if we get here
        _applier->stop(res);
        return res;
      }

      {
        // increase number of syncs counter
        WRITE_LOCKER_EVENTUAL(writeLocker, _applier->_statusLock);
        ++_applier->_state._totalResyncs;
      }

      // do an automatic full resync
      LOG_TOPIC(WARN, Logger::REPLICATION)
          << "restarting initial synchronization for database '"
          << _state.databaseName
          << "' because autoResync option is set. retry #"
          << shortTermFailsInRow;

      // start initial synchronization
      try {
        std::unique_ptr<InitialSyncer> syncer = _applier->buildInitialSyncer();
        Result r = syncer->run(_state.applier._incremental);
        if (r.ok()) {
          TRI_voc_tick_t lastLogTick = syncer->getLastLogTick();
          LOG_TOPIC(INFO, Logger::REPLICATION)
              << "automatic resynchronization for database '"
              << _state.databaseName
              << "' finished. restarting continuous replication applier from "
                 "tick "
              << lastLogTick;
          _initialTick = lastLogTick;
          _useTick = true;
          goto retry;
        }
        res.reset(r.errorNumber(), r.errorMessage());
        LOG_TOPIC(WARN, Logger::REPLICATION)
            << "(global tailing) initial replication failed: "
            << res.errorMessage();
        // fall through otherwise
      } catch (...) {
        res.reset(TRI_ERROR_INTERNAL,
                  "caught unknown exception during initial replication");
      }
    }

    _applier->stop(res);
    return res;
  }

  return Result();
}

/// @brief get local replication apply state
void TailingSyncer::getLocalState() {
  uint64_t oldTotalRequests = _applier->_state._totalRequests;
  uint64_t oldTotalFailedConnects = _applier->_state._totalFailedConnects;

  bool const foundState = _applier->loadState();
  _applier->_state._totalRequests = oldTotalRequests;
  _applier->_state._totalFailedConnects = oldTotalFailedConnects;

  if (!foundState) {
    // no state file found, so this is the initialization
    _applier->_state._serverId = _state.master.serverId;
    if (_useTick && _initialTick > 0) {
      _applier->_state._lastProcessedContinuousTick = _initialTick - 1;
      _applier->_state._lastAppliedContinuousTick = _initialTick - 1;
    }
    _applier->persistState(true);
    return;
  }

  // a _state.master.serverId value of 0 may occur if no proper connection could
  // be established to the master initially
  if (_state.master.serverId != _applier->_state._serverId &&
      _applier->_state._serverId != 0 && _state.master.serverId != 0) {
    THROW_ARANGO_EXCEPTION_MESSAGE(
        TRI_ERROR_REPLICATION_MASTER_CHANGE,
        std::string(
            "encountered wrong master id in replication state file. found: ") +
            StringUtils::itoa(_state.master.serverId) +
            ", expected: " + StringUtils::itoa(_applier->_state._serverId));
  }
}

/// @brief perform a continuous sync with the master
Result TailingSyncer::runContinuousSync() {
  static uint64_t const MinWaitTime = 300 * 1000;        //  0.30 seconds
  static uint64_t const MaxWaitTime = 60 * 1000 * 1000;  // 60    seconds
  uint64_t connectRetries = 0;
  uint64_t inactiveCycles = 0;

  // get start tick
  // ---------------------------------------
  TRI_voc_tick_t fromTick = 0;
  TRI_voc_tick_t safeResumeTick = 0;

  {
    WRITE_LOCKER_EVENTUAL(writeLocker, _applier->_statusLock);

    if (_useTick) {
      // use user-defined tick
      fromTick = _initialTick;
      _applier->_state._lastAppliedContinuousTick = 0;
      _applier->_state._lastProcessedContinuousTick = 0;
      // saveApplierState();
    } else {
      // if we already transferred some data, we'll use the last applied tick
      if (_applier->_state._lastAppliedContinuousTick >= fromTick) {
        fromTick = _applier->_state._lastAppliedContinuousTick;
      } else {
        LOG_TOPIC(WARN, Logger::REPLICATION)
            << "restarting continuous synchronization from previous state"
            << ", lastAppliedContinuousTick in state: "
            << _applier->_state._lastAppliedContinuousTick
            << ", lastProcessedContinuousTick in state: "
            << _applier->_state._lastProcessedContinuousTick
            << ", safeResumeTick in state: " << _applier->_state._safeResumeTick
            << ", fromTick: 0";
      }
      safeResumeTick = _applier->_state._safeResumeTick;
    }
  }

  LOG_TOPIC(DEBUG, Logger::REPLICATION)
      << "requesting continuous synchronization, fromTick: " << fromTick
      << ", safeResumeTick " << safeResumeTick << ", useTick: " << _useTick
      << ", initialTick: " << _initialTick;

  if (fromTick == 0) {
    return Result(TRI_ERROR_REPLICATION_NO_START_TICK);
  }

  // get the applier into a sensible start state by fetching the list of
  // open transactions from the master
  TRI_voc_tick_t fetchTick = safeResumeTick;
  if (safeResumeTick > 0 && safeResumeTick == fromTick) {
    // special case in which from and to are equal
    fetchTick = safeResumeTick;
  } else {
    // adjust fetchTick so we can tail starting from the tick containing
    // the open transactions we did not commit locally
    Result res = fetchOpenTransactions(safeResumeTick, fromTick, fetchTick);
    if (res.fail()) {
      return res;
    }
  }

  if (fetchTick > fromTick) {
    // must not happen
    return Result(TRI_ERROR_INTERNAL);
  }

  std::string const progress =
      "starting with from tick " + StringUtils::itoa(fromTick) +
      ", fetch tick " + StringUtils::itoa(fetchTick) +
      ", open transactions: " + StringUtils::itoa(_ongoingTransactions.size());
  setProgress(progress);

  // run in a loop. the loop is terminated when the applier is stopped or an
  // error occurs
  while (true) {
    bool worked = false;
    bool masterActive = false;

    // fetchTick is passed by reference!
    Result res =
        followMasterLog(fetchTick, fromTick, _state.applier._ignoreErrors,
                        worked, masterActive);

    uint64_t sleepTime;

    if (res.is(TRI_ERROR_REPLICATION_NO_RESPONSE) ||
        res.is(TRI_ERROR_REPLICATION_MASTER_ERROR)) {
      // master error. try again after a sleep period
      if (_state.applier._connectionRetryWaitTime > 0) {
        sleepTime = _state.applier._connectionRetryWaitTime;
        if (sleepTime < MinWaitTime) {
          sleepTime = MinWaitTime;
        }
      } else {
        // default to prevent spinning too busy here
        sleepTime = 30 * 1000 * 1000;
      }

      connectRetries++;

      {
        WRITE_LOCKER_EVENTUAL(writeLocker, _applier->_statusLock);

        _applier->_state._failedConnects = connectRetries;
        _applier->_state._totalRequests++;
        _applier->_state._totalFailedConnects++;
      }

      if (connectRetries > _state.applier._maxConnectRetries) {
        // halt
        return res;
      }
    } else {
      connectRetries = 0;

      {
        WRITE_LOCKER_EVENTUAL(writeLocker, _applier->_statusLock);

        _applier->_state._failedConnects = connectRetries;
        _applier->_state._totalRequests++;
      }

      if (res.fail()) {
        // some other error we will not ignore
        return res;
      }

      // no error
      if (worked) {
        // we have done something, so we won't sleep (but check for cancelation)
        inactiveCycles = 0;
        sleepTime = 0;
      } else {
        sleepTime = _state.applier._idleMinWaitTime;
        if (sleepTime < MinWaitTime) {
          sleepTime = MinWaitTime;  // hard-coded minimum wait time
        }

        if (_state.applier._adaptivePolling) {
          inactiveCycles++;
          if (inactiveCycles > 60) {
            sleepTime *= 5;
          } else if (inactiveCycles > 30) {
            sleepTime *= 3;
          }
          if (inactiveCycles > 15) {
            sleepTime *= 2;
          }

          if (sleepTime > _state.applier._idleMaxWaitTime) {
            sleepTime = _state.applier._idleMaxWaitTime;
          }
        }

        if (sleepTime > MaxWaitTime) {
          sleepTime = MaxWaitTime;  // hard-coded maximum wait time
        }
      }
    }

    LOG_TOPIC(TRACE, Logger::REPLICATION)
        << "master active: " << masterActive << ", worked: " << worked
        << ", sleepTime: " << sleepTime;

    // this will make the applier thread sleep if there is nothing to do,
    // but will also check for cancelation
    if (!_applier->sleepIfStillActive(sleepTime)) {
      return Result(TRI_ERROR_REPLICATION_APPLIER_STOPPED);
    }
  }

  // won't be reached
  return Result(TRI_ERROR_INTERNAL);
}

/// @brief fetch the open transactions we still need to complete
Result TailingSyncer::fetchOpenTransactions(TRI_voc_tick_t fromTick,
                                            TRI_voc_tick_t toTick,
                                            TRI_voc_tick_t& startTick) {
  std::string const baseUrl = tailingBaseUrl("open-transactions");
  std::string const url = baseUrl + "serverId=" + _state.localServerIdString +
                          "&from=" + StringUtils::itoa(fromTick) +
                          "&to=" + StringUtils::itoa(toTick);

  std::string const progress = "fetching initial master state with from tick " +
                               StringUtils::itoa(fromTick) + ", to tick " +
                               StringUtils::itoa(toTick);

  setProgress(progress);

  // send request
  std::unique_ptr<SimpleHttpResult> response(_state.connection.client->request(
      rest::RequestType::GET, url, nullptr, 0));

  if (replutils::hasFailed(response.get())) {
    return replutils::buildHttpError(response.get(), url, _state.connection);
  }

  bool fromIncluded = false;

  bool found;
  std::string header = response->getHeaderField(
      StaticStrings::ReplicationHeaderFromPresent, found);

  if (found) {
    fromIncluded = StringUtils::boolean(header);
  }

  // fetch the tick from where we need to start scanning later
  header = response->getHeaderField(
      StaticStrings::ReplicationHeaderLastIncluded, found);
  if (!found) {
    // we changed the API in 3.3 to use last included
    header = response->getHeaderField(StaticStrings::ReplicationHeaderLastTick,
                                      found);
    if (!found) {
      return Result(TRI_ERROR_REPLICATION_INVALID_RESPONSE,
                    std::string("got invalid response from master at ") +
                        _state.master.endpoint + ": required header " +
                        StaticStrings::ReplicationHeaderLastTick +
                        " is missing in determine-open-transactions response");
    }
  }

  TRI_voc_tick_t readTick = StringUtils::uint64(header);

  if (!fromIncluded && _requireFromPresent && fromTick > 0 &&
      (!_state.master.simulate32Client() || fromTick != readTick)) {
    return Result(
        TRI_ERROR_REPLICATION_START_TICK_NOT_PRESENT,
        std::string("required init tick value '") +
            StringUtils::itoa(fromTick) +
            "' is not present (anymore?) on master at " +
            _state.master.endpoint + ". Last tick available on master is '" +
            StringUtils::itoa(readTick) +
            "'. It may be required to do a full resync and increase the number "
            "of historic logfiles/WAL file timeout on the master.");
  }

  startTick = readTick;
  if (startTick == 0) {
    startTick = toTick;
  }

  VPackBuilder builder;
  Result r = replutils::parseResponse(builder, response.get());

  if (r.fail()) {
    return Result(
        TRI_ERROR_REPLICATION_INVALID_RESPONSE,
        std::string("got invalid response from master at ") +
            _state.master.endpoint +
            ": invalid response type for initial data. expecting array");
  }

  VPackSlice const slice = builder.slice();
  if (!slice.isArray()) {
    return Result(
        TRI_ERROR_REPLICATION_INVALID_RESPONSE,
        std::string("got invalid response from master at ") +
            _state.master.endpoint +
            ": invalid response type for initial data. expecting array");
  }

  for (auto const& it : VPackArrayIterator(slice)) {
    if (!it.isString()) {
      return Result(TRI_ERROR_REPLICATION_INVALID_RESPONSE,
                    std::string("got invalid response from master at ") +
                        _state.master.endpoint +
                        ": invalid response type for initial data. expecting "
                        "array of ids");
    }
    _ongoingTransactions.emplace(StringUtils::uint64(it.copyString()), nullptr);
  }

  {
    std::string const progress =
        "fetched initial master state for from tick " +
        StringUtils::itoa(fromTick) + ", to tick " + StringUtils::itoa(toTick) +
        ", got start tick: " + StringUtils::itoa(readTick) +
        ", open transactions: " + std::to_string(_ongoingTransactions.size());

    setProgress(progress);
  }

  return Result();
}

/// @brief run the continuous synchronization
Result TailingSyncer::followMasterLog(TRI_voc_tick_t& fetchTick,
                                      TRI_voc_tick_t firstRegularTick,
                                      uint64_t& ignoreCount, bool& worked,
                                      bool& masterActive) {
  std::string const baseUrl =
      tailingBaseUrl("tail") +
      "chunkSize=" + StringUtils::itoa(_state.applier._chunkSize) +
      "&barrier=" + StringUtils::itoa(_state.barrier.id);
  TRI_voc_tick_t const originalFetchTick = fetchTick;

  worked = false;

  std::string const url =
      baseUrl + "&from=" + StringUtils::itoa(fetchTick) +
      "&firstRegular=" + StringUtils::itoa(firstRegularTick) +
      "&serverId=" + _state.localServerIdString +
      "&includeSystem=" + (_state.applier._includeSystem ? "true" : "false");

  // send request
  std::string const progress =
      "fetching master log from tick " + StringUtils::itoa(fetchTick) +
      ", first regular tick " + StringUtils::itoa(firstRegularTick) +
      ", barrier: " + StringUtils::itoa(_state.barrier.id) +
      ", open transactions: " + std::to_string(_ongoingTransactions.size()) +
      ", chunk size " + std::to_string(_state.applier._chunkSize);

  setProgress(progress);

  std::string body;

  if (!_ongoingTransactions.empty()) {
    // stringify list of open transactions
    body.append("[\"");

    bool first = true;

    for (auto& it : _ongoingTransactions) {
      if (first) {
        first = false;
      } else {
        body.append("\",\"");
      }

      body.append(StringUtils::itoa(it.first));
    }

    body.append("\"]");
  } else {
    body.append("[]");
  }

  std::unique_ptr<SimpleHttpResult> response(_state.connection.client->request(
      rest::RequestType::PUT, url, body.c_str(), body.size()));

  if (replutils::hasFailed(response.get())) {
    return replutils::buildHttpError(response.get(), url, _state.connection);
  }

  bool found;
  std::string header = response->getHeaderField(
      StaticStrings::ReplicationHeaderCheckMore, found);

  if (!found) {
    return Result(TRI_ERROR_REPLICATION_INVALID_RESPONSE,
                  std::string("got invalid response from master at ") +
                      _state.master.endpoint + ": required header " +
                      StaticStrings::ReplicationHeaderCheckMore +
                      " is missing");
  }

  bool checkMore = StringUtils::boolean(header);

  // was the specified from value included the result?
  bool fromIncluded = false;

  header = response->getHeaderField(StaticStrings::ReplicationHeaderFromPresent,
                                    found);

  if (found) {
    fromIncluded = StringUtils::boolean(header);
  }

  bool active = false;

  header =
      response->getHeaderField(StaticStrings::ReplicationHeaderActive, found);

  if (found) {
    active = StringUtils::boolean(header);
  }

  TRI_voc_tick_t lastScannedTick = 0;

  header = response->getHeaderField(StaticStrings::ReplicationHeaderLastScanned,
                                    found);

  if (found) {
    lastScannedTick = StringUtils::uint64(header);
  }

  header = response->getHeaderField(
      StaticStrings::ReplicationHeaderLastIncluded, found);

  if (!found) {
    return Result(TRI_ERROR_REPLICATION_INVALID_RESPONSE,
                  std::string("got invalid response from master at ") +
                      _state.master.endpoint + ": required header " +
                      StaticStrings::ReplicationHeaderLastIncluded +
                      " is missing in logger-follow response");
  }

  TRI_voc_tick_t lastIncludedTick = StringUtils::uint64(header);

  if (lastIncludedTick == 0 && lastScannedTick > 0 &&
      lastScannedTick > fetchTick) {
    // master did not have any news for us
    // still we can move forward the place from which to tail the WAL files
    fetchTick = lastScannedTick - 1;
  }

  if (lastIncludedTick > fetchTick) {
    fetchTick = lastIncludedTick;
    worked = true;
  } else {
    // we got the same tick again, this indicates we're at the end
    checkMore = false;
  }

  header =
      response->getHeaderField(StaticStrings::ReplicationHeaderLastTick, found);

  if (!found) {
    return Result(TRI_ERROR_REPLICATION_INVALID_RESPONSE,
                  std::string("got invalid response from master at ") +
                      _state.master.endpoint + ": required header " +
                      StaticStrings::ReplicationHeaderLastTick +
                      " is missing in logger-follow response");
  }

  bool bumpTick = false;
  TRI_voc_tick_t tick = StringUtils::uint64(header);

  if (!checkMore && tick > lastIncludedTick) {
    // the master has a tick value which is not contained in this result
    // but it claims it does not have any more data
    // so it's probably a tick from an invisible operation (such as
    // closing a WAL file)
    bumpTick = true;
  }

  {
    WRITE_LOCKER_EVENTUAL(writeLocker, _applier->_statusLock);
    _applier->_state._lastAvailableContinuousTick = tick;
  }

  if (!fromIncluded && _requireFromPresent && fetchTick > 0 &&
      (!_state.master.simulate32Client() || originalFetchTick != tick)) {
    return Result(TRI_ERROR_REPLICATION_START_TICK_NOT_PRESENT,
                  std::string("required follow tick value '") +
                      StringUtils::itoa(fetchTick) +
                      "' is not present (anymore?) on master at " +
                      _state.master.endpoint +
                      ". Last tick available on master is '" +
                      StringUtils::itoa(tick) +
                      "'. It may be required to do a full resync and increase "
                      "the number " +
                      "of historic logfiles/WAL file timeout on the master");
  }

  TRI_voc_tick_t lastAppliedTick;

  {
    READ_LOCKER(locker, _applier->_statusLock);
    lastAppliedTick = _applier->_state._lastAppliedContinuousTick;
  }

  uint64_t processedMarkers = 0;
  Result r =
      applyLog(response.get(), firstRegularTick, processedMarkers, ignoreCount);

  // cppcheck-suppress *
  if (processedMarkers > 0) {
    worked = true;

    WRITE_LOCKER_EVENTUAL(writeLocker, _applier->_statusLock);

    _applier->_state._totalEvents += processedMarkers;

    if (_applier->_state._lastAppliedContinuousTick != lastAppliedTick) {
      _hasWrittenState = true;
      saveApplierState();
    }
  } else if (bumpTick) {
    WRITE_LOCKER_EVENTUAL(writeLocker, _applier->_statusLock);

    if (_applier->_state._lastProcessedContinuousTick < tick) {
      _applier->_state._lastProcessedContinuousTick = tick;
    }

    if (_ongoingTransactions.empty() && _applier->_state._safeResumeTick == 0) {
      _applier->_state._safeResumeTick = tick;
    }

    if (_ongoingTransactions.empty() &&
        _applier->_state._lastAppliedContinuousTick == 0) {
      _applier->_state._lastAppliedContinuousTick =
          _applier->_state._lastProcessedContinuousTick;
    }

    if (!_hasWrittenState) {
      _hasWrittenState = true;
      saveApplierState();
    }
  }

  if (!_hasWrittenState && _useTick) {
    // write state at least once so the start tick gets saved
    _hasWrittenState = true;

    WRITE_LOCKER_EVENTUAL(writeLocker, _applier->_statusLock);

    _applier->_state._lastAppliedContinuousTick = firstRegularTick;
    _applier->_state._lastProcessedContinuousTick = firstRegularTick;

    if (_ongoingTransactions.empty() && _applier->_state._safeResumeTick == 0) {
      _applier->_state._safeResumeTick = firstRegularTick;
    }

    saveApplierState();
  }

  if (r.fail()) {
    return r;
  }

  masterActive = active;

  if (!worked) {
    if (checkMore) {
      worked = true;
    }
  }

  return Result();
}<|MERGE_RESOLUTION|>--- conflicted
+++ resolved
@@ -389,15 +389,10 @@
   // standalone operation
   // update the apply tick for all standalone operations
   SingleCollectionTransaction trx(
-<<<<<<< HEAD
-      transaction::StandaloneContext::Create(*vocbase), coll->id(),
-      AccessMode::Type::EXCLUSIVE);
-=======
     transaction::StandaloneContext::Create(*vocbase),
     coll,
     AccessMode::Type::EXCLUSIVE
   );
->>>>>>> 240577a6
 
   if (_supportsSingleOperations) {
     trx.addHint(transaction::Hints::Hint::SINGLE_OPERATION);
