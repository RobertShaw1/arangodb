////////////////////////////////////////////////////////////////////////////////
/// DISCLAIMER
///
/// Copyright 2014-2017 ArangoDB GmbH, Cologne, Germany
/// Copyright 2004-2014 triAGENS GmbH, Cologne, Germany
///
/// Licensed under the Apache License, Version 2.0 (the "License");
/// you may not use this file except in compliance with the License.
/// You may obtain a copy of the License at
///
///     http://www.apache.org/licenses/LICENSE-2.0
///
/// Unless required by applicable law or agreed to in writing, software
/// distributed under the License is distributed on an "AS IS" BASIS,
/// WITHOUT WARRANTIES OR CONDITIONS OF ANY KIND, either express or implied.
/// See the License for the specific language governing permissions and
/// limitations under the License.
///
/// Copyright holder is ArangoDB GmbH, Cologne, Germany
///
/// @author Jan Steemann
/// @author Simon Grätzer
////////////////////////////////////////////////////////////////////////////////

#include "TailingSyncer.h"
#include "Basics/Exceptions.h"
#include "Basics/NumberUtils.h"
#include "Basics/ReadLocker.h"
#include "Basics/Result.h"
#include "Basics/StaticStrings.h"
#include "Basics/StringBuffer.h"
#include "Basics/VelocyPackHelper.h"
#include "Basics/WriteLocker.h"
#include "Logger/Logger.h"
#include "Replication/InitialSyncer.h"
#include "Replication/ReplicationApplier.h"
#include "Replication/ReplicationTransaction.h"
#include "Rest/HttpRequest.h"
#include "RestServer/DatabaseFeature.h"
#include "SimpleHttpClient/SimpleHttpClient.h"
#include "SimpleHttpClient/SimpleHttpResult.h"
#include "StorageEngine/EngineSelectorFeature.h"
#include "StorageEngine/StorageEngine.h"
#include "Transaction/Hints.h"
#include "Utils/CollectionGuard.h"
#include "Utils/SingleCollectionTransaction.h"
#include "VocBase/LogicalCollection.h"
#include "VocBase/Methods/Databases.h"
#include "VocBase/voc-types.h"
#include "VocBase/vocbase.h"

#include <velocypack/Builder.h>
#include <velocypack/Iterator.h>
#include <velocypack/Parser.h>
#include <velocypack/Slice.h>
#include <velocypack/velocypack-aliases.h>

using namespace arangodb;
using namespace arangodb::basics;
using namespace arangodb::httpclient;
using namespace arangodb::rest;

/// @brief base url of the replication API
std::string const TailingSyncer::WalAccessUrl = "/_api/wal";

TailingSyncer::TailingSyncer(
    ReplicationApplier* applier,
    ReplicationApplierConfiguration const& configuration,
    TRI_voc_tick_t initialTick, bool useTick, TRI_voc_tick_t barrierId)
    : Syncer(configuration),
      _applier(applier),
      _hasWrittenState(false),
      _initialTick(initialTick),
      _usersModified(false),
      _useTick(useTick),
      _requireFromPresent(configuration._requireFromPresent),
      _supportsSingleOperations(false),
      _ignoreRenameCreateDrop(false),
      _ignoreDatabaseMarkers(true) {
  if (barrierId > 0) {
    _state.barrier.id = barrierId;
    _state.barrier.updateTime = TRI_microtime();
  }

  // FIXME: move this into engine code
  std::string engineName = EngineSelectorFeature::ENGINE->typeName();
  _supportsSingleOperations = (engineName == "mmfiles");
}

TailingSyncer::~TailingSyncer() { abortOngoingTransactions(); }

/// @brief decide based on _state.master which api to use
///        GlobalTailingSyncer should overwrite this probably
std::string TailingSyncer::tailingBaseUrl(std::string const& cc) {
  bool act32 = _state.master.simulate32Client();
  std::string const& base =
      act32 ? replutils::ReplicationUrl : TailingSyncer::WalAccessUrl;
  if (act32) {  // fallback pre 3.3
    if (cc == "tail") {
      return base + "/logger-follow?";
    } else if (cc == "open-transactions") {
      return base + "/determine-open-transactions?";
    }
    // should not be used for anything else
    TRI_ASSERT(false);
  }
  return base + "/" + cc + "?";
}

/// @brief set the applier progress
void TailingSyncer::setProgress(std::string const& msg) {
  if (_state.applier._verbose) {
    LOG_TOPIC(INFO, Logger::REPLICATION) << msg;
  } else {
    LOG_TOPIC(DEBUG, Logger::REPLICATION) << msg;
  }
  _applier->setProgress(msg);
}

/// @brief abort all ongoing transactions
void TailingSyncer::abortOngoingTransactions() {
  try {
    // abort all running transactions
    for (auto& it : _ongoingTransactions) {
      auto trx = it.second;

      if (trx != nullptr) {
        trx->abort();
        delete trx;
      }
    }

    _ongoingTransactions.clear();
  } catch (...) {
    // ignore errors here
  }
}

/// @brief whether or not a marker should be skipped
bool TailingSyncer::skipMarker(TRI_voc_tick_t firstRegularTick,
                               VPackSlice const& slice) {
  bool tooOld = false;
  std::string const tick = VelocyPackHelper::getStringValue(slice, "tick", "");

  if (!tick.empty()) {
    tooOld = (NumberUtils::atoi_zero<TRI_voc_tick_t>(
                  tick.data(), tick.data() + tick.size()) < firstRegularTick);

    if (tooOld) {
      int typeValue = VelocyPackHelper::getNumericValue<int>(slice, "type", 0);
      // handle marker type
      TRI_replication_operation_e type =
          static_cast<TRI_replication_operation_e>(typeValue);

      if (type == REPLICATION_MARKER_DOCUMENT ||
          type == REPLICATION_MARKER_REMOVE ||
          type == REPLICATION_TRANSACTION_START ||
          type == REPLICATION_TRANSACTION_ABORT ||
          type == REPLICATION_TRANSACTION_COMMIT) {
        // read "tid" entry from marker
        std::string const id =
            VelocyPackHelper::getStringValue(slice, "tid", "");

        if (!id.empty()) {
          TRI_voc_tid_t tid = NumberUtils::atoi_zero<TRI_voc_tid_t>(
              id.data(), id.data() + id.size());

          if (tid > 0 &&
              _ongoingTransactions.find(tid) != _ongoingTransactions.end()) {
            // must still use this marker as it belongs to a transaction we need
            // to finish
            tooOld = false;
          }
        }
      }
    }
  }

  if (tooOld) {
    return true;
  }
  
  // the transient applier state is just used for one shard / collection
<<<<<<< HEAD
  if (!_state.applier._restrictCollections.empty()) {
    if (_state.applier._restrictType.empty() && _state.applier._includeSystem) {
      return false;
    }

    VPackSlice const name = slice.get("cname");
    if (name.isString()) {
      return isExcludedCollection(name.copyString());
    }
=======
  if (_configuration._restrictCollections.empty()) {
    return false;
>>>>>>> 7aaeab50
  }
    
  if (_configuration._restrictType.empty() && _configuration._includeSystem) {
    return false;
  }
  
  VPackSlice const name = slice.get("cname");
  if (name.isString()) {
    return isExcludedCollection(name.copyString());
  }
  
  // call virtual method
  return skipMarker(slice);
}

/// @brief whether or not a collection should be excluded
bool TailingSyncer::isExcludedCollection(std::string const& masterName) const {
  if (masterName[0] == '_' && !_state.applier._includeSystem) {
    // system collection
    return true;
  }

  auto const it = _state.applier._restrictCollections.find(masterName);

  bool found = (it != _state.applier._restrictCollections.end());

  if (_state.applier._restrictType == "include" && !found) {
    // collection should not be included
    return true;
  } else if (_state.applier._restrictType == "exclude" && found) {
    return true;
  }

  if (TRI_ExcludeCollectionReplication(masterName, true)) {
    return true;
  }

  return false;
}

/// @brief process db create or drop markers
Result TailingSyncer::processDBMarker(TRI_replication_operation_e type,
                                      velocypack::Slice const& slice) {
  TRI_ASSERT(!_ignoreDatabaseMarkers);

  // the new wal access protocol contains database names
  VPackSlice const nameSlice = slice.get("db");
  if (!nameSlice.isString()) {
<<<<<<< HEAD
    THROW_ARANGO_EXCEPTION_MESSAGE(
        TRI_ERROR_REPLICATION_INVALID_RESPONSE,
        "create database marker did not contain database");
=======
    LOG_DEVEL << slice.toJson();
    THROW_ARANGO_EXCEPTION_MESSAGE(TRI_ERROR_REPLICATION_INVALID_RESPONSE,
                                   "create database marker did not contain name");
>>>>>>> 7aaeab50
  }
  std::string name = nameSlice.copyString();
  if (name.empty() || (name[0] >= '0' && name[0] <= '9')) {
    LOG_TOPIC(ERR, Logger::REPLICATION) << "invalid database name in log";
    return Result(TRI_ERROR_ARANGO_DATABASE_NAME_INVALID);
  }

  if (type == REPLICATION_DATABASE_CREATE) {
    VPackSlice const data = slice.get("data");
    if (!data.isObject()) {
<<<<<<< HEAD
      THROW_ARANGO_EXCEPTION_MESSAGE(
          TRI_ERROR_REPLICATION_INVALID_RESPONSE,
          "create database marker did not contain data");
=======
      LOG_DEVEL << slice.toJson();
      THROW_ARANGO_EXCEPTION_MESSAGE(TRI_ERROR_REPLICATION_INVALID_RESPONSE,
                                     "create database marker did not contain data");
>>>>>>> 7aaeab50
    }
    TRI_ASSERT(data.get("name") == nameSlice);

    TRI_vocbase_t* vocbase = DatabaseFeature::DATABASE->lookupDatabase(name);
    if (vocbase != nullptr && name != TRI_VOC_SYSTEM_DATABASE) {
      LOG_TOPIC(WARN, Logger::REPLICATION)
          << "seeing database creation marker "
          << "for an already existing db. Dropping db...";
      TRI_vocbase_t* system = DatabaseFeature::DATABASE->systemDatabase();
      TRI_ASSERT(system);
      Result res = methods::Databases::drop(system, name);
      if (res.fail()) {
        LOG_TOPIC(ERR, Logger::REPLICATION) << res.errorMessage();
        return res;
      }
    }

    VPackSlice users = VPackSlice::emptyArraySlice();
    Result res =
        methods::Databases::create(name, users, VPackSlice::emptyObjectSlice());
    return res;
  } else if (type == REPLICATION_DATABASE_DROP) {
    TRI_vocbase_t* vocbase = DatabaseFeature::DATABASE->lookupDatabase(name);
    if (vocbase != nullptr && name != TRI_VOC_SYSTEM_DATABASE) {
      TRI_vocbase_t* system = DatabaseFeature::DATABASE->systemDatabase();
      TRI_ASSERT(system != nullptr);
      // delete from cache by id and name
      _state.vocbases.erase(std::to_string(vocbase->id()));
      _state.vocbases.erase(name);

      Result res = methods::Databases::drop(system, name);

      if (res.fail()) {
        LOG_TOPIC(ERR, Logger::REPLICATION) << res.errorMessage();
      }
      return res;
    }
    return TRI_ERROR_NO_ERROR;  // ignoring because it's idempotent
  }
  TRI_ASSERT(false);
  return Result(TRI_ERROR_INTERNAL);  // unreachable
}

/// @brief process a document operation, based on the VelocyPack provided
Result TailingSyncer::processDocument(TRI_replication_operation_e type,
                                      VPackSlice const& slice) {
  TRI_vocbase_t* vocbase = resolveVocbase(slice);

  if (vocbase == nullptr) {
    return Result(TRI_ERROR_ARANGO_DATABASE_NOT_FOUND);
  }

  auto* coll = resolveCollection(*vocbase, slice).get();

  if (coll == nullptr) {
    return Result(TRI_ERROR_ARANGO_DATA_SOURCE_NOT_FOUND);
  }

  bool isSystem = coll->system();

  // extract "data"
  VPackSlice const data = slice.get("data");

  if (!data.isObject()) {
    return Result(TRI_ERROR_REPLICATION_INVALID_RESPONSE,
                  "invalid document format");
  }

  // extract "key"
  VPackSlice const key = data.get(StaticStrings::KeyString);

  if (!key.isString()) {
    return Result(TRI_ERROR_REPLICATION_INVALID_RESPONSE,
                  "invalid document key format");
  }

  // extract "rev"
  VPackSlice const rev = data.get(StaticStrings::RevString);

  if (!rev.isNone() && !rev.isString()) {
    // _rev is an optional attribute
    return Result(TRI_ERROR_REPLICATION_INVALID_RESPONSE,
                  "invalid document revision format");
  }

  // extract "tid"
  std::string const transactionId =
      VelocyPackHelper::getStringValue(slice, "tid", "");
  TRI_voc_tid_t tid = 0;
  if (!transactionId.empty()) {
    // operation is part of a transaction
    tid = NumberUtils::atoi_zero<TRI_voc_tid_t>(
        transactionId.data(), transactionId.data() + transactionId.size());
  }

  // in case this is a removal we need to build our marker
  VPackSlice applySlice = data;
  if (type == REPLICATION_MARKER_REMOVE) {
    _documentBuilder.clear();
    _documentBuilder.openObject();
    _documentBuilder.add(StaticStrings::KeyString, key);
    if (rev.isString()) {
      // _rev is an optional attribute
      _documentBuilder.add(StaticStrings::RevString, rev);
    }
    _documentBuilder.close();
    applySlice = _documentBuilder.slice();
  }

  if (tid > 0) {  // part of a transaction
    auto it = _ongoingTransactions.find(tid);

    if (it == _ongoingTransactions.end()) {
      return Result(
          TRI_ERROR_REPLICATION_UNEXPECTED_TRANSACTION,
          std::string("unexpected transaction ") + StringUtils::itoa(tid));
    }

    auto trx = (*it).second;

    if (trx == nullptr) {
      return Result(
          TRI_ERROR_REPLICATION_UNEXPECTED_TRANSACTION,
          std::string("unexpected transaction ") + StringUtils::itoa(tid));
    }

    trx->addCollectionAtRuntime(coll->id(), coll->name(),
                                AccessMode::Type::EXCLUSIVE);
    Result r = applyCollectionDumpMarker(*trx, coll, type, applySlice);

    if (r.errorNumber() == TRI_ERROR_ARANGO_UNIQUE_CONSTRAINT_VIOLATED &&
        isSystem) {
      // ignore unique constraint violations for system collections
      r.reset();
    }
    if (r.ok() && coll->name() == TRI_COL_NAME_USERS) {
      _usersModified = true;
    }

    return r;  // done
  }

  // standalone operation
  // update the apply tick for all standalone operations
  SingleCollectionTransaction trx(
    transaction::StandaloneContext::Create(*vocbase),
    coll,
    AccessMode::Type::EXCLUSIVE
  );

  if (_supportsSingleOperations) {
    trx.addHint(transaction::Hints::Hint::SINGLE_OPERATION);
  }

  Result res = trx.begin();

  // fix error handling here when function returns result
  if (!res.ok()) {
    return Result(res.errorNumber(),
                  std::string("unable to create replication transaction: ") +
                      res.errorMessage());
  }

  std::string collectionName = trx.name();

  res = applyCollectionDumpMarker(trx, coll, type, applySlice);
  if (res.errorNumber() == TRI_ERROR_ARANGO_UNIQUE_CONSTRAINT_VIOLATED &&
      isSystem) {
    // ignore unique constraint violations for system collections
    res.reset();
  }

  // fix error handling here when function returns result
  if (res.ok()) {
    res = trx.commit();

    if (res.ok() && collectionName == TRI_COL_NAME_USERS) {
      _usersModified = true;
    }
  }

  return res;
}

/// @brief starts a transaction, based on the VelocyPack provided
Result TailingSyncer::startTransaction(VPackSlice const& slice) {
  // {"type":2200,"tid":"230920705812199", "database": "123",
  // "collections":[{"cid":"230920700700391","operations":10}]}

  TRI_vocbase_t* vocbase = resolveVocbase(slice);
  if (vocbase == nullptr) {
    return Result(TRI_ERROR_ARANGO_DATABASE_NOT_FOUND);
  }

  std::string const id = VelocyPackHelper::getStringValue(slice, "tid", "");
  if (id.empty()) {
    return Result(TRI_ERROR_REPLICATION_INVALID_RESPONSE,
                  "transaction id value is missing in slice");
  }

  // transaction id
  // note: this is the remote transaction id!
  TRI_voc_tid_t tid =
      NumberUtils::atoi_zero<TRI_voc_tid_t>(id.data(), id.data() + id.size());

  auto it = _ongoingTransactions.find(tid);

  if (it != _ongoingTransactions.end()) {
    // found a previous version of the same transaction - should not happen...
    auto trx = (*it).second;

    _ongoingTransactions.erase(tid);

    if (trx != nullptr) {
      // abort ongoing trx
      delete trx;
    }
  }

  TRI_ASSERT(tid > 0);

  LOG_TOPIC(TRACE, Logger::REPLICATION)
      << "starting replication transaction " << tid;

  auto trx = std::make_unique<ReplicationTransaction>(*vocbase);
  Result res = trx->begin();

  if (res.ok()) {
    _ongoingTransactions[tid] = trx.get();
    trx.release();
  }

  return res;
}

/// @brief aborts a transaction, based on the VelocyPack provided
Result TailingSyncer::abortTransaction(VPackSlice const& slice) {
  // {"type":2201,"tid":"230920705812199","collections":[{"cid":"230920700700391","operations":10}]}
  std::string const id = VelocyPackHelper::getStringValue(slice, "tid", "");

  if (id.empty()) {
    return Result(TRI_ERROR_REPLICATION_INVALID_RESPONSE,
                  "transaction id is missing in slice");
  }

  // transaction id
  // note: this is the remote transaction id!
  TRI_voc_tid_t const tid =
      NumberUtils::atoi_zero<TRI_voc_tid_t>(id.data(), id.data() + id.size());

  auto it = _ongoingTransactions.find(tid);

  if (it == _ongoingTransactions.end()) {
    // invalid state, no transaction was started.
    return Result(TRI_ERROR_REPLICATION_UNEXPECTED_TRANSACTION);
  }

  TRI_ASSERT(tid > 0);

  LOG_TOPIC(TRACE, Logger::REPLICATION)
      << "aborting replication transaction " << tid;

  auto trx = (*it).second;
  _ongoingTransactions.erase(tid);

  if (trx != nullptr) {
    Result res = trx->abort();
    delete trx;

    return res;
  }

  return Result(TRI_ERROR_REPLICATION_UNEXPECTED_TRANSACTION);
}

/// @brief commits a transaction, based on the VelocyPack provided
Result TailingSyncer::commitTransaction(VPackSlice const& slice) {
  // {"type":2201,"tid":"230920705812199","collections":[{"cid":"230920700700391","operations":10}]}
  std::string const id = VelocyPackHelper::getStringValue(slice, "tid", "");

  if (id.empty()) {
    return Result(TRI_ERROR_REPLICATION_INVALID_RESPONSE,
                  "transaction id is missing in slice");
  }

  // transaction id
  // note: this is the remote transaction id!
  TRI_voc_tid_t const tid =
      NumberUtils::atoi_zero<TRI_voc_tid_t>(id.data(), id.data() + id.size());

  auto it = _ongoingTransactions.find(tid);

  if (it == _ongoingTransactions.end()) {
    // invalid state, no transaction was started.
    return Result(TRI_ERROR_REPLICATION_UNEXPECTED_TRANSACTION);
  }

  TRI_ASSERT(tid > 0);

  LOG_TOPIC(TRACE, Logger::REPLICATION)
      << "committing replication transaction " << tid;

  auto trx = (*it).second;
  _ongoingTransactions.erase(tid);

  if (trx != nullptr) {
    Result res = trx->commit();
    delete trx;

    return res;
  }

  return Result(TRI_ERROR_REPLICATION_UNEXPECTED_TRANSACTION);
}

/// @brief renames a collection, based on the VelocyPack provided
Result TailingSyncer::renameCollection(VPackSlice const& slice) {
  if (!slice.isObject()) {
    return Result(TRI_ERROR_REPLICATION_INVALID_RESPONSE,
                  "rename slice is not an object");
  }

  VPackSlice collection = slice.get("collection");
  if (!collection.isObject()) {
    collection = slice.get("data");
  }

  if (!collection.isObject()) {
    return Result(TRI_ERROR_REPLICATION_INVALID_RESPONSE,
                  "collection slice is not an object");
  }

  std::string const name =
      VelocyPackHelper::getStringValue(collection, "name", "");

  if (name.empty()) {
    return Result(TRI_ERROR_REPLICATION_INVALID_RESPONSE,
                  "name attribute is missing in rename slice");
  }

  TRI_vocbase_t* vocbase = resolveVocbase(slice);

  if (vocbase == nullptr) {
    return Result(TRI_ERROR_ARANGO_DATABASE_NOT_FOUND);
  }

  arangodb::LogicalCollection* col = nullptr;

  if (slice.hasKey("cuid")) {
    col = resolveCollection(*vocbase, slice).get();

    if (col == nullptr) {
      return Result(TRI_ERROR_ARANGO_DATA_SOURCE_NOT_FOUND, "unknown cuid");
    }
  } else if (collection.hasKey("oldName")) {
    col =
        vocbase->lookupCollection(collection.get("oldName").copyString()).get();

    if (col == nullptr) {
      return Result(TRI_ERROR_ARANGO_DATA_SOURCE_NOT_FOUND,
                    "unknown old collection name");
    }
  } else {
    TRI_ASSERT(col == nullptr);
    return Result(TRI_ERROR_ARANGO_DATA_SOURCE_NOT_FOUND,
                  "unable to identify collection");
  }

  if (col->system()) {
    LOG_TOPIC(WARN, Logger::REPLICATION)
        << "Renaming system collection " << col->name();
  }

  return Result(vocbase->renameCollection(col, name, true));
}

/// @brief changes the properties of a collection, based on the VelocyPack
/// provided
Result TailingSyncer::changeCollection(VPackSlice const& slice) {
  if (!slice.isObject()) {
    return Result(TRI_ERROR_REPLICATION_INVALID_RESPONSE,
                  "collection slice is no object");
  }

  VPackSlice data = slice.get("collection");
  if (!data.isObject()) {
    data = slice.get("data");
  }

  if (!data.isObject()) {
    return Result(TRI_ERROR_REPLICATION_INVALID_RESPONSE,
                  "data slice is no object");
  }

  VPackSlice d = data.get("deleted");
  bool const isDeleted = (d.isBool() && d.getBool());

  TRI_vocbase_t* vocbase = resolveVocbase(slice);

  if (vocbase == nullptr) {
    if (isDeleted) {
      // not a problem if a collection that is going to be deleted anyway
      // does not exist on slave
      return Result();
    }

    return Result(TRI_ERROR_ARANGO_DATABASE_NOT_FOUND);
  }

  auto* col = resolveCollection(*vocbase, slice).get();

  if (col == nullptr) {
    if (isDeleted) {
      // not a problem if a collection that is going to be deleted anyway
      // does not exist on slave
      return Result();
    }

    return Result(TRI_ERROR_ARANGO_DATA_SOURCE_NOT_FOUND);
  }

  arangodb::CollectionGuard guard(vocbase, col);
  bool doSync = DatabaseFeature::DATABASE->forceSyncProperties();

  return guard.collection()->updateProperties(data, doSync);
}

/// @brief apply a single marker from the continuous log
Result TailingSyncer::applyLogMarker(VPackSlice const& slice,
                                     TRI_voc_tick_t firstRegularTick) {
  if (!slice.isObject()) {
    return Result(TRI_ERROR_REPLICATION_INVALID_RESPONSE,
                  "marker slice is no object");
  }

  // fetch marker "type"
  int typeValue = VelocyPackHelper::getNumericValue<int>(slice, "type", 0);

  // fetch "tick"
  std::string const tick = VelocyPackHelper::getStringValue(slice, "tick", "");

  if (!tick.empty()) {
    TRI_voc_tick_t newTick = NumberUtils::atoi_zero<TRI_voc_tick_t>(
        tick.data(), tick.data() + tick.size());
    if (newTick >= firstRegularTick) {
      WRITE_LOCKER_EVENTUAL(writeLocker, _applier->_statusLock);
      if (newTick > _applier->_state._lastProcessedContinuousTick) {
        _applier->_state._lastProcessedContinuousTick = newTick;
      }
    }
  }

  // handle marker type
  TRI_replication_operation_e type = (TRI_replication_operation_e)typeValue;
  if (type == REPLICATION_MARKER_DOCUMENT ||
      type == REPLICATION_MARKER_REMOVE) {
    try {
      return processDocument(type, slice);
    } catch (basics::Exception const& ex) {
      return Result(ex.code(), ex.what());
    } catch (std::exception const& ex) {
      return Result(TRI_ERROR_INTERNAL, ex.what());
    } catch (...) {
      return Result(TRI_ERROR_INTERNAL, "unknown exception in processDocument");
    }
  }

  else if (type == REPLICATION_TRANSACTION_START) {
    return startTransaction(slice);
  }

  else if (type == REPLICATION_TRANSACTION_ABORT) {
    return abortTransaction(slice);
  }

  else if (type == REPLICATION_TRANSACTION_COMMIT) {
    return commitTransaction(slice);
  }

  else if (type == REPLICATION_COLLECTION_CREATE) {
    if (_ignoreRenameCreateDrop) {
      LOG_TOPIC(DEBUG, Logger::REPLICATION) << "Ignoring collection marker";
      return TRI_ERROR_NO_ERROR;
    }

    TRI_vocbase_t* vocbase = resolveVocbase(slice);

    if (vocbase == nullptr) {
      LOG_TOPIC(WARN, Logger::REPLICATION)
          << "Did not find database for " << slice.toJson();
      return Result(TRI_ERROR_ARANGO_DATABASE_NOT_FOUND);
    }

    if (slice.get("collection").isObject()) {
      return createCollection(*vocbase, slice.get("collection"), nullptr);
    }

    return createCollection(*vocbase, slice.get("data"), nullptr);
  } else if (type == REPLICATION_COLLECTION_DROP) {
    if (_ignoreRenameCreateDrop) {
      return TRI_ERROR_NO_ERROR;
    }

    return dropCollection(slice, false);
  } else if (type == REPLICATION_COLLECTION_RENAME) {
    if (_ignoreRenameCreateDrop) {
      // do not execute rename operations
      return Result();
    }

    return renameCollection(slice);
  } else if (type == REPLICATION_COLLECTION_CHANGE) {
    return changeCollection(slice);
  }

  else if (type == REPLICATION_INDEX_CREATE) {
    return createIndex(slice);
  } else if (type == REPLICATION_INDEX_DROP) {
    return dropIndex(slice);
  } else if (type == REPLICATION_VIEW_CREATE) {
    THROW_ARANGO_EXCEPTION_MESSAGE(TRI_ERROR_NOT_IMPLEMENTED,
                                   "view create not yet implemented");
  } else if (type == REPLICATION_VIEW_DROP) {
    THROW_ARANGO_EXCEPTION_MESSAGE(TRI_ERROR_NOT_IMPLEMENTED,
                                   "view drop not yet implemented");
  } else if (type == REPLICATION_VIEW_CHANGE) {
    THROW_ARANGO_EXCEPTION_MESSAGE(TRI_ERROR_NOT_IMPLEMENTED,
                                   "view change not yet implemented");
  } else if (type == REPLICATION_DATABASE_CREATE ||
             type == REPLICATION_DATABASE_DROP) {
    if (_ignoreDatabaseMarkers) {
      LOG_TOPIC(DEBUG, Logger::REPLICATION) << "Ignoring database marker";
      return Result();
    }

    return processDBMarker(type, slice);
  }

  return Result(
      TRI_ERROR_REPLICATION_UNEXPECTED_MARKER,
      std::string("unexpected marker type ") + StringUtils::itoa(type));
}

/// @brief apply the data from the continuous log
Result TailingSyncer::applyLog(SimpleHttpResult* response,
                               TRI_voc_tick_t firstRegularTick,
                               uint64_t& processedMarkers,
                               uint64_t& ignoreCount) {
  // reload users if they were modified
  _usersModified = false;
  auto reloader = [this]() {
    if (_usersModified) {
      // reload users after initial dump
      reloadUsers();
      _usersModified = false;
    }
  };
  TRI_DEFER(reloader());

  StringBuffer& data = response->getBody();
  char const* p = data.begin();
  char const* end = p + data.length();

  // buffer must end with a NUL byte
  TRI_ASSERT(*end == '\0');

  // TODO: re-use a builder!
  auto builder = std::make_shared<VPackBuilder>();

  while (p < end) {
    char const* q = strchr(p, '\n');

    if (q == nullptr) {
      q = end;
    }

    char const* lineStart = p;
    size_t const lineLength = q - p;

    if (lineLength < 2) {
      // we are done
      return Result();
    }

    TRI_ASSERT(q <= end);

    processedMarkers++;

    builder->clear();
    try {
      VPackParser parser(builder);
      parser.parse(p, static_cast<size_t>(q - p));
    } catch (...) {
      // TODO: improve error reporting
      return Result(TRI_ERROR_OUT_OF_MEMORY);
    }

    p = q + 1;

    VPackSlice const slice = builder->slice();

    if (!slice.isObject()) {
      return Result(TRI_ERROR_REPLICATION_INVALID_RESPONSE,
                    "received invalid JSON data");
    }

    Result res;
    bool skipped;

    if (skipMarker(firstRegularTick, slice)) {
      // entry is skipped
      res.reset();
      skipped = true;
    } else {
      res = applyLogMarker(slice, firstRegularTick);
      skipped = false;
    }

    if (res.fail()) {
      // apply error
      std::string errorMsg = res.errorMessage();

      if (ignoreCount == 0) {
        if (lineLength > 1024) {
          errorMsg +=
              ", offending marker: " + std::string(lineStart, 1024) + "...";
        } else {
          errorMsg +=
              ", offending marker: " + std::string(lineStart, lineLength);
        }

        res.reset(res.errorNumber(), errorMsg);
        return res;
      }

      ignoreCount--;
      LOG_TOPIC(WARN, Logger::REPLICATION)
          << "ignoring replication error for database '" << _state.databaseName
          << "': " << errorMsg;
    }

    // update tick value
    // postApplyMarker(processedMarkers, skipped);
    WRITE_LOCKER_EVENTUAL(writeLocker, _applier->_statusLock);

    if (_applier->_state._lastProcessedContinuousTick >
        _applier->_state._lastAppliedContinuousTick) {
      _applier->_state._lastAppliedContinuousTick =
          _applier->_state._lastProcessedContinuousTick;
    }

    if (skipped) {
      ++_applier->_state._skippedOperations;
    } else if (_ongoingTransactions.empty()) {
      _applier->_state._safeResumeTick =
          _applier->_state._lastProcessedContinuousTick;
    }
  }

  // reached the end
  return Result();
}

/// @brief run method, performs continuous synchronization
/// catches exceptions
Result TailingSyncer::run() {
  try {
    return runInternal();
  } catch (arangodb::basics::Exception const& ex) {
    return Result(ex.code(),
                  std::string("continuous synchronization for database '") +
                      _state.databaseName +
                      "' failed with exception: " + ex.what());
  } catch (std::exception const& ex) {
    return Result(TRI_ERROR_INTERNAL,
                  std::string("continuous synchronization for database '") +
                      _state.databaseName +
                      "' failed with exception: " + ex.what());
  } catch (...) {
    return Result(TRI_ERROR_INTERNAL,
                  std::string("continuous synchronization for database '") +
                      _state.databaseName + "' failed with unknown exception");
  }
}

/// @brief run method, performs continuous synchronization
/// internal method, may throw exceptions
Result TailingSyncer::runInternal() {
  if (!_state.connection.valid()) {
    return Result(TRI_ERROR_INTERNAL);
  }

  setAborted(false);

  TRI_DEFER(sendRemoveBarrier());
  uint64_t shortTermFailsInRow = 0;

retry:
  double const start = TRI_microtime();

  Result res;
  uint64_t connectRetries = 0;

  // reset failed connects
  {
    WRITE_LOCKER_EVENTUAL(writeLocker, _applier->_statusLock);
    _applier->_state._failedConnects = 0;
  }

  while (true) {
    setProgress("fetching master state information");
    res = _state.master.getState(_state.connection, _state.isChildSyncer);

    if (res.is(TRI_ERROR_REPLICATION_NO_RESPONSE)) {
      // master error. try again after a sleep period
      connectRetries++;
      {
        WRITE_LOCKER_EVENTUAL(writeLocker, _applier->_statusLock);
        _applier->_state._failedConnects = connectRetries;
        _applier->_state._totalRequests++;
        _applier->_state._totalFailedConnects++;
      }

      if (connectRetries <= _state.applier._maxConnectRetries) {
        // check if we are aborted externally
        if (_applier->sleepIfStillActive(
                _state.applier._connectionRetryWaitTime)) {
          setProgress(
              "fetching master state information failed. will retry now. "
              "retries left: " +
              std::to_string(_state.applier._maxConnectRetries -
                             connectRetries));
          continue;
        }

        // somebody stopped the applier
        res.reset(TRI_ERROR_REPLICATION_APPLIER_STOPPED);
      }
    }

    // we either got a connection or an error
    break;
  }

  if (res.ok()) {
    WRITE_LOCKER_EVENTUAL(writeLocker, _applier->_statusLock);
    try {
      getLocalState();
      _applier->_state._failedConnects = 0;
      _applier->_state._totalRequests++;
    } catch (basics::Exception const& ex) {
      res = Result(ex.code(), ex.what());
    } catch (std::exception const& ex) {
      res = Result(TRI_ERROR_INTERNAL, ex.what());
    } catch (...) {
      res.reset(TRI_ERROR_INTERNAL, "caught unknown exception");
    }
  }

  if (res.fail()) {
    // stop ourselves
    {
      WRITE_LOCKER_EVENTUAL(writeLocker, _applier->_statusLock);
      _applier->_state._totalRequests++;
      getLocalState();
    }

    _applier->stop(res);

    return res;
  }

  if (res.ok()) {
    res = runContinuousSync();
  }

  if (res.fail()) {
    // stop ourselves
    if (res.is(TRI_ERROR_REPLICATION_START_TICK_NOT_PRESENT) ||
        res.is(TRI_ERROR_REPLICATION_NO_START_TICK)) {
      if (res.is(TRI_ERROR_REPLICATION_START_TICK_NOT_PRESENT)) {
        LOG_TOPIC(WARN, Logger::REPLICATION)
            << "replication applier stopped for database '"
            << _state.databaseName
            << "' because required tick is not present on master";
      }

      // remove previous applier state
      abortOngoingTransactions();

      _applier->removeState();

      // TODO: merge with removeState
      {
        WRITE_LOCKER_EVENTUAL(writeLocker, _applier->_statusLock);

        LOG_TOPIC(DEBUG, Logger::REPLICATION)
            << "stopped replication applier for database '"
            << _state.databaseName << "' with lastProcessedContinuousTick: "
            << _applier->_state._lastProcessedContinuousTick
            << ", lastAppliedContinuousTick: "
            << _applier->_state._lastAppliedContinuousTick
            << ", safeResumeTick: " << _applier->_state._safeResumeTick;

        _applier->_state._lastProcessedContinuousTick = 0;
        _applier->_state._lastAppliedContinuousTick = 0;
        _applier->_state._safeResumeTick = 0;
        _applier->_state._failedConnects = 0;
        _applier->_state._totalRequests = 0;
        _applier->_state._totalFailedConnects = 0;
        _applier->_state._totalResyncs = 0;

        saveApplierState();
      }

      setAborted(false);

      if (!_state.applier._autoResync) {
        LOG_TOPIC(INFO, Logger::REPLICATION)
            << "Auto resync disabled, applier will stop";
        _applier->stop(res);
        return res;
      }

      if (TRI_microtime() - start < 120.0) {
        // the applier only ran for less than 2 minutes. probably
        // auto-restarting it won't help much
        shortTermFailsInRow++;
      } else {
        shortTermFailsInRow = 0;
      }

      // check if we've made too many retries
      if (shortTermFailsInRow > _state.applier._autoResyncRetries) {
        if (_state.applier._autoResyncRetries > 0) {
          // message only makes sense if there's at least one retry
          LOG_TOPIC(WARN, Logger::REPLICATION)
              << "aborting automatic resynchronization for database '"
              << _state.databaseName << "' after "
              << _state.applier._autoResyncRetries << " retries";
        } else {
          LOG_TOPIC(WARN, Logger::REPLICATION)
              << "aborting automatic resynchronization for database '"
              << _state.databaseName << "' because autoResyncRetries is 0";
        }

        // always abort if we get here
        _applier->stop(res);
        return res;
      }

      {
        // increase number of syncs counter
        WRITE_LOCKER_EVENTUAL(writeLocker, _applier->_statusLock);
        ++_applier->_state._totalResyncs;
      }

      // do an automatic full resync
      LOG_TOPIC(WARN, Logger::REPLICATION)
          << "restarting initial synchronization for database '"
          << _state.databaseName
          << "' because autoResync option is set. retry #"
          << shortTermFailsInRow;

      // start initial synchronization
      try {
        std::unique_ptr<InitialSyncer> syncer = _applier->buildInitialSyncer();
        Result r = syncer->run(_state.applier._incremental);
        if (r.ok()) {
          TRI_voc_tick_t lastLogTick = syncer->getLastLogTick();
          LOG_TOPIC(INFO, Logger::REPLICATION)
              << "automatic resynchronization for database '"
              << _state.databaseName
              << "' finished. restarting continuous replication applier from "
                 "tick "
              << lastLogTick;
          _initialTick = lastLogTick;
          _useTick = true;
          goto retry;
        }
        res.reset(r.errorNumber(), r.errorMessage());
        LOG_TOPIC(WARN, Logger::REPLICATION)
            << "(global tailing) initial replication failed: "
            << res.errorMessage();
        // fall through otherwise
      } catch (...) {
        res.reset(TRI_ERROR_INTERNAL,
                  "caught unknown exception during initial replication");
      }
    }

    _applier->stop(res);
    return res;
  }

  return Result();
}

/// @brief get local replication apply state
void TailingSyncer::getLocalState() {
  uint64_t oldTotalRequests = _applier->_state._totalRequests;
  uint64_t oldTotalFailedConnects = _applier->_state._totalFailedConnects;

  bool const foundState = _applier->loadState();
  _applier->_state._totalRequests = oldTotalRequests;
  _applier->_state._totalFailedConnects = oldTotalFailedConnects;

  if (!foundState) {
    // no state file found, so this is the initialization
    _applier->_state._serverId = _state.master.serverId;
    if (_useTick && _initialTick > 0) {
      _applier->_state._lastProcessedContinuousTick = _initialTick - 1;
      _applier->_state._lastAppliedContinuousTick = _initialTick - 1;
    }
    _applier->persistState(true);
    return;
  }

  // a _state.master.serverId value of 0 may occur if no proper connection could
  // be established to the master initially
  if (_state.master.serverId != _applier->_state._serverId &&
      _applier->_state._serverId != 0 && _state.master.serverId != 0) {
    THROW_ARANGO_EXCEPTION_MESSAGE(
        TRI_ERROR_REPLICATION_MASTER_CHANGE,
        std::string(
            "encountered wrong master id in replication state file. found: ") +
            StringUtils::itoa(_state.master.serverId) +
            ", expected: " + StringUtils::itoa(_applier->_state._serverId));
  }
}

/// @brief perform a continuous sync with the master
Result TailingSyncer::runContinuousSync() {
  static uint64_t const MinWaitTime = 300 * 1000;        //  0.30 seconds
  static uint64_t const MaxWaitTime = 60 * 1000 * 1000;  // 60    seconds
  uint64_t connectRetries = 0;
  uint64_t inactiveCycles = 0;

  // get start tick
  // ---------------------------------------
  TRI_voc_tick_t fromTick = 0;
  TRI_voc_tick_t safeResumeTick = 0;

  {
    WRITE_LOCKER_EVENTUAL(writeLocker, _applier->_statusLock);

    if (_useTick) {
      // use user-defined tick
      fromTick = _initialTick;
      _applier->_state._lastAppliedContinuousTick = 0;
      _applier->_state._lastProcessedContinuousTick = 0;
      // saveApplierState();
    } else {
      // if we already transferred some data, we'll use the last applied tick
      if (_applier->_state._lastAppliedContinuousTick >= fromTick) {
        fromTick = _applier->_state._lastAppliedContinuousTick;
      } else {
        LOG_TOPIC(WARN, Logger::REPLICATION)
            << "restarting continuous synchronization from previous state"
            << ", lastAppliedContinuousTick in state: "
            << _applier->_state._lastAppliedContinuousTick
            << ", lastProcessedContinuousTick in state: "
            << _applier->_state._lastProcessedContinuousTick
            << ", safeResumeTick in state: " << _applier->_state._safeResumeTick
            << ", fromTick: 0";
      }
      safeResumeTick = _applier->_state._safeResumeTick;
    }
  }

  LOG_TOPIC(DEBUG, Logger::REPLICATION)
      << "requesting continuous synchronization, fromTick: " << fromTick
      << ", safeResumeTick " << safeResumeTick << ", useTick: " << _useTick
      << ", initialTick: " << _initialTick;

  if (fromTick == 0) {
    return Result(TRI_ERROR_REPLICATION_NO_START_TICK);
  }

  // get the applier into a sensible start state by fetching the list of
  // open transactions from the master
  TRI_voc_tick_t fetchTick = safeResumeTick;
  if (safeResumeTick > 0 && safeResumeTick == fromTick) {
    // special case in which from and to are equal
    fetchTick = safeResumeTick;
  } else {
    // adjust fetchTick so we can tail starting from the tick containing
    // the open transactions we did not commit locally
    Result res = fetchOpenTransactions(safeResumeTick, fromTick, fetchTick);
    if (res.fail()) {
      return res;
    }
  }

  if (fetchTick > fromTick) {
    // must not happen
    return Result(TRI_ERROR_INTERNAL);
  }

  std::string const progress =
      "starting with from tick " + StringUtils::itoa(fromTick) +
      ", fetch tick " + StringUtils::itoa(fetchTick) +
      ", open transactions: " + StringUtils::itoa(_ongoingTransactions.size());
  setProgress(progress);

  // run in a loop. the loop is terminated when the applier is stopped or an
  // error occurs
  while (true) {
    bool worked = false;
    bool masterActive = false;

    // fetchTick is passed by reference!
    Result res =
        followMasterLog(fetchTick, fromTick, _state.applier._ignoreErrors,
                        worked, masterActive);

    uint64_t sleepTime;

    if (res.is(TRI_ERROR_REPLICATION_NO_RESPONSE) ||
        res.is(TRI_ERROR_REPLICATION_MASTER_ERROR)) {
      // master error. try again after a sleep period
      if (_state.applier._connectionRetryWaitTime > 0) {
        sleepTime = _state.applier._connectionRetryWaitTime;
        if (sleepTime < MinWaitTime) {
          sleepTime = MinWaitTime;
        }
      } else {
        // default to prevent spinning too busy here
        sleepTime = 30 * 1000 * 1000;
      }

      connectRetries++;

      {
        WRITE_LOCKER_EVENTUAL(writeLocker, _applier->_statusLock);

        _applier->_state._failedConnects = connectRetries;
        _applier->_state._totalRequests++;
        _applier->_state._totalFailedConnects++;
      }

      if (connectRetries > _state.applier._maxConnectRetries) {
        // halt
        return res;
      }
    } else {
      connectRetries = 0;

      {
        WRITE_LOCKER_EVENTUAL(writeLocker, _applier->_statusLock);

        _applier->_state._failedConnects = connectRetries;
        _applier->_state._totalRequests++;
      }

      if (res.fail()) {
        // some other error we will not ignore
        return res;
      }

      // no error
      if (worked) {
        // we have done something, so we won't sleep (but check for cancelation)
        inactiveCycles = 0;
        sleepTime = 0;
      } else {
        sleepTime = _state.applier._idleMinWaitTime;
        if (sleepTime < MinWaitTime) {
          sleepTime = MinWaitTime;  // hard-coded minimum wait time
        }

        if (_state.applier._adaptivePolling) {
          inactiveCycles++;
          if (inactiveCycles > 60) {
            sleepTime *= 5;
          } else if (inactiveCycles > 30) {
            sleepTime *= 3;
          }
          if (inactiveCycles > 15) {
            sleepTime *= 2;
          }

          if (sleepTime > _state.applier._idleMaxWaitTime) {
            sleepTime = _state.applier._idleMaxWaitTime;
          }
        }

        if (sleepTime > MaxWaitTime) {
          sleepTime = MaxWaitTime;  // hard-coded maximum wait time
        }
      }
    }

    LOG_TOPIC(TRACE, Logger::REPLICATION)
        << "master active: " << masterActive << ", worked: " << worked
        << ", sleepTime: " << sleepTime;

    // this will make the applier thread sleep if there is nothing to do,
    // but will also check for cancelation
    if (!_applier->sleepIfStillActive(sleepTime)) {
      return Result(TRI_ERROR_REPLICATION_APPLIER_STOPPED);
    }
  }

  // won't be reached
  return Result(TRI_ERROR_INTERNAL);
}

/// @brief fetch the open transactions we still need to complete
Result TailingSyncer::fetchOpenTransactions(TRI_voc_tick_t fromTick,
                                            TRI_voc_tick_t toTick,
                                            TRI_voc_tick_t& startTick) {
  std::string const baseUrl = tailingBaseUrl("open-transactions");
  std::string const url = baseUrl + "serverId=" + _state.localServerIdString +
                          "&from=" + StringUtils::itoa(fromTick) +
                          "&to=" + StringUtils::itoa(toTick);

  std::string const progress = "fetching initial master state with from tick " +
                               StringUtils::itoa(fromTick) + ", to tick " +
                               StringUtils::itoa(toTick);

  setProgress(progress);

  // send request
  std::unique_ptr<SimpleHttpResult> response(_state.connection.client->request(
      rest::RequestType::GET, url, nullptr, 0));

  if (replutils::hasFailed(response.get())) {
    return replutils::buildHttpError(response.get(), url, _state.connection);
  }

  bool fromIncluded = false;

  bool found;
  std::string header = response->getHeaderField(
      StaticStrings::ReplicationHeaderFromPresent, found);

  if (found) {
    fromIncluded = StringUtils::boolean(header);
  }

  // fetch the tick from where we need to start scanning later
  header = response->getHeaderField(
      StaticStrings::ReplicationHeaderLastIncluded, found);
  if (!found) {
    // we changed the API in 3.3 to use last included
    header = response->getHeaderField(StaticStrings::ReplicationHeaderLastTick,
                                      found);
    if (!found) {
      return Result(TRI_ERROR_REPLICATION_INVALID_RESPONSE,
                    std::string("got invalid response from master at ") +
                        _state.master.endpoint + ": required header " +
                        StaticStrings::ReplicationHeaderLastTick +
                        " is missing in determine-open-transactions response");
    }
  }

  TRI_voc_tick_t readTick = StringUtils::uint64(header);

  if (!fromIncluded && _requireFromPresent && fromTick > 0 &&
      (!_state.master.simulate32Client() || fromTick != readTick)) {
    return Result(
        TRI_ERROR_REPLICATION_START_TICK_NOT_PRESENT,
        std::string("required init tick value '") +
            StringUtils::itoa(fromTick) +
            "' is not present (anymore?) on master at " +
            _state.master.endpoint + ". Last tick available on master is '" +
            StringUtils::itoa(readTick) +
            "'. It may be required to do a full resync and increase the number "
            "of historic logfiles/WAL file timeout on the master.");
  }

  startTick = readTick;
  if (startTick == 0) {
    startTick = toTick;
  }

  VPackBuilder builder;
  Result r = replutils::parseResponse(builder, response.get());

  if (r.fail()) {
    return Result(
        TRI_ERROR_REPLICATION_INVALID_RESPONSE,
        std::string("got invalid response from master at ") +
            _state.master.endpoint +
            ": invalid response type for initial data. expecting array");
  }

  VPackSlice const slice = builder.slice();
  if (!slice.isArray()) {
    return Result(
        TRI_ERROR_REPLICATION_INVALID_RESPONSE,
        std::string("got invalid response from master at ") +
            _state.master.endpoint +
            ": invalid response type for initial data. expecting array");
  }

  for (auto const& it : VPackArrayIterator(slice)) {
    if (!it.isString()) {
      return Result(TRI_ERROR_REPLICATION_INVALID_RESPONSE,
                    std::string("got invalid response from master at ") +
                        _state.master.endpoint +
                        ": invalid response type for initial data. expecting "
                        "array of ids");
    }
    _ongoingTransactions.emplace(StringUtils::uint64(it.copyString()), nullptr);
  }

  {
    std::string const progress =
        "fetched initial master state for from tick " +
        StringUtils::itoa(fromTick) + ", to tick " + StringUtils::itoa(toTick) +
        ", got start tick: " + StringUtils::itoa(readTick) +
        ", open transactions: " + std::to_string(_ongoingTransactions.size());

    setProgress(progress);
  }

  return Result();
}

/// @brief run the continuous synchronization
Result TailingSyncer::followMasterLog(TRI_voc_tick_t& fetchTick,
                                      TRI_voc_tick_t firstRegularTick,
                                      uint64_t& ignoreCount, bool& worked,
                                      bool& masterActive) {
  std::string const baseUrl =
      tailingBaseUrl("tail") +
      "chunkSize=" + StringUtils::itoa(_state.applier._chunkSize) +
      "&barrier=" + StringUtils::itoa(_state.barrier.id);
  TRI_voc_tick_t const originalFetchTick = fetchTick;

  worked = false;

  std::string const url =
      baseUrl + "&from=" + StringUtils::itoa(fetchTick) +
      "&firstRegular=" + StringUtils::itoa(firstRegularTick) +
      "&serverId=" + _state.localServerIdString +
      "&includeSystem=" + (_state.applier._includeSystem ? "true" : "false");

  // send request
  std::string const progress =
      "fetching master log from tick " + StringUtils::itoa(fetchTick) +
      ", first regular tick " + StringUtils::itoa(firstRegularTick) +
      ", barrier: " + StringUtils::itoa(_state.barrier.id) +
      ", open transactions: " + std::to_string(_ongoingTransactions.size()) +
      ", chunk size " + std::to_string(_state.applier._chunkSize);

  setProgress(progress);

  std::string body;

  if (!_ongoingTransactions.empty()) {
    // stringify list of open transactions
    body.append("[\"");

    bool first = true;

    for (auto& it : _ongoingTransactions) {
      if (first) {
        first = false;
      } else {
        body.append("\",\"");
      }

      body.append(StringUtils::itoa(it.first));
    }

    body.append("\"]");
  } else {
    body.append("[]");
  }

  std::unique_ptr<SimpleHttpResult> response(_state.connection.client->request(
      rest::RequestType::PUT, url, body.c_str(), body.size()));

  if (replutils::hasFailed(response.get())) {
    return replutils::buildHttpError(response.get(), url, _state.connection);
  }

  bool found;
  std::string header = response->getHeaderField(
      StaticStrings::ReplicationHeaderCheckMore, found);

  if (!found) {
    return Result(TRI_ERROR_REPLICATION_INVALID_RESPONSE,
                  std::string("got invalid response from master at ") +
                      _state.master.endpoint + ": required header " +
                      StaticStrings::ReplicationHeaderCheckMore +
                      " is missing");
  }

  bool checkMore = StringUtils::boolean(header);

  // was the specified from value included the result?
  bool fromIncluded = false;

  header = response->getHeaderField(StaticStrings::ReplicationHeaderFromPresent,
                                    found);

  if (found) {
    fromIncluded = StringUtils::boolean(header);
  }

  bool active = false;

  header =
      response->getHeaderField(StaticStrings::ReplicationHeaderActive, found);

  if (found) {
    active = StringUtils::boolean(header);
  }

  TRI_voc_tick_t lastScannedTick = 0;

  header = response->getHeaderField(StaticStrings::ReplicationHeaderLastScanned,
                                    found);

  if (found) {
    lastScannedTick = StringUtils::uint64(header);
  }

  header = response->getHeaderField(
      StaticStrings::ReplicationHeaderLastIncluded, found);

  if (!found) {
    return Result(TRI_ERROR_REPLICATION_INVALID_RESPONSE,
                  std::string("got invalid response from master at ") +
                      _state.master.endpoint + ": required header " +
                      StaticStrings::ReplicationHeaderLastIncluded +
                      " is missing in logger-follow response");
  }

  TRI_voc_tick_t lastIncludedTick = StringUtils::uint64(header);

  if (lastIncludedTick == 0 && lastScannedTick > 0 &&
      lastScannedTick > fetchTick) {
    // master did not have any news for us
    // still we can move forward the place from which to tail the WAL files
    fetchTick = lastScannedTick - 1;
  }

  if (lastIncludedTick > fetchTick) {
    fetchTick = lastIncludedTick;
    worked = true;
  } else {
    // we got the same tick again, this indicates we're at the end
    checkMore = false;
  }

  header =
      response->getHeaderField(StaticStrings::ReplicationHeaderLastTick, found);

  if (!found) {
    return Result(TRI_ERROR_REPLICATION_INVALID_RESPONSE,
                  std::string("got invalid response from master at ") +
                      _state.master.endpoint + ": required header " +
                      StaticStrings::ReplicationHeaderLastTick +
                      " is missing in logger-follow response");
  }

  bool bumpTick = false;
  TRI_voc_tick_t tick = StringUtils::uint64(header);

  if (!checkMore && tick > lastIncludedTick) {
    // the master has a tick value which is not contained in this result
    // but it claims it does not have any more data
    // so it's probably a tick from an invisible operation (such as
    // closing a WAL file)
    bumpTick = true;
  }

  {
    WRITE_LOCKER_EVENTUAL(writeLocker, _applier->_statusLock);
    _applier->_state._lastAvailableContinuousTick = tick;
  }

  if (!fromIncluded && _requireFromPresent && fetchTick > 0 &&
      (!_state.master.simulate32Client() || originalFetchTick != tick)) {
    return Result(TRI_ERROR_REPLICATION_START_TICK_NOT_PRESENT,
                  std::string("required follow tick value '") +
                      StringUtils::itoa(fetchTick) +
                      "' is not present (anymore?) on master at " +
                      _state.master.endpoint +
                      ". Last tick available on master is '" +
                      StringUtils::itoa(tick) +
                      "'. It may be required to do a full resync and increase "
                      "the number " +
                      "of historic logfiles/WAL file timeout on the master");
  }

  TRI_voc_tick_t lastAppliedTick;

  {
    READ_LOCKER(locker, _applier->_statusLock);
    lastAppliedTick = _applier->_state._lastAppliedContinuousTick;
  }

  uint64_t processedMarkers = 0;
  Result r =
      applyLog(response.get(), firstRegularTick, processedMarkers, ignoreCount);

  // cppcheck-suppress *
  if (processedMarkers > 0) {
    worked = true;

    WRITE_LOCKER_EVENTUAL(writeLocker, _applier->_statusLock);

    _applier->_state._totalEvents += processedMarkers;

    if (_applier->_state._lastAppliedContinuousTick != lastAppliedTick) {
      _hasWrittenState = true;
      saveApplierState();
    }
  } else if (bumpTick) {
    WRITE_LOCKER_EVENTUAL(writeLocker, _applier->_statusLock);

    if (_applier->_state._lastProcessedContinuousTick < tick) {
      _applier->_state._lastProcessedContinuousTick = tick;
    }

    if (_ongoingTransactions.empty() && _applier->_state._safeResumeTick == 0) {
      _applier->_state._safeResumeTick = tick;
    }

    if (_ongoingTransactions.empty() &&
        _applier->_state._lastAppliedContinuousTick == 0) {
      _applier->_state._lastAppliedContinuousTick =
          _applier->_state._lastProcessedContinuousTick;
    }

    if (!_hasWrittenState) {
      _hasWrittenState = true;
      saveApplierState();
    }
  }

  if (!_hasWrittenState && _useTick) {
    // write state at least once so the start tick gets saved
    _hasWrittenState = true;

    WRITE_LOCKER_EVENTUAL(writeLocker, _applier->_statusLock);

    _applier->_state._lastAppliedContinuousTick = firstRegularTick;
    _applier->_state._lastProcessedContinuousTick = firstRegularTick;

    if (_ongoingTransactions.empty() && _applier->_state._safeResumeTick == 0) {
      _applier->_state._safeResumeTick = firstRegularTick;
    }

    saveApplierState();
  }

  if (r.fail()) {
    return r;
  }

  masterActive = active;

  if (!worked) {
    if (checkMore) {
      worked = true;
    }
  }

  return Result();
}<|MERGE_RESOLUTION|>--- conflicted
+++ resolved
@@ -179,33 +179,21 @@
   if (tooOld) {
     return true;
   }
-  
+
   // the transient applier state is just used for one shard / collection
-<<<<<<< HEAD
-  if (!_state.applier._restrictCollections.empty()) {
-    if (_state.applier._restrictType.empty() && _state.applier._includeSystem) {
-      return false;
-    }
-
-    VPackSlice const name = slice.get("cname");
-    if (name.isString()) {
-      return isExcludedCollection(name.copyString());
-    }
-=======
-  if (_configuration._restrictCollections.empty()) {
+  if (_state.applier._restrictCollections.empty()) {
     return false;
->>>>>>> 7aaeab50
-  }
-    
-  if (_configuration._restrictType.empty() && _configuration._includeSystem) {
+  }
+
+  if (_state.applier._restrictType.empty() && _state.applier._includeSystem) {
     return false;
   }
-  
+
   VPackSlice const name = slice.get("cname");
   if (name.isString()) {
     return isExcludedCollection(name.copyString());
   }
-  
+
   // call virtual method
   return skipMarker(slice);
 }
@@ -243,15 +231,9 @@
   // the new wal access protocol contains database names
   VPackSlice const nameSlice = slice.get("db");
   if (!nameSlice.isString()) {
-<<<<<<< HEAD
-    THROW_ARANGO_EXCEPTION_MESSAGE(
-        TRI_ERROR_REPLICATION_INVALID_RESPONSE,
-        "create database marker did not contain database");
-=======
     LOG_DEVEL << slice.toJson();
     THROW_ARANGO_EXCEPTION_MESSAGE(TRI_ERROR_REPLICATION_INVALID_RESPONSE,
                                    "create database marker did not contain name");
->>>>>>> 7aaeab50
   }
   std::string name = nameSlice.copyString();
   if (name.empty() || (name[0] >= '0' && name[0] <= '9')) {
@@ -262,15 +244,9 @@
   if (type == REPLICATION_DATABASE_CREATE) {
     VPackSlice const data = slice.get("data");
     if (!data.isObject()) {
-<<<<<<< HEAD
-      THROW_ARANGO_EXCEPTION_MESSAGE(
-          TRI_ERROR_REPLICATION_INVALID_RESPONSE,
-          "create database marker did not contain data");
-=======
       LOG_DEVEL << slice.toJson();
       THROW_ARANGO_EXCEPTION_MESSAGE(TRI_ERROR_REPLICATION_INVALID_RESPONSE,
                                      "create database marker did not contain data");
->>>>>>> 7aaeab50
     }
     TRI_ASSERT(data.get("name") == nameSlice);
 
