////////////////////////////////////////////////////////////////////////////////
/// DISCLAIMER
///
/// Copyright 2014-2016 ArangoDB GmbH, Cologne, Germany
/// Copyright 2004-2014 triAGENS GmbH, Cologne, Germany
///
/// Licensed under the Apache License, Version 2.0 (the "License");
/// you may not use this file except in compliance with the License.
/// You may obtain a copy of the License at
///
///     http://www.apache.org/licenses/LICENSE-2.0
///
/// Unless required by applicable law or agreed to in writing, software
/// distributed under the License is distributed on an "AS IS" BASIS,
/// WITHOUT WARRANTIES OR CONDITIONS OF ANY KIND, either express or implied.
/// See the License for the specific language governing permissions and
/// limitations under the License.
///
/// Copyright holder is ArangoDB GmbH, Cologne, Germany
///
/// @author Jan Steemann
////////////////////////////////////////////////////////////////////////////////

#include "AgencyComm.h"

#include <velocypack/Dumper.h>
#include <velocypack/Iterator.h>
#include <velocypack/Sink.h>
#include <velocypack/velocypack-aliases.h>

#include "Basics/ReadLocker.h"
#include "Basics/StringBuffer.h"
#include "Basics/StringUtils.h"
#include "Basics/VelocyPackHelper.h"
#include "Basics/WriteLocker.h"
#include "Basics/json.h"
#include "Cluster/ServerState.h"
#include "Endpoint/Endpoint.h"
#include "Logger/Logger.h"
#include "Random/RandomGenerator.h"
#include "Rest/HttpRequest.h"
#include "Rest/HttpResponse.h"
#include "SimpleHttpClient/GeneralClientConnection.h"
#include "SimpleHttpClient/SimpleHttpClient.h"
#include "SimpleHttpClient/SimpleHttpResult.h"


using namespace arangodb;

static void addEmptyVPackObject(std::string const& name, VPackBuilder& builder) {
  builder.add(VPackValue(name));
  VPackObjectBuilder c(&builder);
}
  
//////////////////////////////////////////////////////////////////////////////
/// @brief constructs an operation
//////////////////////////////////////////////////////////////////////////////

AgencyOperation::AgencyOperation(std::string const& key, AgencySimpleOperationType opType)
    : _key(AgencyComm::prefix() + key), _opType() {
  _opType.type = AgencyOperationType::SIMPLE;
  _opType.simple = opType;
}

//////////////////////////////////////////////////////////////////////////////
/// @brief constructs an operation
//////////////////////////////////////////////////////////////////////////////

AgencyOperation::AgencyOperation(std::string const& key, AgencyValueOperationType opType,
    VPackSlice value)
    : _key(AgencyComm::prefix() + key), _opType(), _value(value) {
  _opType.type = AgencyOperationType::VALUE;
  _opType.value = opType;
}
  
//////////////////////////////////////////////////////////////////////////////
/// @brief adds the operation formatted as an attribute in a vpack object
//////////////////////////////////////////////////////////////////////////////

void AgencyOperation::toVelocyPack(VPackBuilder& builder) const {
  builder.add(VPackValue(_key));
  {
    VPackObjectBuilder valueOperation(&builder);
    builder.add("op", VPackValue(_opType.toString()));
    if (_opType.type == AgencyOperationType::VALUE) {
      if (_opType.value == AgencyValueOperationType::OBSERVE
          || _opType.value == AgencyValueOperationType::UNOBSERVE) {
        builder.add("url", _value);
      } else {
        builder.add("new", _value);
      }
      if (_ttl > 0) {
        builder.add("ttl", VPackValue(_ttl));
      }
    }
  }
}

//////////////////////////////////////////////////////////////////////////////
/// @brief constructs a precondition
//////////////////////////////////////////////////////////////////////////////

AgencyPrecondition::AgencyPrecondition(std::string const& key, Type t, bool e)
    : key(AgencyComm::prefix() + key), type(t), empty(e) {
}

//////////////////////////////////////////////////////////////////////////////
/// @brief constructs a precondition
//////////////////////////////////////////////////////////////////////////////

AgencyPrecondition::AgencyPrecondition(std::string const& key, Type t,
                                       VPackSlice s)
    : key(AgencyComm::prefix() + key), type(t), empty(false), value(s) {
}

//////////////////////////////////////////////////////////////////////////////
/// @brief adds the precondition formatted as an attribute in a vpack obj
//////////////////////////////////////////////////////////////////////////////

void AgencyPrecondition::toVelocyPack(VPackBuilder& builder) const {
  if (type != AgencyPrecondition::NONE) {
    builder.add(VPackValue(key));
    {
      VPackObjectBuilder preconditionDefinition(&builder);
      switch(type) {
        case AgencyPrecondition::EMPTY:
          builder.add("oldEmpty", VPackValue(empty));
          break;
        case AgencyPrecondition::VALUE:
          builder.add("old", value);
          break;
        // mop: useless compiler warning :S
        case AgencyPrecondition::NONE:
          break;
      }
    }
  }
}

//////////////////////////////////////////////////////////////////////////////
/// @brief converts the transaction to json
//////////////////////////////////////////////////////////////////////////////

std::string AgencyWriteTransaction::toJson() const {
  VPackBuilder builder;
  toVelocyPack(builder);
  return builder.toJson();
}

//////////////////////////////////////////////////////////////////////////////
/// @brief converts the transaction to velocypack
//////////////////////////////////////////////////////////////////////////////

void AgencyWriteTransaction::toVelocyPack(VPackBuilder& builder) const {
  VPackArrayBuilder guard(&builder);
  {
    VPackObjectBuilder guard2(&builder);
    for (AgencyOperation const& operation: operations) {
      operation.toVelocyPack(builder);
    }
  }
  if (preconditions.size() > 0) {
    VPackObjectBuilder guard3(&builder);
    for (AgencyPrecondition const& precondition: preconditions) {
      precondition.toVelocyPack(builder);
    }
  }
}

//////////////////////////////////////////////////////////////////////////////
/// @brief converts the read transaction to json
//////////////////////////////////////////////////////////////////////////////

std::string AgencyReadTransaction::toJson() const {
  VPackBuilder builder;
  toVelocyPack(builder);
  return builder.toJson();
}

//////////////////////////////////////////////////////////////////////////////
/// @brief converts the read transaction to velocypack
//////////////////////////////////////////////////////////////////////////////

void AgencyReadTransaction::toVelocyPack(VPackBuilder& builder) const {
  VPackArrayBuilder guard2(&builder);
  for (std::string const& key: keys) {
    builder.add(VPackValue(key));
  }
}

////////////////////////////////////////////////////////////////////////////////
/// @brief creates an agency endpoint
////////////////////////////////////////////////////////////////////////////////

AgencyEndpoint::AgencyEndpoint(
    Endpoint* endpoint,
    arangodb::httpclient::GeneralClientConnection* connection)
    : _endpoint(endpoint), _connection(connection), _busy(false) {}

////////////////////////////////////////////////////////////////////////////////
/// @brief destroys an agency endpoint
////////////////////////////////////////////////////////////////////////////////

AgencyEndpoint::~AgencyEndpoint() {
  delete _connection;
  delete _endpoint;
}

////////////////////////////////////////////////////////////////////////////////
/// @brief constructs a communication result
////////////////////////////////////////////////////////////////////////////////

AgencyCommResult::AgencyCommResult()
    : _location(),
      _message(),
      _body(),
      _values(),
      _statusCode(0),
      _connected(false) {}

////////////////////////////////////////////////////////////////////////////////
/// @brief destroys a communication result
////////////////////////////////////////////////////////////////////////////////

AgencyCommResult::~AgencyCommResult() {
  // All elements free themselves
}

////////////////////////////////////////////////////////////////////////////////
/// @brief extract the connected flag from the result
////////////////////////////////////////////////////////////////////////////////

bool AgencyCommResult::connected() const { return _connected; }

////////////////////////////////////////////////////////////////////////////////
/// @brief extract the http code from the result
////////////////////////////////////////////////////////////////////////////////

int AgencyCommResult::httpCode() const { return _statusCode; }

////////////////////////////////////////////////////////////////////////////////
/// @brief extract the error code from the result
////////////////////////////////////////////////////////////////////////////////

int AgencyCommResult::errorCode() const {
  try {
    std::shared_ptr<VPackBuilder> bodyBuilder =
        VPackParser::fromJson(_body.c_str());
    VPackSlice body = bodyBuilder->slice();
    if (!body.isObject()) {
      return 0;
    }
    // get "errorCode" attribute (0 if not exist)
    return arangodb::basics::VelocyPackHelper::getNumericValue<int>(
        body, "errorCode", 0);
  } catch (VPackException const&) {
    return 0;
  }
}

////////////////////////////////////////////////////////////////////////////////
/// @brief extract the error message from the result
/// if there is no error, an empty string will be returned
////////////////////////////////////////////////////////////////////////////////

std::string AgencyCommResult::errorMessage() const {
  if (!_message.empty()) {
    // return stored message first if set
    return _message;
  }

  if (!_connected) {
    return std::string("unable to connect to agency");
  }

  try {
    std::shared_ptr<VPackBuilder> bodyBuilder =
        VPackParser::fromJson(_body.c_str());

    VPackSlice body = bodyBuilder->slice();
    if (!body.isObject()) {
      return "";
    }
    // get "message" attribute ("" if not exist)
    return arangodb::basics::VelocyPackHelper::getStringValue(body, "message",
                                                              "");
  } catch (VPackException const& e) {
    std::string message("VPackException parsing body ("+ _body + "): "
                        + e.what());
    return std::string(message);
  }
}

////////////////////////////////////////////////////////////////////////////////
/// @brief extract the error details from the result
/// if there is no error, an empty string will be returned
////////////////////////////////////////////////////////////////////////////////

std::string AgencyCommResult::errorDetails() const {
  std::string const errorMessage = this->errorMessage();

  if (errorMessage.empty()) {
    return _message;
  }

  return _message + " (" + errorMessage + ")";
}

////////////////////////////////////////////////////////////////////////////////
/// @brief flush the internal result buffer
////////////////////////////////////////////////////////////////////////////////

void AgencyCommResult::clear() {
  // clear existing values. They free themselves
  _values.clear();

  _location = "";
  _message = "";
  _body = "";
  _statusCode = 0;
}

////////////////////////////////////////////////////////////////////////////////
/// @brief recursively flatten the JSON response into a map
///
/// stripKeyPrefix is decoded, as is the _globalPrefix
////////////////////////////////////////////////////////////////////////////////

bool AgencyCommResult::parseVelocyPackNode(VPackSlice const& node,
                                           std::string const& stripKeyPrefix,
                                           bool withDirs) {
  if (!node.isObject()) {
    return true;
  }

  // get "key" attribute
  VPackSlice const key = node.get("key");

  if (!key.isString()) {
    return false;
  }

  std::string keydecoded = key.copyString();

  // make sure we don't strip more bytes than the key is long
  size_t const offset =
      AgencyComm::_globalPrefix.size() + stripKeyPrefix.size();
  size_t const length = keydecoded.size();

  std::string prefix;
  if (offset < length) {
    prefix = keydecoded.substr(offset);
  }

  // get "dir" attribute
  bool isDir =
      arangodb::basics::VelocyPackHelper::getBooleanValue(node, "dir", false);

  if (isDir) {
    if (withDirs) {
      AgencyCommResultEntry entry;

      entry._index = 0;
      entry._vpack = std::make_shared<VPackBuilder>();
      entry._isDir = true;
      _values.emplace(prefix, entry);
    }

    // is a directory, so there may be a "nodes" attribute
    if (!node.hasKey("nodes")) {
      // if directory is empty...
      return true;
    }
    VPackSlice const nodes = node.get("nodes");

    if (!nodes.isArray()) {
      // if directory is empty...
      return true;
    }

    for (auto const& subNode : VPackArrayIterator(nodes)) {
      if (!parseVelocyPackNode(subNode, stripKeyPrefix, withDirs)) {
        return false;
      }
    }
  } else {
    // not a directory

    // get "value" attribute
    VPackSlice const value = node.get("value");

    if (!prefix.empty()) {
      AgencyCommResultEntry entry;
      
      // get "modifiedIndex"
      entry._index = arangodb::basics::VelocyPackHelper::stringUInt64(
        node.get("modifiedIndex"));
      entry._vpack = std::make_shared<VPackBuilder>();
      entry._isDir = false;
      
      entry._vpack->add(value);
      
      _values.emplace(prefix, entry);
    }
  }

  return true;
}

////////////////////////////////////////////////////////////////////////////////
/// parse an agency result
/// note that stripKeyPrefix is a decoded, normal key!
////////////////////////////////////////////////////////////////////////////////

bool AgencyCommResult::parse(std::string const& stripKeyPrefix, bool withDirs) {
  std::shared_ptr<VPackBuilder> parsedBody;
  try {
    parsedBody = VPackParser::fromJson(_body.c_str());
  } catch (...) {
    return false;
  }
  
  VPackSlice slice = parsedBody->slice();
  
  if (!slice.isObject()) {
    return false;
  }

  // get "node" attribute
  VPackSlice const node = slice.get("node");

  bool const result = parseVelocyPackNode(node, stripKeyPrefix, withDirs);

  return result;
}

VPackSlice AgencyCommResult::parse(std::string const& path) {
  std::vector<std::string> pv (1,AgencyComm::prefixStripped());
  std::vector<std::string> tmp = basics::StringUtils::split(path,'/');
  pv.insert(pv.end(), tmp.begin(), tmp.end());
  return _vpack->slice()[0].get(pv);
}

////////////////////////////////////////////////////////////////////////////////
/// get results of query as slice
////////////////////////////////////////////////////////////////////////////////

VPackSlice AgencyCommResult::slice() {
  return _vpack->slice();
}

////////////////////////////////////////////////////////////////////////////////
/// @brief the static global URL prefix
////////////////////////////////////////////////////////////////////////////////

std::string const AgencyComm::AGENCY_URL_PREFIX = "_api/agency";

////////////////////////////////////////////////////////////////////////////////
/// @brief global (variable) prefix used for endpoint
////////////////////////////////////////////////////////////////////////////////

std::string AgencyComm::_globalPrefix = "";
std::string AgencyComm::_globalPrefixStripped = "";

////////////////////////////////////////////////////////////////////////////////
/// @brief lock for the global endpoints
////////////////////////////////////////////////////////////////////////////////

arangodb::basics::ReadWriteLock AgencyComm::_globalLock;

////////////////////////////////////////////////////////////////////////////////
/// @brief list of global endpoints
////////////////////////////////////////////////////////////////////////////////

std::list<AgencyEndpoint*> AgencyComm::_globalEndpoints;

////////////////////////////////////////////////////////////////////////////////
/// @brief global connection options
////////////////////////////////////////////////////////////////////////////////

AgencyConnectionOptions AgencyComm::_globalConnectionOptions = {
    15.0,   // connectTimeout
    120.0,  // requestTimeout
    120.0,  // lockTimeout
    10      // numRetries
};

////////////////////////////////////////////////////////////////////////////////
/// @brief constructs an agency comm locker
////////////////////////////////////////////////////////////////////////////////

AgencyCommLocker::AgencyCommLocker(std::string const& key,
                                   std::string const& type,
                                   double ttl, double timeout)
    : _key(key), _type(type), _isLocked(false) {
  AgencyComm comm;

  _vpack = std::make_shared<VPackBuilder>();
  try {
    _vpack->add(VPackValue(type));
  } catch (...) {
    return;
  }
  
  if (comm.lock(key, ttl, timeout, _vpack->slice())) {
    _isLocked = true;
  }
}

////////////////////////////////////////////////////////////////////////////////
/// @brief destroys an agency comm locker
////////////////////////////////////////////////////////////////////////////////

AgencyCommLocker::~AgencyCommLocker() {
  unlock();
}

////////////////////////////////////////////////////////////////////////////////
/// @brief unlocks the lock
////////////////////////////////////////////////////////////////////////////////

void AgencyCommLocker::unlock() {
  if (_isLocked) {
    AgencyComm comm;

    updateVersion(comm);
    if (comm.unlock(_key, _vpack->slice(), 0.0)) {
      _isLocked = false;
    }
  }
}

////////////////////////////////////////////////////////////////////////////////
/// @brief update a lock version in the agency
////////////////////////////////////////////////////////////////////////////////

bool AgencyCommLocker::updateVersion(AgencyComm& comm) {
  if (_type != "WRITE") {
    return true;
  }
  AgencyCommResult result = comm.increment(_key  + "/Version");

  return result.successful();
}

////////////////////////////////////////////////////////////////////////////////
/// @brief cleans up all connections
////////////////////////////////////////////////////////////////////////////////

void AgencyComm::cleanup() {
  AgencyComm::disconnect();

  while (true) {
    {
      bool busyFound = false;
      WRITE_LOCKER(writeLocker, AgencyComm::_globalLock);

      std::list<AgencyEndpoint*>::iterator it = _globalEndpoints.begin();

      while (it != _globalEndpoints.end()) {
        AgencyEndpoint* agencyEndpoint = (*it);

        TRI_ASSERT(agencyEndpoint != nullptr);
        if (agencyEndpoint->_busy) {
          busyFound = true;
          ++it;
        } else {
          it = _globalEndpoints.erase(it);
          delete agencyEndpoint;
        }
      }
      if (!busyFound) {
        break;
      }
    }
    usleep(100000);
  }
}

////////////////////////////////////////////////////////////////////////////////
/// @brief tries to establish a communication channel
////////////////////////////////////////////////////////////////////////////////

bool AgencyComm::tryConnect() {
  {
    std::string endpointsStr{getUniqueEndpointsString()};

    WRITE_LOCKER(writeLocker, AgencyComm::_globalLock);
    if (_globalEndpoints.empty()) {
      return false;
    }

    // mop: not sure if a timeout makes sense here
    while (true) {
      LOG_TOPIC(INFO, Logger::AGENCYCOMM) 
          << "Trying to find an active agency. Checking " << endpointsStr;
      std::list<AgencyEndpoint*>::iterator it = _globalEndpoints.begin();

      while (it != _globalEndpoints.end()) {
        AgencyEndpoint* agencyEndpoint = (*it);

        TRI_ASSERT(agencyEndpoint != nullptr);
        TRI_ASSERT(agencyEndpoint->_endpoint != nullptr);
        TRI_ASSERT(agencyEndpoint->_connection != nullptr);

        if (agencyEndpoint->_endpoint->isConnected()) {
          return true;
        }

        agencyEndpoint->_endpoint->connect(
            _globalConnectionOptions._connectTimeout,
            _globalConnectionOptions._requestTimeout);

        if (agencyEndpoint->_endpoint->isConnected()) {
          return true;
        }

        ++it;
      }
      sleep(1);
    }
  }

  // unable to connect to any endpoint
  return false;
}
//////////////////////////////////////////////////////////////////////////////
/// @brief will try to initialize a new agency
//////////////////////////////////////////////////////////////////////////////

bool AgencyComm::initialize() {
  if (!AgencyComm::tryConnect()) {
    return false;
  }
  AgencyComm comm;
  return comm.ensureStructureInitialized();
}

//////////////////////////////////////////////////////////////////////////////
/// @brief will try to initialize a new agency
//////////////////////////////////////////////////////////////////////////////

bool AgencyComm::tryInitializeStructure() { 
  VPackBuilder builder;
  try {
    VPackObjectBuilder b(&builder);
    builder.add(VPackValue("Sync"));
    {
      VPackObjectBuilder c(&builder);
      builder.add("LatestID", VPackValue(1));
      addEmptyVPackObject("Problems", builder);
      builder.add("UserVersion", VPackValue(1));
      addEmptyVPackObject("ServerStates", builder);
      builder.add("HeartbeatIntervalMs", VPackValue(1000));
      addEmptyVPackObject("Commands", builder);
    }
    builder.add(VPackValue("Current"));
    {
      VPackObjectBuilder c(&builder);
      builder.add(VPackValue("Collections"));
      {
        VPackObjectBuilder d(&builder);
        addEmptyVPackObject("_system", builder);
      }
      builder.add("Version", VPackValue(1));
      addEmptyVPackObject("ShardsCopied", builder);
      addEmptyVPackObject("NewServers", builder);
      addEmptyVPackObject("Coordinators", builder);
      builder.add("Lock", VPackValue("UNLOCKED"));
      addEmptyVPackObject("DBServers", builder);
      builder.add(VPackValue("ServersRegistered"));
      {
        VPackObjectBuilder c(&builder);
        builder.add("Version", VPackValue("1"));
      }
      addEmptyVPackObject("Databases", builder);
    }
    builder.add(VPackValue("Plan"));
    {
      VPackObjectBuilder c(&builder);
      addEmptyVPackObject("Coordinators", builder);
      builder.add(VPackValue("Databases"));
      {
        VPackObjectBuilder d(&builder);
        builder.add(VPackValue("_system"));
        {
          VPackObjectBuilder d2(&builder);
          builder.add("name", VPackValue("_system"));
          builder.add("id", VPackValue("1"));
        }
      }
      builder.add("Lock", VPackValue("UNLOCKED"));
      addEmptyVPackObject("DBServers", builder);
      builder.add("Version", VPackValue(1));
      builder.add(VPackValue("Collections"));
      {
        VPackObjectBuilder d(&builder);
        addEmptyVPackObject("_system", builder);
      }
    }
    builder.add(VPackValue("Target"));
    {
      VPackObjectBuilder c(&builder);
      addEmptyVPackObject("Coordinators", builder);
      builder.add(VPackValue("Collections"));
      {
        VPackObjectBuilder d(&builder);
        addEmptyVPackObject("_system", builder);
      }
      builder.add("Version", VPackValue(1));
      addEmptyVPackObject("MapLocalToID", builder);
      builder.add(VPackValue("Databases"));
      {
        VPackObjectBuilder d(&builder);
        builder.add(VPackValue("_system"));
        {
          VPackObjectBuilder d2(&builder);
          builder.add("name", VPackValue("_system"));
          builder.add("id", VPackValue("1"));
        }
      }
      addEmptyVPackObject("DBServers", builder);
      builder.add("Lock", VPackValue("UNLOCKED"));
    }
    builder.add(VPackValue("Supervision"));
    {
      VPackObjectBuilder c(&builder);
      builder.add(VPackValue("Jobs"));
      {
        VPackObjectBuilder d(&builder);
        addEmptyVPackObject("Pending", builder);
        addEmptyVPackObject("Finished", builder);
        addEmptyVPackObject("Failed", builder);
      }
    }
    builder.add("InitDone", VPackValue(true));
  } catch (...) {
    LOG_TOPIC(ERR, Logger::STARTUP) << "Couldn't create initializing structure";
    return false;
  }

  try {
    LOG_TOPIC(TRACE, Logger::STARTUP) 
        << "Initializing agency with " << builder.toJson();

    AgencyOperation initOperation("", AgencyValueOperationType::SET, builder.slice());

    AgencyWriteTransaction initTransaction;
    initTransaction.operations.push_back(initOperation);
  
    auto result = sendTransactionWithFailover(initTransaction);
    
    return result.successful();
  } catch (std::exception const& e) {
    LOG(FATAL) << "Fatal error initializing agency " << e.what();
    FATAL_ERROR_EXIT();
  } catch (...) {
    LOG(FATAL) << "Fatal error initializing agency";
    FATAL_ERROR_EXIT();
  }
}

//////////////////////////////////////////////////////////////////////////////
/// @brief checks if we are responsible for initializing the agency
//////////////////////////////////////////////////////////////////////////////

bool AgencyComm::shouldInitializeStructure() {
  VPackBuilder builder;
  builder.add(VPackValue(false));

  double timeout = _globalConnectionOptions._requestTimeout;
  // "InitDone" key should not previously exist
  auto result = casValue("InitDone", builder.slice(), false, 60.0, timeout);
    
  if (!result.successful() &&
      result.httpCode() ==
          (int)arangodb::GeneralResponse::ResponseCode::PRECONDITION_FAILED) {
    // somebody else has or is initializing the agency
    LOG_TOPIC(TRACE, Logger::STARTUP) 
        << "someone else is initializing the agency";
    return false;
  }
  
  return true;
}

////////////////////////////////////////////////////////////////////////////////
/// @brief will initialize agency if it is freshly started
////////////////////////////////////////////////////////////////////////////////

bool AgencyComm::ensureStructureInitialized() {
  LOG_TOPIC(TRACE, Logger::STARTUP) << "Checking if agency is initialized";

  while (true) {
    while (shouldInitializeStructure()) {
      LOG_TOPIC(TRACE, Logger::STARTUP) 
          << "Agency is fresh. Needs initial structure.";
      // mop: we initialized it .. great success
      if (tryInitializeStructure()) {
        LOG_TOPIC(TRACE, Logger::STARTUP) << "Successfully initialized agency";
        break;
      } 

      LOG_TOPIC(WARN, Logger::STARTUP) 
          << "Initializing agency failed. We'll try again soon";
      // We should really have exclusive access, here, this is strange!
      sleep(1);
    }
    
    AgencyCommResult result = getValues("InitDone", false);
 
    if (result.successful()) {
      result.parse("", false);

      std::map<std::string, AgencyCommResultEntry>::iterator it =
          result._values.begin();
      if (it != result._values.end()) {
        auto value = (*it).second._vpack;

        if (value->slice().isBoolean() && value->slice().getBoolean()) {
          // expecting a value of "true"
          LOG_TOPIC(TRACE, Logger::STARTUP) << "Found an initialized agency";
          return true;
        }
        // fallthrough to sleeping
      }
    }
          
    LOG_TOPIC(TRACE, Logger::STARTUP) 
        << "Waiting for agency to get initialized";

    sleep(1);
  } // next attempt
}

////////////////////////////////////////////////////////////////////////////////
/// @brief disconnects all communication channels
////////////////////////////////////////////////////////////////////////////////

void AgencyComm::disconnect() {
  WRITE_LOCKER(writeLocker, AgencyComm::_globalLock);

  std::list<AgencyEndpoint*>::iterator it = _globalEndpoints.begin();

  while (it != _globalEndpoints.end()) {
    AgencyEndpoint* agencyEndpoint = (*it);

    TRI_ASSERT(agencyEndpoint != nullptr);
    TRI_ASSERT(agencyEndpoint->_connection != nullptr);
    TRI_ASSERT(agencyEndpoint->_endpoint != nullptr);

    agencyEndpoint->_connection->disconnect();
    agencyEndpoint->_endpoint->disconnect();

    ++it;
  }
}

////////////////////////////////////////////////////////////////////////////////
/// @brief adds an endpoint to the endpoints list
////////////////////////////////////////////////////////////////////////////////

bool AgencyComm::addEndpoint(std::string const& endpointSpecification,
                             bool toFront) {
  LOG_TOPIC(TRACE, Logger::AGENCYCOMM) 
      << "adding global agency-endpoint '" << endpointSpecification << "'";

  {
    WRITE_LOCKER(writeLocker, AgencyComm::_globalLock);

    // check if we already have got this endpoint
    std::list<AgencyEndpoint*>::const_iterator it = _globalEndpoints.begin();

    while (it != _globalEndpoints.end()) {
      AgencyEndpoint const* agencyEndpoint = (*it);

      TRI_ASSERT(agencyEndpoint != nullptr);

      if (agencyEndpoint->_endpoint->specification() == endpointSpecification) {
        // a duplicate. just ignore
        return false;
      }

      ++it;
    }

    // didn't find the endpoint in our list of endpoints, so now create a new
    // one
    for (size_t i = 0; i < NumConnections; ++i) {
      AgencyEndpoint* agencyEndpoint =
          createAgencyEndpoint(endpointSpecification);

      if (agencyEndpoint == nullptr) {
        return false;
      }

      if (toFront) {
        AgencyComm::_globalEndpoints.push_front(agencyEndpoint);
      } else {
        AgencyComm::_globalEndpoints.push_back(agencyEndpoint);
      }
    }
  }

  return true;
}

////////////////////////////////////////////////////////////////////////////////
/// @brief checks if an endpoint is present
////////////////////////////////////////////////////////////////////////////////

bool AgencyComm::hasEndpoint(std::string const& endpointSpecification) {
  {
    READ_LOCKER(readLocker, AgencyComm::_globalLock);

    // check if we have got this endpoint
    std::list<AgencyEndpoint*>::iterator it = _globalEndpoints.begin();

    while (it != _globalEndpoints.end()) {
      AgencyEndpoint const* agencyEndpoint = (*it);
      
      if (agencyEndpoint->_endpoint->specification() == endpointSpecification) {
        return true;
      }

      ++it;
    }
  }

  // not found
  return false;
}

////////////////////////////////////////////////////////////////////////////////
/// @brief get a stringified version of the endpoints
////////////////////////////////////////////////////////////////////////////////

std::vector<std::string> AgencyComm::getEndpoints() {
  std::vector<std::string> result;

  {
    // iterate over the list of endpoints
    READ_LOCKER(readLocker, AgencyComm::_globalLock);

    std::list<AgencyEndpoint*>::const_iterator it =
        AgencyComm::_globalEndpoints.begin();

    while (it != AgencyComm::_globalEndpoints.end()) {
      AgencyEndpoint const* agencyEndpoint = (*it);

      TRI_ASSERT(agencyEndpoint != nullptr);

      result.push_back(agencyEndpoint->_endpoint->specification());
      ++it;
    }
  }

  return result;
}

////////////////////////////////////////////////////////////////////////////////
/// @brief get a stringified version of all endpoints (unique)
////////////////////////////////////////////////////////////////////////////////

std::string AgencyComm::getUniqueEndpointsString() {
  std::string result;

  {
    // iterate over the list of endpoints
    READ_LOCKER(readLocker, AgencyComm::_globalLock);

    std::list<AgencyEndpoint*> uniqueEndpoints{
        AgencyComm::_globalEndpoints.begin(),
        AgencyComm::_globalEndpoints.end()};

    uniqueEndpoints.unique([](AgencyEndpoint* a, AgencyEndpoint* b) {
      return a->_endpoint->specification() == b->_endpoint->specification();
    });

    std::list<AgencyEndpoint*>::const_iterator it = uniqueEndpoints.begin();

    while (it != uniqueEndpoints.end()) {
      if (!result.empty()) {
        result += ", ";
      }

      AgencyEndpoint const* agencyEndpoint = (*it);

      TRI_ASSERT(agencyEndpoint != nullptr);

      result.append(agencyEndpoint->_endpoint->specification());
      ++it;
    }
  }

  return result;
}

////////////////////////////////////////////////////////////////////////////////
/// @brief get a stringified version of the endpoints
////////////////////////////////////////////////////////////////////////////////

std::string AgencyComm::getEndpointsString() {
  std::string result;

  {
    // iterate over the list of endpoints
    READ_LOCKER(readLocker, AgencyComm::_globalLock);

    std::list<AgencyEndpoint*>::const_iterator it =
        AgencyComm::_globalEndpoints.begin();

    while (it != AgencyComm::_globalEndpoints.end()) {
      if (!result.empty()) {
        result += ", ";
      }

      AgencyEndpoint const* agencyEndpoint = (*it);

      TRI_ASSERT(agencyEndpoint != nullptr);

      result.append(agencyEndpoint->_endpoint->specification());
      ++it;
    }
  }

  return result;
}

////////////////////////////////////////////////////////////////////////////////
/// @brief sets the global prefix for all operations
////////////////////////////////////////////////////////////////////////////////

bool AgencyComm::setPrefix(std::string const& prefix) {
  // agency prefix must not be changed
  _globalPrefix = prefix;
  _globalPrefixStripped = prefix;
  
  // make sure prefix starts with a forward slash
  if (prefix[0] != '/') {
    _globalPrefix = '/' + _globalPrefix;
  }

  // make sure prefix ends with a forward slash
  if (_globalPrefix.size() > 0) {
    if (_globalPrefix[_globalPrefix.size() - 1] != '/') {
      _globalPrefix += '/';
    }
  }

  LOG_TOPIC(TRACE, Logger::AGENCYCOMM) 
      << "setting agency-prefix to '" << prefix << "'";
  return true;
}

////////////////////////////////////////////////////////////////////////////////
/// @brief gets the global prefix for all operations
////////////////////////////////////////////////////////////////////////////////

std::string AgencyComm::prefix() { return _globalPrefix; }
std::string AgencyComm::prefixStripped() { return _globalPrefixStripped; }

////////////////////////////////////////////////////////////////////////////////
/// @brief generate a timestamp
////////////////////////////////////////////////////////////////////////////////

std::string AgencyComm::generateStamp() {
  time_t tt = time(0);
  struct tm tb;
  char buffer[21];

  TRI_gmtime(tt, &tb);

  size_t len = ::strftime(buffer, sizeof(buffer), "%Y-%m-%dT%H:%M:%SZ", &tb);

  return std::string(buffer, len);
}

////////////////////////////////////////////////////////////////////////////////
/// @brief creates a new agency endpoint
////////////////////////////////////////////////////////////////////////////////

AgencyEndpoint* AgencyComm::createAgencyEndpoint(
    std::string const& endpointSpecification) {
  std::unique_ptr<Endpoint> endpoint(
      Endpoint::clientFactory(endpointSpecification));

  if (endpoint == nullptr) {
    // could not create endpoint...
    return nullptr;
  }

  std::unique_ptr<arangodb::httpclient::GeneralClientConnection> connection(
      arangodb::httpclient::GeneralClientConnection::factory(
          endpoint.get(), _globalConnectionOptions._requestTimeout,
          _globalConnectionOptions._connectTimeout,
          _globalConnectionOptions._connectRetries, 0));

  if (connection == nullptr) {
    return nullptr;
  }

  auto ep = new AgencyEndpoint(endpoint.get(), connection.get());
  endpoint.release();
  connection.release();

  return ep;
}

////////////////////////////////////////////////////////////////////////////////
/// @brief sends the current server state to the agency
////////////////////////////////////////////////////////////////////////////////

AgencyCommResult AgencyComm::sendServerState(double ttl) {
  // construct JSON value { "status": "...", "time": "..." }
  VPackBuilder builder;
  try {
    builder.openObject();
    std::string const status =
        ServerState::stateToString(ServerState::instance()->getState());
    builder.add("status", VPackValue(status));
    std::string const stamp = AgencyComm::generateStamp();
    builder.add("time", VPackValue(stamp));
    builder.close();
  } catch (...) {
    return AgencyCommResult();
  }

  AgencyCommResult result(
      setValue("Sync/ServerStates/" + ServerState::instance()->getId(),
               builder.slice(), ttl));

  return result;
}

////////////////////////////////////////////////////////////////////////////////
/// @brief gets the backend version
////////////////////////////////////////////////////////////////////////////////

std::string AgencyComm::getVersion() {
  AgencyCommResult result
      =sendWithFailover(arangodb::GeneralRequest::RequestType::GET,
			_globalConnectionOptions._requestTimeout, "version",
			"", false);

  if (result.successful()) {
    return result._body;
  }

  return "";
}

////////////////////////////////////////////////////////////////////////////////
/// @brief creates a directory in the backend
////////////////////////////////////////////////////////////////////////////////

AgencyCommResult AgencyComm::createDirectory(std::string const& key) {
  VPackBuilder builder;
  {
    VPackObjectBuilder dir(&builder);
  }
  
  AgencyOperation operation(key, AgencyValueOperationType::SET, builder.slice());
  AgencyWriteTransaction transaction(operation);

  return sendTransactionWithFailover(transaction);
}

////////////////////////////////////////////////////////////////////////////////
/// @brief sets a value in the backend
////////////////////////////////////////////////////////////////////////////////

AgencyCommResult AgencyComm::setValue(std::string const& key,
                                      std::string const& value,
                                      double ttl) {
  VPackBuilder builder;
  builder.add(VPackValue(value));
  
  AgencyOperation operation(key, AgencyValueOperationType::SET, builder.slice());
  operation._ttl = static_cast<uint32_t>(ttl);
  AgencyWriteTransaction transaction(operation);

  return sendTransactionWithFailover(transaction);
}

////////////////////////////////////////////////////////////////////////////////
/// @brief sets a value in the backend
////////////////////////////////////////////////////////////////////////////////

AgencyCommResult AgencyComm::setValue(std::string const& key,
                                      arangodb::velocypack::Slice const& slice,
                                      double ttl) {

  AgencyOperation operation(key, AgencyValueOperationType::SET, slice);
  operation._ttl = static_cast<uint32_t>(ttl);
  AgencyWriteTransaction transaction(operation);

  return sendTransactionWithFailover(transaction);
}

////////////////////////////////////////////////////////////////////////////////
/// @brief checks if a key exists
////////////////////////////////////////////////////////////////////////////////

bool AgencyComm::exists(std::string const& key) {
  AgencyCommResult result = getValues(key, false);

  return result.successful();  
}

////////////////////////////////////////////////////////////////////////////////
/// @brief increment a key
////////////////////////////////////////////////////////////////////////////////

AgencyCommResult AgencyComm::increment(std::string const& key) {

  AgencyWriteTransaction transaction(
      AgencyOperation(key, AgencySimpleOperationType::INCREMENT_OP)
  );

  return sendTransactionWithFailover(transaction);
}

////////////////////////////////////////////////////////////////////////////////
/// @brief gets one or multiple values from the backend
////////////////////////////////////////////////////////////////////////////////

AgencyCommResult AgencyComm::getValues(std::string const& key, bool recursive) {
  std::string url(buildUrl());
  
  url += "/read";
  VPackBuilder builder;
  {
    VPackArrayBuilder root(&builder);
    {
      VPackArrayBuilder keys(&builder);
      builder.add(VPackValue(AgencyComm::prefix() + key));
    }
  }

  AgencyCommResult result
      = sendWithFailover(arangodb::GeneralRequest::RequestType::POST,
			 _globalConnectionOptions._requestTimeout, url,
			 builder.toJson(), false);

  if (!result.successful()) {
    return result;
  }
  
  try {
    std::shared_ptr<VPackBuilder> parsedBody;
    std::string const body = result.body();
   
    parsedBody = VPackParser::fromJson(body.c_str());
    VPackSlice agencyResult = parsedBody->slice();
    VPackSlice resultNode;
    if (!agencyResult.isArray()) {
      result._statusCode = 500;
      return result;
    }

    if (agencyResult.length() != 1) {
      result._statusCode = 500;
      return result;
    }
    resultNode = agencyResult.at(0);
    
    std::function<void (std::string const&, VPackSlice, VPackBuilder&, int)>
      fakeEtcdNode = [&] (std::string const& key, VPackSlice node,
                          VPackBuilder& builder, int level) {
      VPackObjectBuilder nodeValue(&builder);
      builder.add("key", VPackValue(key));
      builder.add("modifiedIndex", VPackValue(1));
      builder.add("createdIndex", VPackValue(1));
      if (node.isObject()) {
        builder.add("dir", VPackValue(true));

        if (node.length() > 0 && (recursive || level < 1)) {
          builder.add(VPackValue("nodes"));
          VPackArrayBuilder objectStructure(&builder);
          for (auto const& it : VPackObjectIterator(node)) {
            std::string subKey;
            subKey = key + "/" + it.key.copyString();
            fakeEtcdNode(subKey, it.value, builder, level + 1);
          }
        }
      } else if (node.isArray()) {
        LOG_TOPIC(ERR, Logger::AGENCYCOMM) << node.toJson();
        LOG_TOPIC(ERR, Logger::AGENCYCOMM) << "Oops...TODO array unexpected";
      } else {
        builder.add("value", node);
      }
    };
    
    VPackBuilder builder;
    {
      VPackObjectBuilder nodeRoot(&builder);
      builder.add("action", VPackValue("get"));
      builder.add(VPackValue("node"));

      const std::string fullKey = AgencyComm::prefix() + key;
      // mop: need to remove all parents... key requested: /arango/hans/mann/wurst.
      // instead of just the result of wurst we will get the full tree
      // but only if there is something inside this object

      TRI_ASSERT(fullKey.size() > 0);
      //TRI_ASSERT(fullkey[0] == '/');
      size_t currentKeyStart = fullKey.size() > 1 ? 1 : std::string::npos;
      while (currentKeyStart != std::string::npos) {
        // at least one further step to go down
        size_t found = fullKey.find_first_of('/', currentKeyStart);
        std::string currentKey 
            = (found == std::string::npos) ?
              fullKey.substr(currentKeyStart) :
              fullKey.substr(currentKeyStart, found - currentKeyStart);
        if (!resultNode.isObject() || !resultNode.hasKey(currentKey)) {
          result.clear();
          result._statusCode = 404;
          return result;
        }
        resultNode = resultNode.get(currentKey);

        currentKeyStart 
            = (found == std::string::npos) ? found : found + 1;
      }
      
      fakeEtcdNode(AgencyComm::prefix() + key, resultNode, builder, 0);
    }
    
    result._body.clear();
    VPackSlice s = builder.slice();
    
    VPackOptions dumperOptions;
    VPackStringSink sink(&result._body);
    VPackDumper::dump(s, &sink, &dumperOptions);

    LOG_TOPIC(TRACE, Logger::AGENCYCOMM) 
        << "Created fake etcd node" << result._body;
    result._statusCode = 200;
  } catch(std::exception &e) {
    LOG_TOPIC(ERR, Logger::AGENCYCOMM) 
        << "Error transforming result. " << e.what();
    result.clear();
  } catch(...) {
    LOG_TOPIC(ERR, Logger::AGENCYCOMM) 
        << "Error transforming result. Out of memory";
    result.clear();
  }

  return result;
}

////////////////////////////////////////////////////////////////////////////////
/// @brief gets one or multiple values from the backend
////////////////////////////////////////////////////////////////////////////////

AgencyCommResult AgencyComm::getValues2(std::string const& key) {
  std::string url(buildUrl());
  
  url += "/read";
  VPackBuilder builder;
  {
    VPackArrayBuilder root(&builder);
    {
      VPackArrayBuilder keys(&builder);
      builder.add(VPackValue(AgencyComm::prefix() + key));
    }
  }

  AgencyCommResult result
      = sendWithFailover(arangodb::GeneralRequest::RequestType::POST,
                         _globalConnectionOptions._requestTimeout, url,
                         builder.toJson(), false);

  if (!result.successful()) {
    return result;
  }
  
  try {

    result.setVPack(VPackParser::fromJson(result.body().c_str()));

    if (!result.slice().isArray()) {
      result._statusCode = 500;
      return result;
    }

    if (result.slice().length() != 1) {
      result._statusCode = 500;
      return result;
    }
    
    result._body.clear();
    result._statusCode = 200;
    
  } catch(std::exception &e) {
    LOG_TOPIC(ERR, Logger::AGENCYCOMM) 
        << "Error transforming result. " << e.what();
    result.clear();
  } catch(...) {
    LOG_TOPIC(ERR, Logger::AGENCYCOMM) 
        << "Error transforming result. Out of memory";
    result.clear();
  }

  return result;
}

////////////////////////////////////////////////////////////////////////////////
/// @brief removes one or multiple values from the backend
////////////////////////////////////////////////////////////////////////////////

AgencyCommResult AgencyComm::removeValues(std::string const& key,
                                          bool recursive) {
  AgencyWriteTransaction transaction(
      AgencyOperation(key, AgencySimpleOperationType::DELETE_OP),
      AgencyPrecondition(key, AgencyPrecondition::EMPTY, false)
  );

  return sendTransactionWithFailover(transaction);
}

////////////////////////////////////////////////////////////////////////////////
/// @brief compares and swaps a single value in the backend
/// the CAS condition is whether or not a previous value existed for the key
////////////////////////////////////////////////////////////////////////////////

AgencyCommResult AgencyComm::casValue(std::string const& key,
                                      arangodb::velocypack::Slice const& json,
                                      bool prevExist, double ttl,
                                      double timeout) {

  VPackBuilder newBuilder;
  newBuilder.add(json);

  AgencyOperation operation(key, AgencyValueOperationType::SET, newBuilder.slice());
  AgencyPrecondition precondition(key, AgencyPrecondition::EMPTY, !prevExist);
  if (ttl >= 0.0) {
    operation._ttl = static_cast<uint32_t>(ttl);
  }
  
  VPackBuilder preBuilder;
  precondition.toVelocyPack(preBuilder);

  AgencyWriteTransaction transaction(operation, precondition);
  return sendTransactionWithFailover(transaction, timeout);
}

////////////////////////////////////////////////////////////////////////////////
/// @brief compares and swaps a single value in the backend
/// the CAS condition is whether or not the previous value for the key was
/// identical to `oldValue`
////////////////////////////////////////////////////////////////////////////////

AgencyCommResult AgencyComm::casValue(std::string const& key,
                                      VPackSlice const& oldJson,
                                      VPackSlice const& newJson, double ttl,
                                      double timeout) {
  VPackBuilder newBuilder;
  newBuilder.add(newJson);
  
  VPackBuilder oldBuilder;
  oldBuilder.add(oldJson);
  
  AgencyOperation operation(key, AgencyValueOperationType::SET, newBuilder.slice());
  AgencyPrecondition precondition(key, AgencyPrecondition::VALUE,
                                  oldBuilder.slice());
  if (ttl >= 0.0) {
    operation._ttl = static_cast<uint32_t>(ttl);
  }
  
  AgencyWriteTransaction transaction(operation, precondition);
  return sendTransactionWithFailover(transaction, timeout);
}

////////////////////////////////////////////////////////////////////////////////
/// @brief registers a callback on a key
////////////////////////////////////////////////////////////////////////////////

bool AgencyComm::registerCallback(std::string const& key, std::string const& endpoint) {
  VPackBuilder builder;
  builder.add(VPackValue(endpoint));
  
  AgencyOperation operation(key, AgencyValueOperationType::OBSERVE, builder.slice());
  AgencyWriteTransaction transaction(operation);
  
  auto result = sendTransactionWithFailover(transaction);
  return result.successful();
}

////////////////////////////////////////////////////////////////////////////////
/// @brief unregisters a callback on a key
////////////////////////////////////////////////////////////////////////////////

bool AgencyComm::unregisterCallback(std::string const& key,
                                    std::string const& endpoint) {
  VPackBuilder builder;
  builder.add(VPackValue(endpoint));
  
  AgencyOperation operation(key, AgencyValueOperationType::UNOBSERVE, builder.slice());
  AgencyWriteTransaction transaction(operation);
  
  auto result = sendTransactionWithFailover(transaction);
  return result.successful();
}

////////////////////////////////////////////////////////////////////////////////
/// @brief acquire a read lock
////////////////////////////////////////////////////////////////////////////////

bool AgencyComm::lockRead(std::string const& key, double ttl, double timeout) {
  VPackBuilder builder;
  try {
    builder.add(VPackValue("READ"));
  } catch (...) {
    return false;
  }
  return lock(key, ttl, timeout, builder.slice());
}

////////////////////////////////////////////////////////////////////////////////
/// @brief acquire a write lock
////////////////////////////////////////////////////////////////////////////////

bool AgencyComm::lockWrite(std::string const& key, double ttl, double timeout) {
  VPackBuilder builder;
  try {
    builder.add(VPackValue("WRITE"));
  } catch (...) {
    return false;
  }
  return lock(key, ttl, timeout, builder.slice());
}

////////////////////////////////////////////////////////////////////////////////
/// @brief release a read lock
////////////////////////////////////////////////////////////////////////////////

bool AgencyComm::unlockRead(std::string const& key, double timeout) {
  VPackBuilder builder;
  try {
    builder.add(VPackValue("READ"));
  } catch (...) {
    return false;
  }
  return unlock(key, builder.slice(), timeout);
}

////////////////////////////////////////////////////////////////////////////////
/// @brief release a write lock
////////////////////////////////////////////////////////////////////////////////

bool AgencyComm::unlockWrite(std::string const& key, double timeout) {
  VPackBuilder builder;
  try {
    builder.add(VPackValue("WRITE"));
  } catch (...) {
    return false;
  }
  return unlock(key, builder.slice(), timeout);
}

////////////////////////////////////////////////////////////////////////////////
/// @brief get unique id
////////////////////////////////////////////////////////////////////////////////

uint64_t AgencyComm::uniqid(uint64_t count, double timeout) {
  static int const maxTries = 1000000;
  // this is pretty much forever, but we simply cannot continue at all
  // if we do not get a unique id from the agency.
  int tries = 0;

  AgencyCommResult result;

  uint64_t oldValue = 0;

  while (tries++ < maxTries) {
    result = getValues2("Sync/LatestID");
    if (!result.successful()) {
      usleep(500000);
      continue;
    }

    VPackSlice oldSlice = result.slice()[0].get(std::vector<std::string>(
          {prefixStripped(), "Sync", "LatestID"}));

    if (!(oldSlice.isSmallInt() || oldSlice.isUInt())) {
      LOG_TOPIC(WARN, Logger::AGENCYCOMM) 
          << "Sync/LatestID in agency is not an unsigned integer, fixing...";
      try {
        VPackBuilder builder;
        builder.add(VPackValue(0));

        // create the key on the fly
        setValue("Sync/LatestID", builder.slice(), 0.0);

      } catch (...) {
        // Could not build local key. Try again
      }
      continue;
    }

    // If we get here, slice is pointing to an unsigned integer, which
    // is the value in the agency.
    oldValue = 0;
    try {
      oldValue = oldSlice.getUInt();
    }
    catch (...) {
    }
    uint64_t const newValue = oldValue + count;

    VPackBuilder newBuilder;
    try {
      newBuilder.add(VPackValue(newValue));
    } catch (...) {
      usleep(500000);
      continue;
    }

    result = casValue("Sync/LatestID", oldSlice, newBuilder.slice(), 
                      0.0, timeout);

    if (result.successful()) {
      break;
    }
    // The cas did not work, simply try again!
  }

  return oldValue;
}

////////////////////////////////////////////////////////////////////////////////
/// @brief acquires a lock
////////////////////////////////////////////////////////////////////////////////

bool AgencyComm::lock(std::string const& key, double ttl, double timeout,
                      VPackSlice const& slice) {
  if (ttl == 0.0) {
    ttl = _globalConnectionOptions._lockTimeout;
  }

  if (timeout == 0.0) {
    timeout = _globalConnectionOptions._lockTimeout;
  }
  unsigned long sleepTime = InitialSleepTime;
  double const end = TRI_microtime() + timeout;

  VPackBuilder builder;
  try {
    builder.add(VPackValue("UNLOCKED"));
  } catch (...) {
    return false;
  }
  VPackSlice oldSlice = builder.slice();

  while (true) {
    AgencyCommResult result =
        casValue(key + "/Lock", oldSlice, slice, ttl, timeout);

    if (!result.successful() &&
        result.httpCode() ==
            (int)arangodb::GeneralResponse::ResponseCode::PRECONDITION_FAILED) {
      // key does not yet exist. create it now
      result = casValue(key + "/Lock", slice, false, ttl, timeout);
    }

    if (result.successful()) {
      return true;
    }

    usleep(sleepTime);

    if (sleepTime < MaxSleepTime) {
      sleepTime += InitialSleepTime;
    }

    if (TRI_microtime() >= end) {
      return false;
    }
  }

  TRI_ASSERT(false);
  return false;
}

////////////////////////////////////////////////////////////////////////////////
/// @brief releases a lock
////////////////////////////////////////////////////////////////////////////////

bool AgencyComm::unlock(std::string const& key, VPackSlice const& slice,
                        double timeout) {
  if (timeout == 0.0) {
    timeout = _globalConnectionOptions._lockTimeout;
  }

  unsigned long sleepTime = InitialSleepTime;
  double const end = TRI_microtime() + timeout;

  VPackBuilder builder;
  try {
    builder.add(VPackValue("UNLOCKED"));
  } catch (...) {
    // Out of Memory
    return false;
  }
  VPackSlice newSlice = builder.slice();

  while (true) {
    AgencyCommResult result =
        casValue(key + "/Lock", slice, newSlice, 0.0, timeout);

    if (result.successful()) {
      return true;
    }

    usleep(sleepTime);

    if (sleepTime < MaxSleepTime) {
      sleepTime += InitialSleepTime;
    }

    if (TRI_microtime() >= end) {
      return false;
    }
  }

  TRI_ASSERT(false);
  return false;
}

////////////////////////////////////////////////////////////////////////////////
/// @brief pop an endpoint from the queue
////////////////////////////////////////////////////////////////////////////////

AgencyEndpoint* AgencyComm::popEndpoint(std::string const& endpoint) {
  unsigned long sleepTime = InitialSleepTime;

  while (1) {
    {
      WRITE_LOCKER(writeLocker, AgencyComm::_globalLock);

      size_t const numEndpoints TRI_UNUSED = _globalEndpoints.size();
      std::list<AgencyEndpoint*>::iterator it = _globalEndpoints.begin();

      while (it != _globalEndpoints.end()) {
        AgencyEndpoint* agencyEndpoint = (*it);

        TRI_ASSERT(agencyEndpoint != nullptr);

        if (!endpoint.empty() &&
            agencyEndpoint->_endpoint->specification() != endpoint) {
          // we're looking for a different endpoint
          ++it;
          continue;
        }

        if (!agencyEndpoint->_busy) {
          agencyEndpoint->_busy = true;

          if (AgencyComm::_globalEndpoints.size() > 1) {
            // remove from list
            AgencyComm::_globalEndpoints.remove(agencyEndpoint);
            // and re-insert at end
            AgencyComm::_globalEndpoints.push_back(agencyEndpoint);
          }

          TRI_ASSERT(_globalEndpoints.size() == numEndpoints);

          return agencyEndpoint;
        }

        ++it;
      }
    }

    // if we got here, we ran out of non-busy connections...

    usleep(sleepTime);

    if (sleepTime < MaxSleepTime) {
      sleepTime += InitialSleepTime;
    }
  }

  // just to shut up compilers
  TRI_ASSERT(false);
  return nullptr;
}

////////////////////////////////////////////////////////////////////////////////
/// @brief reinsert an endpoint into the queue
////////////////////////////////////////////////////////////////////////////////

void AgencyComm::requeueEndpoint(AgencyEndpoint* agencyEndpoint,
                                 bool wasWorking) {
  WRITE_LOCKER(writeLocker, AgencyComm::_globalLock);
  size_t const numEndpoints TRI_UNUSED = _globalEndpoints.size();

  TRI_ASSERT(agencyEndpoint != nullptr);
  TRI_ASSERT(agencyEndpoint->_busy);

  // set to non-busy
  agencyEndpoint->_busy = false;

  if (AgencyComm::_globalEndpoints.size() > 1) {
    if (wasWorking) {
      // remove from list
      AgencyComm::_globalEndpoints.remove(agencyEndpoint);

      // and re-insert at front
      AgencyComm::_globalEndpoints.push_front(agencyEndpoint);
    }
  }

  TRI_ASSERT(_globalEndpoints.size() == numEndpoints);
}

////////////////////////////////////////////////////////////////////////////////
/// @brief construct a URL, without a key
////////////////////////////////////////////////////////////////////////////////

std::string AgencyComm::buildUrl() const {
  return AgencyComm::AGENCY_URL_PREFIX;
}
  
//////////////////////////////////////////////////////////////////////////////
/// @brief sends a write HTTP request to the agency, handling failover
//////////////////////////////////////////////////////////////////////////////

AgencyCommResult AgencyComm::sendTransactionWithFailover(
    AgencyTransaction const& transaction, double timeout) {

  std::string url(buildUrl());

  url += transaction.isWriteTransaction() ? "/write" : "/read";

  VPackBuilder builder;
  {
    VPackArrayBuilder guard(&builder);
    transaction.toVelocyPack(builder);
  }

  AgencyCommResult result = sendWithFailover(
      arangodb::GeneralRequest::RequestType::POST,
      timeout == 0.0 ? _globalConnectionOptions._requestTimeout : timeout, url,
      builder.slice().toJson(), false);

  if (!result.successful()) {
    return result;
  }
  
  try {
    result.setVPack(VPackParser::fromJson(result.body().c_str()));

    if (transaction.isWriteTransaction()) {
      if (!result.slice().isObject() || 
          !result.slice().get("results").isArray()) {
        result._statusCode = 500;
        return result;
      }

      if (result.slice().get("results").length() != 1) {
        result._statusCode = 500;
        return result;
      }
    } else {
      if (!result.slice().isArray()) {
        result._statusCode = 500;
        return result;
      }

      if (result.slice().length() != 1) {
        result._statusCode = 500;
        return result;
      }
    }
    
    result._body.clear();
<<<<<<< HEAD
=======
    //result._statusCode = 200;
>>>>>>> 0da62e17
    
  } catch(std::exception &e) {
    LOG_TOPIC(ERR, Logger::AGENCYCOMM) 
        << "Error transforming result. " << e.what();
    result.clear();
  } catch(...) {
    LOG_TOPIC(ERR, Logger::AGENCYCOMM) 
        << "Error transforming result. Out of memory";
    result.clear();
  }
  
  return result;
}

////////////////////////////////////////////////////////////////////////////////
/// @brief sends an HTTP request to the agency, handling failover
////////////////////////////////////////////////////////////////////////////////

AgencyCommResult AgencyComm::sendWithFailover(
      arangodb::GeneralRequest::RequestType method,
      double const timeout,
      std::string const& url,
      std::string const& body, bool isWatch) {

  size_t numEndpoints;

  {
    READ_LOCKER(readLocker, AgencyComm::_globalLock);
    numEndpoints = AgencyComm::_globalEndpoints.size();

    if (numEndpoints == 0) {
      AgencyCommResult result;
      result._statusCode = 400;
      result._message = "No endpoints for agency found.";
      return result;
    }
  }

  TRI_ASSERT(numEndpoints > 0);

  size_t tries = 0;
  std::string realUrl = url;
  std::string forceEndpoint;

  AgencyCommResult result;

  while (tries++ < numEndpoints) {
    AgencyEndpoint* agencyEndpoint = popEndpoint(forceEndpoint);

    TRI_ASSERT(agencyEndpoint != nullptr);

    try {
      result = send(agencyEndpoint->_connection, method, timeout, realUrl, body);
    } catch (...) {
      result._connected = false;
      result._statusCode = 0;
      result._message = "could not send request to agency";

      agencyEndpoint->_connection->disconnect();

      requeueEndpoint(agencyEndpoint, true);
      break;
    }

//    LOG(WARN) << result._statusCode;
    
    if (result._statusCode ==
        (int)arangodb::GeneralResponse::ResponseCode::TEMPORARY_REDIRECT) {
      // sometimes the agency will return a 307 (temporary redirect)
      // in this case we have to pick it up and use the new location returned

      // put the current connection to the end of the list
      requeueEndpoint(agencyEndpoint, false);

      // a 307 does not count as a success
      TRI_ASSERT(!result.successful());

      std::string endpoint;

      // transform location into an endpoint
      int offset;
      if (result.location().substr(0, 7) == "http://") {
        endpoint = "http+tcp://" + result.location().substr(7);
        offset = 11;
      } else if (result.location().substr(0, 8) == "https://") {
        endpoint = "ssl://" + result.location().substr(8);
        offset = 6;
      } else {
        // invalid endpoint, return an error
        break;
      }

      size_t const delim = endpoint.find('/', offset);

      if (delim == std::string::npos) {
        // invalid location header
        break;
      }

      realUrl = endpoint.substr(delim);
      endpoint = endpoint.substr(0, delim);

      if (!AgencyComm::hasEndpoint(endpoint)) {
        AgencyComm::addEndpoint(endpoint, true);

        LOG_TOPIC(INFO, Logger::AGENCYCOMM) 
            << "adding agency-endpoint '" << endpoint << "'";

        // re-check the new endpoint
        if (AgencyComm::hasEndpoint(endpoint)) {
          ++numEndpoints;
          continue;
        }

        LOG_TOPIC(ERR, Logger::AGENCYCOMM) 
            << "found redirection to unknown endpoint '" << endpoint
            << "'. Will not follow!";

        // this is an error
        break;
      }

      forceEndpoint = endpoint;

      // if we get here, we'll just use the next endpoint from the list
      continue;
    }

    forceEndpoint = "";

    // we can stop iterating over endpoints if the operation succeeded,
    // if a watch timed out or
    // if the reason for failure was a client-side error
    bool const canAbort =
        result.successful() || (isWatch && result._statusCode == 0) ||
        (result._statusCode >= 400 && result._statusCode <= 499);

    requeueEndpoint(agencyEndpoint, canAbort);

    if (canAbort) {
      // we're done
      break;
    }

    // otherwise, try next
  }

  return result;
}

////////////////////////////////////////////////////////////////////////////////
/// @brief sends data to the URL
////////////////////////////////////////////////////////////////////////////////

AgencyCommResult AgencyComm::send(
      arangodb::httpclient::GeneralClientConnection* connection,
      arangodb::GeneralRequest::RequestType method,
      double timeout, std::string const& url, std::string const& body) {
  TRI_ASSERT(connection != nullptr);

  if (method == arangodb::GeneralRequest::RequestType::GET ||
      method == arangodb::GeneralRequest::RequestType::HEAD ||
      method == arangodb::GeneralRequest::RequestType::DELETE_REQ) {
    TRI_ASSERT(body.empty());
  }

  TRI_ASSERT(!url.empty());

  AgencyCommResult result;
  result._connected = false;
  result._statusCode = 0;

  LOG_TOPIC(TRACE, Logger::AGENCYCOMM) 
      << "sending " << arangodb::HttpRequest::translateMethod(method)
      << " request to agency at endpoint '"
      << connection->getEndpoint()->specification() << "', url '" << url
      << "': " << body;

  arangodb::httpclient::SimpleHttpClient client(connection, timeout, false);

  client.keepConnectionOnDestruction(true);

  // set up headers
  std::unordered_map<std::string, std::string> headers;
  if (method == arangodb::GeneralRequest::RequestType::POST) {
    // the agency needs this content-type for the body
    headers["content-type"] = "application/json";
  }

  // send the actual request
  std::unique_ptr<arangodb::httpclient::SimpleHttpResult> response(
      client.request(method, url, body.c_str(), body.size(), headers));

  if (response == nullptr) {
    connection->disconnect();
    result._message = "could not send request to agency";
    LOG_TOPIC(TRACE, Logger::AGENCYCOMM) << "sending request to agency failed";

    return result;
  }

  if (!response->isComplete()) {
    connection->disconnect();
    result._message = "sending request to agency failed";
    LOG_TOPIC(TRACE, Logger::AGENCYCOMM) << "sending request to agency failed";

    return result;
  }

  result._connected = true;
  
  if (response->getHttpReturnCode() ==
      (int)arangodb::GeneralResponse::ResponseCode::TEMPORARY_REDIRECT) {
    // temporary redirect. now save location header

    bool found = false;
    result._location = response->getHeaderField("location", found);

    LOG_TOPIC(TRACE, Logger::AGENCYCOMM) 
        << "redirecting to location: '" << result._location << "'";

    if (!found) {
      // a 307 without a location header does not make any sense
      connection->disconnect();
      result._message = "invalid agency response (header missing)";

      return result;
    }
  }

  result._message = response->getHttpReturnMessage();
  basics::StringBuffer& sb = response->getBody();
  result._body = std::string(sb.c_str(), sb.length());
  result._statusCode = response->getHttpReturnCode();

  LOG_TOPIC(TRACE, Logger::AGENCYCOMM) 
      << "request to agency returned status code " << result._statusCode
      << ", message: '" << result._message << "', body: '"
      << result._body << "'";

  if (result.successful()) {
    return result;
  }

  connection->disconnect();
  return result;
}<|MERGE_RESOLUTION|>--- conflicted
+++ resolved
@@ -1877,10 +1877,6 @@
     }
     
     result._body.clear();
-<<<<<<< HEAD
-=======
-    //result._statusCode = 200;
->>>>>>> 0da62e17
     
   } catch(std::exception &e) {
     LOG_TOPIC(ERR, Logger::AGENCYCOMM) 
