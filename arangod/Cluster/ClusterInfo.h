--- conflicted
+++ resolved
@@ -604,7 +604,6 @@
   std::unordered_map<ServerID, std::string> getServers();
 
   virtual std::unordered_map<ServerID, std::string> getServerAliases();
-<<<<<<< HEAD
   
   uint64_t getPlanVersion() {
     READ_LOCKER(guard, _planProt.lock);
@@ -615,8 +614,6 @@
     READ_LOCKER(guard, _currentProt.lock);
     return _currentVersion;
   }
-=======
->>>>>>> d73827e8
 
  private:
 
