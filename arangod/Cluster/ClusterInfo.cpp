////////////////////////////////////////////////////////////////////////////////
/// @brief Class to get and cache information about the cluster state
///
/// @file ClusterInfo.cpp
///
/// DISCLAIMER
///
/// Copyright 2014 ArangoDB GmbH, Cologne, Germany
/// Copyright 2004-2014 triAGENS GmbH, Cologne, Germany
///
/// Licensed under the Apache License, Version 2.0 (the "License");
/// you may not use this file except in compliance with the License.
/// You may obtain a copy of the License at
///
///     http://www.apache.org/licenses/LICENSE-2.0
///
/// Unless required by applicable law or agreed to in writing, software
/// distributed under the License is distributed on an "AS IS" BASIS,
/// WITHOUT WARRANTIES OR CONDITIONS OF ANY KIND, either express or implied.
/// See the License for the specific language governing permissions and
/// limitations under the License.
///
/// Copyright holder is ArangoDB GmbH, Cologne, Germany
///
/// @author Max Neunhoeffer
/// @author Jan Steemann
/// @author Copyright 2014, ArangoDB GmbH, Cologne, Germany
/// @author Copyright 2013, triagens GmbH, Cologne, Germany
////////////////////////////////////////////////////////////////////////////////

#include "Cluster/ClusterInfo.h"

#include "Basics/conversions.h"
#include "Basics/json.h"
#include "Basics/logging.h"
#include "Basics/tri-strings.h"
#include "Basics/json-utilities.h"
#include "Basics/JsonHelper.h"
#include "Basics/MutexLocker.h"
#include "Basics/ReadLocker.h"
#include "Basics/StringUtils.h"
#include "Basics/WriteLocker.h"
#include "Basics/VelocyPackHelper.h"
#include "VocBase/server.h"

#ifdef _WIN32
// turn off warnings about too long type name for debug symbols blabla in MSVC only...
#pragma warning(disable : 4503)
#endif

using namespace std;
using namespace triagens::arango;
using triagens::basics::JsonHelper;
  
// -----------------------------------------------------------------------------
// --SECTION--                                                  static variables
// -----------------------------------------------------------------------------

////////////////////////////////////////////////////////////////////////////////
/// @brief single instance of ClusterInfo - will live as long as the server is
/// running
////////////////////////////////////////////////////////////////////////////////

static ClusterInfo Instance;

// -----------------------------------------------------------------------------
// --SECTION--                                                 private functions
// -----------------------------------------------------------------------------

////////////////////////////////////////////////////////////////////////////////
/// @brief a local helper to report errors and messages
////////////////////////////////////////////////////////////////////////////////

static inline int setErrormsg (int ourerrno, string& errorMsg) {
  errorMsg = TRI_errno_string(ourerrno);
  return ourerrno;
}

////////////////////////////////////////////////////////////////////////////////
/// @brief check whether the JSON returns an error
////////////////////////////////////////////////////////////////////////////////

static inline bool hasError (TRI_json_t const* json) {
  TRI_json_t const* error = TRI_LookupObjectJson(json, "error");

  return (TRI_IsBooleanJson(error) && error->_value._boolean);
}

////////////////////////////////////////////////////////////////////////////////
/// @brief extract the error message from a JSON
////////////////////////////////////////////////////////////////////////////////

static string extractErrorMessage (string const& shardId,
                                   TRI_json_t const* json) {
  string msg = " shardID:" + shardId + ": ";

  // add error message text
  TRI_json_t const* errorMessage = TRI_LookupObjectJson(json, "errorMessage");
  if (TRI_IsStringJson(errorMessage)) {
    msg += string(errorMessage->_value._string.data,
                  errorMessage->_value._string.length - 1);
  }

  // add error number
  TRI_json_t const* errorNum = TRI_LookupObjectJson(json, "errorNum");
  if (TRI_IsNumberJson(errorNum)) {
    msg += " (errNum=" + triagens::basics::StringUtils::itoa(static_cast<uint32_t>(errorNum->_value._number)) + ")";
  }

  return msg;
}

// -----------------------------------------------------------------------------
// --SECTION--                                              CollectionInfo class
// -----------------------------------------------------------------------------

// -----------------------------------------------------------------------------
// --SECTION--                                        constructors / destructors
// -----------------------------------------------------------------------------

////////////////////////////////////////////////////////////////////////////////
/// @brief creates an empty collection info object
////////////////////////////////////////////////////////////////////////////////

CollectionInfo::CollectionInfo ()
  : _json(nullptr) {
}

////////////////////////////////////////////////////////////////////////////////
/// @brief creates a collection info object from json
////////////////////////////////////////////////////////////////////////////////

CollectionInfo::CollectionInfo (TRI_json_t* json)
  : _json(json) {
}

////////////////////////////////////////////////////////////////////////////////
/// @brief creates a collection info object from another
////////////////////////////////////////////////////////////////////////////////

CollectionInfo::CollectionInfo (CollectionInfo const& other) :
  _json(other._json) {

  if (other._json != nullptr) {
    _json = TRI_CopyJson(TRI_UNKNOWN_MEM_ZONE, other._json);
  }
}

////////////////////////////////////////////////////////////////////////////////
/// @brief move constructs a collection info object from another
////////////////////////////////////////////////////////////////////////////////

CollectionInfo::CollectionInfo (CollectionInfo&& other) 
    : _json(other._json) {
  other._json = nullptr;
}

////////////////////////////////////////////////////////////////////////////////
/// @brief copy assigns a collection info object from another one
////////////////////////////////////////////////////////////////////////////////

CollectionInfo& CollectionInfo::operator= (CollectionInfo const& other) {
  if (other._json != nullptr && this != &other) {
    _json = TRI_CopyJson(TRI_UNKNOWN_MEM_ZONE, other._json);
  }
  else {
    _json = nullptr;
  }

  return *this;
}

////////////////////////////////////////////////////////////////////////////////
/// @brief move assigns a collection info object from another one
////////////////////////////////////////////////////////////////////////////////

CollectionInfo& CollectionInfo::operator= (CollectionInfo&& other) {
  if (this == &other) {
    return *this;
  }

  if (_json != nullptr) {
    TRI_FreeJson(TRI_UNKNOWN_MEM_ZONE, _json);
  }
  _json = other._json;
  other._json = nullptr;

  return *this;
}

////////////////////////////////////////////////////////////////////////////////
/// @brief destroys a collection info object
////////////////////////////////////////////////////////////////////////////////

CollectionInfo::~CollectionInfo () {
  if (_json != nullptr) {
    TRI_FreeJson(TRI_UNKNOWN_MEM_ZONE, _json);
  }
}

// -----------------------------------------------------------------------------
// --SECTION--                                       CollectionInfoCurrent class
// -----------------------------------------------------------------------------

// -----------------------------------------------------------------------------
// --SECTION--                                        constructors / destructors
// -----------------------------------------------------------------------------

////////////////////////////////////////////////////////////////////////////////
/// @brief creates an empty collection info object
////////////////////////////////////////////////////////////////////////////////

CollectionInfoCurrent::CollectionInfoCurrent () {
}

////////////////////////////////////////////////////////////////////////////////
/// @brief creates a collection info object from json
////////////////////////////////////////////////////////////////////////////////

CollectionInfoCurrent::CollectionInfoCurrent (ShardID const& shardID, TRI_json_t* json) {
  _jsons.insert(make_pair(shardID, json));
}

////////////////////////////////////////////////////////////////////////////////
/// @brief creates a collection info object from another
////////////////////////////////////////////////////////////////////////////////

CollectionInfoCurrent::CollectionInfoCurrent (CollectionInfoCurrent const& other) 
  : _jsons(other._jsons) {
  copyAllJsons();
}

////////////////////////////////////////////////////////////////////////////////
/// @brief moves a collection info current object from another
////////////////////////////////////////////////////////////////////////////////

CollectionInfoCurrent::CollectionInfoCurrent (CollectionInfoCurrent&& other) {
  _jsons.swap(other._jsons);
}

////////////////////////////////////////////////////////////////////////////////
/// @brief copy assigns a collection info current object from another one
////////////////////////////////////////////////////////////////////////////////

CollectionInfoCurrent& CollectionInfoCurrent::operator= (CollectionInfoCurrent const& other) {
  if (this == &other) {
    return *this;
  }
  freeAllJsons();
  _jsons = other._jsons;
  copyAllJsons();
  return *this;
}

////////////////////////////////////////////////////////////////////////////////
/// @brief creates a collection info object from json
////////////////////////////////////////////////////////////////////////////////

CollectionInfoCurrent& CollectionInfoCurrent::operator= (
    CollectionInfoCurrent&& other) {
  if (this == &other) {
    return *this;
  }
  freeAllJsons();
  _jsons.clear();
  _jsons.swap(other._jsons);
  return *this;
}

////////////////////////////////////////////////////////////////////////////////
/// @brief destroys a collection info object
////////////////////////////////////////////////////////////////////////////////

CollectionInfoCurrent::~CollectionInfoCurrent () {
  freeAllJsons();
}

////////////////////////////////////////////////////////////////////////////////
/// @brief free all pointers to TRI_json_t in the map _jsons
////////////////////////////////////////////////////////////////////////////////

void CollectionInfoCurrent::freeAllJsons () {
  for (auto it = _jsons.begin(); it != _jsons.end(); ++it) {
    if (it->second != nullptr) {
      TRI_FreeJson(TRI_UNKNOWN_MEM_ZONE, it->second);
    }
  }
}

////////////////////////////////////////////////////////////////////////////////
/// @brief copy TRI_json_t behind the pointers in the map _jsons
////////////////////////////////////////////////////////////////////////////////

void CollectionInfoCurrent::copyAllJsons () {
  for (auto it = _jsons.begin(); it != _jsons.end(); ++it) {
    if (nullptr != it->second) {
      it->second = TRI_CopyJson(TRI_UNKNOWN_MEM_ZONE, it->second);
    }
  }
}

// -----------------------------------------------------------------------------
// --SECTION--                                                   private methods
// -----------------------------------------------------------------------------

////////////////////////////////////////////////////////////////////////////////
/// @brief returns an instance of the cluster info class
////////////////////////////////////////////////////////////////////////////////

ClusterInfo* ClusterInfo::instance () {
  return &Instance;
}

////////////////////////////////////////////////////////////////////////////////
/// @brief creates a cluster info object
////////////////////////////////////////////////////////////////////////////////

ClusterInfo::ClusterInfo ()
  : _agency(),
    _uniqid() {

  _uniqid._currentValue = _uniqid._upperValue = 0ULL;

  // Actual loading into caches is postponed until necessary
}

////////////////////////////////////////////////////////////////////////////////
/// @brief destroys a cluster info object
////////////////////////////////////////////////////////////////////////////////

ClusterInfo::~ClusterInfo () {
  clearPlannedDatabases(_plannedDatabases);
  clearCurrentDatabases(_currentDatabases);
}

// -----------------------------------------------------------------------------
// --SECTION--                                                    public methods
// -----------------------------------------------------------------------------

////////////////////////////////////////////////////////////////////////////////
/// @brief increase the uniqid value. if it exceeds the upper bound, fetch a
/// new upper bound value from the agency
////////////////////////////////////////////////////////////////////////////////

uint64_t ClusterInfo::uniqid (uint64_t count) {
  MUTEX_LOCKER(_idLock);

  if (_uniqid._currentValue + count - 1 >= _uniqid._upperValue) {
    
    uint64_t fetch = count;

    if (fetch < MinIdsPerBatch) {
      fetch = MinIdsPerBatch;
    }

    AgencyCommResult result = _agency.uniqid("Sync/LatestID", fetch, 0.0);

    if (! result.successful() || result._index == 0) {
      return 0;
    }

    _uniqid._currentValue = result._index + count;
    _uniqid._upperValue   = _uniqid._currentValue + fetch - 1;

    return result._index;
  }

  uint64_t result = _uniqid._currentValue;
  _uniqid._currentValue += count;

  return result;
}

////////////////////////////////////////////////////////////////////////////////
/// @brief flush the caches (used for testing)
////////////////////////////////////////////////////////////////////////////////

void ClusterInfo::flush () {
  loadServers();
  loadCurrentDBServers();
  loadCurrentCoordinators();
  loadPlannedDatabases();
  loadCurrentDatabases();
  loadPlannedCollections();
  loadCurrentCollections();
}

////////////////////////////////////////////////////////////////////////////////
/// @brief ask whether a cluster database exists
////////////////////////////////////////////////////////////////////////////////

bool ClusterInfo::doesDatabaseExist (DatabaseID const& databaseID,
                                     bool reload) {
  int tries = 0;

  if (reload || 
      ! _plannedDatabasesProt.isValid ||
      ! _currentDatabasesProt.isValid ||
      ! _DBServersProt.isValid) {
    loadPlannedDatabases();
    loadCurrentDatabases();
    loadCurrentDBServers();
    ++tries;   // no need to reload if the database is not found
  }

  // From now on we know that all data has been valid once, so no need
  // to check the isValid flags again under the lock.

  while (true) {
    {
      size_t expectedSize;
      {
        READ_LOCKER(_DBServersProt.lock);
        expectedSize = _DBServers.size();
      }

      // look up database by name:

      READ_LOCKER(_plannedDatabasesProt.lock);
      // _plannedDatabases is a map-type<DatabaseID, TRI_json_t*>
      auto it = _plannedDatabases.find(databaseID);

      if (it != _plannedDatabases.end()) {
        // found the database in Plan
        READ_LOCKER(_currentDatabasesProt.lock);
        // _currentDatabases is 
        //     a map-type<DatabaseID, a map-type<ServerID, TRI_json_t*>>
        auto it2 = _currentDatabases.find(databaseID);

        if (it2 != _currentDatabases.end()) {
          // found the database in Current

          return ((*it2).second.size() >= expectedSize);
        }
      }
    }

    if (++tries >= 2) {
      break;
    }

    loadPlannedDatabases();
    loadCurrentDatabases();
    loadCurrentDBServers();
  }

  return false;
}

////////////////////////////////////////////////////////////////////////////////
/// @brief get list of databases in the cluster
////////////////////////////////////////////////////////////////////////////////

std::vector<DatabaseID> ClusterInfo::listDatabases (bool reload) {
  std::vector<DatabaseID> result;

  if (reload ||
      ! _plannedDatabasesProt.isValid ||
      ! _currentDatabasesProt.isValid ||
      ! _DBServersProt.isValid) {
    loadPlannedDatabases();
    loadCurrentDatabases();
    loadCurrentDBServers();
  }

  // From now on we know that all data has been valid once, so no need
  // to check the isValid flags again under the lock.

  size_t expectedSize;
  {
    READ_LOCKER(_DBServersProt.lock);
    expectedSize = _DBServers.size();
  }

  {
    READ_LOCKER(_plannedDatabasesProt.lock);
    READ_LOCKER(_currentDatabasesProt.lock);
    // _plannedDatabases is a map-type<DatabaseID, TRI_json_t*>
    auto it = _plannedDatabases.begin();

    while (it != _plannedDatabases.end()) {
      // _currentDatabases is:
      //   a map-type<DatabaseID, a map-type<ServerID, TRI_json_t*>>
      auto it2 = _currentDatabases.find((*it).first);

      if (it2 != _currentDatabases.end()) {
        if ((*it2).second.size() >= expectedSize) {
          result.push_back((*it).first);
        }
      }

      ++it;
    }
  }

  return result;
}

////////////////////////////////////////////////////////////////////////////////
/// @brief actually clears a list of planned databases
////////////////////////////////////////////////////////////////////////////////

void ClusterInfo::clearPlannedDatabases (
                 std::unordered_map<DatabaseID, TRI_json_t*>& databases) {

  auto it = databases.begin();
  while (it != databases.end()) {
    TRI_json_t* json = (*it).second;

    if (json != nullptr) {
      TRI_FreeJson(TRI_UNKNOWN_MEM_ZONE, json);
    }
    ++it;
  }
  databases.clear();
}

////////////////////////////////////////////////////////////////////////////////
/// @brief (re-)load the information about planned databases
/// Usually one does not have to call this directly.
////////////////////////////////////////////////////////////////////////////////
//
static const std::string prefixPlannedDatabases = "Plan/Databases";

void ClusterInfo::loadPlannedDatabases () {

  uint64_t storedVersion = _plannedDatabasesProt.version;
  MUTEX_LOCKER(_plannedDatabasesProt.mutex);
  if (_plannedDatabasesProt.version > storedVersion) {
    // Somebody else did, what we intended to do, so just return
    return;
  }

  // Now contact the agency:
  AgencyCommResult result;
  {
    AgencyCommLocker locker("Plan", "READ");

    if (locker.successful()) {
      result = _agency.getValues(prefixPlannedDatabases, true);
    }
  }

  if (result.successful()) {
    result.parse(prefixPlannedDatabases + "/", false);

    decltype(_plannedDatabases) newDatabases;

    // result._values is a std::map<std::string, AgencyCommResultEntry>
    auto it = result._values.begin();

    while (it != result._values.end()) {
      string const& name = (*it).first;
      TRI_json_t* options = (*it).second._json;

      // steal the json
      (*it).second._json = nullptr;
      newDatabases.insert(std::make_pair(name, options));

      ++it;
    }

    // Now set the new value:
    {
      WRITE_LOCKER(_plannedDatabasesProt.lock);
      _plannedDatabases.swap(newDatabases);
      _plannedDatabasesProt.version++;   // such that others notice our change
      _plannedDatabasesProt.isValid = true;  // will never be reset to false
    }
    clearPlannedDatabases(newDatabases);  // delete the old stuff
    return;
  }

  LOG_DEBUG("Error while loading %s httpCode: %d "
            "errorCode: %d errorMessage: %s body: %s",
            prefixPlannedDatabases.c_str(),
            result.httpCode(), result.errorCode(),
            result.errorMessage().c_str(), result.body().c_str());
}

////////////////////////////////////////////////////////////////////////////////
/// @brief deletes a list of current databases
////////////////////////////////////////////////////////////////////////////////

void ClusterInfo::clearCurrentDatabases (
               std::unordered_map<DatabaseID, 
                                  std::unordered_map<ServerID, TRI_json_t*>>&
               databases) {

  auto it = databases.begin();
  while (it != databases.end()) {
    auto it2 = (*it).second.begin();

    while (it2 != (*it).second.end()) {
      TRI_json_t* json = (*it2).second;

      if (json != nullptr) {
        TRI_FreeJson(TRI_UNKNOWN_MEM_ZONE, json);
      }

      ++it2;
    }
    ++it;
  }

  databases.clear();
}

////////////////////////////////////////////////////////////////////////////////
/// @brief (re-)load the information about current databases
/// Usually one does not have to call this directly.
////////////////////////////////////////////////////////////////////////////////

static const std::string prefixCurrentDatabases = "Current/Databases";

void ClusterInfo::loadCurrentDatabases () {

  uint64_t storedVersion = _currentDatabasesProt.version;
  MUTEX_LOCKER(_currentDatabasesProt.mutex);
  if (_currentDatabasesProt.version > storedVersion) {
    // Somebody else did, what we intended to do, so just return
    return;
  }

  // Now contact the agency:
  AgencyCommResult result;
  {
    AgencyCommLocker locker("Plan", "READ");

    if (locker.successful()) {
      result = _agency.getValues(prefixCurrentDatabases, true);
    }
  }

  if (result.successful()) {
    result.parse(prefixCurrentDatabases + "/", false);

    decltype(_currentDatabases) newDatabases;

    std::map<std::string, AgencyCommResultEntry>::iterator it = result._values.begin();

    while (it != result._values.end()) {
      const std::string key = (*it).first;

      // each entry consists of a database id and a collection id, separated by '/'
      std::vector<std::string> parts = triagens::basics::StringUtils::split(key, '/');

      if (parts.empty()) {
        ++it;
        continue;
      }
      const std::string database = parts[0];

      // _currentDatabases is
      //   a map-type<DatabaseID, a map-type<ServerID, TRI_json_t*>>
      auto it2 = newDatabases.find(database);

      if (it2 == newDatabases.end()) {
        // insert an empty list for this database
        decltype(it2->second) empty;
        it2 = newDatabases.insert(std::make_pair(database, empty)).first;
      }

      if (parts.size() == 2) {
        // got a server name
        TRI_json_t* json = (*it).second._json;
        // steal the JSON
        (*it).second._json = nullptr;
        (*it2).second.insert(std::make_pair(parts[1], json));
      }

      ++it;
    }

    // Now set the new value:
    {
      WRITE_LOCKER(_currentDatabasesProt.lock);
      _currentDatabases.swap(newDatabases);
      _currentDatabasesProt.version++;   // such that others notice our change
      _currentDatabasesProt.isValid = true;  // will never be reset to false
    }
    clearCurrentDatabases(newDatabases);  // delete the old stuff
    return;
  }

  LOG_DEBUG("Error while loading %s httpCode: %d "
            "errorCode: %d errorMessage: %s body: %s",
            prefixCurrentDatabases.c_str(),
            result.httpCode(), result.errorCode(),
            result.errorMessage().c_str(), result.body().c_str());
}

////////////////////////////////////////////////////////////////////////////////
/// @brief (re-)load the information about collections from the agency
/// Usually one does not have to call this directly.
////////////////////////////////////////////////////////////////////////////////

static const std::string prefixPlannedCollections = "Plan/Collections";

void ClusterInfo::loadPlannedCollections () {

  uint64_t storedVersion = _plannedCollectionsProt.version;
  MUTEX_LOCKER(_plannedCollectionsProt.mutex);
  if (_plannedCollectionsProt.version > storedVersion) {
    // Somebody else did, what we intended to do, so just return
    return;
  }

  // Now contact the agency:
  AgencyCommResult result;
  {
    AgencyCommLocker locker("Plan", "READ");

    if (locker.successful()) {
      result = _agency.getValues(prefixPlannedCollections, true);
    }
    else {
      LOG_ERROR("Error while locking %s", prefixPlannedCollections.c_str());
      return;
    }
  }

  if (result.successful()) {
    result.parse(prefixPlannedCollections + "/", false);

    decltype(_plannedCollections) newCollections;
    decltype(_shards)             newShards;
    decltype(_shardKeys)          newShardKeys;

    std::map<std::string, AgencyCommResultEntry>::iterator it = result._values.begin();

    for (; it != result._values.end(); ++it) {
      const std::string key = (*it).first;

      // each entry consists of a database id and a collection id, separated by '/'
      std::vector<std::string> parts = triagens::basics::StringUtils::split(key, '/');

      if (parts.size() != 2) {
        // invalid entry
        LOG_WARNING("found invalid collection key in agency: '%s'", key.c_str());
        continue;
      }

      const std::string database   = parts[0];
      const std::string collection = parts[1];

      // check whether we have created an entry for the database already
      AllCollections::iterator it2 = newCollections.find(database);

      if (it2 == newCollections.end()) {
        // not yet, so create an entry for the database
        DatabaseCollections empty;
        newCollections.emplace(std::make_pair(database, empty));
        it2 = newCollections.find(database);
      }

      TRI_json_t* json = (*it).second._json;
      // steal the json
      (*it).second._json = nullptr;

      auto collectionData = make_shared<CollectionInfo>(json);
      auto shardKeys = std::make_shared<std::vector<std::string>>
          (collectionData->shardKeys());
      newShardKeys.insert(make_pair(collection, shardKeys));
      auto shardIDs = collectionData->shardIds();
      auto shards = std::make_shared<std::vector<std::string>>();
      for (auto const& p : *shardIDs) {
        shards->push_back(p.first);
      }
      // Sort by the number in the shard ID ("s0000001" for example):
      std::sort(shards->begin(), shards->end(),
                [] (std::string const& a, std::string const& b) -> bool {
                  return   std::strtol(a.c_str()+1, nullptr, 10) 
                         < std::strtol(b.c_str()+1, nullptr, 10);
                });
      newShards.emplace(std::make_pair(collection, shards));

      // insert the collection into the existing map, insert it under its
      // ID as well as under its name, so that a lookup can be done with
      // either of the two.

      (*it2).second.emplace(std::make_pair(collection, collectionData));
      (*it2).second.emplace(std::make_pair(collectionData->name(),
                                           collectionData));

    }

    // Now set the new value:
    {
      WRITE_LOCKER(_plannedCollectionsProt.lock);
      _plannedCollections.swap(newCollections);
      _shards.swap(newShards);
      _shardKeys.swap(newShardKeys);
      _plannedCollectionsProt.version++;   // such that others notice our change
      _plannedCollectionsProt.isValid = true;  // will never be reset to false
    }
    return;
  }

  LOG_ERROR("Error while loading %s httpCode: %d "
            "errorCode: %d errorMessage: %s body: %s",
            prefixPlannedCollections.c_str(),
            result.httpCode(), result.errorCode(),
            result.errorMessage().c_str(), result.body().c_str());
}

////////////////////////////////////////////////////////////////////////////////
/// @brief ask about a collection
/// If it is not found in the cache, the cache is reloaded once
////////////////////////////////////////////////////////////////////////////////

std::shared_ptr<CollectionInfo> ClusterInfo::getCollection
                                          (DatabaseID const& databaseID,
                                           CollectionID const& collectionID) {
  int tries = 0;

  if (! _plannedCollectionsProt.isValid) {
    loadPlannedCollections();
    ++tries;
  }

  while (true) {   // left by break
    {
      READ_LOCKER(_plannedCollectionsProt.lock);
      // look up database by id
      AllCollections::const_iterator it = _plannedCollections.find(databaseID);

      if (it != _plannedCollections.end()) {
        // look up collection by id (or by name)
        DatabaseCollections::const_iterator it2 = (*it).second.find(collectionID);

        if (it2 != (*it).second.end()) {
          return (*it2).second;
        }
      }
    }
    if (++tries >= 2) {
      break;
    }

    // must load collections outside the lock
    loadPlannedCollections();
  }

  return std::make_shared<CollectionInfo>();
}

////////////////////////////////////////////////////////////////////////////////
/// @brief get properties of a collection
////////////////////////////////////////////////////////////////////////////////

triagens::arango::VocbaseCollectionInfo ClusterInfo::getCollectionProperties (CollectionInfo const& collection) {
  triagens::arango::VocbaseCollectionInfo info(collection);
  return info;
}

////////////////////////////////////////////////////////////////////////////////
/// @brief get properties of a collection
////////////////////////////////////////////////////////////////////////////////

VocbaseCollectionInfo ClusterInfo::getCollectionProperties (DatabaseID const& databaseID,
                                                            CollectionID const& collectionID) {
  auto ci = getCollection(databaseID, collectionID);
  return getCollectionProperties(*ci);
}

////////////////////////////////////////////////////////////////////////////////
/// @brief ask about all collections
////////////////////////////////////////////////////////////////////////////////

std::vector<std::shared_ptr<CollectionInfo>> const ClusterInfo::getCollections
                         (DatabaseID const& databaseID) {
  std::vector<std::shared_ptr<CollectionInfo>> result;

  // always reload
  loadPlannedCollections();

  READ_LOCKER(_plannedCollectionsProt.lock);
  // look up database by id
  AllCollections::const_iterator it = _plannedCollections.find(databaseID);

  if (it == _plannedCollections.end()) {
    return result;
  }

  // iterate over all collections
  DatabaseCollections::const_iterator it2 = (*it).second.begin();
  while (it2 != (*it).second.end()) {
    char c = (*it2).first[0];

    if (c < '0' || c > '9') {
      // skip collections indexed by id
      result.push_back((*it2).second);
    }

    ++it2;
  }

  return result;
}

////////////////////////////////////////////////////////////////////////////////
/// @brief (re-)load the information about current collections from the agency
/// Usually one does not have to call this directly. Note that this is
/// necessarily complicated, since here we have to consider information
/// about all shards of a collection.
////////////////////////////////////////////////////////////////////////////////

static const std::string prefixCurrentCollections = "Current/Collections";
void ClusterInfo::loadCurrentCollections () {

  uint64_t storedVersion = _currentCollectionsProt.version;
  MUTEX_LOCKER(_currentCollectionsProt.mutex);
  if (_currentCollectionsProt.version > storedVersion) {
    // Somebody else did, what we intended to do, so just return
    return;
  }

  // Now contact the agency:
  AgencyCommResult result;
  {
    AgencyCommLocker locker("Current", "READ");

    if (locker.successful()) {
      result = _agency.getValues(prefixCurrentCollections, true);
    }
  }

  if (result.successful()) {
    result.parse(prefixCurrentCollections + "/", false);

    decltype(_currentCollections) newCollections;
    decltype(_shardIds)           newShardIds;

    std::map<std::string, AgencyCommResultEntry>::iterator it
        = result._values.begin();

    for (; it != result._values.end(); ++it) {
      const std::string key = (*it).first;

      // each entry consists of a database id, a collection id, and a shardID,
      // separated by '/'
      std::vector<std::string> parts = triagens::basics::StringUtils::split(key, '/');

      if (parts.size() != 3) {
        // invalid entry
        LOG_WARNING("found invalid collection key in current in agency: '%s'", key.c_str());
        continue;
      }

      const std::string database   = parts[0];
      const std::string collection = parts[1];
      const std::string shardID    = parts[2];

      // check whether we have created an entry for the database already
      AllCollectionsCurrent::iterator it2 = newCollections.find(database);

      if (it2 == newCollections.end()) {
        // not yet, so create an entry for the database
        DatabaseCollectionsCurrent empty;
        newCollections.insert(std::make_pair(database, empty));
        it2 = newCollections.find(database);
      }

      TRI_json_t* json = (*it).second._json;
      // steal the json
      (*it).second._json = nullptr;

      // check whether we already have a CollectionInfoCurrent:
      DatabaseCollectionsCurrent::iterator it3 = it2->second.find(collection);
      if (it3 == it2->second.end()) {
        auto collectionDataCurrent = std::make_shared<CollectionInfoCurrent>
            (shardID, json);
        it2->second.insert(make_pair(collection, collectionDataCurrent));
        it3 = it2->second.find(collection);
      }
      else {
        it3->second->add(shardID, json);
      }

      // Note that we have only inserted the CollectionInfoCurrent under
      // the collection ID and not under the name! It is not possible
      // to query the current collection info by name. This is because
      // the correct place to hold the current name is in the plan.
      // Thus: Look there and get the collection ID from there. Then
      // ask about the current collection info.

      // Now take note of this shard and its responsible server:
      auto servers = std::make_shared<std::vector<ServerID>>
          (it3->second->servers(shardID));
      newShardIds.insert(make_pair(shardID, servers));
    }

    // Now set the new value:
    {
      WRITE_LOCKER(_currentCollectionsProt.lock);
      _currentCollections.swap(newCollections);
      _shardIds.swap(newShardIds);
      _currentCollectionsProt.version++;   // such that others notice our change
      _currentCollectionsProt.isValid = true;  // will never be reset to false
    }
    return;
  }

  LOG_DEBUG("Error while loading %s httpCode: %d "
            "errorCode: %d errorMessage: %s body: %s",
            prefixCurrentCollections.c_str(),
            result.httpCode(), result.errorCode(),
            result.errorMessage().c_str(), result.body().c_str());
}

////////////////////////////////////////////////////////////////////////////////
/// @brief ask about a collection in current. This returns information about
/// all shards in the collection.
/// If it is not found in the cache, the cache is reloaded once.
////////////////////////////////////////////////////////////////////////////////

std::shared_ptr<CollectionInfoCurrent> ClusterInfo::getCollectionCurrent
           (DatabaseID const& databaseID,
            CollectionID const& collectionID) {
  int tries = 0;

  if (! _currentCollectionsProt.isValid) {
    loadCurrentCollections();
    ++tries;
  }

  while (true) {
    {
      READ_LOCKER(_currentCollectionsProt.lock);
      // look up database by id
      AllCollectionsCurrent::const_iterator it = _currentCollections.find(databaseID);

      if (it != _currentCollections.end()) {
        // look up collection by id
        DatabaseCollectionsCurrent::const_iterator it2 = (*it).second.find(collectionID);

        if (it2 != (*it).second.end()) {
          return (*it2).second;
        }
      }
    }
    
    if (++tries >= 2) {
      break;
    }

    // must load collections outside the lock
    loadCurrentCollections();
  }

  return std::make_shared<CollectionInfoCurrent>();
}


////////////////////////////////////////////////////////////////////////////////
/// @brief create database in coordinator, the return value is an ArangoDB
/// error code and the errorMsg is set accordingly. One possible error
/// is a timeout, a timeout of 0.0 means no timeout.
////////////////////////////////////////////////////////////////////////////////

int ClusterInfo::createDatabaseCoordinator (string const& name,
                                            TRI_json_t const* json,
                                            string& errorMsg,
                                            double timeout) {
  AgencyComm ac;
  AgencyCommResult res;

  const double realTimeout = getTimeout(timeout);
  const double endTime = TRI_microtime() + realTimeout;
  const double interval = getPollInterval();

  {
    AgencyCommLocker locker("Plan", "WRITE");

    if (! locker.successful()) {
      return setErrormsg(TRI_ERROR_CLUSTER_COULD_NOT_LOCK_PLAN, errorMsg);
    }

    res = ac.casValue("Plan/Databases/"+name, json, false, 0.0, realTimeout);
    if (! res.successful()) {
      if (res._statusCode == triagens::rest::HttpResponse::PRECONDITION_FAILED) {
        return setErrormsg(TRI_ERROR_ARANGO_DUPLICATE_NAME, errorMsg);
      }

      return setErrormsg(TRI_ERROR_CLUSTER_COULD_NOT_CREATE_DATABASE_IN_PLAN,
                         errorMsg);
    }
  }

  // Now update our own cache of planned databases:
  loadPlannedDatabases();

  // Now wait for it to appear and be complete:
  res.clear();
  res = ac.getValues("Current/Version", false);
  if (! res.successful()) {
    return setErrormsg(TRI_ERROR_CLUSTER_COULD_NOT_READ_CURRENT_VERSION,
                       errorMsg);
  }
  uint64_t index = res._index;

  vector<ServerID> DBServers = getCurrentDBServers();
  int count = 0;  // this counts, when we have to reload the DBServers

  string where = "Current/Databases/" + name;
  while (TRI_microtime() <= endTime) {
    res.clear();
    res = ac.getValues(where, true);
    if (res.successful() && res.parse(where+"/", false)) {
      if (res._values.size() == DBServers.size()) {
        map<string, AgencyCommResultEntry>::iterator it;
        string tmpMsg = "";
        bool tmpHaveError = false;
        for (it = res._values.begin(); it != res._values.end(); ++it) {
          TRI_json_t const* json = (*it).second._json;
          TRI_json_t const* error = TRI_LookupObjectJson(json, "error");
          if (TRI_IsBooleanJson(error) && error->_value._boolean) {
            tmpHaveError = true;
            tmpMsg += " DBServer:"+it->first+":";
            TRI_json_t const* errorMessage
                  = TRI_LookupObjectJson(json, "errorMessage");
            if (TRI_IsStringJson(errorMessage)) {
              tmpMsg += string(errorMessage->_value._string.data,
                               errorMessage->_value._string.length-1);
            }
            TRI_json_t const* errorNum = TRI_LookupObjectJson(json, "errorNum");
            if (TRI_IsNumberJson(errorNum)) {
              tmpMsg += " (errorNum=";
              tmpMsg += basics::StringUtils::itoa(static_cast<uint32_t>(
                          errorNum->_value._number));
              tmpMsg += ")";
            }
          }
        }
        if (tmpHaveError) {
          errorMsg = "Error in creation of database:" + tmpMsg;
          return TRI_ERROR_CLUSTER_COULD_NOT_CREATE_DATABASE;
        }
        loadCurrentDatabases();  // update our cache
        return setErrormsg(TRI_ERROR_NO_ERROR, errorMsg);
      }
    }

    res.clear();
    res = ac.watchValue("Current/Version", index, getReloadServerListTimeout() / interval, false);
    index = res._index;
    if (++count >= static_cast<int>(getReloadServerListTimeout() / interval)) {
      // We update the list of DBServers every minute in case one of them
      // was taken away since we last looked. This also helps (slightly)
      // if a new DBServer was added. However, in this case we report
      // success a bit too early, which is not too bad.
      loadCurrentDBServers();
      DBServers = getCurrentDBServers();
      count = 0;
    }
  }
  return setErrormsg(TRI_ERROR_CLUSTER_TIMEOUT, errorMsg);
}

////////////////////////////////////////////////////////////////////////////////
/// @brief drop database in coordinator, the return value is an ArangoDB
/// error code and the errorMsg is set accordingly. One possible error
/// is a timeout, a timeout of 0.0 means no timeout.
////////////////////////////////////////////////////////////////////////////////

int ClusterInfo::dropDatabaseCoordinator (string const& name, string& errorMsg,
                                          double timeout) {
  AgencyComm ac;
  AgencyCommResult res;

  const double realTimeout = getTimeout(timeout);
  const double endTime = TRI_microtime() + realTimeout;
  const double interval = getPollInterval();

  {
    AgencyCommLocker locker("Plan", "WRITE");

    if (! locker.successful()) {
      return setErrormsg(TRI_ERROR_CLUSTER_COULD_NOT_LOCK_PLAN, errorMsg);
    }

    if (! ac.exists("Plan/Databases/" + name)) {
      return setErrormsg(TRI_ERROR_ARANGO_DATABASE_NOT_FOUND, errorMsg);
    }

    res = ac.removeValues("Plan/Databases/"+name, false);
    if (!res.successful()) {
      if (res.httpCode() == (int) rest::HttpResponse::NOT_FOUND) {
        return setErrormsg(TRI_ERROR_ARANGO_DATABASE_NOT_FOUND, errorMsg);
      }

      return setErrormsg(TRI_ERROR_CLUSTER_COULD_NOT_REMOVE_DATABASE_IN_PLAN,
                          errorMsg);
    }

    res.clear();
    res = ac.removeValues("Plan/Collections/" + name, true);

    if (! res.successful() && res.httpCode() != (int) rest::HttpResponse::NOT_FOUND) {
      return setErrormsg(TRI_ERROR_CLUSTER_COULD_NOT_REMOVE_DATABASE_IN_PLAN,
                         errorMsg);
    }
  }

  // Load our own caches:
  loadPlannedDatabases();
  loadPlannedCollections();

  // Now wait for it to appear and be complete:
  res.clear();
  res = ac.getValues("Current/Version", false);
  if (!res.successful()) {
    return setErrormsg(TRI_ERROR_CLUSTER_COULD_NOT_READ_CURRENT_VERSION,
                        errorMsg);
  }
  uint64_t index = res._index;

  string where = "Current/Databases/" + name;
  while (TRI_microtime() <= endTime) {
    res.clear();
    res = ac.getValues(where, true);
    if (res.successful() && res.parse(where+"/", false)) {
      if (res._values.size() == 0) {
        AgencyCommLocker locker("Current", "WRITE");
        if (locker.successful()) {
          res.clear();
          res = ac.removeValues(where, true);
          if (res.successful()) {
            return setErrormsg(TRI_ERROR_NO_ERROR, errorMsg);
          }
          return setErrormsg(
            TRI_ERROR_CLUSTER_COULD_NOT_REMOVE_DATABASE_IN_CURRENT, errorMsg);
        }
        return setErrormsg(TRI_ERROR_NO_ERROR, errorMsg);
      }
    }
    res.clear();
    res = ac.watchValue("Current/Version", index, interval, false);
    index = res._index;
  }
  return setErrormsg(TRI_ERROR_CLUSTER_TIMEOUT, errorMsg);
}

////////////////////////////////////////////////////////////////////////////////
/// @brief create collection in coordinator, the return value is an ArangoDB
/// error code and the errorMsg is set accordingly. One possible error
/// is a timeout, a timeout of 0.0 means no timeout.
////////////////////////////////////////////////////////////////////////////////

int ClusterInfo::createCollectionCoordinator (
    string const& databaseName,
    string const& collectionID,
    uint64_t numberOfShards,
    VPackSlice const json,
    string& errorMsg, 
    double timeout) {

  using arangodb::velocypack::Slice;

  AgencyComm ac;

  const double realTimeout = getTimeout(timeout);
  const double endTime = TRI_microtime() + realTimeout;
  const double interval = getPollInterval();
  {
    // check if a collection with the same name is already planned
    loadPlannedCollections();

    READ_LOCKER(_plannedCollectionsProt.lock);
    AllCollections::const_iterator it = _plannedCollections.find(databaseName);
    if (it != _plannedCollections.end()) {
      Slice nameSl = json.get("name");
      const std::string name = nameSl.isString() ? nameSl.copyString() : "";

      DatabaseCollections::const_iterator it2 = (*it).second.find(name);

      if (it2 != (*it).second.end()) {
        // collection already exists!
        return TRI_ERROR_ARANGO_DUPLICATE_NAME;
      }
    }
  }

  if (! ac.exists("Plan/Databases/" + databaseName)) {
    return setErrormsg(TRI_ERROR_ARANGO_DATABASE_NOT_FOUND, errorMsg);
  }

  if (ac.exists("Plan/Collections/" + databaseName + "/" + collectionID)) {
    return setErrormsg(TRI_ERROR_CLUSTER_COLLECTION_ID_EXISTS, errorMsg);
  }

  AgencyCommResult result
    = ac.casValue("Plan/Collections/" + databaseName + "/" + collectionID,
                  json, false, 0.0, 0.0);
  if (!result.successful()) {
    return setErrormsg(TRI_ERROR_CLUSTER_COULD_NOT_CREATE_COLLECTION_IN_PLAN,
                        errorMsg);
  }

  ac.increaseVersionRepeated("Plan/Version");

  // Update our cache:
  loadPlannedCollections();

  // Now wait for it to appear and be complete:
  AgencyCommResult res = ac.getValues("Current/Version", false);
  if (!res.successful()) {
    return setErrormsg(TRI_ERROR_CLUSTER_COULD_NOT_READ_CURRENT_VERSION,
                       errorMsg);
  }
  uint64_t index = res._index;

  std::string const where = "Current/Collections/" + databaseName + "/" + collectionID;
  while (TRI_microtime() <= endTime) {
    res.clear();
    res = ac.getValues(where, true);
    if (res.successful() && res.parse(where + "/", false)) {
      if (res._values.size() == (size_t) numberOfShards) {
        string tmpMsg = "";
        bool tmpHaveError = false;
        for (auto const& p : res._values) {
          TRI_json_t const* json = p.second._json;
          TRI_json_t const* error = TRI_LookupObjectJson(json, "error");
          if (TRI_IsBooleanJson(error) && error->_value._boolean) {
            tmpHaveError = true;
            tmpMsg += " shardID:" + p.first + ":";
            TRI_json_t const* errorMessage
                  = TRI_LookupObjectJson(json, "errorMessage");
            if (TRI_IsStringJson(errorMessage)) {
              tmpMsg += string(errorMessage->_value._string.data,
                               errorMessage->_value._string.length - 1);
            }
            TRI_json_t const* errorNum = TRI_LookupObjectJson(json, "errorNum");
            if (TRI_IsNumberJson(errorNum)) {
              tmpMsg += " (errNum=";
              tmpMsg += basics::StringUtils::itoa(static_cast<uint32_t>(
                          errorNum->_value._number));
              tmpMsg += ")";
            }
          }
        }
        loadCurrentCollections(true);
        if (tmpHaveError) {
          errorMsg = "Error in creation of collection:" + tmpMsg;
          return TRI_ERROR_CLUSTER_COULD_NOT_CREATE_COLLECTION;
        }
        return setErrormsg(TRI_ERROR_NO_ERROR, errorMsg);
      }
    }

    res.clear();
    res = ac.watchValue("Current/Version", index, interval, false);
    index = res._index;
  }

  // LOG_ERROR("GOT TIMEOUT. NUMBEROFSHARDS: %d", (int) numberOfShards);
  return setErrormsg(TRI_ERROR_CLUSTER_TIMEOUT, errorMsg);
}

////////////////////////////////////////////////////////////////////////////////
/// @brief drop collection in coordinator, the return value is an ArangoDB
/// error code and the errorMsg is set accordingly. One possible error
/// is a timeout, a timeout of 0.0 means no timeout.
////////////////////////////////////////////////////////////////////////////////

int ClusterInfo::dropCollectionCoordinator (string const& databaseName,
                                            string const& collectionID,
                                            string& errorMsg,
                                            double timeout) {
  AgencyComm ac;
  AgencyCommResult res;

  const double realTimeout = getTimeout(timeout);
  const double endTime = TRI_microtime() + realTimeout;
  const double interval = getPollInterval();

  {
    AgencyCommLocker locker("Plan", "WRITE");

    if (! locker.successful()) {
      return setErrormsg(TRI_ERROR_CLUSTER_COULD_NOT_LOCK_PLAN, errorMsg);
    }

    if (! ac.exists("Plan/Databases/" + databaseName)) {
      return setErrormsg(TRI_ERROR_ARANGO_DATABASE_NOT_FOUND, errorMsg);
    }

    res = ac.removeValues("Plan/Collections/"+databaseName+"/"+collectionID,
                          false);
    if (! res.successful()) {
      if (res._statusCode == rest::HttpResponse::NOT_FOUND) {
        return setErrormsg(TRI_ERROR_ARANGO_COLLECTION_NOT_FOUND, errorMsg);
      }
      return setErrormsg(TRI_ERROR_CLUSTER_COULD_NOT_REMOVE_COLLECTION_IN_PLAN,
                         errorMsg);
    }
  }

  // Update our own cache:
  loadPlannedCollections();

  // Now wait for it to appear and be complete:
  res.clear();
  res = ac.getValues("Current/Version", false);
  if (!res.successful()) {
    return setErrormsg(TRI_ERROR_CLUSTER_COULD_NOT_READ_CURRENT_VERSION,
                       errorMsg);
  }
  uint64_t index = res._index;

  // monitor the entry for the collection
  const string where = "Current/Collections/" + databaseName + "/" + collectionID;
  while (TRI_microtime() <= endTime) {
    res.clear();
    res = ac.getValues(where, true);
    if (res.successful() && res.parse(where+"/", false)) {
      // if there are no more active shards for the collection...
      if (res._values.size() == 0) {
        // ...remove the entire directory for the collection
        AgencyCommLocker locker("Current", "WRITE");
        if (locker.successful()) {
          res.clear();
          res = ac.removeValues("Current/Collections/"+databaseName+"/"+
                                collectionID, true);
          if (res.successful()) {
            return setErrormsg(TRI_ERROR_NO_ERROR, errorMsg);
          }
          return setErrormsg(
            TRI_ERROR_CLUSTER_COULD_NOT_REMOVE_COLLECTION_IN_CURRENT, errorMsg);
        }
        loadCurrentCollections();
        return setErrormsg(TRI_ERROR_NO_ERROR, errorMsg);
      }
    }

    res.clear();
    res = ac.watchValue("Current/Version", index, interval, false);
    index = res._index;
  }
  return setErrormsg(TRI_ERROR_CLUSTER_TIMEOUT, errorMsg);
}

////////////////////////////////////////////////////////////////////////////////
/// @brief set collection properties in coordinator
////////////////////////////////////////////////////////////////////////////////

<<<<<<< HEAD
int ClusterInfo::setCollectionPropertiesCoordinator (string const& databaseName,
                                                     string const& collectionID,
=======
int ClusterInfo::setCollectionPropertiesCoordinator (std::string const& databaseName,
                                                     std::string const& collectionID,
>>>>>>> 1b1e42b1
                                                     VocbaseCollectionInfo const* info) {
  AgencyComm ac;
  AgencyCommResult res;

  {
    AgencyCommLocker locker("Plan", "WRITE");

    if (! locker.successful()) {
      return TRI_ERROR_CLUSTER_COULD_NOT_LOCK_PLAN;
    }

    if (! ac.exists("Plan/Databases/" + databaseName)) {
      return TRI_ERROR_ARANGO_DATABASE_NOT_FOUND;
    }

    res = ac.getValues("Plan/Collections/" + databaseName + "/" + collectionID, false);

    if (! res.successful()) {
      return TRI_ERROR_ARANGO_COLLECTION_NOT_FOUND;
    }

    res.parse("", false);
    std::map<std::string, AgencyCommResultEntry>::const_iterator it = res._values.begin();

    if (it == res._values.end()) {
      return TRI_ERROR_ARANGO_COLLECTION_NOT_FOUND;
    }

    TRI_json_t* json = (*it).second._json;
    if (json == nullptr) {
      return TRI_ERROR_OUT_OF_MEMORY;
    }

    std::unique_ptr<TRI_json_t> copy(TRI_CopyJson(TRI_UNKNOWN_MEM_ZONE, json));
    if (copy == nullptr) {
      return TRI_ERROR_OUT_OF_MEMORY;
    }

    TRI_DeleteObjectJson(TRI_UNKNOWN_MEM_ZONE, copy.get(), "doCompact");
    TRI_DeleteObjectJson(TRI_UNKNOWN_MEM_ZONE, copy.get(), "journalSize");
    TRI_DeleteObjectJson(TRI_UNKNOWN_MEM_ZONE, copy.get(), "waitForSync");
    TRI_DeleteObjectJson(TRI_UNKNOWN_MEM_ZONE, copy.get(), "indexBuckets");

<<<<<<< HEAD
    TRI_Insert3ObjectJson(TRI_UNKNOWN_MEM_ZONE, copy, "doCompact", TRI_CreateBooleanJson(TRI_UNKNOWN_MEM_ZONE, info->doCompact()));
    TRI_Insert3ObjectJson(TRI_UNKNOWN_MEM_ZONE, copy, "journalSize", TRI_CreateNumberJson(TRI_UNKNOWN_MEM_ZONE, info->maximalSize()));
    TRI_Insert3ObjectJson(TRI_UNKNOWN_MEM_ZONE, copy, "waitForSync", TRI_CreateBooleanJson(TRI_UNKNOWN_MEM_ZONE, info->waitForSync()));
    TRI_Insert3ObjectJson(TRI_UNKNOWN_MEM_ZONE, copy, "indexBuckets", TRI_CreateNumberJson(TRI_UNKNOWN_MEM_ZONE, info->indexBuckets()));
=======
    TRI_Insert3ObjectJson(TRI_UNKNOWN_MEM_ZONE, copy.get(), "doCompact", TRI_CreateBooleanJson(TRI_UNKNOWN_MEM_ZONE, info->doCompact()));
    TRI_Insert3ObjectJson(TRI_UNKNOWN_MEM_ZONE, copy.get(), "journalSize", TRI_CreateNumberJson(TRI_UNKNOWN_MEM_ZONE, info->maximalSize()));
    TRI_Insert3ObjectJson(TRI_UNKNOWN_MEM_ZONE, copy.get(), "waitForSync", TRI_CreateBooleanJson(TRI_UNKNOWN_MEM_ZONE, info->waitForSync()));
    TRI_Insert3ObjectJson(TRI_UNKNOWN_MEM_ZONE, copy.get(), "indexBuckets", TRI_CreateNumberJson(TRI_UNKNOWN_MEM_ZONE, info->indexBuckets()));
>>>>>>> 1b1e42b1

    res.clear();
    res = ac.setValue("Plan/Collections/" + databaseName + "/" + collectionID, copy.get(), 0.0);
  }

  if (res.successful()) {
    loadPlannedCollections();
    return TRI_ERROR_NO_ERROR;
  }

  return TRI_ERROR_INTERNAL;
}

////////////////////////////////////////////////////////////////////////////////
/// @brief set collection status in coordinator
////////////////////////////////////////////////////////////////////////////////

int ClusterInfo::setCollectionStatusCoordinator (string const& databaseName,
                                                 string const& collectionID,
                                                 TRI_vocbase_col_status_e status) {
  AgencyComm ac;
  AgencyCommResult res;

  {
    AgencyCommLocker locker("Plan", "WRITE");

    if (! locker.successful()) {
      return TRI_ERROR_CLUSTER_COULD_NOT_LOCK_PLAN;
    }

    if (! ac.exists("Plan/Databases/" + databaseName)) {
      return TRI_ERROR_ARANGO_DATABASE_NOT_FOUND;
    }

    res = ac.getValues("Plan/Collections/" + databaseName + "/" + collectionID, false);

    if (! res.successful()) {
      return TRI_ERROR_ARANGO_COLLECTION_NOT_FOUND;
    }

    res.parse("", false);
    std::map<std::string, AgencyCommResultEntry>::const_iterator it = res._values.begin();

    if (it == res._values.end()) {
      return TRI_ERROR_ARANGO_COLLECTION_NOT_FOUND;
    }

    TRI_json_t* json = (*it).second._json;
    if (json == nullptr) {
      return TRI_ERROR_OUT_OF_MEMORY;
    }

    TRI_vocbase_col_status_e old = (TRI_vocbase_col_status_e) triagens::basics::JsonHelper::getNumericValue<int>(json, "status", (int) TRI_VOC_COL_STATUS_CORRUPTED);

    if (old == status) {
      // no status change
      return TRI_ERROR_NO_ERROR;
    }

    TRI_json_t* copy = TRI_CopyJson(TRI_UNKNOWN_MEM_ZONE, json);
    if (copy == nullptr) {
      return TRI_ERROR_OUT_OF_MEMORY;
    }

    TRI_DeleteObjectJson(TRI_UNKNOWN_MEM_ZONE, copy, "status");
    TRI_Insert3ObjectJson(TRI_UNKNOWN_MEM_ZONE, copy, "status", TRI_CreateNumberJson(TRI_UNKNOWN_MEM_ZONE, status));

    res.clear();
    res = ac.setValue("Plan/Collections/" + databaseName + "/" + collectionID, copy, 0.0);

    TRI_FreeJson(TRI_UNKNOWN_MEM_ZONE, copy);
  }

  if (res.successful()) {
    loadPlannedCollections();
    return TRI_ERROR_NO_ERROR;
  }

  return TRI_ERROR_INTERNAL;
}

////////////////////////////////////////////////////////////////////////////////
/// @brief ensure an index in coordinator.
////////////////////////////////////////////////////////////////////////////////

int ClusterInfo::ensureIndexCoordinator (string const& databaseName,
                                         string const& collectionID,
                                         VPackSlice const& slice,
                                         bool create,
                                         bool (*compare)(TRI_json_t const*, TRI_json_t const*),
                                         TRI_json_t*& resultJson,
                                         string& errorMsg,
                                         double timeout) {
  std::unique_ptr<TRI_json_t> json(triagens::basics::VelocyPackHelper::velocyPackToJson(slice));
  return ensureIndexCoordinator(databaseName, collectionID, json.get(),
                                create, compare, resultJson, errorMsg, timeout);
}
 

////////////////////////////////////////////////////////////////////////////////
/// @brief ensure an index in coordinator.
////////////////////////////////////////////////////////////////////////////////

int ClusterInfo::ensureIndexCoordinator (string const& databaseName,
                                         string const& collectionID,
                                         TRI_json_t const* json,
                                         bool create,
                                         bool (*compare)(TRI_json_t const*, TRI_json_t const*),
                                         TRI_json_t*& resultJson,
                                         string& errorMsg,
                                         double timeout) {
  AgencyComm ac;

  const double realTimeout = getTimeout(timeout);
  const double endTime = TRI_microtime() + realTimeout;
  const double interval = getPollInterval();

  resultJson = nullptr;
  TRI_json_t* newIndex = nullptr;
  int numberOfShards = 0;

  // check index id
  uint64_t iid = 0;

  TRI_json_t const* idxJson = TRI_LookupObjectJson(json, "id");
  if (TRI_IsStringJson(idxJson)) {
    // use predefined index id
    iid = triagens::basics::StringUtils::uint64(idxJson->_value._string.data);
  }

  if (iid == 0) {
    // no id set, create a new one!
    iid = uniqid();
  }

  string const idString = triagens::basics::StringUtils::itoa(iid);

  string const key = "Plan/Collections/" + databaseName + "/" + collectionID;
  AgencyCommResult previous = ac.getValues(key, false);
  previous.parse("", false);
  auto it = previous._values.begin();
  TRI_json_t const* previousVal;
  if (it == previous._values.end()) {
    LOG_INFO("Entry for collection in Plan does not exist!");
    previousVal = nullptr;
  }
  else {
    previousVal = it->second._json;
  }

  loadPlannedCollections();
  // It is possible that between the fetching of the planned collections
  // and the write lock we acquire below something has changed. Therefore
  // we first get the previous value and then do a compare and swap operation.
  {
    TRI_json_t* collectionJson = nullptr;
    AgencyCommLocker locker("Plan", "WRITE");

    if (! locker.successful()) {
      return setErrormsg(TRI_ERROR_CLUSTER_COULD_NOT_LOCK_PLAN, errorMsg);
    }

    {

      std::shared_ptr<CollectionInfo> c
          = getCollection(databaseName, collectionID);

      // Note that nobody is removing this collection in the plan, since
      // we hold the write lock in the agency, therefore it does not matter
      // that getCollection fetches the read lock and releases it before
      // we get it again.
      //
      READ_LOCKER(_plannedCollectionsProt.lock);

      if (c->empty()) {
        return setErrormsg(TRI_ERROR_ARANGO_COLLECTION_NOT_FOUND, errorMsg);
      }

      TRI_json_t const* indexes = c->getIndexes();
      numberOfShards = c->numberOfShards();

      if (TRI_IsArrayJson(indexes)) {
        bool hasSameIndexType = false;
        TRI_json_t const* type = TRI_LookupObjectJson(json, "type");

        if (! TRI_IsStringJson(type)) {
          return setErrormsg(TRI_ERROR_INTERNAL, errorMsg);
        }

        size_t const n = TRI_LengthArrayJson(indexes);
        for (size_t i = 0; i < n; ++i) {
          TRI_json_t const* other = TRI_LookupArrayJson(indexes, i);

          if (! TRI_CheckSameValueJson(TRI_LookupObjectJson(json, "type"),
                                       TRI_LookupObjectJson(other, "type"))) {
            // compare index types first. they must match
            continue;
          }

          hasSameIndexType = true;

          bool isSame = compare(json, other);

          if (isSame) {
            // found an existing index...
            resultJson = TRI_CopyJson(TRI_UNKNOWN_MEM_ZONE, other);
            TRI_Insert3ObjectJson(TRI_UNKNOWN_MEM_ZONE, resultJson, "isNewlyCreated", TRI_CreateBooleanJson(TRI_UNKNOWN_MEM_ZONE, false));
            return setErrormsg(TRI_ERROR_NO_ERROR, errorMsg);
          }
        }

        if (TRI_EqualString(type->_value._string.data, "cap")) {
          // special handling for cap constraints
          if (hasSameIndexType) {
            // there can only be one cap constraint
            return setErrormsg(TRI_ERROR_ARANGO_CAP_CONSTRAINT_ALREADY_DEFINED, errorMsg);
          }

          if (numberOfShards > 1) {
            // there must be at most one shard if there should be a cap constraint
            return setErrormsg(TRI_ERROR_CLUSTER_UNSUPPORTED, errorMsg);
          }
        }
      }

      // no existing index found.
      if (! create) {
        TRI_ASSERT(resultJson == nullptr);
        return setErrormsg(TRI_ERROR_NO_ERROR, errorMsg);
      }


      // now create a new index
      collectionJson = TRI_CopyJson(TRI_UNKNOWN_MEM_ZONE, c->getJson());
    }

    if (collectionJson == nullptr) {
      return setErrormsg(TRI_ERROR_OUT_OF_MEMORY, errorMsg);
    }

    TRI_json_t* idx = TRI_LookupObjectJson(collectionJson, "indexes");

    if (idx == nullptr) {
      TRI_FreeJson(TRI_UNKNOWN_MEM_ZONE, collectionJson);
      return setErrormsg(TRI_ERROR_OUT_OF_MEMORY, errorMsg);
    }

    newIndex = TRI_CopyJson(TRI_UNKNOWN_MEM_ZONE, json);

    if (newIndex == nullptr) {
      TRI_FreeJson(TRI_UNKNOWN_MEM_ZONE, collectionJson);
      return setErrormsg(TRI_ERROR_OUT_OF_MEMORY, errorMsg);
    }

    // add index id
    TRI_Insert3ObjectJson(TRI_UNKNOWN_MEM_ZONE,
                          newIndex,
                          "id",
                          TRI_CreateStringCopyJson(TRI_UNKNOWN_MEM_ZONE, idString.c_str(), idString.size()));

    TRI_PushBack3ArrayJson(TRI_UNKNOWN_MEM_ZONE, idx, TRI_CopyJson(TRI_UNKNOWN_MEM_ZONE, newIndex));

    AgencyCommResult result;
    if (previousVal != nullptr) {
      result = ac.casValue(key, previousVal, collectionJson, 0.0, 0.0);
    }
    else {  // only when there is no previous value
      result = ac.setValue(key, collectionJson, 0.0);
    }

    TRI_FreeJson(TRI_UNKNOWN_MEM_ZONE, collectionJson);

    if (! result.successful()) {
      TRI_FreeJson(TRI_UNKNOWN_MEM_ZONE, newIndex);
      // TODO
      return setErrormsg(TRI_ERROR_CLUSTER_COULD_NOT_CREATE_COLLECTION_IN_PLAN, errorMsg);
    }
  }

  // reload our own cache:
  loadPlannedCollections();

  TRI_ASSERT(numberOfShards > 0);

  // now wait for the index to appear
  AgencyCommResult res = ac.getValues("Current/Version", false);
  if (! res.successful()) {
    TRI_FreeJson(TRI_UNKNOWN_MEM_ZONE, newIndex);
    return setErrormsg(TRI_ERROR_CLUSTER_COULD_NOT_READ_CURRENT_VERSION, errorMsg);
  }
  uint64_t index = res._index;

  string where = "Current/Collections/" + databaseName + "/" + collectionID;
  while (TRI_microtime() <= endTime) {
    res.clear();
    res = ac.getValues(where, true);
    if (res.successful() && res.parse(where + "/", false)) {
      if (res._values.size() == (size_t) numberOfShards) {
        map<string, AgencyCommResultEntry>::iterator it;

        size_t found = 0;
        for (it = res._values.begin(); it != res._values.end(); ++it) {
          TRI_json_t const* json = (*it).second._json;
          TRI_json_t const* indexes = TRI_LookupObjectJson(json, "indexes");
          if (! TRI_IsArrayJson(indexes)) {
            // no list, so our index is not present. we can abort searching
            break;
          }

          size_t const n = TRI_LengthArrayJson(indexes);
          for (size_t i = 0; i < n; ++i) {
            TRI_json_t const* v = TRI_LookupArrayJson(indexes, i);

            // check for errors
            if (hasError(v)) {
              TRI_FreeJson(TRI_UNKNOWN_MEM_ZONE, newIndex);
              string errorMsg = extractErrorMessage((*it).first, v);

              errorMsg = "Error during index creation: " + errorMsg;

              v = TRI_LookupObjectJson(v, "errorNum");
              if (TRI_IsNumberJson(v)) {
                // found a specific error number
                return (int) v->_value._number;
              }

              // return generic error number
              return TRI_ERROR_ARANGO_INDEX_CREATION_FAILED;
            }

            TRI_json_t const* k = TRI_LookupObjectJson(v, "id");

            if (! TRI_IsStringJson(k) || idString != string(k->_value._string.data)) {
              // this is not our index
              continue;
            }

            // found our index
            found++;
            break;
          }
        }

        if (found == (size_t) numberOfShards) {
          resultJson = newIndex;
          TRI_Insert3ObjectJson(TRI_UNKNOWN_MEM_ZONE, resultJson, "isNewlyCreated", TRI_CreateBooleanJson(TRI_UNKNOWN_MEM_ZONE, true));

          loadCurrentCollections();

          return setErrormsg(TRI_ERROR_NO_ERROR, errorMsg);
        }
      }
    }
    res.clear();
    res = ac.watchValue("Current/Version", index, interval, false);
    index = res._index;
  }

  TRI_FreeJson(TRI_UNKNOWN_MEM_ZONE, newIndex);

  return setErrormsg(TRI_ERROR_CLUSTER_TIMEOUT, errorMsg);
}

////////////////////////////////////////////////////////////////////////////////
/// @brief drop an index in coordinator.
////////////////////////////////////////////////////////////////////////////////

int ClusterInfo::dropIndexCoordinator (string const& databaseName,
                                       string const& collectionID,
                                       TRI_idx_iid_t iid,
                                       string& errorMsg,
                                       double timeout) {
  AgencyComm ac;

  const double realTimeout = getTimeout(timeout);
  const double endTime = TRI_microtime() + realTimeout;
  const double interval = getPollInterval();

  int numberOfShards = 0;
  string const idString = triagens::basics::StringUtils::itoa(iid);

  string const key = "Plan/Collections/" + databaseName + "/" + collectionID;
  AgencyCommResult previous = ac.getValues(key, false);
  previous.parse("", false);
  auto it = previous._values.begin();
  TRI_ASSERT(it != previous._values.end());
  TRI_json_t const* previousVal = it->second._json;

  loadPlannedCollections();
  // It is possible that between the fetching of the planned collections
  // and the write lock we acquire below something has changed. Therefore
  // we first get the previous value and then do a compare and swap operation.
  {
    AgencyCommLocker locker("Plan", "WRITE");

    if (! locker.successful()) {
      return setErrormsg(TRI_ERROR_CLUSTER_COULD_NOT_LOCK_PLAN, errorMsg);
    }

    TRI_json_t* collectionJson = nullptr;
    TRI_json_t const* indexes = nullptr;

    {
      std::shared_ptr<CollectionInfo> c
          = getCollection(databaseName, collectionID);

      READ_LOCKER(_plannedCollectionsProt.lock);

      if (c->empty()) {
        return setErrormsg(TRI_ERROR_ARANGO_COLLECTION_NOT_FOUND, errorMsg);
      }

      indexes = c->getIndexes();

      if (! TRI_IsArrayJson(indexes)) {
        // no indexes present, so we can't delete our index
        return setErrormsg(TRI_ERROR_ARANGO_INDEX_NOT_FOUND, errorMsg);
      }

      collectionJson = TRI_CopyJson(TRI_UNKNOWN_MEM_ZONE, c->getJson());
      numberOfShards = c->numberOfShards();
    }


    if (collectionJson == nullptr) {
      return setErrormsg(TRI_ERROR_OUT_OF_MEMORY, errorMsg);
    }

    TRI_ASSERT(TRI_IsArrayJson(indexes));

    // delete previous indexes entry
    TRI_DeleteObjectJson(TRI_UNKNOWN_MEM_ZONE, collectionJson, "indexes");

    TRI_json_t* copy = TRI_CreateArrayJson(TRI_UNKNOWN_MEM_ZONE);

    if (copy == nullptr) {
      TRI_FreeJson(TRI_UNKNOWN_MEM_ZONE, collectionJson);
      return setErrormsg(TRI_ERROR_OUT_OF_MEMORY, errorMsg);
    }

    bool found = false;

    // copy remaining indexes back into collection
    size_t const n = TRI_LengthArrayJson(indexes);
    for (size_t i = 0; i < n; ++i) {
      TRI_json_t const* v = TRI_LookupArrayJson(indexes, i);
      TRI_json_t const* id = TRI_LookupObjectJson(v, "id");
      TRI_json_t const* type = TRI_LookupObjectJson(v, "type");

      if (! TRI_IsStringJson(id) || ! TRI_IsStringJson(type)) {
        continue;
      }

      if (idString == string(id->_value._string.data)) {
        // found our index, ignore it when copying
        found = true;

        string const typeString(type->_value._string.data);
        if (typeString == "primary" || typeString == "edge") {
          // must not delete these index types
          TRI_FreeJson(TRI_UNKNOWN_MEM_ZONE, copy);
          TRI_FreeJson(TRI_UNKNOWN_MEM_ZONE, collectionJson);
          return setErrormsg(TRI_ERROR_FORBIDDEN, errorMsg);
        }

        continue;
      }

      TRI_PushBack3ArrayJson(TRI_UNKNOWN_MEM_ZONE, copy, TRI_CopyJson(TRI_UNKNOWN_MEM_ZONE, v));
    }

    TRI_Insert3ObjectJson(TRI_UNKNOWN_MEM_ZONE, collectionJson, "indexes", copy);

    if (! found) {
      // did not find the sought index
      TRI_FreeJson(TRI_UNKNOWN_MEM_ZONE, collectionJson);
      return setErrormsg(TRI_ERROR_ARANGO_INDEX_NOT_FOUND, errorMsg);
    }

    AgencyCommResult result = ac.casValue(key, previousVal, collectionJson,
                                          0.0, 0.0);

    TRI_FreeJson(TRI_UNKNOWN_MEM_ZONE, collectionJson);

    if (! result.successful()) {
      // TODO
      return setErrormsg(TRI_ERROR_CLUSTER_COULD_NOT_CREATE_COLLECTION_IN_PLAN, errorMsg);
    }
  }

  // load our own cache:
  loadPlannedCollections();

  TRI_ASSERT(numberOfShards > 0);

  // now wait for the index to disappear
  AgencyCommResult res = ac.getValues("Current/Version", false);
  if (! res.successful()) {
    return setErrormsg(TRI_ERROR_CLUSTER_COULD_NOT_READ_CURRENT_VERSION, errorMsg);
  }
  uint64_t index = res._index;

  string where = "Current/Collections/" + databaseName + "/" + collectionID;
  while (TRI_microtime() <= endTime) {
    res.clear();
    res = ac.getValues(where, true);
    if (res.successful() && res.parse(where + "/", false)) {
      if (res._values.size() == (size_t) numberOfShards) {
        map<string, AgencyCommResultEntry>::iterator it;

        bool found = false;
        for (it = res._values.begin(); it != res._values.end(); ++it) {
          TRI_json_t const* json = (*it).second._json;
          TRI_json_t const* indexes = TRI_LookupObjectJson(json, "indexes");

          if (TRI_IsArrayJson(indexes)) {
            size_t const n = TRI_LengthArrayJson(indexes);
            for (size_t i = 0; i < n; ++i) {
              TRI_json_t const* v = TRI_LookupArrayJson(indexes, i);

              if (TRI_IsObjectJson(v)) {
                TRI_json_t const* k = TRI_LookupObjectJson(v, "id");
                if (TRI_IsStringJson(k) && idString == string(k->_value._string.data)) {
                  // still found the index in some shard
                  found = true;
                  break;
                }
              }

              if (found) {
                break;
              }
            }
          }
        }

        if (! found) {
          loadCurrentCollections();
          return setErrormsg(TRI_ERROR_NO_ERROR, errorMsg);
        }
      }
    }

    res.clear();
    res = ac.watchValue("Current/Version", index, interval, false);
    index = res._index;
  }

  return setErrormsg(TRI_ERROR_CLUSTER_TIMEOUT, errorMsg);
}

////////////////////////////////////////////////////////////////////////////////
/// @brief (re-)load the information about servers from the agency
/// Usually one does not have to call this directly.
////////////////////////////////////////////////////////////////////////////////

static const std::string prefixServers = "Current/ServersRegistered";

void ClusterInfo::loadServers () {

  uint64_t storedVersion = _serversProt.version;
  MUTEX_LOCKER(_serversProt.mutex);
  if (_serversProt.version > storedVersion) {
    // Somebody else did, what we intended to do, so just return
    return;
  }

  // Now contact the agency:
  AgencyCommResult result;
  {
    AgencyCommLocker locker("Current", "READ");

    if (locker.successful()) {
      result = _agency.getValues(prefixServers, true);
    }
  }

  if (result.successful()) {
    result.parse(prefixServers + "/", false);

    decltype(_servers) newServers;

    std::map<std::string, AgencyCommResultEntry>::const_iterator it = result._values.begin();

    while (it != result._values.end()) {
      TRI_json_t const* sub
        = triagens::basics::JsonHelper::getObjectElement((*it).second._json,
                                                        "endpoint");
      if (nullptr != sub) {
        std::string server = triagens::basics::JsonHelper::getStringValue(sub, "");

        newServers.emplace(std::make_pair((*it).first, server));
      }
      ++it;
    }

    // Now set the new value:
    {
      WRITE_LOCKER(_serversProt.lock);
      _servers.swap(newServers);
      _serversProt.version++;   // such that others notice our change
      _serversProt.isValid = true;  // will never be reset to false
    }
    return;
  }

  LOG_DEBUG("Error while loading %s httpCode: %d "
            "errorCode: %d errorMessage: %s body: %s",
            prefixServers.c_str(),
            result.httpCode(), result.errorCode(),
            result.errorMessage().c_str(), result.body().c_str());
}

////////////////////////////////////////////////////////////////////////////////
/// @brief find the endpoint of a server from its ID.
/// If it is not found in the cache, the cache is reloaded once, if
/// it is still not there an empty string is returned as an error.
////////////////////////////////////////////////////////////////////////////////

std::string ClusterInfo::getServerEndpoint (ServerID const& serverID) {
  int tries = 0;

  if (! _serversProt.isValid) {
    loadServers();
    tries++;
  }

  while (true) {
    {
      READ_LOCKER(_serversProt.lock);
      // _servers is a map-type <ServerId, string>
      auto it = _servers.find(serverID);

      if (it != _servers.end()) {
        return (*it).second;
      }
    }

    if (++tries >= 2) {
      break;
    }

    // must call loadServers outside the lock
    loadServers();
  }

  return std::string("");
}

////////////////////////////////////////////////////////////////////////////////
/// @brief find the ID of a server from its endpoint.
/// If it is not found in the cache, the cache is reloaded once, if
/// it is still not there an empty string is returned as an error.
////////////////////////////////////////////////////////////////////////////////

std::string ClusterInfo::getServerName (std::string const& endpoint) {
  int tries = 0;

  if (! _serversProt.isValid) {
    loadServers();
    tries++;
  }

  while (true) {
    {
      READ_LOCKER(_serversProt.lock);
      for (auto const& it : _servers) {
        if (it.second == endpoint) {
          return it.first;
        }
      }
    }

    if (++tries >= 2) {
      break;
    }

    // must call loadServers outside the lock
    loadServers();
  }

  return std::string("");
}

////////////////////////////////////////////////////////////////////////////////
/// @brief (re-)load the information about all coordinators from the agency
/// Usually one does not have to call this directly.
////////////////////////////////////////////////////////////////////////////////

static const std::string prefixCurrentCoordinators = "Current/Coordinators";

void ClusterInfo::loadCurrentCoordinators () {

  uint64_t storedVersion = _coordinatorsProt.version;
  MUTEX_LOCKER(_coordinatorsProt.mutex);
  if (_coordinatorsProt.version > storedVersion) {
    // Somebody else did, what we intended to do, so just return
    return;
  }

  // Now contact the agency:
  AgencyCommResult result;
  {
    AgencyCommLocker locker("Current", "READ");

    if (locker.successful()) {
      result = _agency.getValues(prefixCurrentCoordinators, true);
    }
  }

  if (result.successful()) {
    result.parse(prefixCurrentCoordinators + "/", false);

    decltype(_coordinators) newCoordinators;

    std::map<std::string, AgencyCommResultEntry>::const_iterator it = result._values.begin();

    for (; it != result._values.end(); ++it) {
      newCoordinators.emplace(std::make_pair((*it).first, triagens::basics::JsonHelper::getStringValue((*it).second._json, "")));
    }

    // Now set the new value:
    {
      WRITE_LOCKER(_coordinatorsProt.lock);
      _coordinators.swap(newCoordinators);
      _coordinatorsProt.version++;   // such that others notice our change
      _coordinatorsProt.isValid = true;  // will never be reset to false
    }
    return;
  }

  LOG_DEBUG("Error while loading %s httpCode: %d "
            "errorCode: %d errorMessage: %s body: %s",
            prefixCurrentCoordinators.c_str(),
            result.httpCode(), result.errorCode(),
            result.errorMessage().c_str(), result.body().c_str());
}

////////////////////////////////////////////////////////////////////////////////
/// @brief (re-)load the information about all DBservers from the agency
/// Usually one does not have to call this directly.
////////////////////////////////////////////////////////////////////////////////

static const std::string prefixCurrentDBServers = "Current/DBServers";

void ClusterInfo::loadCurrentDBServers () {

  uint64_t storedVersion = _DBServersProt.version;
  MUTEX_LOCKER(_DBServersProt.mutex);
  if (_DBServersProt.version > storedVersion) {
    // Somebody else did, what we intended to do, so just return
    return;
  }

  // Now contact the agency:
  AgencyCommResult result;
  {
    AgencyCommLocker locker("Current", "READ");

    if (locker.successful()) {
      result = _agency.getValues(prefixCurrentDBServers, true);
    }
  }

  if (result.successful()) {
    result.parse(prefixCurrentDBServers + "/", false);

    decltype(_DBServers) newDBServers;

    std::map<std::string, AgencyCommResultEntry>::const_iterator it = result._values.begin();

    for (; it != result._values.end(); ++it) {
      newDBServers.emplace(std::make_pair((*it).first, triagens::basics::JsonHelper::getStringValue((*it).second._json, "")));
    }

    // Now set the new value:
    {
      WRITE_LOCKER(_DBServersProt.lock);
      _DBServers.swap(newDBServers);
      _DBServersProt.version++;   // such that others notice our change
      _DBServersProt.isValid = true;  // will never be reset to false
    }
    return;
  }

  LOG_DEBUG("Error while loading %s httpCode: %d "
            "errorCode: %d errorMessage: %s body: %s",
            prefixCurrentDBServers.c_str(),
            result.httpCode(), result.errorCode(),
            result.errorMessage().c_str(), result.body().c_str());
}

////////////////////////////////////////////////////////////////////////////////
/// @brief return a list of all DBServers in the cluster that have
/// currently registered
////////////////////////////////////////////////////////////////////////////////

std::vector<ServerID> ClusterInfo::getCurrentDBServers () {
  std::vector<ServerID> result;
  int tries = 0;

  if (! _DBServersProt.isValid) {
    loadCurrentDBServers();
    tries++;
  }
  while (true) {
    {
      // return a consistent state of servers
      READ_LOCKER(_DBServersProt.lock);

      result.reserve(_DBServers.size());

      for (auto& it : _DBServers) {
        result.emplace_back(it.first);
      }

      return result;
    }

    if (++tries >= 2) {
      break;
    }

    // loadCurrentDBServers needs the write lock
    loadCurrentDBServers();
  }

  // note that the result will be empty if we get here
  return result;
}

////////////////////////////////////////////////////////////////////////////////
/// @brief lookup the server's endpoint by scanning Target/MapIDToEnpdoint for
/// our id
////////////////////////////////////////////////////////////////////////////////

static const std::string prefixTargetServerEndpoint = "Target/MapIDToEndpoint/";

std::string ClusterInfo::getTargetServerEndpoint (ServerID const& serverID) {

  AgencyCommResult result;

  // fetch value at Target/MapIDToEndpoint
  {
    AgencyCommLocker locker("Target", "READ");

    if (locker.successful()) {
      result = _agency.getValues(prefixTargetServerEndpoint + serverID, false);
    }
  }

  if (result.successful()) {
    result.parse(prefixTargetServerEndpoint, false);

    // check if we can find ourselves in the list returned by the agency
    std::map<std::string, AgencyCommResultEntry>::const_iterator it = result._values.find(serverID);

    if (it != result._values.end()) {
      return triagens::basics::JsonHelper::getStringValue((*it).second._json, "");
    }
  }

  // not found
  return "";
}

////////////////////////////////////////////////////////////////////////////////
/// @brief find the servers who are responsible for a shard (one leader
/// and multiple followers)
/// If it is not found in the cache, the cache is reloaded once, if
/// it is still not there an empty string is returned as an error.
////////////////////////////////////////////////////////////////////////////////

std::shared_ptr<std::vector<ServerID>> ClusterInfo::getResponsibleServer (
      ShardID const& shardID) {
  int tries = 0;

  if (! _currentCollectionsProt.isValid) {
    loadCurrentCollections();
    tries++;
  }

  while (true) {
    {
      READ_LOCKER(_currentCollectionsProt.lock);
      // _shardIds is a map-type <ShardId, std::shared_ptr<std::vector<ServerId>>>
      auto it = _shardIds.find(shardID);

      if (it != _shardIds.end()) {
        return (*it).second;
      }
    }

    if (++tries >= 2) {
      break;
    }

    // must load collections outside the lock
    loadCurrentCollections();
  }

  return std::make_shared<std::vector<ServerID>>();
}

////////////////////////////////////////////////////////////////////////////////
/// @brief find the shard list of a collection, sorted numerically
////////////////////////////////////////////////////////////////////////////////

std::shared_ptr<std::vector<ShardID>> ClusterInfo::getShardList (
                         CollectionID const& collectionID) {
  
  if (! _plannedCollectionsProt.isValid) {
    loadPlannedCollections();
  }

  int tries = 0;
  while (true) {
    {
      // Get the sharding keys and the number of shards:
      READ_LOCKER(_plannedCollectionsProt.lock);
      // _shards is a map-type <CollectionId, shared_ptr<vector<string>>>
      auto it = _shards.find(collectionID);

      if (it != _shards.end()) {
        return it->second;
      }
    }
    if (++tries >= 2) {
      return std::make_shared<std::vector<ShardID>>();
    }
    loadPlannedCollections();
  }
}

////////////////////////////////////////////////////////////////////////////////
/// @brief find the shard that is responsible for a document, which is given
/// as a TRI_json_t const*.
///
/// There are two modes, one assumes that the document is given as a
/// whole (`docComplete`==`true`), in this case, the non-existence of
/// values for some of the sharding attributes is silently ignored
/// and treated as if these values were `null`. In the second mode
/// (`docComplete`==false) leads to an error which is reported by
/// returning TRI_ERROR_ARANGO_COLLECTION_NOT_FOUND, which is the only
/// error code that can be returned.
///
/// In either case, if the collection is found, the variable
/// shardID is set to the ID of the responsible shard and the flag
/// `usesDefaultShardingAttributes` is used set to `true` if and only if
/// `_key` is the one and only sharding attribute.
////////////////////////////////////////////////////////////////////////////////

int ClusterInfo::getResponsibleShard (CollectionID const& collectionID,
                                      TRI_json_t const* json,
                                      bool docComplete,
                                      ShardID& shardID,
                                      bool& usesDefaultShardingAttributes) {
  // Note that currently we take the number of shards and the shardKeys
  // from Plan, since they are immutable. Later we will have to switch
  // this to Current, when we allow to add and remove shards.
  if (! _plannedCollectionsProt.isValid) {
    loadPlannedCollections();
  }

  int tries = 0;
  std::shared_ptr<std::vector<std::string>> shardKeysPtr;
  char const** shardKeys = nullptr;
  std::shared_ptr<std::vector<ShardID>> shards;
  bool found = false;

  while (true) {
    {
      // Get the sharding keys and the number of shards:
      READ_LOCKER(_plannedCollectionsProt.lock);
      // _shards is a map-type <CollectionId, shared_ptr<vector<string>>>
      auto it = _shards.find(collectionID);

      if (it != _shards.end()) {
        shards = it->second;
        // _shardKeys is a map-type <CollectionID, shared_ptr<vector<string>>>
        auto it2 = _shardKeys.find(collectionID);
        if (it2 != _shardKeys.end()) {
          shardKeysPtr = it2->second;
          shardKeys = new char const* [shardKeysPtr->size()];
          if (shardKeys != nullptr) {
            size_t i;
            for (i = 0; i < shardKeysPtr->size(); ++i) {
              shardKeys[i] = shardKeysPtr->at(i).c_str();
            }
            usesDefaultShardingAttributes = shardKeysPtr->size() == 1 &&
                                            shardKeysPtr->at(0) == TRI_VOC_ATTRIBUTE_KEY;
            found = true;
            break;  // all OK
          }
        }
      }
    }
    if (++tries >= 2) {
      break;
    }
    loadPlannedCollections();
  }

  if (! found) {
    return TRI_ERROR_ARANGO_COLLECTION_NOT_FOUND;
  }

  int error;
  uint64_t hash = TRI_HashJsonByAttributes(json, shardKeys,
                                           (int) shardKeysPtr->size(),
                                           docComplete, &error);
  static char const* magicPhrase
      = "Foxx you have stolen the goose, give she back again!";
  static size_t const len = 52;
  // To improve our hash function:
  hash = TRI_FnvHashBlock(hash, magicPhrase, len);

  delete[] shardKeys;

  shardID = shards->at(hash % shards->size());
  return error;
}

////////////////////////////////////////////////////////////////////////////////
/// @brief return the list of coordinator server names
////////////////////////////////////////////////////////////////////////////////

std::vector<ServerID> ClusterInfo::getCurrentCoordinators () {
  std::vector<ServerID> result;
  int tries = 0;

  if (! _coordinatorsProt.isValid) {
    loadCurrentCoordinators();
    tries++;
  }
  while (true) {
    {
      // return a consistent state of servers
      READ_LOCKER(_coordinatorsProt.lock);

      result.reserve(_coordinators.size());

      for (auto& it : _coordinators) {
        result.emplace_back(it.first);
      }

      return result;
    }

    if (++tries >= 2) {
      break;
    }

    // loadCurrentCoordinators needs the write lock
    loadCurrentCoordinators();
  }

  // note that the result will be empty if we get here
  return result;
}

// -----------------------------------------------------------------------------
// --SECTION--                                                       END-OF-FILE
// -----------------------------------------------------------------------------

// Local Variables:
// mode: outline-minor
// outline-regexp: "/// @brief\\|/// {@inheritDoc}\\|/// @page\\|// --SECTION--\\|/// @\\}"
// End:<|MERGE_RESOLUTION|>--- conflicted
+++ resolved
@@ -1445,13 +1445,8 @@
 /// @brief set collection properties in coordinator
 ////////////////////////////////////////////////////////////////////////////////
 
-<<<<<<< HEAD
-int ClusterInfo::setCollectionPropertiesCoordinator (string const& databaseName,
-                                                     string const& collectionID,
-=======
 int ClusterInfo::setCollectionPropertiesCoordinator (std::string const& databaseName,
                                                      std::string const& collectionID,
->>>>>>> 1b1e42b1
                                                      VocbaseCollectionInfo const* info) {
   AgencyComm ac;
   AgencyCommResult res;
@@ -1495,17 +1490,10 @@
     TRI_DeleteObjectJson(TRI_UNKNOWN_MEM_ZONE, copy.get(), "waitForSync");
     TRI_DeleteObjectJson(TRI_UNKNOWN_MEM_ZONE, copy.get(), "indexBuckets");
 
-<<<<<<< HEAD
-    TRI_Insert3ObjectJson(TRI_UNKNOWN_MEM_ZONE, copy, "doCompact", TRI_CreateBooleanJson(TRI_UNKNOWN_MEM_ZONE, info->doCompact()));
-    TRI_Insert3ObjectJson(TRI_UNKNOWN_MEM_ZONE, copy, "journalSize", TRI_CreateNumberJson(TRI_UNKNOWN_MEM_ZONE, info->maximalSize()));
-    TRI_Insert3ObjectJson(TRI_UNKNOWN_MEM_ZONE, copy, "waitForSync", TRI_CreateBooleanJson(TRI_UNKNOWN_MEM_ZONE, info->waitForSync()));
-    TRI_Insert3ObjectJson(TRI_UNKNOWN_MEM_ZONE, copy, "indexBuckets", TRI_CreateNumberJson(TRI_UNKNOWN_MEM_ZONE, info->indexBuckets()));
-=======
     TRI_Insert3ObjectJson(TRI_UNKNOWN_MEM_ZONE, copy.get(), "doCompact", TRI_CreateBooleanJson(TRI_UNKNOWN_MEM_ZONE, info->doCompact()));
     TRI_Insert3ObjectJson(TRI_UNKNOWN_MEM_ZONE, copy.get(), "journalSize", TRI_CreateNumberJson(TRI_UNKNOWN_MEM_ZONE, info->maximalSize()));
     TRI_Insert3ObjectJson(TRI_UNKNOWN_MEM_ZONE, copy.get(), "waitForSync", TRI_CreateBooleanJson(TRI_UNKNOWN_MEM_ZONE, info->waitForSync()));
     TRI_Insert3ObjectJson(TRI_UNKNOWN_MEM_ZONE, copy.get(), "indexBuckets", TRI_CreateNumberJson(TRI_UNKNOWN_MEM_ZONE, info->indexBuckets()));
->>>>>>> 1b1e42b1
 
     res.clear();
     res = ac.setValue("Plan/Collections/" + databaseName + "/" + collectionID, copy.get(), 0.0);
