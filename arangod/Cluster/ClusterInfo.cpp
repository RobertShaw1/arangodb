////////////////////////////////////////////////////////////////////////////////
/// DISCLAIMER
///
/// Copyright 2014-2016 ArangoDB GmbH, Cologne, Germany
/// Copyright 2004-2014 triAGENS GmbH, Cologne, Germany
///
/// Licensed under the Apache License, Version 2.0 (the "License");
/// you may not use this file except in compliance with the License.
/// You may obtain a copy of the License at
///
///     http://www.apache.org/licenses/LICENSE-2.0
///
/// Unless required by applicable law or agreed to in writing, software
/// distributed under the License is distributed on an "AS IS" BASIS,
/// WITHOUT WARRANTIES OR CONDITIONS OF ANY KIND, either express or implied.
/// See the License for the specific language governing permissions and
/// limitations under the License.
///
/// Copyright holder is ArangoDB GmbH, Cologne, Germany
///
/// @author Max Neunhoeffer
/// @author Jan Steemann
////////////////////////////////////////////////////////////////////////////////

#include "ClusterInfo.h"

#include "Basics/ConditionLocker.h"
#include "Basics/Exceptions.h"
#include "Basics/MutexLocker.h"
#include "Basics/StringUtils.h"
#include "Basics/VelocyPackHelper.h"
#include "Basics/WriteLocker.h"
#include "Basics/hashes.h"
#include "Cluster/ClusterHelpers.h"
#include "Cluster/ServerState.h"
#include "Logger/Logger.h"
#include "Rest/HttpResponse.h"
#include "RestServer/DatabaseFeature.h"
#include "StorageEngine/PhysicalCollection.h"
#include "Utils/Events.h"
#include "VocBase/LogicalCollection.h"
#include "VocBase/LogicalView.h"

#ifdef USE_ENTERPRISE
#include "Enterprise/VocBase/SmartVertexCollection.h"
#include "Enterprise/VocBase/VirtualCollection.h"
#endif

#include <velocypack/Builder.h>
#include <velocypack/Collection.h>
#include <velocypack/Iterator.h>
#include <velocypack/Slice.h>
#include <velocypack/velocypack-aliases.h>

#ifdef _WIN32
// turn off warnings about too long type name for debug symbols blabla in MSVC
// only...
#pragma warning(disable : 4503)
#endif

using namespace arangodb;

static std::unique_ptr<ClusterInfo> _instance;

////////////////////////////////////////////////////////////////////////////////
/// @brief a local helper to report errors and messages
////////////////////////////////////////////////////////////////////////////////

static inline int setErrormsg(int ourerrno, std::string& errorMsg) {
  errorMsg = TRI_errno_string(ourerrno);
  return ourerrno;
}

////////////////////////////////////////////////////////////////////////////////
/// @brief check whether the JSON returns an error
////////////////////////////////////////////////////////////////////////////////

static inline bool hasError(VPackSlice const& slice) {
  return arangodb::basics::VelocyPackHelper::getBooleanValue(slice, "error",
                                                             false);
}

////////////////////////////////////////////////////////////////////////////////
/// @brief extract the error message from a JSON
////////////////////////////////////////////////////////////////////////////////

static std::string extractErrorMessage(std::string const& shardId,
                                       VPackSlice const& slice) {
  std::string msg = " shardID:" + shardId + ": ";

  // add error message text
  msg += arangodb::basics::VelocyPackHelper::getStringValue(slice,
                                                            "errorMessage", "");

  // add error number
  if (slice.hasKey(StaticStrings::ErrorNum)) {
    VPackSlice const errorNum = slice.get(StaticStrings::ErrorNum);
    if (errorNum.isNumber()) {
      msg += " (errNum=" + arangodb::basics::StringUtils::itoa(
                               errorNum.getNumericValue<uint32_t>()) +
             ")";
    }
  }

  return msg;
}

////////////////////////////////////////////////////////////////////////////////
/// @brief creates an empty collection info object
////////////////////////////////////////////////////////////////////////////////

CollectionInfoCurrent::CollectionInfoCurrent(uint64_t currentVersion)
  : _currentVersion(currentVersion) {}

////////////////////////////////////////////////////////////////////////////////
/// @brief destroys a collection info object
////////////////////////////////////////////////////////////////////////////////

CollectionInfoCurrent::~CollectionInfoCurrent() {}

////////////////////////////////////////////////////////////////////////////////
/// @brief create the clusterinfo instance
////////////////////////////////////////////////////////////////////////////////

void ClusterInfo::createInstance(
    AgencyCallbackRegistry* agencyCallbackRegistry) {
  _instance.reset(new ClusterInfo(agencyCallbackRegistry));
}

////////////////////////////////////////////////////////////////////////////////
/// @brief returns an instance of the cluster info class
////////////////////////////////////////////////////////////////////////////////

ClusterInfo* ClusterInfo::instance() { return _instance.get(); }

////////////////////////////////////////////////////////////////////////////////
/// @brief creates a cluster info object
////////////////////////////////////////////////////////////////////////////////

ClusterInfo::ClusterInfo(AgencyCallbackRegistry* agencyCallbackRegistry)
    : _agency(),
      _agencyCallbackRegistry(agencyCallbackRegistry),
      _planVersion(0),
      _currentVersion(0),
      _planLoader(std::thread::id()),
      _uniqid() {
  _uniqid._currentValue = 1ULL;
  _uniqid._upperValue = 0ULL;

  // Actual loading into caches is postponed until necessary
}

////////////////////////////////////////////////////////////////////////////////
/// @brief destroys a cluster info object
////////////////////////////////////////////////////////////////////////////////

ClusterInfo::~ClusterInfo() {}

////////////////////////////////////////////////////////////////////////////////
/// @brief cleanup method which frees cluster-internal shared ptrs on shutdown
////////////////////////////////////////////////////////////////////////////////

void ClusterInfo::cleanup() {
  ClusterInfo* theInstance = instance();
  if (theInstance == nullptr) {
    return;
  }

  TRI_ASSERT(theInstance->_newPlannedViews.empty()); // only non-empty during loadPlan()
  theInstance->_plannedViews.clear();
  theInstance->_plannedCollections.clear();
  theInstance->_shards.clear();
  theInstance->_shardKeys.clear();
  theInstance->_shardIds.clear();
  theInstance->_currentCollections.clear();
}

////////////////////////////////////////////////////////////////////////////////
/// @brief increase the uniqid value. if it exceeds the upper bound, fetch a
/// new upper bound value from the agency
////////////////////////////////////////////////////////////////////////////////

uint64_t ClusterInfo::uniqid(uint64_t count) {
  while (true) {
    uint64_t oldValue;
    {
      // The quick path, we have enough in our private reserve:
      MUTEX_LOCKER(mutexLocker, _idLock);

      if (_uniqid._currentValue + count - 1 <= _uniqid._upperValue) {
        uint64_t result = _uniqid._currentValue;
        _uniqid._currentValue += count;

        return result;
      }
      oldValue = _uniqid._currentValue;
    }

    // We need to fetch from the agency

    uint64_t fetch = count;

    if (fetch < MinIdsPerBatch) {
      fetch = MinIdsPerBatch;
    }

    uint64_t result = _agency.uniqid(fetch, 0.0);

    {
      MUTEX_LOCKER(mutexLocker, _idLock);

      if (oldValue == _uniqid._currentValue) {
        _uniqid._currentValue = result + count;
        _uniqid._upperValue = result + fetch - 1;

        return result;
      }
      // If we get here, somebody else tried succeeded in doing the same,
      // so we just try again.
    }
  }
}

////////////////////////////////////////////////////////////////////////////////
/// @brief flush the caches (used for testing)
////////////////////////////////////////////////////////////////////////////////

void ClusterInfo::flush() {
  loadServers();
  loadCurrentDBServers();
  loadCurrentCoordinators();
  loadCurrentMappings();
  loadPlan();
  loadCurrent();
}

////////////////////////////////////////////////////////////////////////////////
/// @brief ask whether a cluster database exists
////////////////////////////////////////////////////////////////////////////////

bool ClusterInfo::doesDatabaseExist(DatabaseID const& databaseID, bool reload) {
  int tries = 0;

  if (reload || !_planProt.isValid || !_currentProt.isValid ||
      !_DBServersProt.isValid) {
    loadPlan();
    loadCurrent();
    loadCurrentDBServers();
    ++tries;  // no need to reload if the database is not found
  }

  // From now on we know that all data has been valid once, so no need
  // to check the isValid flags again under the lock.

  while (true) {
    {
      size_t expectedSize;
      {
        READ_LOCKER(readLocker, _DBServersProt.lock);
        expectedSize = _DBServers.size();
      }

      // look up database by name:

      READ_LOCKER(readLocker, _planProt.lock);
      // _plannedDatabases is a map-type<DatabaseID, VPackSlice>
      auto it = _plannedDatabases.find(databaseID);

      if (it != _plannedDatabases.end()) {
        // found the database in Plan
        READ_LOCKER(readLocker, _currentProt.lock);
        // _currentDatabases is
        //     a map-type<DatabaseID, a map-type<ServerID, VPackSlice>>
        auto it2 = _currentDatabases.find(databaseID);

        if (it2 != _currentDatabases.end()) {
          // found the database in Current

          return ((*it2).second.size() >= expectedSize);
        }
      }
    }

    if (++tries >= 2) {
      break;
    }

    loadPlan();
    loadCurrent();
    loadCurrentDBServers();
  }

  return false;
}

////////////////////////////////////////////////////////////////////////////////
/// @brief get list of databases in the cluster
////////////////////////////////////////////////////////////////////////////////

std::vector<DatabaseID> ClusterInfo::databases(bool reload) {
  std::vector<DatabaseID> result;

  if (_clusterId.empty()) {
    loadClusterId();
  }

  if (reload || !_planProt.isValid || !_currentProt.isValid ||
      !_DBServersProt.isValid) {
    loadPlan();
    loadCurrent();
    loadCurrentDBServers();
  }

  // From now on we know that all data has been valid once, so no need
  // to check the isValid flags again under the lock.

  size_t expectedSize;
  {
    READ_LOCKER(readLocker, _DBServersProt.lock);
    expectedSize = _DBServers.size();
  }

  {
    READ_LOCKER(readLockerPlanned, _planProt.lock);
    READ_LOCKER(readLockerCurrent, _currentProt.lock);
    // _plannedDatabases is a map-type<DatabaseID, VPackSlice>
    auto it = _plannedDatabases.begin();

    while (it != _plannedDatabases.end()) {
      // _currentDatabases is:
      //   a map-type<DatabaseID, a map-type<ServerID, VPackSlice>>
      auto it2 = _currentDatabases.find((*it).first);

      if (it2 != _currentDatabases.end()) {
        if ((*it2).second.size() >= expectedSize) {
          result.push_back((*it).first);
        }
      }

      ++it;
    }
  }
  return result;
}


/// @brief Load cluster ID
void ClusterInfo::loadClusterId() {

  // Contact agency for /<prefix>/Cluster
  AgencyCommResult result = _agency.getValues("Cluster");

  // Parse
  if (result.successful()) {
    VPackSlice slice = result.slice()[0].get(
      std::vector<std::string>({AgencyCommManager::path(), "Cluster"}));
    if(slice.isString()) {
      _clusterId = slice.copyString();
    }
  }
}


////////////////////////////////////////////////////////////////////////////////
/// @brief (re-)load the information about our plan
/// Usually one does not have to call this directly.
////////////////////////////////////////////////////////////////////////////////
//
static std::string const prefixPlan = "Plan";

void ClusterInfo::loadPlan() {
  DatabaseFeature* databaseFeature =
      application_features::ApplicationServer::getFeature<DatabaseFeature>(
          "Database");
  ++_planProt.wantedVersion;  // Indicate that after *NOW* somebody has to
                              // reread from the agency!
  MUTEX_LOCKER(mutexLocker, _planProt.mutex);  // only one may work at a time

  // For ArangoSearch views we need to get access to immediately created views
  // in order to allow links to be created correctly.
  // For the scenario above, we track such views in '_newPlannedViews' member
  // which is supposed to be empty before and after 'ClusterInfo::loadPlan()' execution.
  // In addition, we do the following "trick" to provide access to '_newPlannedViews'
  // from outside 'ClusterInfo': in case if 'ClusterInfo::getView' has been called
  // from within 'ClusterInfo::loadPlan', we redirect caller to search view in
  // '_newPlannedViews' member instead of '_plannedViews'

  // set plan loader
  TRI_ASSERT(_newPlannedViews.empty());
  _planLoader = std::this_thread::get_id();

  // ensure we'll eventually reset plan loader
  auto resetLoader = scopeGuard([this](){
    _planLoader = std::thread::id();
    _newPlannedViews.clear();
  });

  uint64_t storedVersion = _planProt.wantedVersion;  // this is the version
                                                     // we will set in the end

  LOG_TOPIC(TRACE, Logger::CLUSTER) << "loadPlan: wantedVersion="
    << storedVersion << ", doneVersion=" << _planProt.doneVersion;
  if (_planProt.doneVersion == storedVersion) {
    // Somebody else did, what we intended to do, so just return
    return;
  }

  // Now contact the agency:
  AgencyCommResult result = _agency.getValues(prefixPlan);

  if (result.successful()) {
    VPackSlice slice = result.slice()[0].get(
        std::vector<std::string>({AgencyCommManager::path(), "Plan"}));
    auto planBuilder = std::make_shared<VPackBuilder>();
    planBuilder->add(slice);

    VPackSlice planSlice = planBuilder->slice();

    if (planSlice.isObject()) {
      uint64_t newPlanVersion = 0;
      VPackSlice planVersionSlice = planSlice.get("Version");
      if (planVersionSlice.isNumber()) {
        try {
          newPlanVersion = planVersionSlice.getNumber<uint64_t>();
        } catch (...) {
        }
      }
      LOG_TOPIC(TRACE, Logger::CLUSTER) << "loadPlan: newPlanVersion="
        << newPlanVersion;
      if (newPlanVersion == 0) {
        LOG_TOPIC(WARN, Logger::CLUSTER)
          << "Attention: /arango/Plan/Version in the agency is not set or not "
             "a positive number.";
      }
      {
        READ_LOCKER(guard, _planProt.lock);
        if (_planProt.isValid && newPlanVersion <= _planVersion) {
          LOG_TOPIC(DEBUG, Logger::CLUSTER)
            << "We already know this or a later version, do not update. "
            << "newPlanVersion=" << newPlanVersion << " _planVersion="
            << _planVersion;
          return;
        }
      }
      decltype(_plannedDatabases) newDatabases;
      decltype(_plannedCollections) newCollections; // map<string /*database id*/
                                                    //    ,map<string /*collection id*/
                                                    //        ,shared_ptr<LogicalCollection>
                                                    //        >
                                                    //    >
      decltype(_shards) newShards;
      decltype(_shardServers) newShardServers;
      decltype(_shardKeys) newShardKeys;

      bool swapDatabases = false;
      bool swapCollections = false;
      bool swapViews = false;

      VPackSlice databasesSlice;
      databasesSlice = planSlice.get("Databases");
      if (databasesSlice.isObject()) {
        for (auto const& database : VPackObjectIterator(databasesSlice)) {
          std::string const& name = database.key.copyString();

          newDatabases.insert(std::make_pair(name, database.value));
        }
        swapDatabases = true;
      }

      // Ensure views are being created BEFORE collections to allow
      // links find them
      // Immediate children of "Views" are database names, then ids
      // of views, then one JSON object with the description:

      // "Plan":{"Views": {
      //  "_system": {
      //    "654321": {
      //      "id": "654321",
      //      "name": "v",
      //      "collections": [
      //        <list of cluster-wide collection IDs of linked collections>
      //      ]
      //    },...
      //  },...
      //  }}

      // Now the same for views:
      databasesSlice = planSlice.get("Views"); // format above
      if (databasesSlice.isObject()) {
        for (auto const& databasePairSlice :
             VPackObjectIterator(databasesSlice)) {
          VPackSlice const& viewsSlice = databasePairSlice.value;
          if (!viewsSlice.isObject()) {
            continue;
          }
          std::string const databaseName = databasePairSlice.key.copyString();
          TRI_vocbase_t* vocbase = databaseFeature->lookupDatabase(databaseName);

          if (vocbase == nullptr) {
            // No database with this name found.
            // We have an invalid state here.
            continue;
          }

          for (auto const& viewPairSlice :
               VPackObjectIterator(viewsSlice)) {
            VPackSlice const& viewSlice = viewPairSlice.value;
            if (!viewSlice.isObject()) {
              continue;
            }

            std::string const viewId =
                viewPairSlice.key.copyString();

            try {
              auto preCommit = [this, viewId, databaseName](std::shared_ptr<LogicalView> const& view)->bool {
                auto& views = _newPlannedViews[databaseName];
                // register with name as well as with id:
                views.reserve(views.size() + 2);
                views[viewId] = view;
                views[view->name()] = view;
                views[view->guid()] = view;
                return true;
              };

              const auto newView = LogicalView::create(
                *vocbase,
                viewPairSlice.value,
                false, // false == coming from Agency
                newPlanVersion,
                preCommit
              );

              if (!newView) {
                LOG_TOPIC(ERR, Logger::AGENCY)
                  << "Failed to create view '" << viewId
                  << "'. The view will be ignored for now and the invalid information "
                  "will be repaired. VelocyPack: "
                  << viewSlice.toJson();
                continue;
              }
            } catch (std::exception const& ex) {
              // The Plan contains invalid view information.
              // This should not happen in healthy situations.
              // If it happens in unhealthy situations the
              // cluster should not fail.
              LOG_TOPIC(ERR, Logger::AGENCY)
                << "Failed to load information for view '" << viewId
                << "': " << ex.what() << ". invalid information in Plan. The "
                "view  will be ignored for now and the invalid information "
                "will be repaired. VelocyPack: "
                << viewSlice.toJson();

              TRI_ASSERT(false);
              continue;
            } catch (...) {
              // The Plan contains invalid view information.
              // This should not happen in healthy situations.
              // If it happens in unhealthy situations the
              // cluster should not fail.
              LOG_TOPIC(ERR, Logger::AGENCY)
                << "Failed to load information for view '" << viewId
                << ". invalid information in Plan. The view will "
                "be ignored for now and the invalid information will "
                "be repaired. VelocyPack: "
                << viewSlice.toJson();

              TRI_ASSERT(false);
              continue;
            }
          }

          swapViews = true;
        }
      }

      // Immediate children of "Collections" are database names, then ids
      // of collections, then one JSON object with the description:

      // "Plan":{"Collections": {
      //  "_system": {
      //    "3010001": {
      //      "deleted": false,
      //      "doCompact": true,
      //      "id": "3010001",
      //      "indexBuckets": 8,
      //      "indexes": [
      //        {
      //          "fields": [
      //            "_key"
      //          ],
      //          "id": "0",
      //          "sparse": false,
      //          "type": "primary",
      //          "unique": true
      //        }
      //      ],
      //      "isSmart": false,
      //      "isSystem": true,
      //      "isVolatile": false,
      //      "journalSize": 1048576,
      //      "keyOptions": {
      //        "allowUserKeys": true,
      //        "lastValue": 0,
      //        "type": "traditional"
      //      },
      //      "name": "_graphs",
      //      "numberOfSh ards": 1,
      //      "path": "",
      //      "replicationFactor": 2,
      //      "shardKeys": [
      //        "_key"
      //      ],
      //      "shards": {
      //        "s3010002": [
      //          "PRMR-bf44d6fe-e31c-4b09-a9bf-e2df6c627999",
      //          "PRMR-11a29830-5aca-454b-a2c3-dac3a08baca1"
      //        ]
      //      },
      //      "status": 3,
      //      "statusString": "loaded",
      //      "type": 2,
      //      "waitForSync": false
      //    },...
      //  },...
      // }}

      databasesSlice = planSlice.get("Collections"); //format above
      if (databasesSlice.isObject()) {
        bool isCoordinator = ServerState::instance()->isCoordinator();
        for (auto const& databasePairSlice :
             VPackObjectIterator(databasesSlice)) {
          VPackSlice const& collectionsSlice = databasePairSlice.value;
          if (!collectionsSlice.isObject()) {
            continue;
          }
          DatabaseCollections databaseCollections;
          std::string const databaseName = databasePairSlice.key.copyString();
          TRI_vocbase_t* vocbase = databaseFeature->lookupDatabase(databaseName);

          if (vocbase == nullptr) {
            // No database with this name found.
            // We have an invalid state here.
            continue;
          }

          for (auto const& collectionPairSlice :
               VPackObjectIterator(collectionsSlice)) {
            VPackSlice const& collectionSlice = collectionPairSlice.value;
            if (!collectionSlice.isObject()) {
              continue;
            }

            std::string const collectionId =
                collectionPairSlice.key.copyString();

            decltype(vocbase->lookupCollection(collectionId)->clusterIndexEstimates()) selectivity;
            double selectivityTTL = 0;
            if (isCoordinator) {
              auto collection = _plannedCollections[databaseName][collectionId];
              if(collection){
                selectivity = collection->clusterIndexEstimates(/*do not update*/ true);
                selectivityTTL = collection->clusterIndexEstimatesTTL();
              }
            }

            try {
              std::shared_ptr<LogicalCollection> newCollection;

            #if defined(USE_ENTERPRISE)
              VPackSlice isSmart = collectionSlice.get("isSmart");

              if (isSmart.isTrue()) {
                auto type =
                  collectionSlice.get(arangodb::StaticStrings::DataSourceType);

                if (type.isInteger() && type.getUInt() == TRI_COL_TYPE_EDGE) {
                  newCollection = std::make_shared<VirtualSmartEdgeCollection>(
                    *vocbase, collectionSlice, newPlanVersion
                  );
                } else {
                  newCollection = std::make_shared<SmartVertexCollection>(
                    *vocbase, collectionSlice, newPlanVersion
                  );
                }
              } else
            #endif
              {
                newCollection = std::make_shared<LogicalCollection>(
                  *vocbase, collectionSlice, true, newPlanVersion
                );
              }

              auto& collectionName = newCollection->name();

              if (isCoordinator && !selectivity.empty()){
                LOG_TOPIC(TRACE, Logger::CLUSTER) << "copy index estimates";
                newCollection->clusterIndexEstimates(std::move(selectivity));
                newCollection->clusterIndexEstimatesTTL(selectivityTTL);
                for(std::shared_ptr<Index>& idx : newCollection->getIndexes()){
                  auto it = selectivity.find(std::to_string(idx->id()));
                  if (it != selectivity.end()) {
                    idx->updateClusterSelectivityEstimate(it->second);
                  }
                }
              }
              // register with name as well as with id:
              databaseCollections.emplace(
                  std::make_pair(collectionName, newCollection));
              databaseCollections.emplace(
                  std::make_pair(collectionId, newCollection));

              auto shardKeys = std::make_shared<std::vector<std::string>>(
                  newCollection->shardKeys());
              newShardKeys.insert(make_pair(collectionId, shardKeys));

              auto shardIDs = newCollection->shardIds();
              auto shards = std::make_shared<std::vector<std::string>>();
              for (auto const& p : *shardIDs) {
                shards->push_back(p.first);
                newShardServers.emplace(p.first, p.second);
              }
              // Sort by the number in the shard ID ("s0000001" for example):
              std::sort(shards->begin(), shards->end(),
                        [](std::string const& a, std::string const& b) -> bool {
                          return std::strtol(a.c_str() + 1, nullptr, 10) <
                                 std::strtol(b.c_str() + 1, nullptr, 10);
                        });
              newShards.emplace(std::make_pair(collectionId, shards));

            } catch (std::exception const& ex) {
              // The plan contains invalid collection information.
              // This should not happen in healthy situations.
              // If it happens in unhealthy situations the
              // cluster should not fail.
              LOG_TOPIC(ERR, Logger::AGENCY)
                << "Failed to load information for collection '" << collectionId
                << "': " << ex.what() << ". invalid information in plan. The"
                "collection will be ignored for now and the invalid information"
                "will be repaired. VelocyPack: "
                << collectionSlice.toJson();

              TRI_ASSERT(false);
              continue;
            } catch (...) {
              // The plan contains invalid collection information.
              // This should not happen in healthy situations.
              // If it happens in unhealthy situations the
              // cluster should not fail.
              LOG_TOPIC(ERR, Logger::AGENCY)
                << "Failed to load information for collection '" << collectionId
                << ". invalid information in plan. The collection will "
                "be ignored for now and the invalid information will "
                "be repaired. VelocyPack: "
                << collectionSlice.toJson();

              TRI_ASSERT(false);
              continue;
            }
          }

          newCollections.emplace(
              std::make_pair(databaseName, databaseCollections));
          swapCollections = true;
        }
      }

      WRITE_LOCKER(writeLocker, _planProt.lock);
      _plan = planBuilder;
      _planVersion = newPlanVersion;
      if (swapDatabases) {
        _plannedDatabases.swap(newDatabases);
      }
      if (swapCollections) {
        _plannedCollections.swap(newCollections);
        _shards.swap(newShards);
        _shardKeys.swap(newShardKeys);
        _shardServers.swap(newShardServers);
      }
      if (swapViews) {
        _plannedViews.swap(_newPlannedViews);
      }
      _planProt.doneVersion = storedVersion;
      _planProt.isValid = true;
    } else {
      LOG_TOPIC(ERR, Logger::CLUSTER) << "\"Plan\" is not an object in agency";
    }
    return;
  }

  LOG_TOPIC(DEBUG, Logger::CLUSTER)
      << "Error while loading " << prefixPlan
      << " httpCode: " << result.httpCode()
      << " errorCode: " << result.errorCode()
      << " errorMessage: " << result.errorMessage()
      << " body: " << result.body();
}

////////////////////////////////////////////////////////////////////////////////
/// @brief (re-)load the information about current databases
/// Usually one does not have to call this directly.
////////////////////////////////////////////////////////////////////////////////

static std::string const prefixCurrent = "Current";

void ClusterInfo::loadCurrent() {
  ++_currentProt.wantedVersion;  // Indicate that after *NOW* somebody has to
                                 // reread from the agency!
  MUTEX_LOCKER(mutexLocker, _currentProt.mutex);  // only one may work at a time
  uint64_t storedVersion = _currentProt.wantedVersion;  // this is the version
  // we will set at the end
  if (_currentProt.doneVersion == storedVersion) {
    // Somebody else did, what we intended to do, so just return
    return;
  }

  // Now contact the agency:
  AgencyCommResult result = _agency.getValues(prefixCurrent);

  if (result.successful()) {
    velocypack::Slice slice = result.slice()[0].get(
        std::vector<std::string>({AgencyCommManager::path(), "Current"}));

    auto currentBuilder = std::make_shared<VPackBuilder>();
    currentBuilder->add(slice);

    VPackSlice currentSlice = currentBuilder->slice();

    if (currentSlice.isObject()) {
      uint64_t newCurrentVersion = 0;
      VPackSlice currentVersionSlice = currentSlice.get("Version");
      if (currentVersionSlice.isNumber()) {
        try {
          newCurrentVersion = currentVersionSlice.getNumber<uint64_t>();
        } catch (...) {
        }
      }
      if (newCurrentVersion == 0) {
        LOG_TOPIC(WARN, Logger::CLUSTER)
          << "Attention: /arango/Current/Version in the agency is not set or "
             "not a positive number.";
      }
      { 
        READ_LOCKER(guard, _currentProt.lock);
        if (_currentProt.isValid && newCurrentVersion <= _currentVersion) {
          LOG_TOPIC(DEBUG, Logger::CLUSTER)
            << "We already know this or a later version, do not update. "
            << "newCurrentVersion=" << newCurrentVersion << " _currentVersion="
            << _currentVersion;
          return;
        }
      }

      decltype(_currentDatabases) newDatabases;
      decltype(_currentCollections) newCollections;
      decltype(_shardIds) newShardIds;

      bool swapDatabases = false;
      bool swapCollections = false;

      VPackSlice databasesSlice = currentSlice.get("Databases");
      if (databasesSlice.isObject()) {
        for (auto const& databaseSlicePair :
             VPackObjectIterator(databasesSlice)) {
          std::string const database = databaseSlicePair.key.copyString();

          if (!databaseSlicePair.value.isObject()) {
            continue;
          }

          std::unordered_map<ServerID, VPackSlice> serverList;
          for (auto const& serverSlicePair :
               VPackObjectIterator(databaseSlicePair.value)) {
            serverList.insert(std::make_pair(serverSlicePair.key.copyString(),
                                             serverSlicePair.value));
          }

          newDatabases.insert(std::make_pair(database, serverList));
        }
        swapDatabases = true;
      }

      databasesSlice = currentSlice.get("Collections");
      if (databasesSlice.isObject()) {
        for (auto const& databaseSlice : VPackObjectIterator(databasesSlice)) {
          std::string const databaseName = databaseSlice.key.copyString();

          DatabaseCollectionsCurrent databaseCollections;
          for (auto const& collectionSlice :
               VPackObjectIterator(databaseSlice.value)) {
            std::string const collectionName = collectionSlice.key.copyString();

            auto collectionDataCurrent =
                std::make_shared<CollectionInfoCurrent>(newCurrentVersion);
            for (auto const& shardSlice :
                 VPackObjectIterator(collectionSlice.value)) {
              std::string const shardID = shardSlice.key.copyString();
              collectionDataCurrent->add(shardID, shardSlice.value);

              // Note that we have only inserted the CollectionInfoCurrent under
              // the collection ID and not under the name! It is not possible
              // to query the current collection info by name. This is because
              // the correct place to hold the current name is in the plan.
              // Thus: Look there and get the collection ID from there. Then
              // ask about the current collection info.

              // Now take note of this shard and its responsible server:
              auto servers = std::make_shared<std::vector<ServerID>>(
                  collectionDataCurrent->servers(shardID));
              newShardIds.insert(make_pair(shardID, servers));
            }
            databaseCollections.insert(
                std::make_pair(collectionName, collectionDataCurrent));
          }
          newCollections.emplace(
              std::make_pair(databaseName, databaseCollections));
        }
        swapCollections = true;
      }

      // Now set the new value:
      WRITE_LOCKER(writeLocker, _currentProt.lock);
      _current = currentBuilder;
      _currentVersion = newCurrentVersion;
      if (swapDatabases) {
        _currentDatabases.swap(newDatabases);
      }
      if (swapCollections) {
        LOG_TOPIC(TRACE, Logger::CLUSTER)
            << "Have loaded new collections current cache!";
        _currentCollections.swap(newCollections);
        _shardIds.swap(newShardIds);
      }
      _currentProt.doneVersion = storedVersion;
      _currentProt.isValid = true;
    } else {
      LOG_TOPIC(ERR, Logger::CLUSTER) << "Current is not an object!";
    }

    return;
  }

  LOG_TOPIC(ERR, Logger::CLUSTER) << "Error while loading " << prefixCurrent
                                  << " httpCode: " << result.httpCode()
                                  << " errorCode: " << result.errorCode()
                                  << " errorMessage: " << result.errorMessage()
                                  << " body: " << result.body();
}

/// @brief ask about a collection
/// If it is not found in the cache, the cache is reloaded once
/// if the collection is not found afterwards, this method will throw an exception

std::shared_ptr<LogicalCollection> ClusterInfo::getCollection(
    DatabaseID const& databaseID, CollectionID const& collectionID) {
  int tries = 0;

  if (!_planProt.isValid) {
    loadPlan();
    ++tries;
  }

  while (true) {  // left by break
    {
      READ_LOCKER(readLocker, _planProt.lock);
      // look up database by id
      AllCollections::const_iterator it = _plannedCollections.find(databaseID);

      if (it != _plannedCollections.end()) {
        // look up collection by id (or by name)
        DatabaseCollections::const_iterator it2 =
            (*it).second.find(collectionID);

        if (it2 != (*it).second.end()) {
          return (*it2).second;
        }
      }
    }
    if (++tries >= 2) {
      break;
    }

    // must load collections outside the lock
    loadPlan();
  }
  THROW_ARANGO_EXCEPTION_MESSAGE(
      TRI_ERROR_ARANGO_DATA_SOURCE_NOT_FOUND,
      "Collection not found: " + collectionID + " in database " + databaseID);
}

////////////////////////////////////////////////////////////////////////////////
/// @brief ask about all collections
////////////////////////////////////////////////////////////////////////////////

std::vector<std::shared_ptr<LogicalCollection>> const
ClusterInfo::getCollections(DatabaseID const& databaseID) {
  std::vector<std::shared_ptr<LogicalCollection>> result;

  // always reload
  loadPlan();

  READ_LOCKER(readLocker, _planProt.lock);
  // look up database by id
  AllCollections::const_iterator it = _plannedCollections.find(databaseID);

  if (it == _plannedCollections.end()) {
    return result;
  }

  // iterate over all collections
  DatabaseCollections::const_iterator it2 = (*it).second.begin();
  while (it2 != (*it).second.end()) {
    char c = (*it2).first[0];

    if (c < '0' || c > '9') {
      // skip collections indexed by id
      result.push_back((*it2).second);
    }

    ++it2;
  }

  return result;
}

////////////////////////////////////////////////////////////////////////////////
/// @brief ask about a collection in current. This returns information about
/// all shards in the collection.
/// If it is not found in the cache, the cache is reloaded once.
////////////////////////////////////////////////////////////////////////////////

std::shared_ptr<CollectionInfoCurrent> ClusterInfo::getCollectionCurrent(
    DatabaseID const& databaseID, CollectionID const& collectionID) {
  int tries = 0;

  if (!_currentProt.isValid) {
    loadCurrent();
    ++tries;
  }

  while (true) {
    {
      READ_LOCKER(readLocker, _currentProt.lock);
      // look up database by id
      AllCollectionsCurrent::const_iterator it =
          _currentCollections.find(databaseID);

      if (it != _currentCollections.end()) {
        // look up collection by id
        DatabaseCollectionsCurrent::const_iterator it2 =
            (*it).second.find(collectionID);

        if (it2 != (*it).second.end()) {
          return (*it2).second;
        }
      }
    }

    if (++tries >= 2) {
      break;
    }

    // must load collections outside the lock
    loadCurrent();
  }

  return std::make_shared<CollectionInfoCurrent>(0);
}

//////////////////////////////////////////////////////////////////////////////
/// @brief ask about a view
/// If it is not found in the cache, the cache is reloaded once. The second
/// argument can be a view ID or a view name (both cluster-wide).
//////////////////////////////////////////////////////////////////////////////

std::shared_ptr<LogicalView> ClusterInfo::getView(
    DatabaseID const& databaseID,
    ViewID const& viewID
) {
  if (viewID.empty()) {
    return nullptr;
  }

  auto lookupView = [](
      AllViews const& dbs,
      DatabaseID const& databaseID,
      ViewID const& viewID
  ) noexcept -> std::shared_ptr<LogicalView> {
    // look up database by id
    auto const db = dbs.find(databaseID);

    if (db != dbs.end()) {
      // look up view by id (or by name)
      auto& views = db->second;
      auto const view = views.find(viewID);

      if (view != views.end()) {
        return view->second;
      }
    }

    return nullptr;
  };

  if (std::this_thread::get_id() == _planLoader) {
    // we're loading plan, lookup inside immediately created planned views
    // already protected by _planProt.mutex, don't need to lock there
    return lookupView(_newPlannedViews, databaseID, viewID);
  }

  int tries = 0;

  if (!_planProt.isValid) {
    loadPlan();
    ++tries;
  }

  while (true) {  // left by break
    {
      READ_LOCKER(readLocker, _planProt.lock);
      auto const view = lookupView(_plannedViews, databaseID, viewID);

      if (view) {
        return view;
      }
    }
    if (++tries >= 2) {
      break;
    }

    // must load plan outside the lock
    loadPlan();
  }

  LOG_TOPIC(INFO, Logger::CLUSTER)
    << "View not found: '" << viewID << "' in database '" << databaseID << "'";

  return nullptr;
}

std::shared_ptr<LogicalView> ClusterInfo::getViewCurrent(
    DatabaseID const& databaseID,
    ViewID const& viewID
) {
  if (viewID.empty()) {
    return nullptr;
  }

  static const auto lookupView = [](
      AllViews const& dbs,
      DatabaseID const& databaseID,
      ViewID const& viewID
  ) noexcept -> std::shared_ptr<LogicalView> {
    auto const db = dbs.find(databaseID); // look up database by id

    if (db != dbs.end()) {
      auto& views = db->second;
      auto const itr = views.find(viewID); // look up view by id (or by name)

      if (itr != views.end()) {
        return itr->second;
      }
    }

    return nullptr;
  };

  if (std::this_thread::get_id() == _planLoader) {
    return lookupView(_plannedViews, databaseID, viewID);
  }

  size_t planReloads = 0;

  if (!_planProt.isValid) {
    loadPlan(); // current Views are actually in Plan instead of Current
    ++planReloads;
  }

  for(;;) {
    {
      READ_LOCKER(readLocker, _planProt.lock);
      auto const view = lookupView(_plannedViews, databaseID, viewID);

      if (view) {
        return view;
      }
    }

    if (planReloads >= 2) {
      break;
    }

    loadPlan(); // current Views are actually in Plan instead of Current (must load plan outside the lock)
    ++planReloads;
  }

  LOG_TOPIC(INFO, Logger::CLUSTER)
    << "View not found: '" << viewID << "' in database '" << databaseID << "'";

  return nullptr;
}

//////////////////////////////////////////////////////////////////////////////
/// @brief ask about all views of a database
//////////////////////////////////////////////////////////////////////////////

std::vector<std::shared_ptr<LogicalView>> const ClusterInfo::getViews(
    DatabaseID const& databaseID) {
  std::vector<std::shared_ptr<LogicalView>> result;

  // always reload
  loadPlan();

  READ_LOCKER(readLocker, _planProt.lock);
  // look up database by id
  AllViews::const_iterator it = _plannedViews.find(databaseID);

  if (it == _plannedViews.end()) {
    return result;
  }

  // iterate over all collections
  DatabaseViews::const_iterator it2 = (*it).second.begin();
  while (it2 != (*it).second.end()) {
    char c = (*it2).first[0];

    if (c < '0' || c > '9') {
      // skip collections indexed by id
      result.push_back((*it2).second);
    }

    ++it2;
  }

  return result;
}

////////////////////////////////////////////////////////////////////////////////
/// @brief create database in coordinator, the return value is an ArangoDB
/// error code and the errorMsg is set accordingly. One possible error
/// is a timeout, a timeout of 0.0 means no timeout.
////////////////////////////////////////////////////////////////////////////////

int ClusterInfo::createDatabaseCoordinator(std::string const& name,
                                           VPackSlice const& slice,
                                           std::string& errorMsg,
                                           double timeout) {
  AgencyComm ac;
  AgencyCommResult res;

  double const realTimeout = getTimeout(timeout);
  double const endTime = TRI_microtime() + realTimeout;
  double const interval = getPollInterval();

  auto DBServers =
      std::make_shared<std::vector<ServerID>>(getCurrentDBServers());
  std::shared_ptr<int> dbServerResult = std::make_shared<int>(-1);
  std::shared_ptr<std::string> errMsg = std::make_shared<std::string>();

  std::function<bool(VPackSlice const& result)> dbServerChanged =
      [=](VPackSlice const& result) {
        size_t numDbServers = DBServers->size();
        if (result.isObject() && result.length() >= numDbServers) {
          // We use >= here since the number of DBservers could have increased
          // during the creation of the database and we might not yet have
          // the latest list. Thus there could be more reports than we know
          // servers.
          VPackObjectIterator dbs(result);

          std::string tmpMsg = "";
          bool tmpHaveError = false;

          for (VPackObjectIterator::ObjectPair dbserver : dbs) {
            VPackSlice slice = dbserver.value;
            if (arangodb::basics::VelocyPackHelper::getBooleanValue(
                  slice, "error", false)) {
              tmpHaveError = true;
              tmpMsg += " DBServer:" + dbserver.key.copyString() + ":";
              tmpMsg += arangodb::basics::VelocyPackHelper::getStringValue(
                  slice, StaticStrings::ErrorMessage, "");
              if (slice.hasKey(StaticStrings::ErrorNum)) {
                VPackSlice errorNum = slice.get(StaticStrings::ErrorNum);
                if (errorNum.isNumber()) {
                  tmpMsg += " (errorNum=";
                  tmpMsg += basics::StringUtils::itoa(
                      errorNum.getNumericValue<uint32_t>());
                  tmpMsg += ")";
                }
              }
            }
          }
          if (tmpHaveError) {
            *errMsg = "Error in creation of database:" + tmpMsg;
            *dbServerResult = TRI_ERROR_CLUSTER_COULD_NOT_CREATE_DATABASE;
            return true;
          }
          *dbServerResult = setErrormsg(TRI_ERROR_NO_ERROR, *errMsg);
        }
        return true;
      };

  // ATTENTION: The following callback calls the above closure in a
  // different thread. Nevertheless, the closure accesses some of our
  // local variables. Therefore we have to protect all accesses to them
  // by a mutex. We use the mutex of the condition variable in the
  // AgencyCallback for this.
  auto agencyCallback = std::make_shared<AgencyCallback>(
      ac, "Current/Databases/" + name, dbServerChanged, true, false);
  _agencyCallbackRegistry->registerCallback(agencyCallback);
  TRI_DEFER(_agencyCallbackRegistry->unregisterCallback(agencyCallback));

  AgencyOperation newVal("Plan/Databases/" + name,
                         AgencyValueOperationType::SET, slice);
  AgencyOperation incrementVersion("Plan/Version",
                                   AgencySimpleOperationType::INCREMENT_OP);
  AgencyPrecondition precondition("Plan/Databases/" + name,
                                  AgencyPrecondition::Type::EMPTY, true);
  AgencyWriteTransaction trx({newVal, incrementVersion}, precondition);

  res = ac.sendTransactionWithFailover(trx, realTimeout);

  if (!res.successful()) {
    if (res._statusCode ==
        (int)arangodb::rest::ResponseCode::PRECONDITION_FAILED) {
      return setErrormsg(TRI_ERROR_ARANGO_DUPLICATE_NAME, errorMsg);
    }
    errorMsg = std::string("Failed to create database at ") +
      __FILE__ + ":" + std::to_string(__LINE__);
    return setErrormsg(TRI_ERROR_CLUSTER_COULD_NOT_CREATE_DATABASE_IN_PLAN,
                       errorMsg);
  }

  // Now update our own cache of planned databases:
  loadPlan();

  {
    CONDITION_LOCKER(locker, agencyCallback->_cv);

    int count = 0;  // this counts, when we have to reload the DBServers
    while (true) {
      errorMsg = *errMsg;

      if (++count >=
          static_cast<int>(getReloadServerListTimeout() / interval)) {
        // We update the list of DBServers every minute in case one of them
        // was taken away since we last looked. This also helps (slightly)
        // if a new DBServer was added. However, in this case we report
        // success a bit too early, which is not too bad.
        loadCurrentDBServers();
        *DBServers = getCurrentDBServers();
        count = 0;
      }

      if (*dbServerResult >= 0) {
        loadCurrent();  // update our cache
        return *dbServerResult;
      }

      if (TRI_microtime() > endTime) {

        return setErrormsg(TRI_ERROR_CLUSTER_TIMEOUT, errorMsg);
      }

      agencyCallback->executeByCallbackOrTimeout(getReloadServerListTimeout() /
                                                 interval);
    }
  }
}

////////////////////////////////////////////////////////////////////////////////
/// @brief drop database in coordinator, the return value is an ArangoDB
/// error code and the errorMsg is set accordingly. One possible error
/// is a timeout, a timeout of 0.0 means no timeout.
////////////////////////////////////////////////////////////////////////////////

int ClusterInfo::dropDatabaseCoordinator(std::string const& name,
                                         std::string& errorMsg,
                                         double timeout) {
  if (name == TRI_VOC_SYSTEM_DATABASE) {
    return TRI_ERROR_FORBIDDEN;
  }
  
  AgencyComm ac;
  AgencyCommResult res;

  double const realTimeout = getTimeout(timeout);
  double const endTime = TRI_microtime() + realTimeout;
  double const interval = getPollInterval();

  std::shared_ptr<int> dbServerResult = std::make_shared<int>(-1);
  std::function<bool(VPackSlice const& result)> dbServerChanged =
      [=](VPackSlice const& result) {
        if (result.isObject() && result.length() == 0) {
          *dbServerResult = 0;
        }
        return true;
      };

  std::string where("Current/Databases/" + name);

  // ATTENTION: The following callback calls the above closure in a
  // different thread. Nevertheless, the closure accesses some of our
  // local variables. Therefore we have to protect all accesses to them
  // by a mutex. We use the mutex of the condition variable in the
  // AgencyCallback for this.
  auto agencyCallback =
      std::make_shared<AgencyCallback>(ac, where, dbServerChanged, true, false);
  _agencyCallbackRegistry->registerCallback(agencyCallback);
  TRI_DEFER(_agencyCallbackRegistry->unregisterCallback(agencyCallback));

  // Transact to agency
  AgencyOperation delPlanDatabases("Plan/Databases/" + name,
                                   AgencySimpleOperationType::DELETE_OP);
  AgencyOperation delPlanCollections("Plan/Collections/" + name,
                                     AgencySimpleOperationType::DELETE_OP);
  AgencyOperation incrementVersion("Plan/Version",
                                   AgencySimpleOperationType::INCREMENT_OP);
  AgencyPrecondition databaseExists("Plan/Databases/" + name,
                                    AgencyPrecondition::Type::EMPTY, false);
  AgencyWriteTransaction trans(
      {delPlanDatabases, delPlanCollections, incrementVersion}, databaseExists);

  res = ac.sendTransactionWithFailover(trans);

  // Load our own caches:
  loadPlan();

  // Now wait stuff in Current to disappear and thus be complete:
  {
    CONDITION_LOCKER(locker, agencyCallback->_cv);
    while (true) {
      if (*dbServerResult >= 0) {
        res = ac.removeValues(where, true);
        if (res.successful()) {
          return setErrormsg(TRI_ERROR_NO_ERROR, errorMsg);
        }
        return setErrormsg(
            TRI_ERROR_CLUSTER_COULD_NOT_REMOVE_DATABASE_IN_CURRENT, errorMsg);
      }

      if (TRI_microtime() > endTime) {
        AgencyCommResult ag = ac.getValues("/");
        if (ag.successful()) {
          LOG_TOPIC(ERR, Logger::CLUSTER) << "Agency dump:\n"
                                          << ag.slice().toJson();
        } else {
          LOG_TOPIC(ERR, Logger::CLUSTER) << "Could not get agency dump!";
        }

        return setErrormsg(TRI_ERROR_CLUSTER_TIMEOUT, errorMsg);
      }

      agencyCallback->executeByCallbackOrTimeout(interval);
    }
  }
}

////////////////////////////////////////////////////////////////////////////////
/// @brief create collection in coordinator, the return value is an ArangoDB
/// error code and the errorMsg is set accordingly. One possible error
/// is a timeout, a timeout of 0.0 means no timeout.
////////////////////////////////////////////////////////////////////////////////

int ClusterInfo::createCollectionCoordinator(std::string const& databaseName,
                                             std::string const& collectionID,
                                             uint64_t numberOfShards,
                                             uint64_t replicationFactor,
                                             bool waitForReplication,
                                             VPackSlice const& json,
                                             std::string& errorMsg,
                                             double timeout) {
  using arangodb::velocypack::Slice;

  AgencyComm ac;

  double const realTimeout = getTimeout(timeout);
  double const endTime = TRI_microtime() + realTimeout;
  double const interval = getPollInterval();

  auto const name = arangodb::basics::VelocyPackHelper::getStringValue(
    json, arangodb::StaticStrings::DataSourceName, StaticStrings::Empty
  );

  if (name.empty()) {
    return TRI_ERROR_BAD_PARAMETER; // must not be empty
  }

  {
    // check if a collection with the same name is already planned
    loadPlan();

    READ_LOCKER(readLocker, _planProt.lock);
    AllCollections::const_iterator it = _plannedCollections.find(databaseName);
    if (it != _plannedCollections.end()) {
      DatabaseCollections::const_iterator it2 = (*it).second.find(name);

      if (it2 != (*it).second.end()) {
        // collection already exists!
        events::CreateCollection(name, TRI_ERROR_ARANGO_DUPLICATE_NAME);
        return TRI_ERROR_ARANGO_DUPLICATE_NAME;
      }
    }
  }

  // mop: why do these ask the agency instead of checking cluster info?
  if (!ac.exists("Plan/Databases/" + databaseName)) {
    events::CreateCollection(name, TRI_ERROR_ARANGO_DATABASE_NOT_FOUND);
    return setErrormsg(TRI_ERROR_ARANGO_DATABASE_NOT_FOUND, errorMsg);
  }

  if (ac.exists("Plan/Collections/" + databaseName + "/" + collectionID)) {
    events::CreateCollection(name, TRI_ERROR_CLUSTER_COLLECTION_ID_EXISTS);
    return setErrormsg(TRI_ERROR_CLUSTER_COLLECTION_ID_EXISTS, errorMsg);
  }

  // The following three are used for synchronization between the callback
  // closure and the main thread executing this function. Note that it can
  // happen that the callback is called only after we return from this
  // function!
  auto dbServerResult = std::make_shared<int>(-1);
  auto errMsg = std::make_shared<std::string>();
  auto cacheMutex = std::make_shared<Mutex>();

  auto dbServers = getCurrentDBServers();
  std::function<bool(VPackSlice const& result)> dbServerChanged =
      [=](VPackSlice const& result) {
        MUTEX_LOCKER(locker, *cacheMutex);
        if (result.isObject() && result.length() == (size_t)numberOfShards) {
          std::string tmpError = "";
          for (auto const& p : VPackObjectIterator(result)) {
            if (arangodb::basics::VelocyPackHelper::getBooleanValue(
                    p.value, "error", false)) {
              tmpError += " shardID:" + p.key.copyString() + ":";
              tmpError += arangodb::basics::VelocyPackHelper::getStringValue(
                  p.value, "errorMessage", "");
              if (p.value.hasKey(StaticStrings::ErrorNum)) {
                VPackSlice const errorNum = p.value.get(StaticStrings::ErrorNum);
                if (errorNum.isNumber()) {
                  tmpError += " (errNum=";
                  tmpError += basics::StringUtils::itoa(
                      errorNum.getNumericValue<uint32_t>());
                  tmpError += ")";
                }
              }
            }

            // wait that all followers have created our new collection
            if (tmpError.empty() && waitForReplication) {

              std::vector<ServerID> plannedServers;
              {
                READ_LOCKER(readLocker, _planProt.lock);
                auto it = _shardServers.find(p.key.copyString());
                if (it != _shardServers.end()) {
                  plannedServers = (*it).second;
                } else {
                  LOG_TOPIC(DEBUG, Logger::CLUSTER)
                    << "Strange, did not find shard in _shardServers: "
                    << p.key.copyString();
                }
              }
              if (plannedServers.empty()) {
                LOG_TOPIC(DEBUG, Logger::CLUSTER)
                  << "This should never have happened, Plan empty. Dumping _shards in Plan:";
                for (auto const& p : _shards) {
                  LOG_TOPIC(DEBUG, Logger::CLUSTER) << "Shard: "
                    << p.first;
                  for (auto const& q : *(p.second)) {
                    LOG_TOPIC(DEBUG, Logger::CLUSTER) << "  Server: " << q;
                  }
                }
                TRI_ASSERT(false);
              }
              std::vector<ServerID> currentServers;
              VPackSlice servers = p.value.get("servers");
              if (!servers.isArray()) {
                return true;
              }
              for (auto const& server: VPackArrayIterator(servers)) {
                if (!server.isString()) {
                  return true;
                }
                currentServers.push_back(server.copyString());
              }
              if (!ClusterHelpers::compareServerLists(plannedServers, currentServers)) {
                LOG_TOPIC(DEBUG, Logger::CLUSTER) << "Still waiting for all servers to ACK creation of " << name
                  << ". Planned: " << plannedServers << ", Current: " << currentServers;
                return true;
              }
            }
          }
          if (!tmpError.empty()) {
            *errMsg = "Error in creation of collection:" + tmpError + " "
                + __FILE__ + std::to_string(__LINE__);
            *dbServerResult = TRI_ERROR_CLUSTER_COULD_NOT_CREATE_COLLECTION;
          } else {
            *dbServerResult = setErrormsg(TRI_ERROR_NO_ERROR, *errMsg);
          }
        }
        return true;
      };

  // ATTENTION: The following callback calls the above closure in a
  // different thread. Nevertheless, the closure accesses some of our
  // local variables. Therefore we have to protect all accesses to them
  // by a mutex. We use the mutex of the condition variable in the
  // AgencyCallback for this.
  auto agencyCallback = std::make_shared<AgencyCallback>(
      ac, "Current/Collections/" + databaseName + "/" + collectionID,
      dbServerChanged, true, false);
  _agencyCallbackRegistry->registerCallback(agencyCallback);
  TRI_DEFER(_agencyCallbackRegistry->unregisterCallback(agencyCallback));

  std::vector<AgencyOperation> opers (
    { AgencyOperation("Plan/Collections/" + databaseName + "/" + collectionID,
                      AgencyValueOperationType::SET, json),
      AgencyOperation("Plan/Version", AgencySimpleOperationType::INCREMENT_OP)});

  std::vector<AgencyPrecondition> precs;

  std::shared_ptr<ShardMap> otherCidShardMap = nullptr;
  if (json.hasKey("distributeShardsLike")) {
    auto const otherCidString = json.get("distributeShardsLike").copyString();
    if (!otherCidString.empty()) {
      otherCidShardMap = getCollection(databaseName, otherCidString)->shardIds();
      // Any of the shards locked?
      for (auto const& shard : *otherCidShardMap) {
        precs.emplace_back(
          AgencyPrecondition("Supervision/Shards/" + shard.first,
                             AgencyPrecondition::Type::EMPTY, true));
      }
    }
  }

  AgencyWriteTransaction transaction(opers,precs);

  { // we hold this mutex from now on until we have updated our cache
    // using loadPlan, this is necessary for the callback closure to
    // see the new planned state for this collection. Otherwise it cannot
    // recognize completion of the create collection operation properly:
    MUTEX_LOCKER(locker, *cacheMutex);

    auto res = ac.sendTransactionWithFailover(transaction);

    // Only if not precondition failed
    if (!res.successful()) {
      if (res.httpCode() ==
          (int)arangodb::rest::ResponseCode::PRECONDITION_FAILED) {
        auto result = res.slice();
        AgencyCommResult ag = ac.getValues("/");

        if (result.isArray() && result.length() > 0) {
          if (result[0].isObject()) {
            auto tres = result[0];
            if (tres.hasKey(
                std::vector<std::string>(
                  {AgencyCommManager::path(), "Supervision"}))) {
              for (const auto& s :
                     VPackObjectIterator(
                       tres.get(
                         std::vector<std::string>(
                           {AgencyCommManager::path(), "Supervision","Shards"})))) {
                errorMsg += std::string("Shard ") + s.key.copyString();
                errorMsg += " of prototype collection is blocked by supervision job ";
                errorMsg += s.value.copyString();
              }
            }
            return TRI_ERROR_CLUSTER_COULD_NOT_CREATE_COLLECTION_IN_PLAN;
          }
        }

        if (ag.successful()) {
          LOG_TOPIC(ERR, Logger::CLUSTER) << "Agency dump:\n"
                                          << ag.slice().toJson();
        } else {
          LOG_TOPIC(ERR, Logger::CLUSTER) << "Could not get agency dump!";
        }
      } else {
        errorMsg += std::string("file: ") + __FILE__ +
                    " line: " + std::to_string(__LINE__);
        errorMsg += " HTTP code: " + std::to_string(res.httpCode());
        errorMsg += " error message: " + res.errorMessage();
        errorMsg += " error details: " + res.errorDetails();
        errorMsg += " body: " + res.body();
        events::CreateCollection(
          name, TRI_ERROR_CLUSTER_COULD_NOT_CREATE_COLLECTION_IN_PLAN);
        return TRI_ERROR_CLUSTER_COULD_NOT_CREATE_COLLECTION_IN_PLAN;
      }
    }

    // Update our cache:
    loadPlan();
  }

  bool isSmart = false;
  VPackSlice smartSlice = json.get("isSmart");
  if (smartSlice.isBool() && smartSlice.getBool()) {
    isSmart = true;
  }

  if (numberOfShards == 0 || isSmart) {
    loadCurrent();
    events::CreateCollection(name, TRI_ERROR_NO_ERROR);
    return TRI_ERROR_NO_ERROR;
  }

  {
    CONDITION_LOCKER(locker, agencyCallback->_cv);

    while (true) {
      errorMsg = *errMsg;

      if (*dbServerResult >= 0) {
        loadCurrent();
        events::CreateCollection(name, *dbServerResult);
        return *dbServerResult;
      }

      if (TRI_microtime() > endTime) {
        LOG_TOPIC(ERR, Logger::CLUSTER)
            << "Timeout in _create collection"
            << ": database: " << databaseName << ", collId:" << collectionID
            << "\njson: " << json.toString()
            << "\ntransaction sent to agency: " << transaction.toJson();
        AgencyCommResult ag = ac.getValues("");
        if (ag.successful()) {
          LOG_TOPIC(ERR, Logger::CLUSTER) << "Agency dump:\n"
                                          << ag.slice().toJson();
        } else {
          LOG_TOPIC(ERR, Logger::CLUSTER) << "Could not get agency dump!";
        }

        // Now we ought to remove the collection again in the Plan:
        AgencyOperation removeCollection(
            "Plan/Collections/" + databaseName + "/" + collectionID,
            AgencySimpleOperationType::DELETE_OP);
        AgencyOperation increaseVersion("Plan/Version",
                                        AgencySimpleOperationType::INCREMENT_OP);
        AgencyWriteTransaction transaction;

        transaction.operations.push_back(removeCollection);
        transaction.operations.push_back(increaseVersion);

        // This is a best effort, in the worst case the collection stays:
        ac.sendTransactionWithFailover(transaction);

        events::CreateCollection(name, TRI_ERROR_CLUSTER_TIMEOUT);
        return setErrormsg(TRI_ERROR_CLUSTER_TIMEOUT, errorMsg);
      }
      
      if (application_features::ApplicationServer::isStopping()) {
        events::CreateCollection(name, TRI_ERROR_SHUTTING_DOWN);
        return setErrormsg(TRI_ERROR_SHUTTING_DOWN, errorMsg);
      }

      agencyCallback->executeByCallbackOrTimeout(interval);
    }
  }
}

////////////////////////////////////////////////////////////////////////////////
/// @brief drop collection in coordinator, the return value is an ArangoDB
/// error code and the errorMsg is set accordingly. One possible error
/// is a timeout, a timeout of 0.0 means no timeout.
////////////////////////////////////////////////////////////////////////////////

int ClusterInfo::dropCollectionCoordinator(
  std::string const& databaseName, std::string const& collectionID,
  std::string& errorMsg, double timeout) {

  AgencyComm ac;
  AgencyCommResult res;

  // First check that no other collection has a distributeShardsLike
  // entry pointing to us:
  auto coll = getCollection(databaseName, collectionID);
  auto colls = getCollections(databaseName);
  std::vector<std::string> clones;
  for (std::shared_ptr<LogicalCollection> const& p : colls) {
    if (p->distributeShardsLike() == coll->name() ||
        p->distributeShardsLike() == collectionID) {
      clones.push_back(p->name());
    }
  }

  if (!clones.empty()){
    errorMsg += "Collection must not be dropped while it is a sharding "
      "prototype for collection(s)";
    for (auto const& i : clones) {
        errorMsg +=  std::string(" ") + i;
    }
    errorMsg += ".";
    return TRI_ERROR_CLUSTER_MUST_NOT_DROP_COLL_OTHER_DISTRIBUTESHARDSLIKE;
  }

  double const realTimeout = getTimeout(timeout);
  double const endTime = TRI_microtime() + realTimeout;
  double const interval = getPollInterval();

  auto dbServerResult = std::make_shared<int>(-1);
  auto errMsg = std::make_shared<std::string>();

  std::function<bool(VPackSlice const& result)> dbServerChanged =
      [=](VPackSlice const& result) {
        if (result.isObject() && result.length() == 0) {
          *dbServerResult = setErrormsg(TRI_ERROR_NO_ERROR, *errMsg);
        }
        return true;
      };

  // monitor the entry for the collection
  std::string const where =
      "Current/Collections/" + databaseName + "/" + collectionID;

  // ATTENTION: The following callback calls the above closure in a
  // different thread. Nevertheless, the closure accesses some of our
  // local variables. Therefore we have to protect all accesses to them
  // by a mutex. We use the mutex of the condition variable in the
  // AgencyCallback for this.
  auto agencyCallback =
      std::make_shared<AgencyCallback>(ac, where, dbServerChanged, true, false);
  _agencyCallbackRegistry->registerCallback(agencyCallback);
  TRI_DEFER(_agencyCallbackRegistry->unregisterCallback(agencyCallback));

  size_t numberOfShards = 0;
  res = ac.getValues("Plan/Collections/" + databaseName + "/" + collectionID +
                     "/shards");

  if (res.successful()) {
    velocypack::Slice shards = res.slice()[0].get(std::vector<std::string>(
        {AgencyCommManager::path(), "Plan", "Collections", databaseName,
         collectionID, "shards"}));
    if (shards.isObject()) {
      numberOfShards = shards.length();
    } else {
      LOG_TOPIC(ERR, Logger::CLUSTER)
          << "Missing shards information on dropping" << databaseName << "/"
          << collectionID;
    }
  }

  // Transact to agency
  AgencyOperation delPlanCollection(
      "Plan/Collections/" + databaseName + "/" + collectionID,
      AgencySimpleOperationType::DELETE_OP);
  AgencyOperation incrementVersion("Plan/Version",
                                   AgencySimpleOperationType::INCREMENT_OP);
  AgencyPrecondition precondition = AgencyPrecondition(
      "Plan/Databases/" + databaseName, AgencyPrecondition::Type::EMPTY, false);
  AgencyWriteTransaction trans({delPlanCollection, incrementVersion},
                               precondition);
  res = ac.sendTransactionWithFailover(trans);

  if (!res.successful()) {
    AgencyCommResult ag = ac.getValues("");
    if (ag.successful()) {
      LOG_TOPIC(ERR, Logger::CLUSTER) << "Agency dump:\n"
                                      << ag.slice().toJson();
    } else {
      LOG_TOPIC(ERR, Logger::CLUSTER) << "Could not get agency dump!";
    }
  }

  // Update our own cache:
  loadPlan();

  if (numberOfShards == 0) {
    loadCurrent();
    events::DropCollection(collectionID, TRI_ERROR_NO_ERROR);
    return TRI_ERROR_NO_ERROR;
  }

  {
    CONDITION_LOCKER(locker, agencyCallback->_cv);

    while (true) {
      errorMsg = *errMsg;

      if (*dbServerResult >= 0) {
        // ...remove the entire directory for the collection
        ac.removeValues(
            "Current/Collections/" + databaseName + "/" + collectionID, true);
        loadCurrent();
        events::DropCollection(collectionID, *dbServerResult);
        return *dbServerResult;
      }

      if (TRI_microtime() > endTime) {
        LOG_TOPIC(ERR, Logger::CLUSTER)
            << "Timeout in _drop collection (" << realTimeout << ")"
            << ": database: " << databaseName << ", collId:" << collectionID
            << "\ntransaction sent to agency: " << trans.toJson();
        AgencyCommResult ag = ac.getValues("");
        if (ag.successful()) {
          LOG_TOPIC(ERR, Logger::CLUSTER) << "Agency dump:\n"
                                          << ag.slice().toJson();
        } else {
          LOG_TOPIC(ERR, Logger::CLUSTER) << "Could not get agency dump!";
        }
        events::DropCollection(collectionID, TRI_ERROR_CLUSTER_TIMEOUT);
        return setErrormsg(TRI_ERROR_CLUSTER_TIMEOUT, errorMsg);
      }

      agencyCallback->executeByCallbackOrTimeout(interval);
    }
  }
}

////////////////////////////////////////////////////////////////////////////////
/// @brief set collection properties in coordinator
////////////////////////////////////////////////////////////////////////////////

Result ClusterInfo::setCollectionPropertiesCoordinator(
    std::string const& databaseName, std::string const& collectionID,
    LogicalCollection const* info) {
  AgencyComm ac;
  AgencyCommResult res;

  AgencyPrecondition databaseExists("Plan/Databases/" + databaseName,
                                    AgencyPrecondition::Type::EMPTY, false);
  AgencyOperation incrementVersion("Plan/Version",
                                   AgencySimpleOperationType::INCREMENT_OP);

  res = ac.getValues("Plan/Collections/" + databaseName + "/" + collectionID);

  if (!res.successful()) {
    return Result(TRI_ERROR_ARANGO_DATA_SOURCE_NOT_FOUND);
  }

  velocypack::Slice collection = res.slice()[0].get(
      std::vector<std::string>({AgencyCommManager::path(), "Plan",
                                "Collections", databaseName, collectionID}));

  if (!collection.isObject()) {
    return Result(TRI_ERROR_ARANGO_DATA_SOURCE_NOT_FOUND);
  }

  VPackBuilder temp;
  temp.openObject();
  temp.add("waitForSync", VPackValue(info->waitForSync()));
  temp.add("replicationFactor", VPackValue(info->replicationFactor()));
  info->getPhysical()->getPropertiesVPack(temp);
  temp.close();

  VPackBuilder builder = VPackCollection::merge(collection, temp.slice(), true);

  res.clear();

  AgencyOperation setColl(
      "Plan/Collections/" + databaseName + "/" + collectionID,
      AgencyValueOperationType::SET, builder.slice());

  AgencyWriteTransaction trans({setColl, incrementVersion}, databaseExists);

  res = ac.sendTransactionWithFailover(trans);

  if (res.successful()) {
    loadPlan();
    return Result();
  }

  return Result(TRI_ERROR_CLUSTER_AGENCY_COMMUNICATION_FAILED, res.errorMessage());
}

////////////////////////////////////////////////////////////////////////////////
/// @brief create view in coordinator, the return value is an ArangoDB
/// error code and the errorMsg is set accordingly. One possible error
/// is a timeout, a timeout of 0.0 means no timeout.
////////////////////////////////////////////////////////////////////////////////

int ClusterInfo::createViewCoordinator(
    std::string const& databaseName,
    std::string const& viewID,
    VPackSlice json,
    std::string& errorMsg
) {
  // FIXME TODO is this check required?
  auto const typeSlice = json.get(arangodb::StaticStrings::DataSourceType);

  if (!typeSlice.isString()) {
    return TRI_ERROR_BAD_PARAMETER;
  }

  auto const name = basics::VelocyPackHelper::getStringValue(
    json, arangodb::StaticStrings::DataSourceName, StaticStrings::Empty
  );

  if (name.empty()) {
    return TRI_ERROR_BAD_PARAMETER; // must not be empty
  }

  {
    // check if a view with the same name is already planned
    loadPlan();

    READ_LOCKER(readLocker, _planProt.lock);
    AllViews::const_iterator it = _plannedViews.find(databaseName);

    if (it != _plannedViews.end()) {
      DatabaseViews::const_iterator it2 = (*it).second.find(name);

      if (it2 != (*it).second.end()) {
        // view already exists!
        events::CreateView(name, TRI_ERROR_ARANGO_DUPLICATE_NAME);
        return TRI_ERROR_ARANGO_DUPLICATE_NAME;
      }
    }
  }

  AgencyComm ac;

  // mop: why do these ask the agency instead of checking cluster info?
  if (!ac.exists("Plan/Databases/" + databaseName)) {
    events::CreateView(name, TRI_ERROR_ARANGO_DATABASE_NOT_FOUND);
    return setErrormsg(TRI_ERROR_ARANGO_DATABASE_NOT_FOUND, errorMsg);
  }

  if (ac.exists("Plan/Views/" + databaseName + "/" + viewID)) {
    events::CreateView(name, TRI_ERROR_CLUSTER_VIEW_ID_EXISTS);
    return setErrormsg(TRI_ERROR_CLUSTER_VIEW_ID_EXISTS, errorMsg);
  }

  AgencyWriteTransaction const transaction{
    // operations
    {
      { "Plan/Views/" + databaseName + "/" + viewID, AgencyValueOperationType::SET, json },
      { "Plan/Version", AgencySimpleOperationType::INCREMENT_OP }
    },
    // preconditions
    {
      { "Plan/Views/" + databaseName + "/" + viewID, AgencyPrecondition::Type::EMPTY, true }
    }
  };

  auto const res = ac.sendTransactionWithFailover(transaction);

  // Only if not precondition failed
  if (!res.successful()) {
    if (res.httpCode() ==
        (int)arangodb::rest::ResponseCode::PRECONDITION_FAILED) {
      errorMsg += std::string("Precondition that view ") + name + " with ID "
        + viewID + " does not yet exist failed. Cannot create view.";

      // Dump agency plan:
      auto const ag = ac.getValues("/");

      if (ag.successful()) {
        LOG_TOPIC(ERR, Logger::CLUSTER) << "Agency dump:\n"
                                        << ag.slice().toJson();
      } else {
        LOG_TOPIC(ERR, Logger::CLUSTER) << "Could not get agency dump!";
      }

      return TRI_ERROR_CLUSTER_COULD_NOT_CREATE_VIEW_IN_PLAN;
    } else {
      errorMsg += std::string("file: ") + __FILE__ +
                  " line: " + std::to_string(__LINE__);
      errorMsg += " HTTP code: " + std::to_string(res.httpCode());
      errorMsg += " error message: " + res.errorMessage();
      errorMsg += " error details: " + res.errorDetails();
      errorMsg += " body: " + res.body();
      events::CreateView(name, TRI_ERROR_CLUSTER_COULD_NOT_CREATE_VIEW_IN_PLAN);
      return TRI_ERROR_CLUSTER_COULD_NOT_CREATE_VIEW_IN_PLAN;
    }
  }

  // Update our cache:
  loadPlan();

  return TRI_ERROR_NO_ERROR;
}

////////////////////////////////////////////////////////////////////////////////
/// @brief drop view in coordinator, the return value is an ArangoDB
/// error code and the errorMsg is set accordingly.
////////////////////////////////////////////////////////////////////////////////

int ClusterInfo::dropViewCoordinator(
    std::string const& databaseName,
    std::string const& viewID,
    std::string& errorMsg
) {
  // Transact to agency
  AgencyWriteTransaction const trans{
    // operations
    {
      { "Plan/Views/" + databaseName + "/" + viewID, AgencySimpleOperationType::DELETE_OP },
      { "Plan/Version", AgencySimpleOperationType::INCREMENT_OP }
    },
    // preconditions
    {
      { "Plan/Databases/" + databaseName, AgencyPrecondition::Type::EMPTY, false },
      { "Plan/Views/" + databaseName + "/" + viewID, AgencyPrecondition::Type::EMPTY, false }
    }
  };

  AgencyComm ac;
  auto const res = ac.sendTransactionWithFailover(trans);

  // Update our own cache
  loadPlan();

  int errorCode = TRI_ERROR_NO_ERROR;

  if (!res.successful()) {
    if (res.errorCode() == int(arangodb::ResponseCode::PRECONDITION_FAILED)) {
      errorMsg += "Precondition that view  with ID ";
      errorMsg += viewID;
      errorMsg += " already exist failed. Cannot create view.";

      // Dump agency plan:
      auto const ag = ac.getValues("/");

      if (ag.successful()) {
        LOG_TOPIC(ERR, Logger::CLUSTER)
          << "Agency dump:\n"  << ag.slice().toJson();
      } else {
        LOG_TOPIC(ERR, Logger::CLUSTER)
          << "Could not get agency dump!";
      }
    } else {
      errorMsg += std::string("file: ") + __FILE__ +
                  " line: " + std::to_string(__LINE__);
      errorMsg += " HTTP code: " + std::to_string(res.httpCode());
      errorMsg += " error message: " + res.errorMessage();
      errorMsg += " error details: " + res.errorDetails();
      errorMsg += " body: " + res.body();
    }

    errorCode = TRI_ERROR_CLUSTER_COULD_NOT_REMOVE_COLLECTION_IN_PLAN; // FIXME COULD_NOT_REMOVE_VIEW_IN_PLAN
  }

  events::DropView(viewID, errorCode);
  return errorCode;
}

////////////////////////////////////////////////////////////////////////////////
/// @brief set view properties in coordinator
////////////////////////////////////////////////////////////////////////////////

Result ClusterInfo::setViewPropertiesCoordinator(
    std::string const& databaseName,
    std::string const& viewID,
    VPackSlice const& json
) {
  AgencyComm ac;

  auto res = ac.getValues("Plan/Views/" + databaseName + "/" + viewID);

  if (!res.successful()) {
    return { TRI_ERROR_ARANGO_DATA_SOURCE_NOT_FOUND };
  }

  auto const view = res.slice()[0].get(
    { AgencyCommManager::path(), "Plan", "Views", databaseName, viewID }
  );

  if (!view.isObject()) {
    auto const ag = ac.getValues("");

    if (ag.successful()) {
      LOG_TOPIC(ERR, Logger::CLUSTER) << "Agency dump:\n"
                                      << ag.slice().toJson();
    } else {
      LOG_TOPIC(ERR, Logger::CLUSTER) << "Could not get agency dump!";
    }

    return { TRI_ERROR_ARANGO_DATA_SOURCE_NOT_FOUND };
  }

  res.clear();

  AgencyWriteTransaction const trans{
    // operations
    {
      { "Plan/Views/" + databaseName + "/" + viewID, AgencyValueOperationType::SET, json },
      { "Plan/Version", AgencySimpleOperationType::INCREMENT_OP }
    },
    // preconditions
    { "Plan/Databases/" + databaseName, AgencyPrecondition::Type::EMPTY, false }
  };

  res = ac.sendTransactionWithFailover(trans);

  if (!res.successful()) {
    return {
      TRI_ERROR_CLUSTER_AGENCY_COMMUNICATION_FAILED,
      res.errorMessage()
    };
  }

  loadPlan();
  return {};
}

////////////////////////////////////////////////////////////////////////////////
/// @brief set collection status in coordinator
////////////////////////////////////////////////////////////////////////////////

Result ClusterInfo::setCollectionStatusCoordinator(
    std::string const& databaseName, std::string const& collectionID,
    TRI_vocbase_col_status_e status) {
  AgencyComm ac;
  AgencyCommResult res;

  AgencyPrecondition databaseExists("Plan/Databases/" + databaseName,
                                    AgencyPrecondition::Type::EMPTY, false);

  res = ac.getValues("Plan/Collections/" + databaseName + "/" + collectionID);

  if (!res.successful()) {
    return Result(TRI_ERROR_ARANGO_DATA_SOURCE_NOT_FOUND);
  }

  VPackSlice col = res.slice()[0].get(
      std::vector<std::string>({AgencyCommManager::path(), "Plan",
                                "Collections", databaseName, collectionID}));

  if (!col.isObject()) {
    return Result(TRI_ERROR_ARANGO_DATA_SOURCE_NOT_FOUND);
  }

  TRI_vocbase_col_status_e old = static_cast<TRI_vocbase_col_status_e>(
      arangodb::basics::VelocyPackHelper::getNumericValue<int>(
          col, "status", static_cast<int>(TRI_VOC_COL_STATUS_CORRUPTED)));

  if (old == status) {
    // no status change
    return Result();
  }

  VPackBuilder builder;
  try {
    VPackObjectBuilder b(&builder);
    for (auto const& entry : VPackObjectIterator(col)) {
      std::string key = entry.key.copyString();
      if (key != "status") {
        builder.add(key, entry.value);
      }
    }
    builder.add("status", VPackValue(status));
  } catch (...) {
    return Result(TRI_ERROR_OUT_OF_MEMORY);
  }
  res.clear();

  AgencyOperation setColl(
      "Plan/Collections/" + databaseName + "/" + collectionID,
      AgencyValueOperationType::SET, builder.slice());
  AgencyOperation incrementVersion(
      "Plan/Version", AgencySimpleOperationType::INCREMENT_OP);

  AgencyWriteTransaction trans({setColl, incrementVersion}, databaseExists);

  res = ac.sendTransactionWithFailover(trans);

  if (res.successful()) {
    loadPlan();
    return Result();
  }

  return Result(TRI_ERROR_CLUSTER_AGENCY_COMMUNICATION_FAILED, res.errorMessage());
}

////////////////////////////////////////////////////////////////////////////////
/// @brief ensure an index in coordinator.
////////////////////////////////////////////////////////////////////////////////

int ClusterInfo::ensureIndexCoordinator(
    std::string const& databaseName, std::string const& collectionID,
    VPackSlice const& slice, bool create,
    bool (*compare)(VPackSlice const&, VPackSlice const&),
    VPackBuilder& resultBuilder, std::string& errorMsg, double timeout) {

  // check index id
  uint64_t iid = 0;

  VPackSlice const idSlice = slice.get("id");
  if (idSlice.isString()) {
    // use predefined index id
    iid = arangodb::basics::StringUtils::uint64(idSlice.copyString());
  }

  if (iid == 0) {
    // no id set, create a new one!
    iid = uniqid();
  }
  std::string const idString = arangodb::basics::StringUtils::itoa(iid);

  int errorCode;
  try {
    errorCode = ensureIndexCoordinatorWithoutRollback(
      databaseName, collectionID, idString, slice, create, compare, resultBuilder, errorMsg, timeout);
  } catch (basics::Exception const& ex) {
    errorCode = ex.code();
  } catch (...) {
    errorCode = TRI_ERROR_INTERNAL;
  }
  if (errorCode == TRI_ERROR_NO_ERROR || application_features::ApplicationServer::isStopping()) {
    return errorCode;
  }

  std::shared_ptr<VPackBuilder> planValue;
  std::shared_ptr<VPackBuilder> oldPlanIndexes;
  std::shared_ptr<LogicalCollection> c;

  size_t tries = 0;
  do {
    loadPlan();
    // find index in plan
    planValue = nullptr;
    oldPlanIndexes.reset(new VPackBuilder());

    c = getCollection(databaseName, collectionID);
    c->getIndexesVPack(*(oldPlanIndexes.get()), false, false);
    VPackSlice const planIndexes = oldPlanIndexes->slice();

    if (planIndexes.isArray()) {
      for (auto const& index : VPackArrayIterator(planIndexes)) {
        auto idPlanSlice = index.get("id");
        if (idPlanSlice.isString() && idPlanSlice.copyString() == idString) {
          planValue.reset(new VPackBuilder());
          planValue->add(index);
          break;
        }
      }
    }

    if (planValue==nullptr) {
      // hmm :S both empty :S did somebody else clean up? :S
      // should not happen?
      return errorCode;
    }
    std::string const planIndexesKey = "Plan/Collections/" + databaseName + "/" + collectionID +"/indexes";
    std::vector<AgencyOperation> operations;
    std::vector<AgencyPrecondition> preconditions;
    if (planValue) {
      AgencyOperation planEraser(planIndexesKey, AgencyValueOperationType::ERASE, planValue->slice());
      TRI_ASSERT(oldPlanIndexes);
      AgencyPrecondition planPrecondition(planIndexesKey, AgencyPrecondition::Type::VALUE, oldPlanIndexes->slice());
      operations.push_back(planEraser);
      operations.push_back(AgencyOperation("Plan/Version", AgencySimpleOperationType::INCREMENT_OP));
      preconditions.push_back(planPrecondition);
    }

    AgencyWriteTransaction trx(operations, preconditions);
    AgencyCommResult eraseResult = _agency.sendTransactionWithFailover(trx, 0.0);

    if (eraseResult.successful()) {
      loadPlan();
      return errorCode;
    }
    std::chrono::duration<size_t, std::milli> waitTime(10);
    std::this_thread::sleep_for(waitTime);
  } while (++tries < 5);

  LOG_TOPIC(ERR, Logger::CLUSTER) << "Couldn't roll back index creation of " << idString << ". Database: " << databaseName << ", Collection " << collectionID;
  return errorCode;
}

int ClusterInfo::ensureIndexCoordinatorWithoutRollback(
    std::string const& databaseName, std::string const& collectionID,
    std::string const& idString, VPackSlice const& slice, bool create,
    bool (*compare)(VPackSlice const&, VPackSlice const&),
    VPackBuilder& resultBuilder, std::string& errorMsg, double timeout) {
  AgencyComm ac;

  double const realTimeout = getTimeout(timeout);
  double const endTime = TRI_microtime() + realTimeout;
  double const interval = getPollInterval();

  TRI_ASSERT(resultBuilder.isEmpty());

  std::string const key =
      "Plan/Collections/" + databaseName + "/" + collectionID;

  AgencyCommResult previous = ac.getValues(key);

  if (!previous.successful()) {
    return TRI_ERROR_CLUSTER_READING_PLAN_AGENCY;
  }

  velocypack::Slice collection = previous.slice()[0].get(
      std::vector<std::string>({AgencyCommManager::path(), "Plan",
                                "Collections", databaseName, collectionID}));

  if (!collection.isObject()) {
    return setErrormsg(TRI_ERROR_ARANGO_DATA_SOURCE_NOT_FOUND, errorMsg);
  }

  loadPlan();
  // It is possible that between the fetching of the planned collections
  // and the write lock we acquire below something has changed. Therefore
  // we first get the previous value and then do a compare and swap operation.

  auto numberOfShardsMutex = std::make_shared<Mutex>();
  auto numberOfShards = std::make_shared<int>(0);
  auto resBuilder = std::make_shared<VPackBuilder>();
  VPackBuilder collectionBuilder;

  {
    std::shared_ptr<LogicalCollection> c =
        getCollection(databaseName, collectionID);
    std::shared_ptr<VPackBuilder> tmp = std::make_shared<VPackBuilder>();
    c->getIndexesVPack(*(tmp.get()), false, false);
    {
      MUTEX_LOCKER(guard, *numberOfShardsMutex);
      *numberOfShards = c->numberOfShards();
    }
    VPackSlice const indexes = tmp->slice();

    if (indexes.isArray()) {
      auto type = slice.get(arangodb::StaticStrings::IndexType);

      if (!type.isString()) {
        return setErrormsg(TRI_ERROR_INTERNAL, errorMsg);
      }

      for (auto const& other : VPackArrayIterator(indexes)) {
        if (arangodb::basics::VelocyPackHelper::compare(
              type, other.get(arangodb::StaticStrings::IndexType), false
            ) != 0) {
          // compare index types first. they must match
          continue;
        }
        TRI_ASSERT(other.isObject());

        bool isSame = compare(slice, other);

        if (isSame) {
          // found an existing index...
          {
            // Copy over all elements in slice.
            VPackObjectBuilder b(resBuilder.get());
            for (auto const& entry : VPackObjectIterator(other)) {
              resBuilder->add(entry.key.copyString(), entry.value);
            }
            resBuilder->add("isNewlyCreated", VPackValue(false));
          }
          resultBuilder = *resBuilder;
          return setErrormsg(TRI_ERROR_NO_ERROR, errorMsg);
        }
      }
    }

    // no existing index found.
    if (!create) {
      TRI_ASSERT(resultBuilder.isEmpty());
      return setErrormsg(TRI_ERROR_NO_ERROR, errorMsg);
    }

    // now create a new index
    std::unordered_set<std::string> const ignoreKeys{
        "allowUserKeys", "cid", /* cid really ignore?*/
        "count",         "globallyUniqueId", "planId", "version", "objectId"
    };
    c->setStatus(TRI_VOC_COL_STATUS_LOADED);
    collectionBuilder = c->toVelocyPackIgnore(ignoreKeys, false, false);
  }
  VPackSlice const collectionSlice = collectionBuilder.slice();

  auto newBuilder = std::make_shared<VPackBuilder>();
  if (!collectionSlice.isObject()) {
    return setErrormsg(TRI_ERROR_CLUSTER_AGENCY_STRUCTURE_INVALID, errorMsg);
  }

  try {
    VPackObjectBuilder b(newBuilder.get());
    // Create a new collection VPack with the new Index
    for (auto const& entry : VPackObjectIterator(collectionSlice)) {
      TRI_ASSERT(entry.key.isString());
      std::string key = entry.key.copyString();

      if (key == "indexes") {
        TRI_ASSERT(entry.value.isArray());
        newBuilder->add(key, VPackValue(VPackValueType::Array));
        // Copy over all indexes known so far
        for (auto const& idx : VPackArrayIterator(entry.value)) {
          newBuilder->add(idx);
        }
        {
          VPackObjectBuilder ob(newBuilder.get());
          // Add the new index ignoring "id"
          for (auto const& e : VPackObjectIterator(slice)) {
            TRI_ASSERT(e.key.isString());
            std::string tmpkey = e.key.copyString();
            if (tmpkey != "id") {
              newBuilder->add(tmpkey, e.value);
            }
          }
          newBuilder->add("id", VPackValue(idString));
        }
        newBuilder->close();  // the array
      } else {
        // Plain copy everything else
        newBuilder->add(key, entry.value);
      }
    }
  } catch (...) {
    return setErrormsg(TRI_ERROR_OUT_OF_MEMORY, errorMsg);
  }

  std::shared_ptr<int> dbServerResult = std::make_shared<int>(-1);
  std::shared_ptr<std::string> errMsg = std::make_shared<std::string>();

  std::function<bool(VPackSlice const& result)> dbServerChanged = [=](
      VPackSlice const& result) {
    MUTEX_LOCKER(guard, *numberOfShardsMutex);

    // mop: uhhhh....we didn't even set the plan yet :O
    if (*numberOfShards == 0) {
      return false;
    }

    if (!result.isObject()) {
      return true;
    }

    if (result.length() == (size_t)*numberOfShards) {
      size_t found = 0;
      for (auto const& shard : VPackObjectIterator(result)) {
        VPackSlice const slice = shard.value;
        if (slice.hasKey("indexes")) {
          VPackSlice const indexes = slice.get("indexes");
          if (!indexes.isArray()) {
            // no list, so our index is not present. we can abort searching
            break;
          }

          for (auto const& v : VPackArrayIterator(indexes)) {
            // check for errors
            if (hasError(v)) {
              std::string errorMsg =
                  extractErrorMessage(shard.key.copyString(), v);

              errorMsg = "Error during index creation: " + errorMsg;

              // Returns the specific error number if set, or the general
              // error
              // otherwise
              *dbServerResult =
                  arangodb::basics::VelocyPackHelper::getNumericValue<int>(
                      v, "errorNum", TRI_ERROR_ARANGO_INDEX_CREATION_FAILED);
              return true;
            }

            VPackSlice const k = v.get("id");

            if (!k.isString() || idString != k.copyString()) {
              // this is not our index
              continue;
            }

            // found our index
            found++;
            break;
          }
        }
      }

      if (found == (size_t)*numberOfShards) {
        VPackSlice indexFinder = newBuilder->slice();
        TRI_ASSERT(indexFinder.isObject());
        indexFinder = indexFinder.get("indexes");
        TRI_ASSERT(indexFinder.isArray());
        VPackValueLength l = indexFinder.length();
        indexFinder = indexFinder.at(l - 1);  // Get the last index
        TRI_ASSERT(indexFinder.isObject());
        {
          // Copy over all elements in slice.
          VPackObjectBuilder b(resBuilder.get());
          for (auto const& entry : VPackObjectIterator(indexFinder)) {
            resBuilder->add(entry.key.copyString(), entry.value);
          }
          resBuilder->add("isNewlyCreated", VPackValue(true));
        }
        *dbServerResult = setErrormsg(TRI_ERROR_NO_ERROR, *errMsg);
        return true;
      }
    }
    return true;
  };

  // ATTENTION: The following callback calls the above closure in a
  // different thread. Nevertheless, the closure accesses some of our
  // local variables. Therefore we have to protect all accesses to them
  // by a mutex. We use the mutex of the condition variable in the
  // AgencyCallback for this.
  std::string where =
    "Current/Collections/" + databaseName + "/" + collectionID;

  auto agencyCallback =
      std::make_shared<AgencyCallback>(ac, where, dbServerChanged, true, false);
  _agencyCallbackRegistry->registerCallback(agencyCallback);
  TRI_DEFER(_agencyCallbackRegistry->unregisterCallback(agencyCallback));

  AgencyOperation newValue(key, AgencyValueOperationType::SET,
                           newBuilder->slice());
  AgencyOperation incrementVersion("Plan/Version",
                                   AgencySimpleOperationType::INCREMENT_OP);
  AgencyPrecondition oldValue(key, AgencyPrecondition::Type::VALUE, collection);
  AgencyWriteTransaction trx({newValue, incrementVersion}, oldValue);

  AgencyCommResult result = ac.sendTransactionWithFailover(trx, 0.0);

  if (!result.successful()) {
    if (result.httpCode() ==
        (int)arangodb::rest::ResponseCode::PRECONDITION_FAILED) {
      AgencyCommResult ag = ac.getValues("/");
      if (ag.successful()) {
        LOG_TOPIC(ERR, Logger::CLUSTER) << "Agency dump:\n"
                                        << ag.slice().toJson();
      } else {
        LOG_TOPIC(ERR, Logger::CLUSTER) << "Could not get agency dump!";
      }
    } else {
      errorMsg += " Failed to execute ";
      errorMsg += trx.toJson();
      errorMsg += " ResultCode: " + std::to_string(result.errorCode()) + " ";
      errorMsg += " HttpCode: " + std::to_string(result.httpCode()) + " ";
      errorMsg += std::string(__FILE__) + ":" + std::to_string(__LINE__);
      resultBuilder = *resBuilder;
    }
    return TRI_ERROR_CLUSTER_COULD_NOT_CREATE_INDEX_IN_PLAN;
  }

  loadPlan();

  {
    MUTEX_LOCKER(guard, *numberOfShardsMutex);
    if (*numberOfShards == 0) {
      errorMsg = *errMsg;
      resultBuilder = *resBuilder;
      loadCurrent();
      return TRI_ERROR_NO_ERROR;
    }
  }

  {
    CONDITION_LOCKER(locker, agencyCallback->_cv);

    while (true) {
      errorMsg = *errMsg;
      resultBuilder = *resBuilder;

      if (*dbServerResult >= 0) {
        loadCurrent();
        return *dbServerResult;
      }

      if (TRI_microtime() > endTime) {
        return setErrormsg(TRI_ERROR_CLUSTER_TIMEOUT, errorMsg);
      }

      if (application_features::ApplicationServer::isStopping()) {
        return setErrormsg(TRI_ERROR_SHUTTING_DOWN, errorMsg);
      }

      agencyCallback->executeByCallbackOrTimeout(interval);
    }
  }

  return setErrormsg(TRI_ERROR_CLUSTER_TIMEOUT, errorMsg);
}

////////////////////////////////////////////////////////////////////////////////
/// @brief drop an index in coordinator.
////////////////////////////////////////////////////////////////////////////////

int ClusterInfo::dropIndexCoordinator(std::string const& databaseName,
                                      std::string const& collectionID,
                                      TRI_idx_iid_t iid, std::string& errorMsg,
                                      double timeout) {
  AgencyComm ac;

  double const realTimeout = getTimeout(timeout);
  double const endTime = TRI_microtime() + realTimeout;
  double const interval = getPollInterval();

  auto numberOfShardsMutex = std::make_shared<Mutex>();
  auto numberOfShards = std::make_shared<int>(0);
  std::string const idString = arangodb::basics::StringUtils::itoa(iid);

  std::string const key =
      "Plan/Collections/" + databaseName + "/" + collectionID;

  AgencyCommResult res = ac.getValues(key);

  if (!res.successful()) {
    events::DropIndex(collectionID, idString,
                      TRI_ERROR_CLUSTER_READING_PLAN_AGENCY);
    return TRI_ERROR_CLUSTER_READING_PLAN_AGENCY;
  }

  velocypack::Slice previous = res.slice()[0].get(
      std::vector<std::string>({AgencyCommManager::path(), "Plan",
                                "Collections", databaseName, collectionID}));
  if (!previous.isObject()) {
    events::DropIndex(collectionID, idString,
                      TRI_ERROR_ARANGO_DATA_SOURCE_NOT_FOUND);
    return TRI_ERROR_ARANGO_DATA_SOURCE_NOT_FOUND;
  }

  TRI_ASSERT(VPackObjectIterator(previous).size() > 0);

  std::string where =
      "Current/Collections/" + databaseName + "/" + collectionID;

  auto dbServerResult = std::make_shared<int>(-1);
  auto errMsg = std::make_shared<std::string>();
  std::function<bool(VPackSlice const& result)> dbServerChanged =
      [=](VPackSlice const& current) {
        MUTEX_LOCKER(guard, *numberOfShardsMutex);

        if (*numberOfShards  == 0) {
          return false;
        }

        if (!current.isObject()) {
          return true;
        }

        VPackObjectIterator shards(current);

        if (shards.size() == (size_t)(*numberOfShards)) {
          bool found = false;
          for (auto const& shard : shards) {
            VPackSlice const indexes = shard.value.get("indexes");

            if (indexes.isArray()) {
              for (auto const& v : VPackArrayIterator(indexes)) {
                if (v.isObject()) {
                  VPackSlice const k = v.get("id");
                  if (k.isString() && idString == k.copyString()) {
                    // still found the index in some shard
                    found = true;
                    break;
                  }
                }

                if (found) {
                  break;
                }
              }
            }
          }

          if (!found) {
            *dbServerResult = setErrormsg(TRI_ERROR_NO_ERROR, *errMsg);
          }
        }
        return true;
      };

  // ATTENTION: The following callback calls the above closure in a
  // different thread. Nevertheless, the closure accesses some of our
  // local variables. Therefore we have to protect all accesses to them
  // by a mutex. We use the mutex of the condition variable in the
  // AgencyCallback for this.
  auto agencyCallback =
      std::make_shared<AgencyCallback>(ac, where, dbServerChanged, true, false);
  _agencyCallbackRegistry->registerCallback(agencyCallback);
  TRI_DEFER(_agencyCallbackRegistry->unregisterCallback(agencyCallback));

  loadPlan();
  // It is possible that between the fetching of the planned collections
  // and the write lock we acquire below something has changed. Therefore
  // we first get the previous value and then do a compare and swap operation.

  VPackBuilder tmp;
  VPackSlice indexes;
  {
    std::shared_ptr<LogicalCollection> c =
        getCollection(databaseName, collectionID);

    READ_LOCKER(readLocker, _planProt.lock);

    c->getIndexesVPack(tmp, false, false);
    indexes = tmp.slice();

    if (!indexes.isArray()) {
      try {
        LOG_TOPIC(DEBUG, Logger::CLUSTER)
          << "Failed to find index " << databaseName << "/" << collectionID
          << "/" << iid << " - " << indexes.toJson();
      } catch (std::exception const& e) {
        LOG_TOPIC(DEBUG, Logger::CLUSTER)
          << "Failed to find index " << databaseName << "/" << collectionID
          << "/" << iid << " - " << e.what();
      }
      // no indexes present, so we can't delete our index
      return setErrormsg(TRI_ERROR_ARANGO_INDEX_NOT_FOUND, errorMsg);
    }

    MUTEX_LOCKER(guard, *numberOfShardsMutex);
    *numberOfShards = c->numberOfShards();
  }

  bool found = false;
  VPackBuilder newIndexes;
  {
    VPackArrayBuilder newIndexesArrayBuilder(&newIndexes);
    // mop: eh....do we need a flag to mark it invalid until cache is renewed?
    for (auto const& indexSlice : VPackArrayIterator(indexes)) {
      auto id = indexSlice.get(arangodb::StaticStrings::DataSourceId);
      auto type = indexSlice.get(arangodb::StaticStrings::DataSourceType);

      if (!id.isString() || !type.isString()) {
        continue;
      }
      if (idString == id.copyString()) {
        // found our index, ignore it when copying
        found = true;

        std::string const typeString = type.copyString();
        if (typeString == "primary" || typeString == "edge") {
          return setErrormsg(TRI_ERROR_FORBIDDEN, errorMsg);
        }
        continue;
      }
      newIndexes.add(indexSlice);
    }
  }
  if (!found) {
    try {
      // it is not necessarily an error that the index is not found,
      // for example if one tries to drop a non-existing index. so we
      // do not log any warnings but just in debug mode
      LOG_TOPIC(DEBUG, Logger::CLUSTER)
        << "Failed to find index " << databaseName << "/" << collectionID
        << "/" << iid << " - " << indexes.toJson();
    } catch (std::exception const& e) {
      LOG_TOPIC(DEBUG, Logger::CLUSTER)
        << "Failed to find index " << databaseName << "/" << collectionID
        << "/" << iid << " - " << e.what();
    }
    return setErrormsg(TRI_ERROR_ARANGO_INDEX_NOT_FOUND, errorMsg);
  }

  VPackBuilder newCollectionBuilder;
  {
    VPackObjectBuilder newCollectionObjectBuilder(&newCollectionBuilder);
    for (auto const& property : VPackObjectIterator(previous)) {
      if (property.key.copyString() == "indexes") {
        newCollectionBuilder.add(property.key.copyString(), newIndexes.slice());
      } else {
        newCollectionBuilder.add(property.key.copyString(), property.value);
      }
    }
  }

  AgencyOperation newVal(key, AgencyValueOperationType::SET,
                         newCollectionBuilder.slice());
  AgencyOperation incrementVersion("Plan/Version",
                                   AgencySimpleOperationType::INCREMENT_OP);
  AgencyPrecondition prec(key, AgencyPrecondition::Type::VALUE, previous);
  AgencyWriteTransaction trx({newVal, incrementVersion}, prec);
  AgencyCommResult result = ac.sendTransactionWithFailover(trx, 0.0);

  if (!result.successful()) {
    errorMsg += " Failed to execute ";
    errorMsg += trx.toJson();
    errorMsg += " ResultCode: " + std::to_string(result.errorCode()) + " ";

    events::DropIndex(collectionID, idString,
                      TRI_ERROR_CLUSTER_COULD_NOT_DROP_INDEX_IN_PLAN);
    return TRI_ERROR_CLUSTER_COULD_NOT_DROP_INDEX_IN_PLAN;
  }

  // load our own cache:
  loadPlan();
  {
    MUTEX_LOCKER(guard, *numberOfShardsMutex);
    if (*numberOfShards == 0) {
      loadCurrent();
      return TRI_ERROR_NO_ERROR;
    }
  }

  {
    CONDITION_LOCKER(locker, agencyCallback->_cv);

    while (true) {
      errorMsg = *errMsg;

      if (*dbServerResult >= 0) {
        loadCurrent();
        events::DropIndex(collectionID, idString, *dbServerResult);
        return *dbServerResult;
      }

      if (TRI_microtime() > endTime) {
        events::DropIndex(collectionID, idString, TRI_ERROR_CLUSTER_TIMEOUT);
        return setErrormsg(TRI_ERROR_CLUSTER_TIMEOUT, errorMsg);
      }

      agencyCallback->executeByCallbackOrTimeout(interval);
    }
  }
}

////////////////////////////////////////////////////////////////////////////////
/// @brief (re-)load the information about servers from the agency
/// Usually one does not have to call this directly.
////////////////////////////////////////////////////////////////////////////////

static std::string const prefixServers = "Current/ServersRegistered";
static std::string const mapUniqueToShortId = "Target/MapUniqueToShortID";

void ClusterInfo::loadServers() {
  ++_serversProt.wantedVersion;  // Indicate that after *NOW* somebody has to
                                 // reread from the agency!
  MUTEX_LOCKER(mutexLocker, _serversProt.mutex);
  uint64_t storedVersion = _serversProt.wantedVersion;  // this is the version
  // we will set in the end
  if (_serversProt.doneVersion == storedVersion) {
    // Somebody else did, what we intended to do, so just return
    return;
  }

  AgencyCommResult result = _agency.sendTransactionWithFailover(
    AgencyReadTransaction(std::vector<std::string>({AgencyCommManager::path(prefixServers),
          AgencyCommManager::path(mapUniqueToShortId)})));


  if (result.successful()) {
    velocypack::Slice serversRegistered =
      result.slice()[0].get(
        std::vector<std::string>(
          {AgencyCommManager::path(), "Current", "ServersRegistered"}));

    velocypack::Slice serversAliases =
      result.slice()[0].get(
        std::vector<std::string>(
          {AgencyCommManager::path(), "Target", "MapUniqueToShortID"}));

    if (serversRegistered.isObject()) {
      decltype(_servers) newServers;
      decltype(_serverAliases) newAliases;

      for (auto const& res : VPackObjectIterator(serversRegistered)) {
        velocypack::Slice slice = res.value;

        if (slice.isObject() && slice.hasKey("endpoint")) {
          std::string server =
            arangodb::basics::VelocyPackHelper::getStringValue(
              slice, "endpoint", "");

          std::string serverId = res.key.copyString();
          try {
            velocypack::Slice serverSlice;
            serverSlice = serversAliases.get(serverId);
            if (serverSlice.isObject()) {
              std::string alias =
                arangodb::basics::VelocyPackHelper::getStringValue(
                  serverSlice, "ShortName", "");
              newAliases.emplace(std::make_pair(alias, serverId));
            }
          } catch (...) {}
          newServers.emplace(std::make_pair(serverId, server));
        }
      }

      // Now set the new value:
      {
        WRITE_LOCKER(writeLocker, _serversProt.lock);
        _servers.swap(newServers);
        _serverAliases.swap(newAliases);
        _serversProt.doneVersion = storedVersion;
        _serversProt.isValid = true;
      }
      return;
    }
  }

  LOG_TOPIC(DEBUG, Logger::CLUSTER)
    << "Error while loading " << prefixServers
    << " httpCode: " << result.httpCode()
    << " errorCode: " << result.errorCode()
    << " errorMessage: " << result.errorMessage()
    << " body: " << result.body();
}

////////////////////////////////////////////////////////////////////////////////
/// @brief find the endpoint of a server from its ID.
/// If it is not found in the cache, the cache is reloaded once, if
/// it is still not there an empty string is returned as an error.
////////////////////////////////////////////////////////////////////////////////

std::string ClusterInfo::getServerEndpoint(ServerID const& serverID) {
#ifdef DEBUG_SYNC_REPLICATION
  if (serverID == "debug-follower") {
    return "tcp://127.0.0.1:3000";
  }
#endif
  int tries = 0;

  if (!_serversProt.isValid) {
    loadServers();
    tries++;
  }

  std::string serverID_ = serverID;

  while (true) {
    {
      READ_LOCKER(readLocker, _serversProt.lock);

      // _serversAliases is a map-type <Alias, ServerID>
      auto ita = _serverAliases.find(serverID_);

      if (ita != _serverAliases.end()) {
        serverID_ = (*ita).second;
      }

      // _servers is a map-type <ServerId, std::string>
      auto it = _servers.find(serverID_);

      if (it != _servers.end()) {
        return (*it).second;
      }
    }



    if (++tries >= 2) {
      break;
    }

    // must call loadServers outside the lock
    loadServers();
  }

  return std::string();
}

////////////////////////////////////////////////////////////////////////////////
/// @brief find the ID of a server from its endpoint.
/// If it is not found in the cache, the cache is reloaded once, if
/// it is still not there an empty string is returned as an error.
////////////////////////////////////////////////////////////////////////////////

std::string ClusterInfo::getServerName(std::string const& endpoint) {
  int tries = 0;

  if (!_serversProt.isValid) {
    loadServers();
    tries++;
  }

  while (true) {
    {
      READ_LOCKER(readLocker, _serversProt.lock);
      for (auto const& it : _servers) {
        if (it.second == endpoint) {
          return it.first;
        }
      }
    }

    if (++tries >= 2) {
      break;
    }

    // must call loadServers outside the lock
    loadServers();
  }

  return std::string();
}

////////////////////////////////////////////////////////////////////////////////
/// @brief (re-)load the information about all coordinators from the agency
/// Usually one does not have to call this directly.
////////////////////////////////////////////////////////////////////////////////

static std::string const prefixCurrentCoordinators = "Current/Coordinators";

void ClusterInfo::loadCurrentCoordinators() {
  ++_coordinatorsProt.wantedVersion;  // Indicate that after *NOW* somebody
                                      // has to reread from the agency!
  MUTEX_LOCKER(mutexLocker, _coordinatorsProt.mutex);
  uint64_t storedVersion = _coordinatorsProt.wantedVersion;  // this is the
  // version we will set in the end
  if (_coordinatorsProt.doneVersion == storedVersion) {
    // Somebody else did, what we intended to do, so just return
    return;
  }

  // Now contact the agency:
  AgencyCommResult result = _agency.getValues(prefixCurrentCoordinators);

  if (result.successful()) {
    velocypack::Slice currentCoordinators =
        result.slice()[0].get(std::vector<std::string>(
            {AgencyCommManager::path(), "Current", "Coordinators"}));

    if (currentCoordinators.isObject()) {
      decltype(_coordinators) newCoordinators;

      for (auto const& coordinator : VPackObjectIterator(currentCoordinators)) {
        newCoordinators.emplace(std::make_pair(coordinator.key.copyString(),
                                               coordinator.value.copyString()));
      }

      // Now set the new value:
      {
        WRITE_LOCKER(writeLocker, _coordinatorsProt.lock);
        _coordinators.swap(newCoordinators);
        _coordinatorsProt.doneVersion = storedVersion;
        _coordinatorsProt.isValid = true;
      }
      return;
    }
  }

  LOG_TOPIC(DEBUG, Logger::CLUSTER)
      << "Error while loading " << prefixCurrentCoordinators
      << " httpCode: " << result.httpCode()
      << " errorCode: " << result.errorCode()
      << " errorMessage: " << result.errorMessage()
      << " body: " << result.body();
}

static std::string const prefixMappings = "Target/MapUniqueToShortID";

void ClusterInfo::loadCurrentMappings() {
  ++_mappingsProt.wantedVersion;  // Indicate that after *NOW* somebody
                                  // has to reread from the agency!
  MUTEX_LOCKER(mutexLocker, _mappingsProt.mutex);
  uint64_t storedVersion = _mappingsProt.wantedVersion;  // this is the
                                                          // version we will
                                                          // set in the end
  if (_mappingsProt.doneVersion == storedVersion) {
    // Somebody else did, what we intended to do, so just return
    return;
  }

  // Now contact the agency:
  AgencyCommResult result = _agency.getValues(prefixMappings);

  if (result.successful()) {
    velocypack::Slice mappings =
        result.slice()[0].get(std::vector<std::string>(
            {AgencyCommManager::path(), "Target", "MapUniqueToShortID"}));

    if (mappings.isObject()) {
      decltype(_coordinatorIdMap) newCoordinatorIdMap;
      decltype(_dbserverIdMap) newDBServerIdMap;
      decltype(_nameMap) newNameMap;

      for (auto const& mapping : VPackObjectIterator(mappings)) {
        ServerID fullId = mapping.key.copyString();
        auto mapObject = mapping.value;
        if (mapObject.isObject()) {
          ServerShortName shortName = mapObject.get("ShortName").copyString();
          newNameMap.emplace(shortName, fullId);

          ServerShortID shortId = mapObject.get("TransactionID").getNumericValue<ServerShortID>();
          static std::string const expectedPrefix{"Coordinator"};
          if (shortName.size() > expectedPrefix.size() &&
              shortName.substr(0, expectedPrefix.size()) == expectedPrefix) {
            newCoordinatorIdMap.emplace(shortId, fullId);
          } else {
            newDBServerIdMap.emplace(shortId, fullId);
          }
        }
      }

      // Now set the new value:
      {
        WRITE_LOCKER(writeLocker, _mappingsProt.lock);
        _nameMap.swap(newNameMap);
        _coordinatorIdMap.swap(newCoordinatorIdMap);
        _dbserverIdMap.swap(newDBServerIdMap);
        _mappingsProt.doneVersion = storedVersion;
        _mappingsProt.isValid = true;
      }
      return;
    }
  }

  LOG_TOPIC(DEBUG, Logger::CLUSTER)
      << "Error while loading " << prefixMappings
      << " httpCode: " << result.httpCode()
      << " errorCode: " << result.errorCode()
      << " errorMessage: " << result.errorMessage()
      << " body: " << result.body();
}

////////////////////////////////////////////////////////////////////////////////
/// @brief (re-)load the information about all DBservers from the agency
/// Usually one does not have to call this directly.
////////////////////////////////////////////////////////////////////////////////

static std::string const prefixCurrentDBServers = "Current/DBServers";
static std::string const prefixTarget = "Target";

void ClusterInfo::loadCurrentDBServers() {
  ++_DBServersProt.wantedVersion;  // Indicate that after *NOW* somebody has to
                                   // reread from the agency!
  MUTEX_LOCKER(mutexLocker, _DBServersProt.mutex);
  uint64_t storedVersion = _DBServersProt.wantedVersion;  // this is the version
  // we will set in the end
  if (_DBServersProt.doneVersion == storedVersion) {
    // Somebody else did, what we intended to do, so just return
    return;
  }

  // Now contact the agency:
  AgencyCommResult result = _agency.getValues(prefixCurrentDBServers);
  AgencyCommResult target = _agency.getValues(prefixTarget);

  if (result.successful() && target.successful()) {
    velocypack::Slice currentDBServers;
    velocypack::Slice failedDBServers;
    velocypack::Slice cleanedDBServers;

    if (result.slice().length() > 0) {
      currentDBServers = result.slice()[0].get(std::vector<std::string>(
          {AgencyCommManager::path(), "Current", "DBServers"}));
    }
    if (target.slice().length() > 0) {
      failedDBServers =
        target.slice()[0].get(std::vector<std::string>(
              {AgencyCommManager::path(), "Target", "FailedServers"}));
      cleanedDBServers =
        target.slice()[0].get(std::vector<std::string>(
              {AgencyCommManager::path(), "Target", "CleanedOutServers"}));
    }
    if (currentDBServers.isObject() && failedDBServers.isObject()) {
      decltype(_DBServers) newDBServers;

      for (auto const& dbserver : VPackObjectIterator(currentDBServers)) {
        bool found = false;
        if (failedDBServers.isObject()) {
          for (auto const& failedServer :
               VPackObjectIterator(failedDBServers)) {
            if (dbserver.key == failedServer.key) {
              found = true;
              break;
            }
          }
        }
        if (found) {
          continue;
        }

        if (cleanedDBServers.isArray()) {
          bool found = false;
          for (auto const& cleanedServer :
               VPackArrayIterator(cleanedDBServers)) {
            if (dbserver.key == cleanedServer) {
              found = true;
              continue;
            }
          }
          if (found) {
            continue;
          }
        }

        newDBServers.emplace(std::make_pair(dbserver.key.copyString(),
                                            dbserver.value.copyString()));
      }

      // Now set the new value:
      {
        WRITE_LOCKER(writeLocker, _DBServersProt.lock);
        _DBServers.swap(newDBServers);
        _DBServersProt.doneVersion = storedVersion;
        _DBServersProt.isValid = true;
      }
      return;
    }
  }

  LOG_TOPIC(DEBUG, Logger::CLUSTER)
      << "Error while loading " << prefixCurrentDBServers
      << " httpCode: " << result.httpCode()
      << " errorCode: " << result.errorCode()
      << " errorMessage: " << result.errorMessage()
      << " body: " << result.body();
}

////////////////////////////////////////////////////////////////////////////////
/// @brief return a list of all DBServers in the cluster that have
/// currently registered
////////////////////////////////////////////////////////////////////////////////

std::vector<ServerID> ClusterInfo::getCurrentDBServers() {
  std::vector<ServerID> result;

  if (!_DBServersProt.isValid) {
    loadCurrentDBServers();
  }
  // return a consistent state of servers
  READ_LOCKER(readLocker, _DBServersProt.lock);

  result.reserve(_DBServers.size());

  for (auto& it : _DBServers) {
    result.emplace_back(it.first);
  }

  return result;
}

////////////////////////////////////////////////////////////////////////////////
/// @brief find the servers who are responsible for a shard (one leader
/// and multiple followers)
/// If it is not found in the cache, the cache is reloaded once, if
/// it is still not there an empty string is returned as an error.
////////////////////////////////////////////////////////////////////////////////

std::shared_ptr<std::vector<ServerID>> ClusterInfo::getResponsibleServer(
    ShardID const& shardID) {
  int tries = 0;

  if (!_currentProt.isValid) {
    loadCurrent();
    tries++;
  }

  while (true) {
    {
      {
        READ_LOCKER(readLocker, _currentProt.lock);
        // _shardIds is a map-type <ShardId,
        // std::shared_ptr<std::vector<ServerId>>>
        auto it = _shardIds.find(shardID);

        if (it != _shardIds.end()) {
          auto serverList = (*it).second;
          if (serverList != nullptr && serverList->size() > 0 &&
              (*serverList)[0].size() > 0 && (*serverList)[0][0] == '_') {
            // This is a temporary situation in which the leader has already
            // resigned, let's wait half a second and try again.
            --tries;
            LOG_TOPIC(INFO, Logger::CLUSTER)
                << "getResponsibleServer: found resigned leader,"
                << "waiting for half a second...";
          } else {
            return (*it).second;
          }
        }
      }
      std::this_thread::sleep_for(std::chrono::microseconds(500000));
    }

    if (++tries >= 2) {
      break;
    }

    // must load collections outside the lock
    loadCurrent();
  }

  return std::make_shared<std::vector<ServerID>>();
}

////////////////////////////////////////////////////////////////////////////////
/// @brief find the shard list of a collection, sorted numerically
////////////////////////////////////////////////////////////////////////////////

std::shared_ptr<std::vector<ShardID>> ClusterInfo::getShardList(
    CollectionID const& collectionID) {
  if (!_planProt.isValid) {
    loadPlan();
  }

  int tries = 0;
  while (true) {
    {
      // Get the sharding keys and the number of shards:
      READ_LOCKER(readLocker, _planProt.lock);
      // _shards is a map-type <CollectionId, shared_ptr<vector<string>>>
      auto it = _shards.find(collectionID);

      if (it != _shards.end()) {
        return it->second;
      }
    }
    if (++tries >= 2) {
      return std::make_shared<std::vector<ShardID>>();
    }
    loadPlan();
  }
}

////////////////////////////////////////////////////////////////////////////////
/// @brief return the list of coordinator server names
////////////////////////////////////////////////////////////////////////////////

std::vector<ServerID> ClusterInfo::getCurrentCoordinators() {
  std::vector<ServerID> result;

  if (!_coordinatorsProt.isValid) {
    loadCurrentCoordinators();
  }

  // return a consistent state of servers
  READ_LOCKER(readLocker, _coordinatorsProt.lock);

  result.reserve(_coordinators.size());

  for (auto& it : _coordinators) {
    result.emplace_back(it.first);
  }

  return result;
}

////////////////////////////////////////////////////////////////////////////////
/// @brief lookup full coordinator ID from short ID
////////////////////////////////////////////////////////////////////////////////

ServerID ClusterInfo::getCoordinatorByShortID(ServerShortID shortId) {
  ServerID result;

  if (!_mappingsProt.isValid) {
    loadCurrentMappings();
  }

  // return a consistent state of servers
  READ_LOCKER(readLocker, _mappingsProt.lock);

  auto it = _coordinatorIdMap.find(shortId);
  if (it != _coordinatorIdMap.end()) {
    result = it->second;
  }

  return result;
}

////////////////////////////////////////////////////////////////////////////////
/// @brief lookup full dbserver ID from short ID
////////////////////////////////////////////////////////////////////////////////

ServerID ClusterInfo::getDBServerByShortID(ServerShortID shortId) {
  ServerID result;

  if (!_mappingsProt.isValid) {
    loadCurrentMappings();
  }

  // return a consistent state of servers
  READ_LOCKER(readLocker, _mappingsProt.lock);

  auto it = _dbserverIdMap.find(shortId);
  if (it != _dbserverIdMap.end()) {
    result = it->second;
  }

  return result;
}

////////////////////////////////////////////////////////////////////////////////
/// @brief lookup full server ID from short name
////////////////////////////////////////////////////////////////////////////////

ServerID ClusterInfo::getServerByShortName(ServerShortName const& shortName) {
  ServerID result;

  if (!_mappingsProt.isValid) {
    loadCurrentMappings();
  }

  // return a consistent state of servers
  READ_LOCKER(readLocker, _mappingsProt.lock);

  auto it = _nameMap.find(shortName);
  if (it != _nameMap.end()) {
    result = it->second;
  }

  return result;
}

//////////////////////////////////////////////////////////////////////////////
/// @brief invalidate plan
//////////////////////////////////////////////////////////////////////////////

void ClusterInfo::invalidatePlan() {
  {
    WRITE_LOCKER(writeLocker, _planProt.lock);
    _planProt.isValid = false;
  }
  {
    WRITE_LOCKER(writeLocker, _planProt.lock);
    _planProt.isValid = false;
  }
}

//////////////////////////////////////////////////////////////////////////////
/// @brief invalidate current coordinators
//////////////////////////////////////////////////////////////////////////////

void ClusterInfo::invalidateCurrentCoordinators() {
  {
    WRITE_LOCKER(writeLocker, _coordinatorsProt.lock);
    _coordinatorsProt.isValid = false;
  }
}

//////////////////////////////////////////////////////////////////////////////
/// @brief invalidate current mappings
//////////////////////////////////////////////////////////////////////////////

void ClusterInfo::invalidateCurrentMappings() {
  {
    WRITE_LOCKER(writeLocker, _mappingsProt.lock);
    _mappingsProt.isValid = false;
  }
}

//////////////////////////////////////////////////////////////////////////////
/// @brief invalidate current
//////////////////////////////////////////////////////////////////////////////

void ClusterInfo::invalidateCurrent() {
  {
    WRITE_LOCKER(writeLocker, _serversProt.lock);
    _serversProt.isValid = false;
  }
  {
    WRITE_LOCKER(writeLocker, _DBServersProt.lock);
    _DBServersProt.isValid = false;
  }
  {
    WRITE_LOCKER(writeLocker, _currentProt.lock);
    _currentProt.isValid = false;
  }
  invalidateCurrentCoordinators();
  invalidateCurrentMappings();
}

//////////////////////////////////////////////////////////////////////////////
/// @brief get current "Plan" structure
//////////////////////////////////////////////////////////////////////////////

std::shared_ptr<VPackBuilder> ClusterInfo::getPlan() {
  if (!_planProt.isValid) {
    loadPlan();
  }
  READ_LOCKER(readLocker, _planProt.lock);
  return _plan;
}

//////////////////////////////////////////////////////////////////////////////
/// @brief get current "Current" structure
//////////////////////////////////////////////////////////////////////////////

std::shared_ptr<VPackBuilder> ClusterInfo::getCurrent() {
  if (!_currentProt.isValid) {
    loadCurrent();
  }
  READ_LOCKER(readLocker, _currentProt.lock);
  return _current;
}

std::unordered_map<ServerID, std::string> ClusterInfo::getServers() {
  if (!_serversProt.isValid) {
    loadServers();
  }
  READ_LOCKER(readLocker, _serversProt.lock);
  std::unordered_map<ServerID, std::string> serv = _servers;
  return serv;
}

std::unordered_map<ServerID, std::string> ClusterInfo::getServerAliases() {
  READ_LOCKER(readLocker, _serversProt.lock);
  std::unordered_map<std::string,std::string> ret;
  for (const auto& i : _serverAliases) {
    ret.emplace(i.second,i.first);
  }
  return ret;
<<<<<<< HEAD
}


arangodb::Result ClusterInfo::getShardServers(
  ShardID const& shardId, std::vector<ServerID>& servers) {

  READ_LOCKER(readLocker, _planProt.lock);

  auto it = _shardServers.find(shardId);
  if (it != _shardServers.end()) {
    servers = (*it).second;
    return arangodb::Result();
  } 

  LOG_TOPIC(DEBUG, Logger::CLUSTER)
    << "Strange, did not find shard in _shardServers: " << shardId;
  return arangodb::Result(TRI_ERROR_FAILED);
  
}



// -----------------------------------------------------------------------------
// --SECTION--                                                       END-OF-FILE
// -----------------------------------------------------------------------------
=======
}
>>>>>>> 62ca1235
<|MERGE_RESOLUTION|>--- conflicted
+++ resolved
@@ -3575,9 +3575,7 @@
     ret.emplace(i.second,i.first);
   }
   return ret;
-<<<<<<< HEAD
-}
-
+}
 
 arangodb::Result ClusterInfo::getShardServers(
   ShardID const& shardId, std::vector<ServerID>& servers) {
@@ -3597,10 +3595,6 @@
 }
 
 
-
 // -----------------------------------------------------------------------------
 // --SECTION--                                                       END-OF-FILE
 // -----------------------------------------------------------------------------
-=======
-}
->>>>>>> 62ca1235
