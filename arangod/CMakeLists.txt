# -*- mode: CMAKE; -*-

## -----------------------------------------------------------------------------
## --SECTION--                                                   COMMON INCLUDES
## -----------------------------------------------------------------------------

################################################################################
### @brief local directory
################################################################################

include_directories(.)

################################################################################
### @brief library source
################################################################################

include_directories(${PROJECT_SOURCE_DIR}/lib)

## -----------------------------------------------------------------------------
## --SECTION--                                                       EXECUTABLES
## -----------------------------------------------------------------------------

################################################################################
### @brief output directory
################################################################################

set(CMAKE_RUNTIME_OUTPUT_DIRECTORY "${PROJECT_BINARY_DIR}/bin")

################################################################################
### @brief arangod
################################################################################

include_directories(${PROJECT_SOURCE_DIR}/3rdParty/velocypack/include)
include_directories(${V8_INCLUDE_DIR})
<<<<<<< HEAD
=======
include_directories(${PROJECT_SOURCE_DIR}/3rdParty/boost/1.58.0)
>>>>>>> 4920e9f9

if (MSVC)
  SET(ARANGO_MSVC
    RestServer/WindowsServiceUtils.cpp
    )
  ################################################################################
  ### @brief give the binary a version information
  ################################################################################

  generate_product_version(
    ProductVersionFiles
    NAME arangod
    FILE_DESCRIPTION ${ARANGODB_FRIENDLY_STRING}
    ICON ${ARANGO_ICON}
    VERSION_MAJOR ${CPACK_PACKAGE_VERSION_MAJOR}
    VERSION_MINOR ${CPACK_PACKAGE_VERSION_MINOR}
    VERSION_PATCH ${CPACK_PACKAGE_VERSION_PATCH}
    VERSION_REVISION ${BUILD_ID}
    )
endif ()

add_executable(
    ${BIN_ARANGOD}
    ${ARANGO_MSVC}
    ${ProductVersionFiles}
    Actions/actions.cpp
    Actions/RestActionHandler.cpp
    ApplicationServer/ApplicationFeature.cpp
    ApplicationServer/ApplicationServer.cpp
    Aql/Aggregator.cpp
    Aql/AqlItemBlock.cpp
    Aql/AqlItemBlockManager.cpp
    Aql/AqlValue.cpp
    Aql/Ast.cpp
    Aql/AstNode.cpp
    Aql/AttributeAccessor.cpp
    Aql/BasicBlocks.cpp
    Aql/BindParameters.cpp
    Aql/CalculationBlock.cpp
    Aql/ClusterBlocks.cpp
    Aql/ClusterNodes.cpp
    Aql/Collection.cpp
    Aql/Collections.cpp
    Aql/CollectionScanner.cpp
    Aql/CollectBlock.cpp
    Aql/CollectNode.cpp
    Aql/CollectOptions.cpp
    Aql/Condition.cpp
    Aql/ConditionFinder.cpp
    Aql/EnumerateCollectionBlock.cpp
    Aql/EnumerateListBlock.cpp
    Aql/ExecutionBlock.cpp
    Aql/ExecutionEngine.cpp
    Aql/ExecutionNode.cpp
    Aql/ExecutionPlan.cpp
    Aql/ExecutionStats.cpp
    Aql/Executor.cpp
    Aql/Expression.cpp
    Aql/Function.cpp
    Aql/Functions.cpp
    Aql/grammar.cpp
    Aql/Graphs.cpp
    Aql/Index.cpp
    Aql/IndexBlock.cpp
    Aql/IndexNode.cpp
    Aql/ModificationBlocks.cpp
    Aql/ModificationNodes.cpp
    Aql/NodeFinder.cpp
    Aql/Optimizer.cpp
    Aql/OptimizerRules.cpp
    Aql/Parser.cpp
    Aql/Query.cpp
    Aql/QueryCache.cpp
    Aql/QueryList.cpp
    Aql/QueryRegistry.cpp
    Aql/Range.cpp
    Aql/RestAqlHandler.cpp
    Aql/Scopes.cpp
    Aql/ShortStringStorage.cpp
    Aql/SortBlock.cpp
    Aql/SortCondition.cpp
    Aql/SortNode.cpp
    Aql/SubqueryBlock.cpp
    Aql/tokens.cpp
    Aql/TraversalConditionFinder.cpp
    Aql/TraversalBlock.cpp
    Aql/TraversalNode.cpp
    Aql/V8Expression.cpp
    Aql/Variable.cpp
    Aql/VariableGenerator.cpp
    Aql/ModificationOptions.cpp
    Cluster/AgencyComm.cpp
    Cluster/ApplicationCluster.cpp
    Cluster/ClusterComm.cpp
    Cluster/ClusterInfo.cpp
    Cluster/ClusterTraverser.cpp
    Cluster/ClusterMethods.cpp
    Cluster/HeartbeatThread.cpp
    Cluster/RestShardHandler.cpp
    Cluster/ServerJob.cpp
    Cluster/ServerState.cpp
    Cluster/v8-cluster.cpp
    Dispatcher/ApplicationDispatcher.cpp
    Dispatcher/Dispatcher.cpp
    Dispatcher/DispatcherQueue.cpp
    Dispatcher/DispatcherThread.cpp
    Dispatcher/Job.cpp
    FulltextIndex/fulltext-handles.cpp
    FulltextIndex/fulltext-index.cpp
    FulltextIndex/fulltext-list.cpp
    FulltextIndex/fulltext-query.cpp
    FulltextIndex/fulltext-result.cpp
    FulltextIndex/fulltext-wordlist.cpp
    GeoIndex/GeoIndex.cpp
    HttpServer/ApplicationEndpointServer.cpp
    HttpServer/AsyncJobManager.cpp
    HttpServer/HttpCommTask.cpp
    HttpServer/HttpHandler.cpp
    HttpServer/HttpHandlerFactory.cpp
    HttpServer/HttpListenTask.cpp
    HttpServer/HttpServer.cpp
    HttpServer/HttpServerJob.cpp
    HttpServer/HttpsCommTask.cpp
    HttpServer/HttpsServer.cpp
    HttpServer/PathHandler.cpp
    Indexes/CapConstraint.cpp
    Indexes/EdgeIndex.cpp
    Indexes/FulltextIndex.cpp
    Indexes/GeoIndex2.cpp
    Indexes/HashIndex.cpp
    Indexes/Index.cpp
    Indexes/IndexIterator.cpp
    Indexes/PathBasedIndex.cpp
    Indexes/PrimaryIndex.cpp
    Indexes/SimpleAttributeEqualityMatcher.cpp
    Indexes/SkiplistIndex.cpp
    IndexOperators/index-operator.cpp
    Replication/ContinuousSyncer.cpp
    Replication/InitialSyncer.cpp
    Replication/Syncer.cpp
    Rest/AnyServer.cpp
    RestHandler/RestAdminLogHandler.cpp
    RestHandler/RestBaseHandler.cpp
    RestHandler/RestBatchHandler.cpp
    RestHandler/RestDebugHandler.cpp
    RestHandler/RestCursorHandler.cpp
    RestHandler/RestDocumentHandler.cpp
    RestHandler/RestEdgeHandler.cpp
    RestHandler/RestEdgesHandler.cpp
    RestHandler/RestExportHandler.cpp
    RestHandler/RestImportHandler.cpp
    RestHandler/RestJobHandler.cpp
    RestHandler/RestPleaseUpgradeHandler.cpp
    RestHandler/RestQueryCacheHandler.cpp
    RestHandler/RestQueryHandler.cpp
    RestHandler/RestReplicationHandler.cpp
    RestHandler/RestShutdownHandler.cpp
    RestHandler/RestSimpleHandler.cpp
    RestHandler/RestSimpleQueryHandler.cpp
    RestHandler/RestUploadHandler.cpp
    RestHandler/RestVersionHandler.cpp
    RestHandler/RestVocbaseBaseHandler.cpp
    RestHandler/WorkMonitorHandler.cpp
    RestServer/ArangoServer.cpp
    RestServer/ConsoleThread.cpp
    RestServer/VocbaseContext.cpp
    RestServer/arangod.cpp
    Scheduler/ApplicationScheduler.cpp
    Scheduler/ListenTask.cpp
    Scheduler/PeriodicTask.cpp
    Scheduler/Scheduler.cpp
    Scheduler/SchedulerLibev.cpp
    Scheduler/SchedulerThread.cpp
    Scheduler/SignalTask.cpp
    Scheduler/SocketTask.cpp
    Scheduler/Task.cpp
    Scheduler/TaskManager.cpp
    Scheduler/TimerTask.cpp
    Statistics/statistics.cpp
    Storage/Marker.cpp
    Storage/Options.cpp
    Utils/CollectionExport.cpp
    Utils/CollectionKeys.cpp
    Utils/CollectionKeysRepository.cpp
    Utils/Cursor.cpp
    Utils/CursorRepository.cpp
    Utils/DocumentHelper.cpp
    Utils/ShapedJsonTransformer.cpp
    Utils/StandaloneTransactionContext.cpp
    Utils/Transaction.cpp
    Utils/TransactionContext.cpp
    Utils/V8TransactionContext.cpp
    Utils/WorkMonitorArangod.cpp
    V8Server/ApplicationV8.cpp
    V8Server/V8Job.cpp
    V8Server/V8PeriodicTask.cpp
    V8Server/V8QueueJob.cpp
    V8Server/V8TimerTask.cpp
    V8Server/V8Traverser.cpp
    V8Server/v8-actions.cpp
    V8Server/v8-collection.cpp
    V8Server/v8-collection-util.cpp
    V8Server/v8-dispatcher.cpp
    V8Server/v8-query.cpp
    V8Server/v8-replication.cpp
    V8Server/v8-shape-conv.cpp
    V8Server/v8-statistics.cpp
    V8Server/v8-user-structures.cpp
    V8Server/v8-util.cpp
    V8Server/v8-vocbase.cpp
    V8Server/v8-voccursor.cpp
    V8Server/v8-vocindex.cpp
    V8Server/v8-wrapshapedjson.cpp
    VocBase/auth.cpp
    VocBase/cleanup.cpp
    VocBase/collection.cpp
    VocBase/compactor.cpp
    VocBase/datafile.cpp
    VocBase/DatafileStatistics.cpp
    VocBase/Ditch.cpp
    VocBase/document-collection.cpp
    VocBase/DocumentAccessor.cpp
    VocBase/ExampleMatcher.cpp
    VocBase/edge-collection.cpp
    VocBase/Graphs.cpp
    VocBase/headers.cpp
    VocBase/KeyGenerator.cpp
    VocBase/Legends.cpp
    VocBase/replication-applier.cpp
    VocBase/replication-common.cpp
    VocBase/replication-dump.cpp
    VocBase/replication-master.cpp
    VocBase/server.cpp
    VocBase/shape-accessor.cpp
    VocBase/shaped-json.cpp
    VocBase/Shaper.cpp
    VocBase/transaction.cpp
    VocBase/Traverser.cpp
    VocBase/vocbase.cpp
    VocBase/vocbase-defaults.cpp
    VocBase/VocShaper.cpp
    Wal/AllocatorThread.cpp
    Wal/CollectorThread.cpp
    Wal/LogfileManager.cpp
    Wal/Logfile.cpp
    Wal/Marker.cpp
    Wal/RecoverState.cpp
    Wal/RemoverThread.cpp
    Wal/Slot.cpp
    Wal/Slots.cpp
    Wal/SynchronizerThread.cpp
)

target_link_libraries(
    ${BIN_ARANGOD}
    ${LIB_ARANGO_FE}
    ${LIB_ARANGO_V8}
    ${LIB_ARANGO}
    ${LIBEV_LIBS}
    ${V8_LIBRARIES} # need this for rest::Version
<<<<<<< HEAD
    ${ICU_LIBRARIES}
=======
    #${ICU_LIBRARIES}
>>>>>>> 4920e9f9
    ${BT_LIBS}
    ${ZLIB_LIBS}
    ${LINENOISE_LIBS}
    ${OPENSSL_LIBRARIES}
    ${CMAKE_THREAD_LIBS_INIT}
    ${MSVC_LIBS}
)

################################################################################
### @brief install arangod binary
################################################################################

install(
  TARGETS ${BIN_ARANGOD}
  RUNTIME DESTINATION ${TRI_SBINDIR_INSTALL})

################################################################################
### @brief install arangod config
################################################################################

install_config(arangod)

################################################################################
### @brief install arango-dfdb binary
################################################################################

install_command_alias(${BIN_ARANGOD} ${TRI_SBINDIR_INSTALL} arango-dfdb)

################################################################################
### @brief install arango-dfdb config
################################################################################

install_config(arango-dfdb)

################################################################################
### @brief install server-side JavaScript files
################################################################################

install(
  DIRECTORY ${PROJECT_BINARY_DIR}/js
  DESTINATION share/arangodb)

################################################################################
### @brief install log directory
################################################################################

install(
  DIRECTORY ${PROJECT_BINARY_DIR}/var/log/arangodb
  DESTINATION ${VARDIR_INSTALL}/log)

################################################################################
### @brief install database directory
################################################################################

install(
  DIRECTORY ${PROJECT_BINARY_DIR}/var/lib/arangodb
  DESTINATION ${VARDIR_INSTALL}/lib)

################################################################################
### @brief install apps directory
################################################################################

install(
  DIRECTORY ${PROJECT_BINARY_DIR}/var/lib/arangodb-apps
  DESTINATION ${VARDIR_INSTALL}/lib)

## -----------------------------------------------------------------------------
## --SECTION--                                                       END-OF-FILE
## -----------------------------------------------------------------------------

## Local Variables:
## mode: outline-minor
## outline-regexp: "### @brief\\|## --SECTION--\\|# -\\*- "
## End:<|MERGE_RESOLUTION|>--- conflicted
+++ resolved
@@ -32,10 +32,7 @@
 
 include_directories(${PROJECT_SOURCE_DIR}/3rdParty/velocypack/include)
 include_directories(${V8_INCLUDE_DIR})
-<<<<<<< HEAD
-=======
 include_directories(${PROJECT_SOURCE_DIR}/3rdParty/boost/1.58.0)
->>>>>>> 4920e9f9
 
 if (MSVC)
   SET(ARANGO_MSVC
@@ -296,11 +293,7 @@
     ${LIB_ARANGO}
     ${LIBEV_LIBS}
     ${V8_LIBRARIES} # need this for rest::Version
-<<<<<<< HEAD
-    ${ICU_LIBRARIES}
-=======
     #${ICU_LIBRARIES}
->>>>>>> 4920e9f9
     ${BT_LIBS}
     ${ZLIB_LIBS}
     ${LINENOISE_LIBS}
