--- conflicted
+++ resolved
@@ -1,8 +1,4 @@
-<<<<<<< HEAD
-.TH arangobench 1 "3.2.devel" "ArangoDB" "ArangoDB"
-=======
 .TH arangobench 1 "3.3.devel" "ArangoDB" "ArangoDB"
->>>>>>> c56e4949
 .SH NAME
 arangobench - the ArangoDB benchmark and test tool
 .SH SYNOPSIS
