--- conflicted
+++ resolved
@@ -1,11 +1,7 @@
 arangosh&gt; db.test.ensureHashIndex(<span class="hljs-string">"hashListAttribute"</span>,
 ........&gt; <span class="hljs-string">"hashListSecondAttribute.subAttribute"</span>);
 { 
-<<<<<<< HEAD
-  <span class="hljs-string">"id"</span> : <span class="hljs-string">"test/15336"</span>, 
-=======
   <span class="hljs-string">"id"</span> : <span class="hljs-string">"test/15350"</span>, 
->>>>>>> c1e90bb4
   <span class="hljs-string">"type"</span> : <span class="hljs-string">"hash"</span>, 
   <span class="hljs-string">"fields"</span> : [ 
     <span class="hljs-string">"hashListAttribute"</span>, 
@@ -30,11 +26,7 @@
     <span class="hljs-string">"sparse"</span> : <span class="hljs-literal">false</span> 
   }, 
   { 
-<<<<<<< HEAD
-    <span class="hljs-string">"id"</span> : <span class="hljs-string">"test/15330"</span>, 
-=======
     <span class="hljs-string">"id"</span> : <span class="hljs-string">"test/15344"</span>, 
->>>>>>> c1e90bb4
     <span class="hljs-string">"type"</span> : <span class="hljs-string">"skiplist"</span>, 
     <span class="hljs-string">"fields"</span> : [ 
       <span class="hljs-string">"skiplistAttribute"</span> 
@@ -43,11 +35,7 @@
     <span class="hljs-string">"sparse"</span> : <span class="hljs-literal">false</span> 
   }, 
   { 
-<<<<<<< HEAD
-    <span class="hljs-string">"id"</span> : <span class="hljs-string">"test/15333"</span>, 
-=======
     <span class="hljs-string">"id"</span> : <span class="hljs-string">"test/15347"</span>, 
->>>>>>> c1e90bb4
     <span class="hljs-string">"type"</span> : <span class="hljs-string">"skiplist"</span>, 
     <span class="hljs-string">"fields"</span> : [ 
       <span class="hljs-string">"skiplistUniqueAttribute"</span> 
@@ -56,11 +44,7 @@
     <span class="hljs-string">"sparse"</span> : <span class="hljs-literal">false</span> 
   }, 
   { 
-<<<<<<< HEAD
-    <span class="hljs-string">"id"</span> : <span class="hljs-string">"test/15336"</span>, 
-=======
     <span class="hljs-string">"id"</span> : <span class="hljs-string">"test/15350"</span>, 
->>>>>>> c1e90bb4
     <span class="hljs-string">"type"</span> : <span class="hljs-string">"hash"</span>, 
     <span class="hljs-string">"fields"</span> : [ 
       <span class="hljs-string">"hashListAttribute"</span>, 
