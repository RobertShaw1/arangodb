--- conflicted
+++ resolved
@@ -8,18 +8,6 @@
 { 
   <span class="hljs-string">"result"</span> : [ 
     { 
-<<<<<<< HEAD
-      "_id" : "products/848307137", 
-      "_key" : "848307137", 
-      "_rev" : "848307137", 
-      "text" : "this text contains word" 
-    }, 
-    { 
-      "_id" : "products/848503745", 
-      "_key" : "848503745", 
-      "_rev" : "848503745", 
-      "text" : "this text also has a word" 
-=======
       <span class="hljs-string">"_id"</span> : <span class="hljs-string">"products/859508258"</span>, 
       <span class="hljs-string">"_key"</span> : <span class="hljs-string">"859508258"</span>, 
       <span class="hljs-string">"_rev"</span> : <span class="hljs-string">"859508258"</span>, 
@@ -30,7 +18,6 @@
       <span class="hljs-string">"_key"</span> : <span class="hljs-string">"859311650"</span>, 
       <span class="hljs-string">"_rev"</span> : <span class="hljs-string">"859311650"</span>, 
       <span class="hljs-string">"text"</span> : <span class="hljs-string">"this text contains word"</span> 
->>>>>>> 1a748b46
     } 
   ], 
   <span class="hljs-string">"hasMore"</span> : <span class="hljs-literal">false</span>, 
