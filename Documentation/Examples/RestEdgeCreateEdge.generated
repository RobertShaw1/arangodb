shell> curl -X POST --data-binary @- --dump - http://localhost:8529/_api/edge/?collection=edges&from=vertices/1&to=vertices/2 <<EOF
{ 
  "name" : "Emil" 
}
EOF

HTTP/1.1 202 Accepted
content-type: application/json; charset=utf-8
<<<<<<< HEAD
etag: "1672232098"
location: /_db/_system/_api/edge/edges/1672232098

{ 
  "error" : false, 
  "_id" : "edges/1672232098", 
  "_rev" : "1672232098", 
  "_key" : "1672232098" 
}
shell> curl --dump - http://localhost:8529/_api/edge/edges/1672232098

HTTP/1.1 200 OK
content-type: application/json; charset=utf-8
etag: "1672232098"

{ 
  "name" : "Emil", 
  "_id" : "edges/1672232098", 
  "_rev" : "1672232098", 
  "_key" : "1672232098", 
=======
etag: "1654246643"
location: /_db/_system/_api/edge/edges/1654246643

{ 
  "error" : false, 
  "_id" : "edges/1654246643", 
  "_rev" : "1654246643", 
  "_key" : "1654246643" 
}
shell> curl --dump - http://localhost:8529/_api/edge/edges/1654246643

HTTP/1.1 200 OK
content-type: application/json; charset=utf-8
etag: "1654246643"

{ 
  "name" : "Emil", 
  "_id" : "edges/1654246643", 
  "_rev" : "1654246643", 
  "_key" : "1654246643", 
>>>>>>> 25aa2a58
  "_from" : "vertices/1", 
  "_to" : "vertices/2" 
}<|MERGE_RESOLUTION|>--- conflicted
+++ resolved
@@ -6,28 +6,6 @@
 
 HTTP/1.1 202 Accepted
 content-type: application/json; charset=utf-8
-<<<<<<< HEAD
-etag: "1672232098"
-location: /_db/_system/_api/edge/edges/1672232098
-
-{ 
-  "error" : false, 
-  "_id" : "edges/1672232098", 
-  "_rev" : "1672232098", 
-  "_key" : "1672232098" 
-}
-shell> curl --dump - http://localhost:8529/_api/edge/edges/1672232098
-
-HTTP/1.1 200 OK
-content-type: application/json; charset=utf-8
-etag: "1672232098"
-
-{ 
-  "name" : "Emil", 
-  "_id" : "edges/1672232098", 
-  "_rev" : "1672232098", 
-  "_key" : "1672232098", 
-=======
 etag: "1654246643"
 location: /_db/_system/_api/edge/edges/1654246643
 
@@ -48,7 +26,6 @@
   "_id" : "edges/1654246643", 
   "_rev" : "1654246643", 
   "_key" : "1654246643", 
->>>>>>> 25aa2a58
   "_from" : "vertices/1", 
   "_to" : "vertices/2" 
 }