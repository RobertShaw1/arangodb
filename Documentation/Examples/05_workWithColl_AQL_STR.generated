arangosh&gt; db._query(<span class="hljs-string">'FOR user IN example FILTER user.name == "Jane Smith" RETURN user'</span>).toArray()
[ 
  { 
<<<<<<< HEAD
    <span class="hljs-string">"_key"</span> : <span class="hljs-string">"6842"</span>, 
    <span class="hljs-string">"_id"</span> : <span class="hljs-string">"example/6842"</span>, 
    <span class="hljs-string">"_rev"</span> : <span class="hljs-string">"6842"</span>, 
=======
    <span class="hljs-string">"_key"</span> : <span class="hljs-string">"6848"</span>, 
    <span class="hljs-string">"_id"</span> : <span class="hljs-string">"example/6848"</span>, 
    <span class="hljs-string">"_rev"</span> : <span class="hljs-string">"6848"</span>, 
>>>>>>> 7e16f1ff
    <span class="hljs-string">"age"</span> : <span class="hljs-number">31</span>, 
    <span class="hljs-string">"name"</span> : <span class="hljs-string">"Jane Smith"</span> 
  } 
]<|MERGE_RESOLUTION|>--- conflicted
+++ resolved
@@ -1,15 +1,9 @@
 arangosh&gt; db._query(<span class="hljs-string">'FOR user IN example FILTER user.name == "Jane Smith" RETURN user'</span>).toArray()
 [ 
   { 
-<<<<<<< HEAD
-    <span class="hljs-string">"_key"</span> : <span class="hljs-string">"6842"</span>, 
-    <span class="hljs-string">"_id"</span> : <span class="hljs-string">"example/6842"</span>, 
-    <span class="hljs-string">"_rev"</span> : <span class="hljs-string">"6842"</span>, 
-=======
     <span class="hljs-string">"_key"</span> : <span class="hljs-string">"6848"</span>, 
     <span class="hljs-string">"_id"</span> : <span class="hljs-string">"example/6848"</span>, 
     <span class="hljs-string">"_rev"</span> : <span class="hljs-string">"6848"</span>, 
->>>>>>> 7e16f1ff
     <span class="hljs-string">"age"</span> : <span class="hljs-number">31</span>, 
     <span class="hljs-string">"name"</span> : <span class="hljs-string">"Jane Smith"</span> 
   } 
