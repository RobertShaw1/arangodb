arangosh> var examples = require("org/arangodb/graph-examples/example-graph.js");
arangosh> var graph = examples.loadGraph("routeplanner");
arangosh> graph._commonNeighbors({isCapital : true}, {isCapital : true});
[ 
  { 
<<<<<<< HEAD
    "left" : "germanCity/Berlin", 
    "right" : "frenchCity/Paris", 
    "neighbors" : [ 
      "frenchCity/Lyon", 
      "germanCity/Cologne", 
      "germanCity/Hamburg" 
    ] 
  }, 
  { 
    "left" : "frenchCity/Paris", 
    "right" : "germanCity/Berlin", 
    "neighbors" : [ 
      "germanCity/Cologne", 
      "germanCity/Hamburg", 
      "frenchCity/Lyon" 
    ] 
=======
    "germanCity/Berlin" : { 
      "frenchCity/Paris" : [ 
        { 
          "_id" : "germanCity/Cologne", 
          "_key" : "Cologne", 
          "_rev" : "513051486917", 
          "isCapital" : false, 
          "population" : 1000000 
        }, 
        { 
          "_id" : "germanCity/Hamburg", 
          "_key" : "Hamburg", 
          "_rev" : "513051683525", 
          "isCapital" : false, 
          "population" : 1000000 
        }, 
        { 
          "_id" : "frenchCity/Lyon", 
          "_key" : "Lyon", 
          "_rev" : "513052076741", 
          "isCapital" : false, 
          "population" : 80000 
        } 
      ] 
    } 
  }, 
  { 
    "frenchCity/Paris" : { 
      "germanCity/Berlin" : [ 
        { 
          "_id" : "germanCity/Cologne", 
          "_key" : "Cologne", 
          "_rev" : "513051486917", 
          "isCapital" : false, 
          "population" : 1000000 
        }, 
        { 
          "_id" : "germanCity/Hamburg", 
          "_key" : "Hamburg", 
          "_rev" : "513051683525", 
          "isCapital" : false, 
          "population" : 1000000 
        }, 
        { 
          "_id" : "frenchCity/Lyon", 
          "_key" : "Lyon", 
          "_rev" : "513052076741", 
          "isCapital" : false, 
          "population" : 80000 
        } 
      ] 
    } 
>>>>>>> 096ad46f
  } 
]<|MERGE_RESOLUTION|>--- conflicted
+++ resolved
@@ -3,24 +3,6 @@
 arangosh> graph._commonNeighbors({isCapital : true}, {isCapital : true});
 [ 
   { 
-<<<<<<< HEAD
-    "left" : "germanCity/Berlin", 
-    "right" : "frenchCity/Paris", 
-    "neighbors" : [ 
-      "frenchCity/Lyon", 
-      "germanCity/Cologne", 
-      "germanCity/Hamburg" 
-    ] 
-  }, 
-  { 
-    "left" : "frenchCity/Paris", 
-    "right" : "germanCity/Berlin", 
-    "neighbors" : [ 
-      "germanCity/Cologne", 
-      "germanCity/Hamburg", 
-      "frenchCity/Lyon" 
-    ] 
-=======
     "germanCity/Berlin" : { 
       "frenchCity/Paris" : [ 
         { 
@@ -73,6 +55,5 @@
         } 
       ] 
     } 
->>>>>>> 096ad46f
   } 
 ]