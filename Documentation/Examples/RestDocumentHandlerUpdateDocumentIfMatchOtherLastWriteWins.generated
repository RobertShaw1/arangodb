--- conflicted
+++ resolved
@@ -1,23 +1,9 @@
-<<<<<<< HEAD
-shell> curl -X PUT --header 'If-Match: "1662270626"' --data-binary @- --dump - http://localhost:8529/_api/document/products/1661942946?policy=last <<EOF
-=======
 shell> curl -X PUT --header 'If-Match: "1707527411"' --data-binary @- --dump - http://localhost:8529/_api/document/products/1707199731?policy=last <<EOF
->>>>>>> 25aa2a58
 {}
 EOF
 
 HTTP/1.1 202 Accepted
 content-type: application/json; charset=utf-8
-<<<<<<< HEAD
-etag: "1662532770"
-location: /_db/_system/_api/document/products/1661942946
-
-{ 
-  "error" : false, 
-  "_id" : "products/1661942946", 
-  "_rev" : "1662532770", 
-  "_key" : "1661942946" 
-=======
 etag: "1707789555"
 location: /_db/_system/_api/document/products/1707199731
 
@@ -26,5 +12,4 @@
   "_id" : "products/1707199731", 
   "_rev" : "1707789555", 
   "_key" : "1707199731" 
->>>>>>> 25aa2a58
 }