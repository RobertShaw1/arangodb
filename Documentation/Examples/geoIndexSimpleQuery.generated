--- conflicted
+++ resolved
@@ -15,11 +15,7 @@
     <span class="hljs-string">"home"</span> 
   ], 
   <span class="hljs-string">"geoJson"</span> : <span class="hljs-literal">false</span>, 
-<<<<<<< HEAD
-  <span class="hljs-string">"id"</span> : <span class="hljs-string">"complex/31035"</span>, 
-=======
   <span class="hljs-string">"id"</span> : <span class="hljs-string">"complex/30894"</span>, 
->>>>>>> a692577f
   <span class="hljs-string">"ignoreNull"</span> : <span class="hljs-literal">true</span>, 
   <span class="hljs-string">"isNewlyCreated"</span> : <span class="hljs-literal">true</span>, 
   <span class="hljs-string">"sparse"</span> : <span class="hljs-literal">true</span>, 
@@ -30,15 +26,9 @@
 arangosh&gt; db.complex.near(<span class="hljs-number">0</span>, <span class="hljs-number">170</span>).limit(<span class="hljs-number">5</span>).toArray();
 [ 
   { 
-<<<<<<< HEAD
-    <span class="hljs-string">"_key"</span> : <span class="hljs-string">"30029"</span>, 
-    <span class="hljs-string">"_id"</span> : <span class="hljs-string">"complex/30029"</span>, 
-    <span class="hljs-string">"_rev"</span> : <span class="hljs-string">"_VO3wUPC---"</span>, 
-=======
     <span class="hljs-string">"_key"</span> : <span class="hljs-string">"29888"</span>, 
     <span class="hljs-string">"_id"</span> : <span class="hljs-string">"complex/29888"</span>, 
     <span class="hljs-string">"_rev"</span> : <span class="hljs-string">"_VReruhm--A"</span>, 
->>>>>>> a692577f
     <span class="hljs-string">"name"</span> : <span class="hljs-string">"Name/0/170"</span>, 
     <span class="hljs-string">"home"</span> : [ 
       <span class="hljs-number">0</span>, 
@@ -50,15 +40,9 @@
     ] 
   }, 
   { 
-<<<<<<< HEAD
-    <span class="hljs-string">"_key"</span> : <span class="hljs-string">"30032"</span>, 
-    <span class="hljs-string">"_id"</span> : <span class="hljs-string">"complex/30032"</span>, 
-    <span class="hljs-string">"_rev"</span> : <span class="hljs-string">"_VO3wUPC--_"</span>, 
-=======
     <span class="hljs-string">"_key"</span> : <span class="hljs-string">"29891"</span>, 
     <span class="hljs-string">"_id"</span> : <span class="hljs-string">"complex/29891"</span>, 
     <span class="hljs-string">"_rev"</span> : <span class="hljs-string">"_VReruhm--B"</span>, 
->>>>>>> a692577f
     <span class="hljs-string">"name"</span> : <span class="hljs-string">"Name/0/180"</span>, 
     <span class="hljs-string">"home"</span> : [ 
       <span class="hljs-number">0</span>, 
@@ -70,15 +54,9 @@
     ] 
   }, 
   { 
-<<<<<<< HEAD
-    <span class="hljs-string">"_key"</span> : <span class="hljs-string">"29918"</span>, 
-    <span class="hljs-string">"_id"</span> : <span class="hljs-string">"complex/29918"</span>, 
-    <span class="hljs-string">"_rev"</span> : <span class="hljs-string">"_VO3wUOW--C"</span>, 
-=======
     <span class="hljs-string">"_key"</span> : <span class="hljs-string">"29777"</span>, 
     <span class="hljs-string">"_id"</span> : <span class="hljs-string">"complex/29777"</span>, 
     <span class="hljs-string">"_rev"</span> : <span class="hljs-string">"_VRerug6--_"</span>, 
->>>>>>> a692577f
     <span class="hljs-string">"name"</span> : <span class="hljs-string">"Name/-10/170"</span>, 
     <span class="hljs-string">"home"</span> : [ 
       <span class="hljs-number">-10</span>, 
@@ -90,15 +68,9 @@
     ] 
   }, 
   { 
-<<<<<<< HEAD
-    <span class="hljs-string">"_key"</span> : <span class="hljs-string">"30140"</span>, 
-    <span class="hljs-string">"_id"</span> : <span class="hljs-string">"complex/30140"</span>, 
-    <span class="hljs-string">"_rev"</span> : <span class="hljs-string">"_VO3wUPm---"</span>, 
-=======
     <span class="hljs-string">"_key"</span> : <span class="hljs-string">"29999"</span>, 
     <span class="hljs-string">"_id"</span> : <span class="hljs-string">"complex/29999"</span>, 
     <span class="hljs-string">"_rev"</span> : <span class="hljs-string">"_VReruiS--A"</span>, 
->>>>>>> a692577f
     <span class="hljs-string">"name"</span> : <span class="hljs-string">"Name/10/170"</span>, 
     <span class="hljs-string">"home"</span> : [ 
       <span class="hljs-number">10</span>, 
@@ -110,15 +82,9 @@
     ] 
   }, 
   { 
-<<<<<<< HEAD
-    <span class="hljs-string">"_key"</span> : <span class="hljs-string">"29924"</span>, 
-    <span class="hljs-string">"_id"</span> : <span class="hljs-string">"complex/29924"</span>, 
-    <span class="hljs-string">"_rev"</span> : <span class="hljs-string">"_VO3wUOa--_"</span>, 
-=======
     <span class="hljs-string">"_key"</span> : <span class="hljs-string">"29783"</span>, 
     <span class="hljs-string">"_id"</span> : <span class="hljs-string">"complex/29783"</span>, 
     <span class="hljs-string">"_rev"</span> : <span class="hljs-string">"_VReruh----"</span>, 
->>>>>>> a692577f
     <span class="hljs-string">"name"</span> : <span class="hljs-string">"Name/0/-180"</span>, 
     <span class="hljs-string">"home"</span> : [ 
       <span class="hljs-number">0</span>, 
@@ -139,11 +105,7 @@
     <span class="hljs-string">"work"</span> 
   ], 
   <span class="hljs-string">"geoJson"</span> : <span class="hljs-literal">false</span>, 
-<<<<<<< HEAD
-  <span class="hljs-string">"id"</span> : <span class="hljs-string">"complex/31043"</span>, 
-=======
   <span class="hljs-string">"id"</span> : <span class="hljs-string">"complex/30902"</span>, 
->>>>>>> a692577f
   <span class="hljs-string">"ignoreNull"</span> : <span class="hljs-literal">true</span>, 
   <span class="hljs-string">"isNewlyCreated"</span> : <span class="hljs-literal">true</span>, 
   <span class="hljs-string">"sparse"</span> : <span class="hljs-literal">true</span>, 
@@ -154,15 +116,9 @@
 arangosh&gt; db.complex.geo(<span class="hljs-string">"work"</span>).near(<span class="hljs-number">0</span>, <span class="hljs-number">170</span>).limit(<span class="hljs-number">5</span>).toArray();
 [ 
   { 
-<<<<<<< HEAD
-    <span class="hljs-string">"_key"</span> : <span class="hljs-string">"30029"</span>, 
-    <span class="hljs-string">"_id"</span> : <span class="hljs-string">"complex/30029"</span>, 
-    <span class="hljs-string">"_rev"</span> : <span class="hljs-string">"_VO3wUPC---"</span>, 
-=======
     <span class="hljs-string">"_key"</span> : <span class="hljs-string">"29888"</span>, 
     <span class="hljs-string">"_id"</span> : <span class="hljs-string">"complex/29888"</span>, 
     <span class="hljs-string">"_rev"</span> : <span class="hljs-string">"_VReruhm--A"</span>, 
->>>>>>> a692577f
     <span class="hljs-string">"name"</span> : <span class="hljs-string">"Name/0/170"</span>, 
     <span class="hljs-string">"home"</span> : [ 
       <span class="hljs-number">0</span>, 
@@ -174,15 +130,9 @@
     ] 
   }, 
   { 
-<<<<<<< HEAD
-    <span class="hljs-string">"_key"</span> : <span class="hljs-string">"30032"</span>, 
-    <span class="hljs-string">"_id"</span> : <span class="hljs-string">"complex/30032"</span>, 
-    <span class="hljs-string">"_rev"</span> : <span class="hljs-string">"_VO3wUPC--_"</span>, 
-=======
     <span class="hljs-string">"_key"</span> : <span class="hljs-string">"29891"</span>, 
     <span class="hljs-string">"_id"</span> : <span class="hljs-string">"complex/29891"</span>, 
     <span class="hljs-string">"_rev"</span> : <span class="hljs-string">"_VReruhm--B"</span>, 
->>>>>>> a692577f
     <span class="hljs-string">"name"</span> : <span class="hljs-string">"Name/0/180"</span>, 
     <span class="hljs-string">"home"</span> : [ 
       <span class="hljs-number">0</span>, 
@@ -194,15 +144,9 @@
     ] 
   }, 
   { 
-<<<<<<< HEAD
-    <span class="hljs-string">"_key"</span> : <span class="hljs-string">"29918"</span>, 
-    <span class="hljs-string">"_id"</span> : <span class="hljs-string">"complex/29918"</span>, 
-    <span class="hljs-string">"_rev"</span> : <span class="hljs-string">"_VO3wUOW--C"</span>, 
-=======
     <span class="hljs-string">"_key"</span> : <span class="hljs-string">"29777"</span>, 
     <span class="hljs-string">"_id"</span> : <span class="hljs-string">"complex/29777"</span>, 
     <span class="hljs-string">"_rev"</span> : <span class="hljs-string">"_VRerug6--_"</span>, 
->>>>>>> a692577f
     <span class="hljs-string">"name"</span> : <span class="hljs-string">"Name/-10/170"</span>, 
     <span class="hljs-string">"home"</span> : [ 
       <span class="hljs-number">-10</span>, 
@@ -214,15 +158,9 @@
     ] 
   }, 
   { 
-<<<<<<< HEAD
-    <span class="hljs-string">"_key"</span> : <span class="hljs-string">"30140"</span>, 
-    <span class="hljs-string">"_id"</span> : <span class="hljs-string">"complex/30140"</span>, 
-    <span class="hljs-string">"_rev"</span> : <span class="hljs-string">"_VO3wUPm---"</span>, 
-=======
     <span class="hljs-string">"_key"</span> : <span class="hljs-string">"29999"</span>, 
     <span class="hljs-string">"_id"</span> : <span class="hljs-string">"complex/29999"</span>, 
     <span class="hljs-string">"_rev"</span> : <span class="hljs-string">"_VReruiS--A"</span>, 
->>>>>>> a692577f
     <span class="hljs-string">"name"</span> : <span class="hljs-string">"Name/10/170"</span>, 
     <span class="hljs-string">"home"</span> : [ 
       <span class="hljs-number">10</span>, 
@@ -234,15 +172,9 @@
     ] 
   }, 
   { 
-<<<<<<< HEAD
-    <span class="hljs-string">"_key"</span> : <span class="hljs-string">"29924"</span>, 
-    <span class="hljs-string">"_id"</span> : <span class="hljs-string">"complex/29924"</span>, 
-    <span class="hljs-string">"_rev"</span> : <span class="hljs-string">"_VO3wUOa--_"</span>, 
-=======
     <span class="hljs-string">"_key"</span> : <span class="hljs-string">"29783"</span>, 
     <span class="hljs-string">"_id"</span> : <span class="hljs-string">"complex/29783"</span>, 
     <span class="hljs-string">"_rev"</span> : <span class="hljs-string">"_VReruh----"</span>, 
->>>>>>> a692577f
     <span class="hljs-string">"name"</span> : <span class="hljs-string">"Name/0/-180"</span>, 
     <span class="hljs-string">"home"</span> : [ 
       <span class="hljs-number">0</span>, 
