arangosh&gt; <span class="hljs-keyword">var</span> examples = <span class="hljs-built_in">require</span>(<span class="hljs-string">"@arangodb/graph-examples/example-graph.js"</span>);
arangosh&gt; <span class="hljs-keyword">var</span> g = examples.loadGraph(<span class="hljs-string">"worldCountry"</span>);
arangosh&gt; db.worldVertices.toArray();
[ 
  { 
    <span class="hljs-string">"_key"</span> : <span class="hljs-string">"capital-yaounde"</span>, 
    <span class="hljs-string">"_id"</span> : <span class="hljs-string">"worldVertices/capital-yaounde"</span>, 
<<<<<<< HEAD
    <span class="hljs-string">"_rev"</span> : <span class="hljs-string">"29945"</span>, 
=======
    <span class="hljs-string">"_rev"</span> : <span class="hljs-string">"29905"</span>, 
>>>>>>> ca897dce
    <span class="hljs-string">"name"</span> : <span class="hljs-string">"Yaounde"</span>, 
    <span class="hljs-string">"type"</span> : <span class="hljs-string">"capital"</span> 
  }, 
  { 
    <span class="hljs-string">"_key"</span> : <span class="hljs-string">"capital-bridgetown"</span>, 
    <span class="hljs-string">"_id"</span> : <span class="hljs-string">"worldVertices/capital-bridgetown"</span>, 
<<<<<<< HEAD
    <span class="hljs-string">"_rev"</span> : <span class="hljs-string">"29855"</span>, 
=======
    <span class="hljs-string">"_rev"</span> : <span class="hljs-string">"29815"</span>, 
>>>>>>> ca897dce
    <span class="hljs-string">"name"</span> : <span class="hljs-string">"Bridgetown"</span>, 
    <span class="hljs-string">"type"</span> : <span class="hljs-string">"capital"</span> 
  }, 
  { 
    <span class="hljs-string">"_key"</span> : <span class="hljs-string">"capital-santiago"</span>, 
    <span class="hljs-string">"_id"</span> : <span class="hljs-string">"worldVertices/capital-santiago"</span>, 
<<<<<<< HEAD
    <span class="hljs-string">"_rev"</span> : <span class="hljs-string">"29924"</span>, 
=======
    <span class="hljs-string">"_rev"</span> : <span class="hljs-string">"29884"</span>, 
>>>>>>> ca897dce
    <span class="hljs-string">"name"</span> : <span class="hljs-string">"Santiago"</span>, 
    <span class="hljs-string">"type"</span> : <span class="hljs-string">"capital"</span> 
  }, 
  { 
    <span class="hljs-string">"_key"</span> : <span class="hljs-string">"capital-ottawa"</span>, 
    <span class="hljs-string">"_id"</span> : <span class="hljs-string">"worldVertices/capital-ottawa"</span>, 
<<<<<<< HEAD
    <span class="hljs-string">"_rev"</span> : <span class="hljs-string">"29903"</span>, 
=======
    <span class="hljs-string">"_rev"</span> : <span class="hljs-string">"29863"</span>, 
>>>>>>> ca897dce
    <span class="hljs-string">"name"</span> : <span class="hljs-string">"Ottawa"</span>, 
    <span class="hljs-string">"type"</span> : <span class="hljs-string">"capital"</span> 
  }, 
  { 
    <span class="hljs-string">"_key"</span> : <span class="hljs-string">"country-brazil"</span>, 
    <span class="hljs-string">"_id"</span> : <span class="hljs-string">"worldVertices/country-brazil"</span>, 
<<<<<<< HEAD
    <span class="hljs-string">"_rev"</span> : <span class="hljs-string">"29765"</span>, 
=======
    <span class="hljs-string">"_rev"</span> : <span class="hljs-string">"29725"</span>, 
>>>>>>> ca897dce
    <span class="hljs-string">"code"</span> : <span class="hljs-string">"BRA"</span>, 
    <span class="hljs-string">"name"</span> : <span class="hljs-string">"Brazil"</span>, 
    <span class="hljs-string">"type"</span> : <span class="hljs-string">"country"</span> 
  }, 
  { 
    <span class="hljs-string">"_key"</span> : <span class="hljs-string">"country-people-s-republic-of-china"</span>, 
    <span class="hljs-string">"_id"</span> : <span class="hljs-string">"worldVertices/country-people-s-republic-of-china"</span>, 
<<<<<<< HEAD
    <span class="hljs-string">"_rev"</span> : <span class="hljs-string">"29828"</span>, 
=======
    <span class="hljs-string">"_rev"</span> : <span class="hljs-string">"29788"</span>, 
>>>>>>> ca897dce
    <span class="hljs-string">"code"</span> : <span class="hljs-string">"CHN"</span>, 
    <span class="hljs-string">"name"</span> : <span class="hljs-string">"People's Republic of China"</span>, 
    <span class="hljs-string">"type"</span> : <span class="hljs-string">"country"</span> 
  }, 
  { 
    <span class="hljs-string">"_key"</span> : <span class="hljs-string">"country-cote-d-ivoire"</span>, 
    <span class="hljs-string">"_id"</span> : <span class="hljs-string">"worldVertices/country-cote-d-ivoire"</span>, 
<<<<<<< HEAD
    <span class="hljs-string">"_rev"</span> : <span class="hljs-string">"29798"</span>, 
=======
    <span class="hljs-string">"_rev"</span> : <span class="hljs-string">"29758"</span>, 
>>>>>>> ca897dce
    <span class="hljs-string">"code"</span> : <span class="hljs-string">"CIV"</span>, 
    <span class="hljs-string">"name"</span> : <span class="hljs-string">"Cote d'Ivoire"</span>, 
    <span class="hljs-string">"type"</span> : <span class="hljs-string">"country"</span> 
  }, 
  { 
    <span class="hljs-string">"_key"</span> : <span class="hljs-string">"capital-manama"</span>, 
    <span class="hljs-string">"_id"</span> : <span class="hljs-string">"worldVertices/capital-manama"</span>, 
<<<<<<< HEAD
    <span class="hljs-string">"_rev"</span> : <span class="hljs-string">"29894"</span>, 
=======
    <span class="hljs-string">"_rev"</span> : <span class="hljs-string">"29854"</span>, 
>>>>>>> ca897dce
    <span class="hljs-string">"name"</span> : <span class="hljs-string">"Manama"</span>, 
    <span class="hljs-string">"type"</span> : <span class="hljs-string">"capital"</span> 
  }, 
  { 
    <span class="hljs-string">"_key"</span> : <span class="hljs-string">"continent-south-america"</span>, 
    <span class="hljs-string">"_id"</span> : <span class="hljs-string">"worldVertices/continent-south-america"</span>, 
<<<<<<< HEAD
    <span class="hljs-string">"_rev"</span> : <span class="hljs-string">"29708"</span>, 
=======
    <span class="hljs-string">"_rev"</span> : <span class="hljs-string">"29668"</span>, 
>>>>>>> ca897dce
    <span class="hljs-string">"name"</span> : <span class="hljs-string">"South America"</span>, 
    <span class="hljs-string">"type"</span> : <span class="hljs-string">"continent"</span> 
  }, 
  { 
    <span class="hljs-string">"_key"</span> : <span class="hljs-string">"capital-sofia"</span>, 
    <span class="hljs-string">"_id"</span> : <span class="hljs-string">"worldVertices/capital-sofia"</span>, 
<<<<<<< HEAD
    <span class="hljs-string">"_rev"</span> : <span class="hljs-string">"29930"</span>, 
=======
    <span class="hljs-string">"_rev"</span> : <span class="hljs-string">"29890"</span>, 
>>>>>>> ca897dce
    <span class="hljs-string">"name"</span> : <span class="hljs-string">"Sofia"</span>, 
    <span class="hljs-string">"type"</span> : <span class="hljs-string">"capital"</span> 
  }, 
  { 
    <span class="hljs-string">"_key"</span> : <span class="hljs-string">"capital-algiers"</span>, 
    <span class="hljs-string">"_id"</span> : <span class="hljs-string">"worldVertices/capital-algiers"</span>, 
<<<<<<< HEAD
    <span class="hljs-string">"_rev"</span> : <span class="hljs-string">"29831"</span>, 
=======
    <span class="hljs-string">"_rev"</span> : <span class="hljs-string">"29791"</span>, 
>>>>>>> ca897dce
    <span class="hljs-string">"name"</span> : <span class="hljs-string">"Algiers"</span>, 
    <span class="hljs-string">"type"</span> : <span class="hljs-string">"capital"</span> 
  }, 
  { 
    <span class="hljs-string">"_key"</span> : <span class="hljs-string">"capital-zagreb"</span>, 
    <span class="hljs-string">"_id"</span> : <span class="hljs-string">"worldVertices/capital-zagreb"</span>, 
<<<<<<< HEAD
    <span class="hljs-string">"_rev"</span> : <span class="hljs-string">"29948"</span>, 
=======
    <span class="hljs-string">"_rev"</span> : <span class="hljs-string">"29908"</span>, 
>>>>>>> ca897dce
    <span class="hljs-string">"name"</span> : <span class="hljs-string">"Zagreb"</span>, 
    <span class="hljs-string">"type"</span> : <span class="hljs-string">"capital"</span> 
  }, 
  { 
    <span class="hljs-string">"_key"</span> : <span class="hljs-string">"capital-thimphu"</span>, 
    <span class="hljs-string">"_id"</span> : <span class="hljs-string">"worldVertices/capital-thimphu"</span>, 
<<<<<<< HEAD
    <span class="hljs-string">"_rev"</span> : <span class="hljs-string">"29933"</span>, 
=======
    <span class="hljs-string">"_rev"</span> : <span class="hljs-string">"29893"</span>, 
>>>>>>> ca897dce
    <span class="hljs-string">"name"</span> : <span class="hljs-string">"Thimphu"</span>, 
    <span class="hljs-string">"type"</span> : <span class="hljs-string">"capital"</span> 
  }, 
  { 
    <span class="hljs-string">"_key"</span> : <span class="hljs-string">"capital-andorra-la-vella"</span>, 
    <span class="hljs-string">"_id"</span> : <span class="hljs-string">"worldVertices/capital-andorra-la-vella"</span>, 
<<<<<<< HEAD
    <span class="hljs-string">"_rev"</span> : <span class="hljs-string">"29834"</span>, 
=======
    <span class="hljs-string">"_rev"</span> : <span class="hljs-string">"29794"</span>, 
>>>>>>> ca897dce
    <span class="hljs-string">"name"</span> : <span class="hljs-string">"Andorra la Vella"</span>, 
    <span class="hljs-string">"type"</span> : <span class="hljs-string">"capital"</span> 
  }, 
  { 
    <span class="hljs-string">"_key"</span> : <span class="hljs-string">"capital-tirana"</span>, 
    <span class="hljs-string">"_id"</span> : <span class="hljs-string">"worldVertices/capital-tirana"</span>, 
<<<<<<< HEAD
    <span class="hljs-string">"_rev"</span> : <span class="hljs-string">"29936"</span>, 
=======
    <span class="hljs-string">"_rev"</span> : <span class="hljs-string">"29896"</span>, 
>>>>>>> ca897dce
    <span class="hljs-string">"name"</span> : <span class="hljs-string">"Tirana"</span>, 
    <span class="hljs-string">"type"</span> : <span class="hljs-string">"capital"</span> 
  }, 
  { 
    <span class="hljs-string">"_key"</span> : <span class="hljs-string">"country-chad"</span>, 
    <span class="hljs-string">"_id"</span> : <span class="hljs-string">"worldVertices/country-chad"</span>, 
<<<<<<< HEAD
    <span class="hljs-string">"_rev"</span> : <span class="hljs-string">"29789"</span>, 
=======
    <span class="hljs-string">"_rev"</span> : <span class="hljs-string">"29749"</span>, 
>>>>>>> ca897dce
    <span class="hljs-string">"code"</span> : <span class="hljs-string">"TCD"</span>, 
    <span class="hljs-string">"name"</span> : <span class="hljs-string">"Chad"</span>, 
    <span class="hljs-string">"type"</span> : <span class="hljs-string">"country"</span> 
  }, 
  { 
    <span class="hljs-string">"_key"</span> : <span class="hljs-string">"country-eritrea"</span>, 
    <span class="hljs-string">"_id"</span> : <span class="hljs-string">"worldVertices/country-eritrea"</span>, 
<<<<<<< HEAD
    <span class="hljs-string">"_rev"</span> : <span class="hljs-string">"29816"</span>, 
=======
    <span class="hljs-string">"_rev"</span> : <span class="hljs-string">"29776"</span>, 
>>>>>>> ca897dce
    <span class="hljs-string">"code"</span> : <span class="hljs-string">"ERI"</span>, 
    <span class="hljs-string">"name"</span> : <span class="hljs-string">"Eritrea"</span>, 
    <span class="hljs-string">"type"</span> : <span class="hljs-string">"country"</span> 
  }, 
  { 
    <span class="hljs-string">"_key"</span> : <span class="hljs-string">"capital-bujumbura"</span>, 
    <span class="hljs-string">"_id"</span> : <span class="hljs-string">"worldVertices/capital-bujumbura"</span>, 
<<<<<<< HEAD
    <span class="hljs-string">"_rev"</span> : <span class="hljs-string">"29864"</span>, 
=======
    <span class="hljs-string">"_rev"</span> : <span class="hljs-string">"29824"</span>, 
>>>>>>> ca897dce
    <span class="hljs-string">"name"</span> : <span class="hljs-string">"Bujumbura"</span>, 
    <span class="hljs-string">"type"</span> : <span class="hljs-string">"capital"</span> 
  }, 
  { 
    <span class="hljs-string">"_key"</span> : <span class="hljs-string">"capital-phnom-penh"</span>, 
    <span class="hljs-string">"_id"</span> : <span class="hljs-string">"worldVertices/capital-phnom-penh"</span>, 
<<<<<<< HEAD
    <span class="hljs-string">"_rev"</span> : <span class="hljs-string">"29912"</span>, 
=======
    <span class="hljs-string">"_rev"</span> : <span class="hljs-string">"29872"</span>, 
>>>>>>> ca897dce
    <span class="hljs-string">"name"</span> : <span class="hljs-string">"Phnom Penh"</span>, 
    <span class="hljs-string">"type"</span> : <span class="hljs-string">"capital"</span> 
  }, 
  { 
    <span class="hljs-string">"_key"</span> : <span class="hljs-string">"country-burundi"</span>, 
    <span class="hljs-string">"_id"</span> : <span class="hljs-string">"worldVertices/country-burundi"</span>, 
<<<<<<< HEAD
    <span class="hljs-string">"_rev"</span> : <span class="hljs-string">"29777"</span>, 
=======
    <span class="hljs-string">"_rev"</span> : <span class="hljs-string">"29737"</span>, 
>>>>>>> ca897dce
    <span class="hljs-string">"code"</span> : <span class="hljs-string">"BDI"</span>, 
    <span class="hljs-string">"name"</span> : <span class="hljs-string">"Burundi"</span>, 
    <span class="hljs-string">"type"</span> : <span class="hljs-string">"country"</span> 
  }, 
  { 
    <span class="hljs-string">"_key"</span> : <span class="hljs-string">"country-croatia"</span>, 
    <span class="hljs-string">"_id"</span> : <span class="hljs-string">"worldVertices/country-croatia"</span>, 
<<<<<<< HEAD
    <span class="hljs-string">"_rev"</span> : <span class="hljs-string">"29801"</span>, 
=======
    <span class="hljs-string">"_rev"</span> : <span class="hljs-string">"29761"</span>, 
>>>>>>> ca897dce
    <span class="hljs-string">"code"</span> : <span class="hljs-string">"HRV"</span>, 
    <span class="hljs-string">"name"</span> : <span class="hljs-string">"Croatia"</span>, 
    <span class="hljs-string">"type"</span> : <span class="hljs-string">"country"</span> 
  }, 
  { 
    <span class="hljs-string">"_key"</span> : <span class="hljs-string">"country-bahrain"</span>, 
    <span class="hljs-string">"_id"</span> : <span class="hljs-string">"worldVertices/country-bahrain"</span>, 
<<<<<<< HEAD
    <span class="hljs-string">"_rev"</span> : <span class="hljs-string">"29741"</span>, 
=======
    <span class="hljs-string">"_rev"</span> : <span class="hljs-string">"29701"</span>, 
>>>>>>> ca897dce
    <span class="hljs-string">"code"</span> : <span class="hljs-string">"BHR"</span>, 
    <span class="hljs-string">"name"</span> : <span class="hljs-string">"Bahrain"</span>, 
    <span class="hljs-string">"type"</span> : <span class="hljs-string">"country"</span> 
  }, 
  { 
    <span class="hljs-string">"_key"</span> : <span class="hljs-string">"country-angola"</span>, 
    <span class="hljs-string">"_id"</span> : <span class="hljs-string">"worldVertices/country-angola"</span>, 
<<<<<<< HEAD
    <span class="hljs-string">"_rev"</span> : <span class="hljs-string">"29723"</span>, 
=======
    <span class="hljs-string">"_rev"</span> : <span class="hljs-string">"29683"</span>, 
>>>>>>> ca897dce
    <span class="hljs-string">"code"</span> : <span class="hljs-string">"AGO"</span>, 
    <span class="hljs-string">"name"</span> : <span class="hljs-string">"Angola"</span>, 
    <span class="hljs-string">"type"</span> : <span class="hljs-string">"country"</span> 
  }, 
  { 
    <span class="hljs-string">"_key"</span> : <span class="hljs-string">"capital-canberra"</span>, 
    <span class="hljs-string">"_id"</span> : <span class="hljs-string">"worldVertices/capital-canberra"</span>, 
<<<<<<< HEAD
    <span class="hljs-string">"_rev"</span> : <span class="hljs-string">"29870"</span>, 
=======
    <span class="hljs-string">"_rev"</span> : <span class="hljs-string">"29830"</span>, 
>>>>>>> ca897dce
    <span class="hljs-string">"name"</span> : <span class="hljs-string">"Canberra"</span>, 
    <span class="hljs-string">"type"</span> : <span class="hljs-string">"capital"</span> 
  }, 
  { 
    <span class="hljs-string">"_key"</span> : <span class="hljs-string">"capital-la-paz"</span>, 
    <span class="hljs-string">"_id"</span> : <span class="hljs-string">"worldVertices/capital-la-paz"</span>, 
<<<<<<< HEAD
    <span class="hljs-string">"_rev"</span> : <span class="hljs-string">"29888"</span>, 
=======
    <span class="hljs-string">"_rev"</span> : <span class="hljs-string">"29848"</span>, 
>>>>>>> ca897dce
    <span class="hljs-string">"name"</span> : <span class="hljs-string">"La Paz"</span>, 
    <span class="hljs-string">"type"</span> : <span class="hljs-string">"capital"</span> 
  }, 
  { 
    <span class="hljs-string">"_key"</span> : <span class="hljs-string">"country-argentina"</span>, 
    <span class="hljs-string">"_id"</span> : <span class="hljs-string">"worldVertices/country-argentina"</span>, 
<<<<<<< HEAD
    <span class="hljs-string">"_rev"</span> : <span class="hljs-string">"29729"</span>, 
=======
    <span class="hljs-string">"_rev"</span> : <span class="hljs-string">"29689"</span>, 
>>>>>>> ca897dce
    <span class="hljs-string">"code"</span> : <span class="hljs-string">"ARG"</span>, 
    <span class="hljs-string">"name"</span> : <span class="hljs-string">"Argentina"</span>, 
    <span class="hljs-string">"type"</span> : <span class="hljs-string">"country"</span> 
  }, 
  { 
    <span class="hljs-string">"_key"</span> : <span class="hljs-string">"country-botswana"</span>, 
    <span class="hljs-string">"_id"</span> : <span class="hljs-string">"worldVertices/country-botswana"</span>, 
<<<<<<< HEAD
    <span class="hljs-string">"_rev"</span> : <span class="hljs-string">"29762"</span>, 
=======
    <span class="hljs-string">"_rev"</span> : <span class="hljs-string">"29722"</span>, 
>>>>>>> ca897dce
    <span class="hljs-string">"code"</span> : <span class="hljs-string">"BWA"</span>, 
    <span class="hljs-string">"name"</span> : <span class="hljs-string">"Botswana"</span>, 
    <span class="hljs-string">"type"</span> : <span class="hljs-string">"country"</span> 
  }, 
  { 
    <span class="hljs-string">"_key"</span> : <span class="hljs-string">"country-germany"</span>, 
    <span class="hljs-string">"_id"</span> : <span class="hljs-string">"worldVertices/country-germany"</span>, 
<<<<<<< HEAD
    <span class="hljs-string">"_rev"</span> : <span class="hljs-string">"29825"</span>, 
=======
    <span class="hljs-string">"_rev"</span> : <span class="hljs-string">"29785"</span>, 
>>>>>>> ca897dce
    <span class="hljs-string">"code"</span> : <span class="hljs-string">"DEU"</span>, 
    <span class="hljs-string">"name"</span> : <span class="hljs-string">"Germany"</span>, 
    <span class="hljs-string">"type"</span> : <span class="hljs-string">"country"</span> 
  }, 
  { 
    <span class="hljs-string">"_key"</span> : <span class="hljs-string">"country-cambodia"</span>, 
    <span class="hljs-string">"_id"</span> : <span class="hljs-string">"worldVertices/country-cambodia"</span>, 
<<<<<<< HEAD
    <span class="hljs-string">"_rev"</span> : <span class="hljs-string">"29780"</span>, 
=======
    <span class="hljs-string">"_rev"</span> : <span class="hljs-string">"29740"</span>, 
>>>>>>> ca897dce
    <span class="hljs-string">"code"</span> : <span class="hljs-string">"KHM"</span>, 
    <span class="hljs-string">"name"</span> : <span class="hljs-string">"Cambodia"</span>, 
    <span class="hljs-string">"type"</span> : <span class="hljs-string">"country"</span> 
  }, 
  { 
    <span class="hljs-string">"_key"</span> : <span class="hljs-string">"capital-gaborone"</span>, 
    <span class="hljs-string">"_id"</span> : <span class="hljs-string">"worldVertices/capital-gaborone"</span>, 
<<<<<<< HEAD
    <span class="hljs-string">"_rev"</span> : <span class="hljs-string">"29879"</span>, 
=======
    <span class="hljs-string">"_rev"</span> : <span class="hljs-string">"29839"</span>, 
>>>>>>> ca897dce
    <span class="hljs-string">"name"</span> : <span class="hljs-string">"Gaborone"</span>, 
    <span class="hljs-string">"type"</span> : <span class="hljs-string">"capital"</span> 
  }, 
  { 
    <span class="hljs-string">"_key"</span> : <span class="hljs-string">"country-bangladesh"</span>, 
    <span class="hljs-string">"_id"</span> : <span class="hljs-string">"worldVertices/country-bangladesh"</span>, 
<<<<<<< HEAD
    <span class="hljs-string">"_rev"</span> : <span class="hljs-string">"29744"</span>, 
=======
    <span class="hljs-string">"_rev"</span> : <span class="hljs-string">"29704"</span>, 
>>>>>>> ca897dce
    <span class="hljs-string">"code"</span> : <span class="hljs-string">"BGD"</span>, 
    <span class="hljs-string">"name"</span> : <span class="hljs-string">"Bangladesh"</span>, 
    <span class="hljs-string">"type"</span> : <span class="hljs-string">"country"</span> 
  }, 
  { 
    <span class="hljs-string">"_key"</span> : <span class="hljs-string">"country-cameroon"</span>, 
    <span class="hljs-string">"_id"</span> : <span class="hljs-string">"worldVertices/country-cameroon"</span>, 
<<<<<<< HEAD
    <span class="hljs-string">"_rev"</span> : <span class="hljs-string">"29783"</span>, 
=======
    <span class="hljs-string">"_rev"</span> : <span class="hljs-string">"29743"</span>, 
>>>>>>> ca897dce
    <span class="hljs-string">"code"</span> : <span class="hljs-string">"CMR"</span>, 
    <span class="hljs-string">"name"</span> : <span class="hljs-string">"Cameroon"</span>, 
    <span class="hljs-string">"type"</span> : <span class="hljs-string">"country"</span> 
  }, 
  { 
    <span class="hljs-string">"_key"</span> : <span class="hljs-string">"country-bolivia"</span>, 
    <span class="hljs-string">"_id"</span> : <span class="hljs-string">"worldVertices/country-bolivia"</span>, 
<<<<<<< HEAD
    <span class="hljs-string">"_rev"</span> : <span class="hljs-string">"29756"</span>, 
=======
    <span class="hljs-string">"_rev"</span> : <span class="hljs-string">"29716"</span>, 
>>>>>>> ca897dce
    <span class="hljs-string">"code"</span> : <span class="hljs-string">"BOL"</span>, 
    <span class="hljs-string">"name"</span> : <span class="hljs-string">"Bolivia"</span>, 
    <span class="hljs-string">"type"</span> : <span class="hljs-string">"country"</span> 
  }, 
  { 
    <span class="hljs-string">"_key"</span> : <span class="hljs-string">"country-ecuador"</span>, 
    <span class="hljs-string">"_id"</span> : <span class="hljs-string">"worldVertices/country-ecuador"</span>, 
<<<<<<< HEAD
    <span class="hljs-string">"_rev"</span> : <span class="hljs-string">"29810"</span>, 
=======
    <span class="hljs-string">"_rev"</span> : <span class="hljs-string">"29770"</span>, 
>>>>>>> ca897dce
    <span class="hljs-string">"code"</span> : <span class="hljs-string">"ECU"</span>, 
    <span class="hljs-string">"name"</span> : <span class="hljs-string">"Ecuador"</span>, 
    <span class="hljs-string">"type"</span> : <span class="hljs-string">"country"</span> 
  }, 
  { 
    <span class="hljs-string">"_key"</span> : <span class="hljs-string">"country-belgium"</span>, 
    <span class="hljs-string">"_id"</span> : <span class="hljs-string">"worldVertices/country-belgium"</span>, 
<<<<<<< HEAD
    <span class="hljs-string">"_rev"</span> : <span class="hljs-string">"29750"</span>, 
=======
    <span class="hljs-string">"_rev"</span> : <span class="hljs-string">"29710"</span>, 
>>>>>>> ca897dce
    <span class="hljs-string">"code"</span> : <span class="hljs-string">"BEL"</span>, 
    <span class="hljs-string">"name"</span> : <span class="hljs-string">"Belgium"</span>, 
    <span class="hljs-string">"type"</span> : <span class="hljs-string">"country"</span> 
  }, 
  { 
    <span class="hljs-string">"_key"</span> : <span class="hljs-string">"capital-copenhagen"</span>, 
    <span class="hljs-string">"_id"</span> : <span class="hljs-string">"worldVertices/capital-copenhagen"</span>, 
<<<<<<< HEAD
    <span class="hljs-string">"_rev"</span> : <span class="hljs-string">"29873"</span>, 
=======
    <span class="hljs-string">"_rev"</span> : <span class="hljs-string">"29833"</span>, 
>>>>>>> ca897dce
    <span class="hljs-string">"name"</span> : <span class="hljs-string">"Copenhagen"</span>, 
    <span class="hljs-string">"type"</span> : <span class="hljs-string">"capital"</span> 
  }, 
  { 
    <span class="hljs-string">"_key"</span> : <span class="hljs-string">"country-chile"</span>, 
    <span class="hljs-string">"_id"</span> : <span class="hljs-string">"worldVertices/country-chile"</span>, 
<<<<<<< HEAD
    <span class="hljs-string">"_rev"</span> : <span class="hljs-string">"29792"</span>, 
=======
    <span class="hljs-string">"_rev"</span> : <span class="hljs-string">"29752"</span>, 
>>>>>>> ca897dce
    <span class="hljs-string">"code"</span> : <span class="hljs-string">"CHL"</span>, 
    <span class="hljs-string">"name"</span> : <span class="hljs-string">"Chile"</span>, 
    <span class="hljs-string">"type"</span> : <span class="hljs-string">"country"</span> 
  }, 
  { 
    <span class="hljs-string">"_key"</span> : <span class="hljs-string">"continent-africa"</span>, 
    <span class="hljs-string">"_id"</span> : <span class="hljs-string">"worldVertices/continent-africa"</span>, 
<<<<<<< HEAD
    <span class="hljs-string">"_rev"</span> : <span class="hljs-string">"29693"</span>, 
=======
    <span class="hljs-string">"_rev"</span> : <span class="hljs-string">"29653"</span>, 
>>>>>>> ca897dce
    <span class="hljs-string">"name"</span> : <span class="hljs-string">"Africa"</span>, 
    <span class="hljs-string">"type"</span> : <span class="hljs-string">"continent"</span> 
  }, 
  { 
    <span class="hljs-string">"_key"</span> : <span class="hljs-string">"world"</span>, 
    <span class="hljs-string">"_id"</span> : <span class="hljs-string">"worldVertices/world"</span>, 
<<<<<<< HEAD
    <span class="hljs-string">"_rev"</span> : <span class="hljs-string">"29689"</span>, 
=======
    <span class="hljs-string">"_rev"</span> : <span class="hljs-string">"29649"</span>, 
>>>>>>> ca897dce
    <span class="hljs-string">"name"</span> : <span class="hljs-string">"World"</span>, 
    <span class="hljs-string">"type"</span> : <span class="hljs-string">"root"</span> 
  }, 
  { 
    <span class="hljs-string">"_key"</span> : <span class="hljs-string">"capital-bandar-seri-begawan"</span>, 
    <span class="hljs-string">"_id"</span> : <span class="hljs-string">"worldVertices/capital-bandar-seri-begawan"</span>, 
<<<<<<< HEAD
    <span class="hljs-string">"_rev"</span> : <span class="hljs-string">"29840"</span>, 
=======
    <span class="hljs-string">"_rev"</span> : <span class="hljs-string">"29800"</span>, 
>>>>>>> ca897dce
    <span class="hljs-string">"name"</span> : <span class="hljs-string">"Bandar Seri Begawan"</span>, 
    <span class="hljs-string">"type"</span> : <span class="hljs-string">"capital"</span> 
  }, 
  { 
    <span class="hljs-string">"_key"</span> : <span class="hljs-string">"capital-saint-john-s"</span>, 
    <span class="hljs-string">"_id"</span> : <span class="hljs-string">"worldVertices/capital-saint-john-s"</span>, 
<<<<<<< HEAD
    <span class="hljs-string">"_rev"</span> : <span class="hljs-string">"29921"</span>, 
=======
    <span class="hljs-string">"_rev"</span> : <span class="hljs-string">"29881"</span>, 
>>>>>>> ca897dce
    <span class="hljs-string">"name"</span> : <span class="hljs-string">"Saint John's"</span>, 
    <span class="hljs-string">"type"</span> : <span class="hljs-string">"capital"</span> 
  }, 
  { 
    <span class="hljs-string">"_key"</span> : <span class="hljs-string">"continent-australia"</span>, 
    <span class="hljs-string">"_id"</span> : <span class="hljs-string">"worldVertices/continent-australia"</span>, 
<<<<<<< HEAD
    <span class="hljs-string">"_rev"</span> : <span class="hljs-string">"29699"</span>, 
=======
    <span class="hljs-string">"_rev"</span> : <span class="hljs-string">"29659"</span>, 
>>>>>>> ca897dce
    <span class="hljs-string">"name"</span> : <span class="hljs-string">"Australia"</span>, 
    <span class="hljs-string">"type"</span> : <span class="hljs-string">"continent"</span> 
  }, 
  { 
    <span class="hljs-string">"_key"</span> : <span class="hljs-string">"country-antigua-and-barbuda"</span>, 
    <span class="hljs-string">"_id"</span> : <span class="hljs-string">"worldVertices/country-antigua-and-barbuda"</span>, 
<<<<<<< HEAD
    <span class="hljs-string">"_rev"</span> : <span class="hljs-string">"29726"</span>, 
=======
    <span class="hljs-string">"_rev"</span> : <span class="hljs-string">"29686"</span>, 
>>>>>>> ca897dce
    <span class="hljs-string">"code"</span> : <span class="hljs-string">"ATG"</span>, 
    <span class="hljs-string">"name"</span> : <span class="hljs-string">"Antigua and Barbuda"</span>, 
    <span class="hljs-string">"type"</span> : <span class="hljs-string">"country"</span> 
  }, 
  { 
    <span class="hljs-string">"_key"</span> : <span class="hljs-string">"capital-brasilia"</span>, 
    <span class="hljs-string">"_id"</span> : <span class="hljs-string">"worldVertices/capital-brasilia"</span>, 
<<<<<<< HEAD
    <span class="hljs-string">"_rev"</span> : <span class="hljs-string">"29852"</span>, 
=======
    <span class="hljs-string">"_rev"</span> : <span class="hljs-string">"29812"</span>, 
>>>>>>> ca897dce
    <span class="hljs-string">"name"</span> : <span class="hljs-string">"Brasilia"</span>, 
    <span class="hljs-string">"type"</span> : <span class="hljs-string">"capital"</span> 
  }, 
  { 
    <span class="hljs-string">"_key"</span> : <span class="hljs-string">"capital-dhaka"</span>, 
    <span class="hljs-string">"_id"</span> : <span class="hljs-string">"worldVertices/capital-dhaka"</span>, 
<<<<<<< HEAD
    <span class="hljs-string">"_rev"</span> : <span class="hljs-string">"29876"</span>, 
=======
    <span class="hljs-string">"_rev"</span> : <span class="hljs-string">"29836"</span>, 
>>>>>>> ca897dce
    <span class="hljs-string">"name"</span> : <span class="hljs-string">"Dhaka"</span>, 
    <span class="hljs-string">"type"</span> : <span class="hljs-string">"capital"</span> 
  }, 
  { 
    <span class="hljs-string">"_key"</span> : <span class="hljs-string">"capital-yamoussoukro"</span>, 
    <span class="hljs-string">"_id"</span> : <span class="hljs-string">"worldVertices/capital-yamoussoukro"</span>, 
<<<<<<< HEAD
    <span class="hljs-string">"_rev"</span> : <span class="hljs-string">"29942"</span>, 
=======
    <span class="hljs-string">"_rev"</span> : <span class="hljs-string">"29902"</span>, 
>>>>>>> ca897dce
    <span class="hljs-string">"name"</span> : <span class="hljs-string">"Yamoussoukro"</span>, 
    <span class="hljs-string">"type"</span> : <span class="hljs-string">"capital"</span> 
  }, 
  { 
    <span class="hljs-string">"_key"</span> : <span class="hljs-string">"country-burkina-faso"</span>, 
    <span class="hljs-string">"_id"</span> : <span class="hljs-string">"worldVertices/country-burkina-faso"</span>, 
<<<<<<< HEAD
    <span class="hljs-string">"_rev"</span> : <span class="hljs-string">"29774"</span>, 
=======
    <span class="hljs-string">"_rev"</span> : <span class="hljs-string">"29734"</span>, 
>>>>>>> ca897dce
    <span class="hljs-string">"code"</span> : <span class="hljs-string">"BFA"</span>, 
    <span class="hljs-string">"name"</span> : <span class="hljs-string">"Burkina Faso"</span>, 
    <span class="hljs-string">"type"</span> : <span class="hljs-string">"country"</span> 
  }, 
  { 
    <span class="hljs-string">"_key"</span> : <span class="hljs-string">"country-egypt"</span>, 
    <span class="hljs-string">"_id"</span> : <span class="hljs-string">"worldVertices/country-egypt"</span>, 
<<<<<<< HEAD
    <span class="hljs-string">"_rev"</span> : <span class="hljs-string">"29813"</span>, 
=======
    <span class="hljs-string">"_rev"</span> : <span class="hljs-string">"29773"</span>, 
>>>>>>> ca897dce
    <span class="hljs-string">"code"</span> : <span class="hljs-string">"EGY"</span>, 
    <span class="hljs-string">"name"</span> : <span class="hljs-string">"Egypt"</span>, 
    <span class="hljs-string">"type"</span> : <span class="hljs-string">"country"</span> 
  }, 
  { 
    <span class="hljs-string">"_key"</span> : <span class="hljs-string">"country-algeria"</span>, 
    <span class="hljs-string">"_id"</span> : <span class="hljs-string">"worldVertices/country-algeria"</span>, 
<<<<<<< HEAD
    <span class="hljs-string">"_rev"</span> : <span class="hljs-string">"29717"</span>, 
=======
    <span class="hljs-string">"_rev"</span> : <span class="hljs-string">"29677"</span>, 
>>>>>>> ca897dce
    <span class="hljs-string">"code"</span> : <span class="hljs-string">"DZA"</span>, 
    <span class="hljs-string">"name"</span> : <span class="hljs-string">"Algeria"</span>, 
    <span class="hljs-string">"type"</span> : <span class="hljs-string">"country"</span> 
  }, 
  { 
    <span class="hljs-string">"_key"</span> : <span class="hljs-string">"capital-prague"</span>, 
    <span class="hljs-string">"_id"</span> : <span class="hljs-string">"worldVertices/capital-prague"</span>, 
<<<<<<< HEAD
    <span class="hljs-string">"_rev"</span> : <span class="hljs-string">"29915"</span>, 
=======
    <span class="hljs-string">"_rev"</span> : <span class="hljs-string">"29875"</span>, 
>>>>>>> ca897dce
    <span class="hljs-string">"name"</span> : <span class="hljs-string">"Prague"</span>, 
    <span class="hljs-string">"type"</span> : <span class="hljs-string">"capital"</span> 
  }, 
  { 
    <span class="hljs-string">"_key"</span> : <span class="hljs-string">"country-bhutan"</span>, 
    <span class="hljs-string">"_id"</span> : <span class="hljs-string">"worldVertices/country-bhutan"</span>, 
<<<<<<< HEAD
    <span class="hljs-string">"_rev"</span> : <span class="hljs-string">"29753"</span>, 
=======
    <span class="hljs-string">"_rev"</span> : <span class="hljs-string">"29713"</span>, 
>>>>>>> ca897dce
    <span class="hljs-string">"code"</span> : <span class="hljs-string">"BTN"</span>, 
    <span class="hljs-string">"name"</span> : <span class="hljs-string">"Bhutan"</span>, 
    <span class="hljs-string">"type"</span> : <span class="hljs-string">"country"</span> 
  }, 
  { 
    <span class="hljs-string">"_key"</span> : <span class="hljs-string">"capital-helsinki"</span>, 
    <span class="hljs-string">"_id"</span> : <span class="hljs-string">"worldVertices/capital-helsinki"</span>, 
<<<<<<< HEAD
    <span class="hljs-string">"_rev"</span> : <span class="hljs-string">"29882"</span>, 
=======
    <span class="hljs-string">"_rev"</span> : <span class="hljs-string">"29842"</span>, 
>>>>>>> ca897dce
    <span class="hljs-string">"name"</span> : <span class="hljs-string">"Helsinki"</span>, 
    <span class="hljs-string">"type"</span> : <span class="hljs-string">"capital"</span> 
  }, 
  { 
    <span class="hljs-string">"_key"</span> : <span class="hljs-string">"country-czech-republic"</span>, 
    <span class="hljs-string">"_id"</span> : <span class="hljs-string">"worldVertices/country-czech-republic"</span>, 
<<<<<<< HEAD
    <span class="hljs-string">"_rev"</span> : <span class="hljs-string">"29804"</span>, 
=======
    <span class="hljs-string">"_rev"</span> : <span class="hljs-string">"29764"</span>, 
>>>>>>> ca897dce
    <span class="hljs-string">"code"</span> : <span class="hljs-string">"CZE"</span>, 
    <span class="hljs-string">"name"</span> : <span class="hljs-string">"Czech Republic"</span>, 
    <span class="hljs-string">"type"</span> : <span class="hljs-string">"country"</span> 
  }, 
  { 
    <span class="hljs-string">"_key"</span> : <span class="hljs-string">"country-austria"</span>, 
    <span class="hljs-string">"_id"</span> : <span class="hljs-string">"worldVertices/country-austria"</span>, 
<<<<<<< HEAD
    <span class="hljs-string">"_rev"</span> : <span class="hljs-string">"29735"</span>, 
=======
    <span class="hljs-string">"_rev"</span> : <span class="hljs-string">"29695"</span>, 
>>>>>>> ca897dce
    <span class="hljs-string">"code"</span> : <span class="hljs-string">"AUT"</span>, 
    <span class="hljs-string">"name"</span> : <span class="hljs-string">"Austria"</span>, 
    <span class="hljs-string">"type"</span> : <span class="hljs-string">"country"</span> 
  }, 
  { 
    <span class="hljs-string">"_key"</span> : <span class="hljs-string">"country-afghanistan"</span>, 
    <span class="hljs-string">"_id"</span> : <span class="hljs-string">"worldVertices/country-afghanistan"</span>, 
<<<<<<< HEAD
    <span class="hljs-string">"_rev"</span> : <span class="hljs-string">"29711"</span>, 
=======
    <span class="hljs-string">"_rev"</span> : <span class="hljs-string">"29671"</span>, 
>>>>>>> ca897dce
    <span class="hljs-string">"code"</span> : <span class="hljs-string">"AFG"</span>, 
    <span class="hljs-string">"name"</span> : <span class="hljs-string">"Afghanistan"</span>, 
    <span class="hljs-string">"type"</span> : <span class="hljs-string">"country"</span> 
  }, 
  { 
    <span class="hljs-string">"_key"</span> : <span class="hljs-string">"capital-buenos-aires"</span>, 
    <span class="hljs-string">"_id"</span> : <span class="hljs-string">"worldVertices/capital-buenos-aires"</span>, 
<<<<<<< HEAD
    <span class="hljs-string">"_rev"</span> : <span class="hljs-string">"29861"</span>, 
=======
    <span class="hljs-string">"_rev"</span> : <span class="hljs-string">"29821"</span>, 
>>>>>>> ca897dce
    <span class="hljs-string">"name"</span> : <span class="hljs-string">"Buenos Aires"</span>, 
    <span class="hljs-string">"type"</span> : <span class="hljs-string">"capital"</span> 
  }, 
  { 
    <span class="hljs-string">"_key"</span> : <span class="hljs-string">"capital-quito"</span>, 
    <span class="hljs-string">"_id"</span> : <span class="hljs-string">"worldVertices/capital-quito"</span>, 
<<<<<<< HEAD
    <span class="hljs-string">"_rev"</span> : <span class="hljs-string">"29918"</span>, 
=======
    <span class="hljs-string">"_rev"</span> : <span class="hljs-string">"29878"</span>, 
>>>>>>> ca897dce
    <span class="hljs-string">"name"</span> : <span class="hljs-string">"Quito"</span>, 
    <span class="hljs-string">"type"</span> : <span class="hljs-string">"capital"</span> 
  }, 
  { 
    <span class="hljs-string">"_key"</span> : <span class="hljs-string">"country-albania"</span>, 
    <span class="hljs-string">"_id"</span> : <span class="hljs-string">"worldVertices/country-albania"</span>, 
<<<<<<< HEAD
    <span class="hljs-string">"_rev"</span> : <span class="hljs-string">"29714"</span>, 
=======
    <span class="hljs-string">"_rev"</span> : <span class="hljs-string">"29674"</span>, 
>>>>>>> ca897dce
    <span class="hljs-string">"code"</span> : <span class="hljs-string">"ALB"</span>, 
    <span class="hljs-string">"name"</span> : <span class="hljs-string">"Albania"</span>, 
    <span class="hljs-string">"type"</span> : <span class="hljs-string">"country"</span> 
  }, 
  { 
    <span class="hljs-string">"_key"</span> : <span class="hljs-string">"capital-paris"</span>, 
    <span class="hljs-string">"_id"</span> : <span class="hljs-string">"worldVertices/capital-paris"</span>, 
<<<<<<< HEAD
    <span class="hljs-string">"_rev"</span> : <span class="hljs-string">"29909"</span>, 
=======
    <span class="hljs-string">"_rev"</span> : <span class="hljs-string">"29869"</span>, 
>>>>>>> ca897dce
    <span class="hljs-string">"name"</span> : <span class="hljs-string">"Paris"</span>, 
    <span class="hljs-string">"type"</span> : <span class="hljs-string">"capital"</span> 
  }, 
  { 
    <span class="hljs-string">"_key"</span> : <span class="hljs-string">"country-denmark"</span>, 
    <span class="hljs-string">"_id"</span> : <span class="hljs-string">"worldVertices/country-denmark"</span>, 
<<<<<<< HEAD
    <span class="hljs-string">"_rev"</span> : <span class="hljs-string">"29807"</span>, 
=======
    <span class="hljs-string">"_rev"</span> : <span class="hljs-string">"29767"</span>, 
>>>>>>> ca897dce
    <span class="hljs-string">"code"</span> : <span class="hljs-string">"DNK"</span>, 
    <span class="hljs-string">"name"</span> : <span class="hljs-string">"Denmark"</span>, 
    <span class="hljs-string">"type"</span> : <span class="hljs-string">"country"</span> 
  }, 
  { 
    <span class="hljs-string">"_key"</span> : <span class="hljs-string">"country-finland"</span>, 
    <span class="hljs-string">"_id"</span> : <span class="hljs-string">"worldVertices/country-finland"</span>, 
<<<<<<< HEAD
    <span class="hljs-string">"_rev"</span> : <span class="hljs-string">"29819"</span>, 
=======
    <span class="hljs-string">"_rev"</span> : <span class="hljs-string">"29779"</span>, 
>>>>>>> ca897dce
    <span class="hljs-string">"code"</span> : <span class="hljs-string">"FIN"</span>, 
    <span class="hljs-string">"name"</span> : <span class="hljs-string">"Finland"</span>, 
    <span class="hljs-string">"type"</span> : <span class="hljs-string">"country"</span> 
  }, 
  { 
    <span class="hljs-string">"_key"</span> : <span class="hljs-string">"capital-brussels"</span>, 
    <span class="hljs-string">"_id"</span> : <span class="hljs-string">"worldVertices/capital-brussels"</span>, 
<<<<<<< HEAD
    <span class="hljs-string">"_rev"</span> : <span class="hljs-string">"29858"</span>, 
=======
    <span class="hljs-string">"_rev"</span> : <span class="hljs-string">"29818"</span>, 
>>>>>>> ca897dce
    <span class="hljs-string">"name"</span> : <span class="hljs-string">"Brussels"</span>, 
    <span class="hljs-string">"type"</span> : <span class="hljs-string">"capital"</span> 
  }, 
  { 
    <span class="hljs-string">"_key"</span> : <span class="hljs-string">"country-france"</span>, 
    <span class="hljs-string">"_id"</span> : <span class="hljs-string">"worldVertices/country-france"</span>, 
<<<<<<< HEAD
    <span class="hljs-string">"_rev"</span> : <span class="hljs-string">"29822"</span>, 
=======
    <span class="hljs-string">"_rev"</span> : <span class="hljs-string">"29782"</span>, 
>>>>>>> ca897dce
    <span class="hljs-string">"code"</span> : <span class="hljs-string">"FRA"</span>, 
    <span class="hljs-string">"name"</span> : <span class="hljs-string">"France"</span>, 
    <span class="hljs-string">"type"</span> : <span class="hljs-string">"country"</span> 
  }, 
  { 
    <span class="hljs-string">"_key"</span> : <span class="hljs-string">"capital-berlin"</span>, 
    <span class="hljs-string">"_id"</span> : <span class="hljs-string">"worldVertices/capital-berlin"</span>, 
<<<<<<< HEAD
    <span class="hljs-string">"_rev"</span> : <span class="hljs-string">"29846"</span>, 
=======
    <span class="hljs-string">"_rev"</span> : <span class="hljs-string">"29806"</span>, 
>>>>>>> ca897dce
    <span class="hljs-string">"name"</span> : <span class="hljs-string">"Berlin"</span>, 
    <span class="hljs-string">"type"</span> : <span class="hljs-string">"capital"</span> 
  }, 
  { 
    <span class="hljs-string">"_key"</span> : <span class="hljs-string">"continent-north-america"</span>, 
    <span class="hljs-string">"_id"</span> : <span class="hljs-string">"worldVertices/continent-north-america"</span>, 
<<<<<<< HEAD
    <span class="hljs-string">"_rev"</span> : <span class="hljs-string">"29705"</span>, 
=======
    <span class="hljs-string">"_rev"</span> : <span class="hljs-string">"29665"</span>, 
>>>>>>> ca897dce
    <span class="hljs-string">"name"</span> : <span class="hljs-string">"North America"</span>, 
    <span class="hljs-string">"type"</span> : <span class="hljs-string">"continent"</span> 
  }, 
  { 
    <span class="hljs-string">"_key"</span> : <span class="hljs-string">"capital-ouagadougou"</span>, 
    <span class="hljs-string">"_id"</span> : <span class="hljs-string">"worldVertices/capital-ouagadougou"</span>, 
<<<<<<< HEAD
    <span class="hljs-string">"_rev"</span> : <span class="hljs-string">"29906"</span>, 
=======
    <span class="hljs-string">"_rev"</span> : <span class="hljs-string">"29866"</span>, 
>>>>>>> ca897dce
    <span class="hljs-string">"name"</span> : <span class="hljs-string">"Ouagadougou"</span>, 
    <span class="hljs-string">"type"</span> : <span class="hljs-string">"capital"</span> 
  }, 
  { 
    <span class="hljs-string">"_key"</span> : <span class="hljs-string">"capital-n-djamena"</span>, 
    <span class="hljs-string">"_id"</span> : <span class="hljs-string">"worldVertices/capital-n-djamena"</span>, 
<<<<<<< HEAD
    <span class="hljs-string">"_rev"</span> : <span class="hljs-string">"29900"</span>, 
=======
    <span class="hljs-string">"_rev"</span> : <span class="hljs-string">"29860"</span>, 
>>>>>>> ca897dce
    <span class="hljs-string">"name"</span> : <span class="hljs-string">"N'Djamena"</span>, 
    <span class="hljs-string">"type"</span> : <span class="hljs-string">"capital"</span> 
  }, 
  { 
    <span class="hljs-string">"_key"</span> : <span class="hljs-string">"country-bahamas"</span>, 
    <span class="hljs-string">"_id"</span> : <span class="hljs-string">"worldVertices/country-bahamas"</span>, 
<<<<<<< HEAD
    <span class="hljs-string">"_rev"</span> : <span class="hljs-string">"29738"</span>, 
=======
    <span class="hljs-string">"_rev"</span> : <span class="hljs-string">"29698"</span>, 
>>>>>>> ca897dce
    <span class="hljs-string">"code"</span> : <span class="hljs-string">"BHS"</span>, 
    <span class="hljs-string">"name"</span> : <span class="hljs-string">"Bahamas"</span>, 
    <span class="hljs-string">"type"</span> : <span class="hljs-string">"country"</span> 
  }, 
  { 
    <span class="hljs-string">"_key"</span> : <span class="hljs-string">"capital-bogota"</span>, 
    <span class="hljs-string">"_id"</span> : <span class="hljs-string">"worldVertices/capital-bogota"</span>, 
<<<<<<< HEAD
    <span class="hljs-string">"_rev"</span> : <span class="hljs-string">"29849"</span>, 
=======
    <span class="hljs-string">"_rev"</span> : <span class="hljs-string">"29809"</span>, 
>>>>>>> ca897dce
    <span class="hljs-string">"name"</span> : <span class="hljs-string">"Bogota"</span>, 
    <span class="hljs-string">"type"</span> : <span class="hljs-string">"capital"</span> 
  }, 
  { 
    <span class="hljs-string">"_key"</span> : <span class="hljs-string">"capital-vienna"</span>, 
    <span class="hljs-string">"_id"</span> : <span class="hljs-string">"worldVertices/capital-vienna"</span>, 
<<<<<<< HEAD
    <span class="hljs-string">"_rev"</span> : <span class="hljs-string">"29939"</span>, 
=======
    <span class="hljs-string">"_rev"</span> : <span class="hljs-string">"29899"</span>, 
>>>>>>> ca897dce
    <span class="hljs-string">"name"</span> : <span class="hljs-string">"Vienna"</span>, 
    <span class="hljs-string">"type"</span> : <span class="hljs-string">"capital"</span> 
  }, 
  { 
    <span class="hljs-string">"_key"</span> : <span class="hljs-string">"country-colombia"</span>, 
    <span class="hljs-string">"_id"</span> : <span class="hljs-string">"worldVertices/country-colombia"</span>, 
<<<<<<< HEAD
    <span class="hljs-string">"_rev"</span> : <span class="hljs-string">"29795"</span>, 
=======
    <span class="hljs-string">"_rev"</span> : <span class="hljs-string">"29755"</span>, 
>>>>>>> ca897dce
    <span class="hljs-string">"code"</span> : <span class="hljs-string">"COL"</span>, 
    <span class="hljs-string">"name"</span> : <span class="hljs-string">"Colombia"</span>, 
    <span class="hljs-string">"type"</span> : <span class="hljs-string">"country"</span> 
  }, 
  { 
    <span class="hljs-string">"_key"</span> : <span class="hljs-string">"country-bulgaria"</span>, 
    <span class="hljs-string">"_id"</span> : <span class="hljs-string">"worldVertices/country-bulgaria"</span>, 
<<<<<<< HEAD
    <span class="hljs-string">"_rev"</span> : <span class="hljs-string">"29771"</span>, 
=======
    <span class="hljs-string">"_rev"</span> : <span class="hljs-string">"29731"</span>, 
>>>>>>> ca897dce
    <span class="hljs-string">"code"</span> : <span class="hljs-string">"BGR"</span>, 
    <span class="hljs-string">"name"</span> : <span class="hljs-string">"Bulgaria"</span>, 
    <span class="hljs-string">"type"</span> : <span class="hljs-string">"country"</span> 
  }, 
  { 
    <span class="hljs-string">"_key"</span> : <span class="hljs-string">"country-barbados"</span>, 
    <span class="hljs-string">"_id"</span> : <span class="hljs-string">"worldVertices/country-barbados"</span>, 
<<<<<<< HEAD
    <span class="hljs-string">"_rev"</span> : <span class="hljs-string">"29747"</span>, 
=======
    <span class="hljs-string">"_rev"</span> : <span class="hljs-string">"29707"</span>, 
>>>>>>> ca897dce
    <span class="hljs-string">"code"</span> : <span class="hljs-string">"BRB"</span>, 
    <span class="hljs-string">"name"</span> : <span class="hljs-string">"Barbados"</span>, 
    <span class="hljs-string">"type"</span> : <span class="hljs-string">"country"</span> 
  }, 
  { 
    <span class="hljs-string">"_key"</span> : <span class="hljs-string">"continent-asia"</span>, 
    <span class="hljs-string">"_id"</span> : <span class="hljs-string">"worldVertices/continent-asia"</span>, 
<<<<<<< HEAD
    <span class="hljs-string">"_rev"</span> : <span class="hljs-string">"29696"</span>, 
=======
    <span class="hljs-string">"_rev"</span> : <span class="hljs-string">"29656"</span>, 
>>>>>>> ca897dce
    <span class="hljs-string">"name"</span> : <span class="hljs-string">"Asia"</span>, 
    <span class="hljs-string">"type"</span> : <span class="hljs-string">"continent"</span> 
  }, 
  { 
    <span class="hljs-string">"_key"</span> : <span class="hljs-string">"capital-nassau"</span>, 
    <span class="hljs-string">"_id"</span> : <span class="hljs-string">"worldVertices/capital-nassau"</span>, 
<<<<<<< HEAD
    <span class="hljs-string">"_rev"</span> : <span class="hljs-string">"29897"</span>, 
=======
    <span class="hljs-string">"_rev"</span> : <span class="hljs-string">"29857"</span>, 
>>>>>>> ca897dce
    <span class="hljs-string">"name"</span> : <span class="hljs-string">"Nassau"</span>, 
    <span class="hljs-string">"type"</span> : <span class="hljs-string">"capital"</span> 
  }, 
  { 
    <span class="hljs-string">"_key"</span> : <span class="hljs-string">"country-brunei"</span>, 
    <span class="hljs-string">"_id"</span> : <span class="hljs-string">"worldVertices/country-brunei"</span>, 
<<<<<<< HEAD
    <span class="hljs-string">"_rev"</span> : <span class="hljs-string">"29768"</span>, 
=======
    <span class="hljs-string">"_rev"</span> : <span class="hljs-string">"29728"</span>, 
>>>>>>> ca897dce
    <span class="hljs-string">"code"</span> : <span class="hljs-string">"BRN"</span>, 
    <span class="hljs-string">"name"</span> : <span class="hljs-string">"Brunei"</span>, 
    <span class="hljs-string">"type"</span> : <span class="hljs-string">"country"</span> 
  }, 
  { 
    <span class="hljs-string">"_key"</span> : <span class="hljs-string">"capital-beijing"</span>, 
    <span class="hljs-string">"_id"</span> : <span class="hljs-string">"worldVertices/capital-beijing"</span>, 
<<<<<<< HEAD
    <span class="hljs-string">"_rev"</span> : <span class="hljs-string">"29843"</span>, 
=======
    <span class="hljs-string">"_rev"</span> : <span class="hljs-string">"29803"</span>, 
>>>>>>> ca897dce
    <span class="hljs-string">"name"</span> : <span class="hljs-string">"Beijing"</span>, 
    <span class="hljs-string">"type"</span> : <span class="hljs-string">"capital"</span> 
  }, 
  { 
    <span class="hljs-string">"_key"</span> : <span class="hljs-string">"continent-europe"</span>, 
    <span class="hljs-string">"_id"</span> : <span class="hljs-string">"worldVertices/continent-europe"</span>, 
<<<<<<< HEAD
    <span class="hljs-string">"_rev"</span> : <span class="hljs-string">"29702"</span>, 
=======
    <span class="hljs-string">"_rev"</span> : <span class="hljs-string">"29662"</span>, 
>>>>>>> ca897dce
    <span class="hljs-string">"name"</span> : <span class="hljs-string">"Europe"</span>, 
    <span class="hljs-string">"type"</span> : <span class="hljs-string">"continent"</span> 
  }, 
  { 
    <span class="hljs-string">"_key"</span> : <span class="hljs-string">"country-canada"</span>, 
    <span class="hljs-string">"_id"</span> : <span class="hljs-string">"worldVertices/country-canada"</span>, 
<<<<<<< HEAD
    <span class="hljs-string">"_rev"</span> : <span class="hljs-string">"29786"</span>, 
=======
    <span class="hljs-string">"_rev"</span> : <span class="hljs-string">"29746"</span>, 
>>>>>>> ca897dce
    <span class="hljs-string">"code"</span> : <span class="hljs-string">"CAN"</span>, 
    <span class="hljs-string">"name"</span> : <span class="hljs-string">"Canada"</span>, 
    <span class="hljs-string">"type"</span> : <span class="hljs-string">"country"</span> 
  }, 
  { 
    <span class="hljs-string">"_key"</span> : <span class="hljs-string">"country-bosnia-and-herzegovina"</span>, 
    <span class="hljs-string">"_id"</span> : <span class="hljs-string">"worldVertices/country-bosnia-and-herzegovina"</span>, 
<<<<<<< HEAD
    <span class="hljs-string">"_rev"</span> : <span class="hljs-string">"29759"</span>, 
=======
    <span class="hljs-string">"_rev"</span> : <span class="hljs-string">"29719"</span>, 
>>>>>>> ca897dce
    <span class="hljs-string">"code"</span> : <span class="hljs-string">"BIH"</span>, 
    <span class="hljs-string">"name"</span> : <span class="hljs-string">"Bosnia and Herzegovina"</span>, 
    <span class="hljs-string">"type"</span> : <span class="hljs-string">"country"</span> 
  }, 
  { 
    <span class="hljs-string">"_key"</span> : <span class="hljs-string">"capital-sarajevo"</span>, 
    <span class="hljs-string">"_id"</span> : <span class="hljs-string">"worldVertices/capital-sarajevo"</span>, 
<<<<<<< HEAD
    <span class="hljs-string">"_rev"</span> : <span class="hljs-string">"29927"</span>, 
=======
    <span class="hljs-string">"_rev"</span> : <span class="hljs-string">"29887"</span>, 
>>>>>>> ca897dce
    <span class="hljs-string">"name"</span> : <span class="hljs-string">"Sarajevo"</span>, 
    <span class="hljs-string">"type"</span> : <span class="hljs-string">"capital"</span> 
  }, 
  { 
    <span class="hljs-string">"_key"</span> : <span class="hljs-string">"capital-cairo"</span>, 
    <span class="hljs-string">"_id"</span> : <span class="hljs-string">"worldVertices/capital-cairo"</span>, 
<<<<<<< HEAD
    <span class="hljs-string">"_rev"</span> : <span class="hljs-string">"29867"</span>, 
=======
    <span class="hljs-string">"_rev"</span> : <span class="hljs-string">"29827"</span>, 
>>>>>>> ca897dce
    <span class="hljs-string">"name"</span> : <span class="hljs-string">"Cairo"</span>, 
    <span class="hljs-string">"type"</span> : <span class="hljs-string">"capital"</span> 
  }, 
  { 
    <span class="hljs-string">"_key"</span> : <span class="hljs-string">"capital-asmara"</span>, 
    <span class="hljs-string">"_id"</span> : <span class="hljs-string">"worldVertices/capital-asmara"</span>, 
<<<<<<< HEAD
    <span class="hljs-string">"_rev"</span> : <span class="hljs-string">"29837"</span>, 
=======
    <span class="hljs-string">"_rev"</span> : <span class="hljs-string">"29797"</span>, 
>>>>>>> ca897dce
    <span class="hljs-string">"name"</span> : <span class="hljs-string">"Asmara"</span>, 
    <span class="hljs-string">"type"</span> : <span class="hljs-string">"capital"</span> 
  }, 
  { 
    <span class="hljs-string">"_key"</span> : <span class="hljs-string">"country-australia"</span>, 
    <span class="hljs-string">"_id"</span> : <span class="hljs-string">"worldVertices/country-australia"</span>, 
<<<<<<< HEAD
    <span class="hljs-string">"_rev"</span> : <span class="hljs-string">"29732"</span>, 
=======
    <span class="hljs-string">"_rev"</span> : <span class="hljs-string">"29692"</span>, 
>>>>>>> ca897dce
    <span class="hljs-string">"code"</span> : <span class="hljs-string">"AUS"</span>, 
    <span class="hljs-string">"name"</span> : <span class="hljs-string">"Australia"</span>, 
    <span class="hljs-string">"type"</span> : <span class="hljs-string">"country"</span> 
  }, 
  { 
    <span class="hljs-string">"_key"</span> : <span class="hljs-string">"capital-kabul"</span>, 
    <span class="hljs-string">"_id"</span> : <span class="hljs-string">"worldVertices/capital-kabul"</span>, 
<<<<<<< HEAD
    <span class="hljs-string">"_rev"</span> : <span class="hljs-string">"29885"</span>, 
=======
    <span class="hljs-string">"_rev"</span> : <span class="hljs-string">"29845"</span>, 
>>>>>>> ca897dce
    <span class="hljs-string">"name"</span> : <span class="hljs-string">"Kabul"</span>, 
    <span class="hljs-string">"type"</span> : <span class="hljs-string">"capital"</span> 
  }, 
  { 
    <span class="hljs-string">"_key"</span> : <span class="hljs-string">"capital-luanda"</span>, 
    <span class="hljs-string">"_id"</span> : <span class="hljs-string">"worldVertices/capital-luanda"</span>, 
<<<<<<< HEAD
    <span class="hljs-string">"_rev"</span> : <span class="hljs-string">"29891"</span>, 
=======
    <span class="hljs-string">"_rev"</span> : <span class="hljs-string">"29851"</span>, 
>>>>>>> ca897dce
    <span class="hljs-string">"name"</span> : <span class="hljs-string">"Luanda"</span>, 
    <span class="hljs-string">"type"</span> : <span class="hljs-string">"capital"</span> 
  }, 
  { 
    <span class="hljs-string">"_key"</span> : <span class="hljs-string">"country-andorra"</span>, 
    <span class="hljs-string">"_id"</span> : <span class="hljs-string">"worldVertices/country-andorra"</span>, 
<<<<<<< HEAD
    <span class="hljs-string">"_rev"</span> : <span class="hljs-string">"29720"</span>, 
=======
    <span class="hljs-string">"_rev"</span> : <span class="hljs-string">"29680"</span>, 
>>>>>>> ca897dce
    <span class="hljs-string">"code"</span> : <span class="hljs-string">"AND"</span>, 
    <span class="hljs-string">"name"</span> : <span class="hljs-string">"Andorra"</span>, 
    <span class="hljs-string">"type"</span> : <span class="hljs-string">"country"</span> 
  } 
]
arangosh&gt; db.worldEdges.toArray();
[ 
  { 
<<<<<<< HEAD
    <span class="hljs-string">"_key"</span> : <span class="hljs-string">"30192"</span>, 
    <span class="hljs-string">"_id"</span> : <span class="hljs-string">"worldEdges/30192"</span>, 
    <span class="hljs-string">"_from"</span> : <span class="hljs-string">"worldVertices/capital-thimphu"</span>, 
    <span class="hljs-string">"_to"</span> : <span class="hljs-string">"worldVertices/country-bhutan"</span>, 
    <span class="hljs-string">"_rev"</span> : <span class="hljs-string">"30192"</span>, 
    <span class="hljs-string">"type"</span> : <span class="hljs-string">"is-in"</span> 
  }, 
  { 
    <span class="hljs-string">"_key"</span> : <span class="hljs-string">"30201"</span>, 
    <span class="hljs-string">"_id"</span> : <span class="hljs-string">"worldEdges/30201"</span>, 
    <span class="hljs-string">"_from"</span> : <span class="hljs-string">"worldVertices/capital-yamoussoukro"</span>, 
    <span class="hljs-string">"_to"</span> : <span class="hljs-string">"worldVertices/country-cote-d-ivoire"</span>, 
    <span class="hljs-string">"_rev"</span> : <span class="hljs-string">"30201"</span>, 
    <span class="hljs-string">"type"</span> : <span class="hljs-string">"is-in"</span> 
  }, 
  { 
    <span class="hljs-string">"_key"</span> : <span class="hljs-string">"30138"</span>, 
    <span class="hljs-string">"_id"</span> : <span class="hljs-string">"worldEdges/30138"</span>, 
    <span class="hljs-string">"_from"</span> : <span class="hljs-string">"worldVertices/capital-gaborone"</span>, 
    <span class="hljs-string">"_to"</span> : <span class="hljs-string">"worldVertices/country-botswana"</span>, 
    <span class="hljs-string">"_rev"</span> : <span class="hljs-string">"30138"</span>, 
    <span class="hljs-string">"type"</span> : <span class="hljs-string">"is-in"</span> 
  }, 
  { 
    <span class="hljs-string">"_key"</span> : <span class="hljs-string">"30120"</span>, 
    <span class="hljs-string">"_id"</span> : <span class="hljs-string">"worldEdges/30120"</span>, 
    <span class="hljs-string">"_from"</span> : <span class="hljs-string">"worldVertices/capital-buenos-aires"</span>, 
    <span class="hljs-string">"_to"</span> : <span class="hljs-string">"worldVertices/country-argentina"</span>, 
    <span class="hljs-string">"_rev"</span> : <span class="hljs-string">"30120"</span>, 
    <span class="hljs-string">"type"</span> : <span class="hljs-string">"is-in"</span> 
  }, 
  { 
    <span class="hljs-string">"_key"</span> : <span class="hljs-string">"30069"</span>, 
    <span class="hljs-string">"_id"</span> : <span class="hljs-string">"worldEdges/30069"</span>, 
    <span class="hljs-string">"_from"</span> : <span class="hljs-string">"worldVertices/country-ecuador"</span>, 
    <span class="hljs-string">"_to"</span> : <span class="hljs-string">"worldVertices/continent-south-america"</span>, 
    <span class="hljs-string">"_rev"</span> : <span class="hljs-string">"30069"</span>, 
    <span class="hljs-string">"type"</span> : <span class="hljs-string">"is-in"</span> 
  }, 
  { 
    <span class="hljs-string">"_key"</span> : <span class="hljs-string">"30027"</span>, 
    <span class="hljs-string">"_id"</span> : <span class="hljs-string">"worldEdges/30027"</span>, 
    <span class="hljs-string">"_from"</span> : <span class="hljs-string">"worldVertices/country-brunei"</span>, 
    <span class="hljs-string">"_to"</span> : <span class="hljs-string">"worldVertices/continent-asia"</span>, 
    <span class="hljs-string">"_rev"</span> : <span class="hljs-string">"30027"</span>, 
    <span class="hljs-string">"type"</span> : <span class="hljs-string">"is-in"</span> 
  }, 
  { 
    <span class="hljs-string">"_key"</span> : <span class="hljs-string">"30129"</span>, 
    <span class="hljs-string">"_id"</span> : <span class="hljs-string">"worldEdges/30129"</span>, 
    <span class="hljs-string">"_from"</span> : <span class="hljs-string">"worldVertices/capital-canberra"</span>, 
    <span class="hljs-string">"_to"</span> : <span class="hljs-string">"worldVertices/country-australia"</span>, 
    <span class="hljs-string">"_rev"</span> : <span class="hljs-string">"30129"</span>, 
    <span class="hljs-string">"type"</span> : <span class="hljs-string">"is-in"</span> 
  }, 
  { 
    <span class="hljs-string">"_key"</span> : <span class="hljs-string">"30165"</span>, 
    <span class="hljs-string">"_id"</span> : <span class="hljs-string">"worldEdges/30165"</span>, 
    <span class="hljs-string">"_from"</span> : <span class="hljs-string">"worldVertices/capital-ouagadougou"</span>, 
    <span class="hljs-string">"_to"</span> : <span class="hljs-string">"worldVertices/country-burkina-faso"</span>, 
    <span class="hljs-string">"_rev"</span> : <span class="hljs-string">"30165"</span>, 
    <span class="hljs-string">"type"</span> : <span class="hljs-string">"is-in"</span> 
  }, 
  { 
    <span class="hljs-string">"_key"</span> : <span class="hljs-string">"30093"</span>, 
    <span class="hljs-string">"_id"</span> : <span class="hljs-string">"worldEdges/30093"</span>, 
    <span class="hljs-string">"_from"</span> : <span class="hljs-string">"worldVertices/capital-andorra-la-vella"</span>, 
    <span class="hljs-string">"_to"</span> : <span class="hljs-string">"worldVertices/country-andorra"</span>, 
    <span class="hljs-string">"_rev"</span> : <span class="hljs-string">"30093"</span>, 
    <span class="hljs-string">"type"</span> : <span class="hljs-string">"is-in"</span> 
  }, 
  { 
    <span class="hljs-string">"_key"</span> : <span class="hljs-string">"30009"</span>, 
    <span class="hljs-string">"_id"</span> : <span class="hljs-string">"worldEdges/30009"</span>, 
    <span class="hljs-string">"_from"</span> : <span class="hljs-string">"worldVertices/country-belgium"</span>, 
    <span class="hljs-string">"_to"</span> : <span class="hljs-string">"worldVertices/continent-europe"</span>, 
    <span class="hljs-string">"_rev"</span> : <span class="hljs-string">"30009"</span>, 
    <span class="hljs-string">"type"</span> : <span class="hljs-string">"is-in"</span> 
  }, 
  { 
    <span class="hljs-string">"_key"</span> : <span class="hljs-string">"30141"</span>, 
    <span class="hljs-string">"_id"</span> : <span class="hljs-string">"worldEdges/30141"</span>, 
    <span class="hljs-string">"_from"</span> : <span class="hljs-string">"worldVertices/capital-helsinki"</span>, 
    <span class="hljs-string">"_to"</span> : <span class="hljs-string">"worldVertices/country-finland"</span>, 
    <span class="hljs-string">"_rev"</span> : <span class="hljs-string">"30141"</span>, 
    <span class="hljs-string">"type"</span> : <span class="hljs-string">"is-in"</span> 
  }, 
  { 
    <span class="hljs-string">"_key"</span> : <span class="hljs-string">"29973"</span>, 
    <span class="hljs-string">"_id"</span> : <span class="hljs-string">"worldEdges/29973"</span>, 
    <span class="hljs-string">"_from"</span> : <span class="hljs-string">"worldVertices/country-albania"</span>, 
    <span class="hljs-string">"_to"</span> : <span class="hljs-string">"worldVertices/continent-europe"</span>, 
    <span class="hljs-string">"_rev"</span> : <span class="hljs-string">"29973"</span>, 
    <span class="hljs-string">"type"</span> : <span class="hljs-string">"is-in"</span> 
  }, 
  { 
    <span class="hljs-string">"_key"</span> : <span class="hljs-string">"30135"</span>, 
    <span class="hljs-string">"_id"</span> : <span class="hljs-string">"worldEdges/30135"</span>, 
    <span class="hljs-string">"_from"</span> : <span class="hljs-string">"worldVertices/capital-dhaka"</span>, 
    <span class="hljs-string">"_to"</span> : <span class="hljs-string">"worldVertices/country-bangladesh"</span>, 
    <span class="hljs-string">"_rev"</span> : <span class="hljs-string">"30135"</span>, 
    <span class="hljs-string">"type"</span> : <span class="hljs-string">"is-in"</span> 
  }, 
  { 
    <span class="hljs-string">"_key"</span> : <span class="hljs-string">"29979"</span>, 
    <span class="hljs-string">"_id"</span> : <span class="hljs-string">"worldEdges/29979"</span>, 
    <span class="hljs-string">"_from"</span> : <span class="hljs-string">"worldVertices/country-andorra"</span>, 
    <span class="hljs-string">"_to"</span> : <span class="hljs-string">"worldVertices/continent-europe"</span>, 
    <span class="hljs-string">"_rev"</span> : <span class="hljs-string">"29979"</span>, 
    <span class="hljs-string">"type"</span> : <span class="hljs-string">"is-in"</span> 
  }, 
  { 
    <span class="hljs-string">"_key"</span> : <span class="hljs-string">"30159"</span>, 
    <span class="hljs-string">"_id"</span> : <span class="hljs-string">"worldEdges/30159"</span>, 
    <span class="hljs-string">"_from"</span> : <span class="hljs-string">"worldVertices/capital-n-djamena"</span>, 
    <span class="hljs-string">"_to"</span> : <span class="hljs-string">"worldVertices/country-chad"</span>, 
    <span class="hljs-string">"_rev"</span> : <span class="hljs-string">"30159"</span>, 
    <span class="hljs-string">"type"</span> : <span class="hljs-string">"is-in"</span> 
  }, 
  { 
    <span class="hljs-string">"_key"</span> : <span class="hljs-string">"30108"</span>, 
    <span class="hljs-string">"_id"</span> : <span class="hljs-string">"worldEdges/30108"</span>, 
    <span class="hljs-string">"_from"</span> : <span class="hljs-string">"worldVertices/capital-bogota"</span>, 
    <span class="hljs-string">"_to"</span> : <span class="hljs-string">"worldVertices/country-colombia"</span>, 
    <span class="hljs-string">"_rev"</span> : <span class="hljs-string">"30108"</span>, 
    <span class="hljs-string">"type"</span> : <span class="hljs-string">"is-in"</span> 
  }, 
  { 
    <span class="hljs-string">"_key"</span> : <span class="hljs-string">"30012"</span>, 
    <span class="hljs-string">"_id"</span> : <span class="hljs-string">"worldEdges/30012"</span>, 
    <span class="hljs-string">"_from"</span> : <span class="hljs-string">"worldVertices/country-bhutan"</span>, 
=======
    <span class="hljs-string">"_key"</span> : <span class="hljs-string">"30005"</span>, 
    <span class="hljs-string">"_id"</span> : <span class="hljs-string">"worldEdges/30005"</span>, 
    <span class="hljs-string">"_from"</span> : <span class="hljs-string">"worldVertices/country-canada"</span>, 
    <span class="hljs-string">"_to"</span> : <span class="hljs-string">"worldVertices/continent-north-america"</span>, 
    <span class="hljs-string">"_rev"</span> : <span class="hljs-string">"30005"</span>, 
    <span class="hljs-string">"type"</span> : <span class="hljs-string">"is-in"</span> 
  }, 
  { 
    <span class="hljs-string">"_key"</span> : <span class="hljs-string">"29924"</span>, 
    <span class="hljs-string">"_id"</span> : <span class="hljs-string">"worldEdges/29924"</span>, 
    <span class="hljs-string">"_from"</span> : <span class="hljs-string">"worldVertices/continent-north-america"</span>, 
    <span class="hljs-string">"_to"</span> : <span class="hljs-string">"worldVertices/world"</span>, 
    <span class="hljs-string">"_rev"</span> : <span class="hljs-string">"29924"</span>, 
    <span class="hljs-string">"type"</span> : <span class="hljs-string">"is-in"</span> 
  }, 
  { 
    <span class="hljs-string">"_key"</span> : <span class="hljs-string">"30077"</span>, 
    <span class="hljs-string">"_id"</span> : <span class="hljs-string">"worldEdges/30077"</span>, 
    <span class="hljs-string">"_from"</span> : <span class="hljs-string">"worldVertices/capital-brussels"</span>, 
    <span class="hljs-string">"_to"</span> : <span class="hljs-string">"worldVertices/country-belgium"</span>, 
    <span class="hljs-string">"_rev"</span> : <span class="hljs-string">"30077"</span>, 
    <span class="hljs-string">"type"</span> : <span class="hljs-string">"is-in"</span> 
  }, 
  { 
    <span class="hljs-string">"_key"</span> : <span class="hljs-string">"29954"</span>, 
    <span class="hljs-string">"_id"</span> : <span class="hljs-string">"worldEdges/29954"</span>, 
    <span class="hljs-string">"_from"</span> : <span class="hljs-string">"worldVertices/country-austria"</span>, 
    <span class="hljs-string">"_to"</span> : <span class="hljs-string">"worldVertices/continent-europe"</span>, 
    <span class="hljs-string">"_rev"</span> : <span class="hljs-string">"29954"</span>, 
    <span class="hljs-string">"type"</span> : <span class="hljs-string">"is-in"</span> 
  }, 
  { 
    <span class="hljs-string">"_key"</span> : <span class="hljs-string">"30161"</span>, 
    <span class="hljs-string">"_id"</span> : <span class="hljs-string">"worldEdges/30161"</span>, 
    <span class="hljs-string">"_from"</span> : <span class="hljs-string">"worldVertices/capital-yamoussoukro"</span>, 
    <span class="hljs-string">"_to"</span> : <span class="hljs-string">"worldVertices/country-cote-d-ivoire"</span>, 
    <span class="hljs-string">"_rev"</span> : <span class="hljs-string">"30161"</span>, 
    <span class="hljs-string">"type"</span> : <span class="hljs-string">"is-in"</span> 
  }, 
  { 
    <span class="hljs-string">"_key"</span> : <span class="hljs-string">"29948"</span>, 
    <span class="hljs-string">"_id"</span> : <span class="hljs-string">"worldEdges/29948"</span>, 
    <span class="hljs-string">"_from"</span> : <span class="hljs-string">"worldVertices/country-argentina"</span>, 
    <span class="hljs-string">"_to"</span> : <span class="hljs-string">"worldVertices/continent-south-america"</span>, 
    <span class="hljs-string">"_rev"</span> : <span class="hljs-string">"29948"</span>, 
    <span class="hljs-string">"type"</span> : <span class="hljs-string">"is-in"</span> 
  }, 
  { 
    <span class="hljs-string">"_key"</span> : <span class="hljs-string">"30134"</span>, 
    <span class="hljs-string">"_id"</span> : <span class="hljs-string">"worldEdges/30134"</span>, 
    <span class="hljs-string">"_from"</span> : <span class="hljs-string">"worldVertices/capital-prague"</span>, 
    <span class="hljs-string">"_to"</span> : <span class="hljs-string">"worldVertices/country-czech-republic"</span>, 
    <span class="hljs-string">"_rev"</span> : <span class="hljs-string">"30134"</span>, 
    <span class="hljs-string">"type"</span> : <span class="hljs-string">"is-in"</span> 
  }, 
  { 
    <span class="hljs-string">"_key"</span> : <span class="hljs-string">"29921"</span>, 
    <span class="hljs-string">"_id"</span> : <span class="hljs-string">"worldEdges/29921"</span>, 
    <span class="hljs-string">"_from"</span> : <span class="hljs-string">"worldVertices/continent-europe"</span>, 
    <span class="hljs-string">"_to"</span> : <span class="hljs-string">"worldVertices/world"</span>, 
    <span class="hljs-string">"_rev"</span> : <span class="hljs-string">"29921"</span>, 
    <span class="hljs-string">"type"</span> : <span class="hljs-string">"is-in"</span> 
  }, 
  { 
    <span class="hljs-string">"_key"</span> : <span class="hljs-string">"30131"</span>, 
    <span class="hljs-string">"_id"</span> : <span class="hljs-string">"worldEdges/30131"</span>, 
    <span class="hljs-string">"_from"</span> : <span class="hljs-string">"worldVertices/capital-phnom-penh"</span>, 
    <span class="hljs-string">"_to"</span> : <span class="hljs-string">"worldVertices/country-cambodia"</span>, 
    <span class="hljs-string">"_rev"</span> : <span class="hljs-string">"30131"</span>, 
    <span class="hljs-string">"type"</span> : <span class="hljs-string">"is-in"</span> 
  }, 
  { 
    <span class="hljs-string">"_key"</span> : <span class="hljs-string">"29993"</span>, 
    <span class="hljs-string">"_id"</span> : <span class="hljs-string">"worldEdges/29993"</span>, 
    <span class="hljs-string">"_from"</span> : <span class="hljs-string">"worldVertices/country-burkina-faso"</span>, 
    <span class="hljs-string">"_to"</span> : <span class="hljs-string">"worldVertices/continent-africa"</span>, 
    <span class="hljs-string">"_rev"</span> : <span class="hljs-string">"29993"</span>, 
    <span class="hljs-string">"type"</span> : <span class="hljs-string">"is-in"</span> 
  }, 
  { 
    <span class="hljs-string">"_key"</span> : <span class="hljs-string">"30071"</span>, 
    <span class="hljs-string">"_id"</span> : <span class="hljs-string">"worldEdges/30071"</span>, 
    <span class="hljs-string">"_from"</span> : <span class="hljs-string">"worldVertices/capital-brasilia"</span>, 
    <span class="hljs-string">"_to"</span> : <span class="hljs-string">"worldVertices/country-brazil"</span>, 
    <span class="hljs-string">"_rev"</span> : <span class="hljs-string">"30071"</span>, 
    <span class="hljs-string">"type"</span> : <span class="hljs-string">"is-in"</span> 
  }, 
  { 
    <span class="hljs-string">"_key"</span> : <span class="hljs-string">"30146"</span>, 
    <span class="hljs-string">"_id"</span> : <span class="hljs-string">"worldEdges/30146"</span>, 
    <span class="hljs-string">"_from"</span> : <span class="hljs-string">"worldVertices/capital-sarajevo"</span>, 
    <span class="hljs-string">"_to"</span> : <span class="hljs-string">"worldVertices/country-bosnia-and-herzegovina"</span>, 
    <span class="hljs-string">"_rev"</span> : <span class="hljs-string">"30146"</span>, 
    <span class="hljs-string">"type"</span> : <span class="hljs-string">"is-in"</span> 
  }, 
  { 
    <span class="hljs-string">"_key"</span> : <span class="hljs-string">"30014"</span>, 
    <span class="hljs-string">"_id"</span> : <span class="hljs-string">"worldEdges/30014"</span>, 
    <span class="hljs-string">"_from"</span> : <span class="hljs-string">"worldVertices/country-colombia"</span>, 
    <span class="hljs-string">"_to"</span> : <span class="hljs-string">"worldVertices/continent-south-america"</span>, 
    <span class="hljs-string">"_rev"</span> : <span class="hljs-string">"30014"</span>, 
    <span class="hljs-string">"type"</span> : <span class="hljs-string">"is-in"</span> 
  }, 
  { 
    <span class="hljs-string">"_key"</span> : <span class="hljs-string">"30068"</span>, 
    <span class="hljs-string">"_id"</span> : <span class="hljs-string">"worldEdges/30068"</span>, 
    <span class="hljs-string">"_from"</span> : <span class="hljs-string">"worldVertices/capital-bogota"</span>, 
    <span class="hljs-string">"_to"</span> : <span class="hljs-string">"worldVertices/country-colombia"</span>, 
    <span class="hljs-string">"_rev"</span> : <span class="hljs-string">"30068"</span>, 
    <span class="hljs-string">"type"</span> : <span class="hljs-string">"is-in"</span> 
  }, 
  { 
    <span class="hljs-string">"_key"</span> : <span class="hljs-string">"30155"</span>, 
    <span class="hljs-string">"_id"</span> : <span class="hljs-string">"worldEdges/30155"</span>, 
    <span class="hljs-string">"_from"</span> : <span class="hljs-string">"worldVertices/capital-tirana"</span>, 
    <span class="hljs-string">"_to"</span> : <span class="hljs-string">"worldVertices/country-albania"</span>, 
    <span class="hljs-string">"_rev"</span> : <span class="hljs-string">"30155"</span>, 
    <span class="hljs-string">"type"</span> : <span class="hljs-string">"is-in"</span> 
  }, 
  { 
    <span class="hljs-string">"_key"</span> : <span class="hljs-string">"30107"</span>, 
    <span class="hljs-string">"_id"</span> : <span class="hljs-string">"worldEdges/30107"</span>, 
    <span class="hljs-string">"_from"</span> : <span class="hljs-string">"worldVertices/capital-la-paz"</span>, 
    <span class="hljs-string">"_to"</span> : <span class="hljs-string">"worldVertices/country-bolivia"</span>, 
    <span class="hljs-string">"_rev"</span> : <span class="hljs-string">"30107"</span>, 
    <span class="hljs-string">"type"</span> : <span class="hljs-string">"is-in"</span> 
  }, 
  { 
    <span class="hljs-string">"_key"</span> : <span class="hljs-string">"29999"</span>, 
    <span class="hljs-string">"_id"</span> : <span class="hljs-string">"worldEdges/29999"</span>, 
    <span class="hljs-string">"_from"</span> : <span class="hljs-string">"worldVertices/country-cambodia"</span>, 
>>>>>>> ca897dce
    <span class="hljs-string">"_to"</span> : <span class="hljs-string">"worldVertices/continent-asia"</span>, 
    <span class="hljs-string">"_rev"</span> : <span class="hljs-string">"30012"</span>, 
    <span class="hljs-string">"type"</span> : <span class="hljs-string">"is-in"</span> 
  }, 
  { 
<<<<<<< HEAD
    <span class="hljs-string">"_key"</span> : <span class="hljs-string">"30051"</span>, 
    <span class="hljs-string">"_id"</span> : <span class="hljs-string">"worldEdges/30051"</span>, 
    <span class="hljs-string">"_from"</span> : <span class="hljs-string">"worldVertices/country-chile"</span>, 
    <span class="hljs-string">"_to"</span> : <span class="hljs-string">"worldVertices/continent-south-america"</span>, 
    <span class="hljs-string">"_rev"</span> : <span class="hljs-string">"30051"</span>, 
    <span class="hljs-string">"type"</span> : <span class="hljs-string">"is-in"</span> 
  }, 
  { 
    <span class="hljs-string">"_key"</span> : <span class="hljs-string">"30078"</span>, 
    <span class="hljs-string">"_id"</span> : <span class="hljs-string">"worldEdges/30078"</span>, 
    <span class="hljs-string">"_from"</span> : <span class="hljs-string">"worldVertices/country-finland"</span>, 
    <span class="hljs-string">"_to"</span> : <span class="hljs-string">"worldVertices/continent-europe"</span>, 
    <span class="hljs-string">"_rev"</span> : <span class="hljs-string">"30078"</span>, 
    <span class="hljs-string">"type"</span> : <span class="hljs-string">"is-in"</span> 
  }, 
  { 
    <span class="hljs-string">"_key"</span> : <span class="hljs-string">"30150"</span>, 
    <span class="hljs-string">"_id"</span> : <span class="hljs-string">"worldEdges/30150"</span>, 
    <span class="hljs-string">"_from"</span> : <span class="hljs-string">"worldVertices/capital-luanda"</span>, 
    <span class="hljs-string">"_to"</span> : <span class="hljs-string">"worldVertices/country-angola"</span>, 
    <span class="hljs-string">"_rev"</span> : <span class="hljs-string">"30150"</span>, 
    <span class="hljs-string">"type"</span> : <span class="hljs-string">"is-in"</span> 
  }, 
  { 
    <span class="hljs-string">"_key"</span> : <span class="hljs-string">"29985"</span>, 
    <span class="hljs-string">"_id"</span> : <span class="hljs-string">"worldEdges/29985"</span>, 
    <span class="hljs-string">"_from"</span> : <span class="hljs-string">"worldVertices/country-antigua-and-barbuda"</span>, 
    <span class="hljs-string">"_to"</span> : <span class="hljs-string">"worldVertices/continent-north-america"</span>, 
    <span class="hljs-string">"_rev"</span> : <span class="hljs-string">"29985"</span>, 
    <span class="hljs-string">"type"</span> : <span class="hljs-string">"is-in"</span> 
  }, 
  { 
    <span class="hljs-string">"_key"</span> : <span class="hljs-string">"29961"</span>, 
    <span class="hljs-string">"_id"</span> : <span class="hljs-string">"worldEdges/29961"</span>, 
    <span class="hljs-string">"_from"</span> : <span class="hljs-string">"worldVertices/continent-europe"</span>, 
    <span class="hljs-string">"_to"</span> : <span class="hljs-string">"worldVertices/world"</span>, 
    <span class="hljs-string">"_rev"</span> : <span class="hljs-string">"29961"</span>, 
    <span class="hljs-string">"type"</span> : <span class="hljs-string">"is-in"</span> 
  }, 
  { 
    <span class="hljs-string">"_key"</span> : <span class="hljs-string">"30057"</span>, 
    <span class="hljs-string">"_id"</span> : <span class="hljs-string">"worldEdges/30057"</span>, 
    <span class="hljs-string">"_from"</span> : <span class="hljs-string">"worldVertices/country-cote-d-ivoire"</span>, 
    <span class="hljs-string">"_to"</span> : <span class="hljs-string">"worldVertices/continent-africa"</span>, 
    <span class="hljs-string">"_rev"</span> : <span class="hljs-string">"30057"</span>, 
    <span class="hljs-string">"type"</span> : <span class="hljs-string">"is-in"</span> 
  }, 
  { 
    <span class="hljs-string">"_key"</span> : <span class="hljs-string">"30060"</span>, 
    <span class="hljs-string">"_id"</span> : <span class="hljs-string">"worldEdges/30060"</span>, 
    <span class="hljs-string">"_from"</span> : <span class="hljs-string">"worldVertices/country-croatia"</span>, 
    <span class="hljs-string">"_to"</span> : <span class="hljs-string">"worldVertices/continent-europe"</span>, 
    <span class="hljs-string">"_rev"</span> : <span class="hljs-string">"30060"</span>, 
    <span class="hljs-string">"type"</span> : <span class="hljs-string">"is-in"</span> 
  }, 
  { 
    <span class="hljs-string">"_key"</span> : <span class="hljs-string">"30039"</span>, 
    <span class="hljs-string">"_id"</span> : <span class="hljs-string">"worldEdges/30039"</span>, 
    <span class="hljs-string">"_from"</span> : <span class="hljs-string">"worldVertices/country-cambodia"</span>, 
    <span class="hljs-string">"_to"</span> : <span class="hljs-string">"worldVertices/continent-asia"</span>, 
    <span class="hljs-string">"_rev"</span> : <span class="hljs-string">"30039"</span>, 
    <span class="hljs-string">"type"</span> : <span class="hljs-string">"is-in"</span> 
  }, 
  { 
    <span class="hljs-string">"_key"</span> : <span class="hljs-string">"30030"</span>, 
    <span class="hljs-string">"_id"</span> : <span class="hljs-string">"worldEdges/30030"</span>, 
    <span class="hljs-string">"_from"</span> : <span class="hljs-string">"worldVertices/country-bulgaria"</span>, 
    <span class="hljs-string">"_to"</span> : <span class="hljs-string">"worldVertices/continent-europe"</span>, 
    <span class="hljs-string">"_rev"</span> : <span class="hljs-string">"30030"</span>, 
    <span class="hljs-string">"type"</span> : <span class="hljs-string">"is-in"</span> 
  }, 
  { 
    <span class="hljs-string">"_key"</span> : <span class="hljs-string">"30048"</span>, 
    <span class="hljs-string">"_id"</span> : <span class="hljs-string">"worldEdges/30048"</span>, 
    <span class="hljs-string">"_from"</span> : <span class="hljs-string">"worldVertices/country-chad"</span>, 
    <span class="hljs-string">"_to"</span> : <span class="hljs-string">"worldVertices/continent-africa"</span>, 
    <span class="hljs-string">"_rev"</span> : <span class="hljs-string">"30048"</span>, 
    <span class="hljs-string">"type"</span> : <span class="hljs-string">"is-in"</span> 
  }, 
  { 
    <span class="hljs-string">"_key"</span> : <span class="hljs-string">"30174"</span>, 
    <span class="hljs-string">"_id"</span> : <span class="hljs-string">"worldEdges/30174"</span>, 
    <span class="hljs-string">"_from"</span> : <span class="hljs-string">"worldVertices/capital-prague"</span>, 
    <span class="hljs-string">"_to"</span> : <span class="hljs-string">"worldVertices/country-czech-republic"</span>, 
    <span class="hljs-string">"_rev"</span> : <span class="hljs-string">"30174"</span>, 
    <span class="hljs-string">"type"</span> : <span class="hljs-string">"is-in"</span> 
  }, 
  { 
    <span class="hljs-string">"_key"</span> : <span class="hljs-string">"30126"</span>, 
    <span class="hljs-string">"_id"</span> : <span class="hljs-string">"worldEdges/30126"</span>, 
    <span class="hljs-string">"_from"</span> : <span class="hljs-string">"worldVertices/capital-cairo"</span>, 
    <span class="hljs-string">"_to"</span> : <span class="hljs-string">"worldVertices/country-egypt"</span>, 
    <span class="hljs-string">"_rev"</span> : <span class="hljs-string">"30126"</span>, 
    <span class="hljs-string">"type"</span> : <span class="hljs-string">"is-in"</span> 
  }, 
  { 
    <span class="hljs-string">"_key"</span> : <span class="hljs-string">"30204"</span>, 
    <span class="hljs-string">"_id"</span> : <span class="hljs-string">"worldEdges/30204"</span>, 
    <span class="hljs-string">"_from"</span> : <span class="hljs-string">"worldVertices/capital-yaounde"</span>, 
    <span class="hljs-string">"_to"</span> : <span class="hljs-string">"worldVertices/country-cameroon"</span>, 
    <span class="hljs-string">"_rev"</span> : <span class="hljs-string">"30204"</span>, 
    <span class="hljs-string">"type"</span> : <span class="hljs-string">"is-in"</span> 
  }, 
  { 
    <span class="hljs-string">"_key"</span> : <span class="hljs-string">"30102"</span>, 
    <span class="hljs-string">"_id"</span> : <span class="hljs-string">"worldEdges/30102"</span>, 
    <span class="hljs-string">"_from"</span> : <span class="hljs-string">"worldVertices/capital-beijing"</span>, 
    <span class="hljs-string">"_to"</span> : <span class="hljs-string">"worldVertices/country-people-s-republic-of-china"</span>, 
    <span class="hljs-string">"_rev"</span> : <span class="hljs-string">"30102"</span>, 
    <span class="hljs-string">"type"</span> : <span class="hljs-string">"is-in"</span> 
  }, 
  { 
    <span class="hljs-string">"_key"</span> : <span class="hljs-string">"30042"</span>, 
    <span class="hljs-string">"_id"</span> : <span class="hljs-string">"worldEdges/30042"</span>, 
    <span class="hljs-string">"_from"</span> : <span class="hljs-string">"worldVertices/country-cameroon"</span>, 
    <span class="hljs-string">"_to"</span> : <span class="hljs-string">"worldVertices/continent-africa"</span>, 
    <span class="hljs-string">"_rev"</span> : <span class="hljs-string">"30042"</span>, 
    <span class="hljs-string">"type"</span> : <span class="hljs-string">"is-in"</span> 
  }, 
  { 
    <span class="hljs-string">"_key"</span> : <span class="hljs-string">"29994"</span>, 
    <span class="hljs-string">"_id"</span> : <span class="hljs-string">"worldEdges/29994"</span>, 
    <span class="hljs-string">"_from"</span> : <span class="hljs-string">"worldVertices/country-austria"</span>, 
    <span class="hljs-string">"_to"</span> : <span class="hljs-string">"worldVertices/continent-europe"</span>, 
    <span class="hljs-string">"_rev"</span> : <span class="hljs-string">"29994"</span>, 
    <span class="hljs-string">"type"</span> : <span class="hljs-string">"is-in"</span> 
  }, 
  { 
    <span class="hljs-string">"_key"</span> : <span class="hljs-string">"29967"</span>, 
    <span class="hljs-string">"_id"</span> : <span class="hljs-string">"worldEdges/29967"</span>, 
    <span class="hljs-string">"_from"</span> : <span class="hljs-string">"worldVertices/continent-south-america"</span>, 
    <span class="hljs-string">"_to"</span> : <span class="hljs-string">"worldVertices/world"</span>, 
    <span class="hljs-string">"_rev"</span> : <span class="hljs-string">"29967"</span>, 
    <span class="hljs-string">"type"</span> : <span class="hljs-string">"is-in"</span> 
  }, 
  { 
    <span class="hljs-string">"_key"</span> : <span class="hljs-string">"30063"</span>, 
    <span class="hljs-string">"_id"</span> : <span class="hljs-string">"worldEdges/30063"</span>, 
    <span class="hljs-string">"_from"</span> : <span class="hljs-string">"worldVertices/country-czech-republic"</span>, 
    <span class="hljs-string">"_to"</span> : <span class="hljs-string">"worldVertices/continent-europe"</span>, 
    <span class="hljs-string">"_rev"</span> : <span class="hljs-string">"30063"</span>, 
    <span class="hljs-string">"type"</span> : <span class="hljs-string">"is-in"</span> 
  }, 
  { 
    <span class="hljs-string">"_key"</span> : <span class="hljs-string">"30084"</span>, 
    <span class="hljs-string">"_id"</span> : <span class="hljs-string">"worldEdges/30084"</span>, 
    <span class="hljs-string">"_from"</span> : <span class="hljs-string">"worldVertices/country-germany"</span>, 
    <span class="hljs-string">"_to"</span> : <span class="hljs-string">"worldVertices/continent-europe"</span>, 
    <span class="hljs-string">"_rev"</span> : <span class="hljs-string">"30084"</span>, 
    <span class="hljs-string">"type"</span> : <span class="hljs-string">"is-in"</span> 
  }, 
  { 
    <span class="hljs-string">"_key"</span> : <span class="hljs-string">"30006"</span>, 
    <span class="hljs-string">"_id"</span> : <span class="hljs-string">"worldEdges/30006"</span>, 
    <span class="hljs-string">"_from"</span> : <span class="hljs-string">"worldVertices/country-barbados"</span>, 
    <span class="hljs-string">"_to"</span> : <span class="hljs-string">"worldVertices/continent-north-america"</span>, 
    <span class="hljs-string">"_rev"</span> : <span class="hljs-string">"30006"</span>, 
    <span class="hljs-string">"type"</span> : <span class="hljs-string">"is-in"</span> 
  }, 
  { 
    <span class="hljs-string">"_key"</span> : <span class="hljs-string">"30024"</span>, 
    <span class="hljs-string">"_id"</span> : <span class="hljs-string">"worldEdges/30024"</span>, 
    <span class="hljs-string">"_from"</span> : <span class="hljs-string">"worldVertices/country-brazil"</span>, 
=======
    <span class="hljs-string">"_key"</span> : <span class="hljs-string">"29978"</span>, 
    <span class="hljs-string">"_id"</span> : <span class="hljs-string">"worldEdges/29978"</span>, 
    <span class="hljs-string">"_from"</span> : <span class="hljs-string">"worldVertices/country-bosnia-and-herzegovina"</span>, 
    <span class="hljs-string">"_to"</span> : <span class="hljs-string">"worldVertices/continent-europe"</span>, 
    <span class="hljs-string">"_rev"</span> : <span class="hljs-string">"29978"</span>, 
    <span class="hljs-string">"type"</span> : <span class="hljs-string">"is-in"</span> 
  }, 
  { 
    <span class="hljs-string">"_key"</span> : <span class="hljs-string">"29969"</span>, 
    <span class="hljs-string">"_id"</span> : <span class="hljs-string">"worldEdges/29969"</span>, 
    <span class="hljs-string">"_from"</span> : <span class="hljs-string">"worldVertices/country-belgium"</span>, 
    <span class="hljs-string">"_to"</span> : <span class="hljs-string">"worldVertices/continent-europe"</span>, 
    <span class="hljs-string">"_rev"</span> : <span class="hljs-string">"29969"</span>, 
    <span class="hljs-string">"type"</span> : <span class="hljs-string">"is-in"</span> 
  }, 
  { 
    <span class="hljs-string">"_key"</span> : <span class="hljs-string">"30065"</span>, 
    <span class="hljs-string">"_id"</span> : <span class="hljs-string">"worldEdges/30065"</span>, 
    <span class="hljs-string">"_from"</span> : <span class="hljs-string">"worldVertices/capital-berlin"</span>, 
    <span class="hljs-string">"_to"</span> : <span class="hljs-string">"worldVertices/country-germany"</span>, 
    <span class="hljs-string">"_rev"</span> : <span class="hljs-string">"30065"</span>, 
    <span class="hljs-string">"type"</span> : <span class="hljs-string">"is-in"</span> 
  }, 
  { 
    <span class="hljs-string">"_key"</span> : <span class="hljs-string">"30086"</span>, 
    <span class="hljs-string">"_id"</span> : <span class="hljs-string">"worldEdges/30086"</span>, 
    <span class="hljs-string">"_from"</span> : <span class="hljs-string">"worldVertices/capital-cairo"</span>, 
    <span class="hljs-string">"_to"</span> : <span class="hljs-string">"worldVertices/country-egypt"</span>, 
    <span class="hljs-string">"_rev"</span> : <span class="hljs-string">"30086"</span>, 
    <span class="hljs-string">"type"</span> : <span class="hljs-string">"is-in"</span> 
  }, 
  { 
    <span class="hljs-string">"_key"</span> : <span class="hljs-string">"30113"</span>, 
    <span class="hljs-string">"_id"</span> : <span class="hljs-string">"worldEdges/30113"</span>, 
    <span class="hljs-string">"_from"</span> : <span class="hljs-string">"worldVertices/capital-manama"</span>, 
    <span class="hljs-string">"_to"</span> : <span class="hljs-string">"worldVertices/country-bahrain"</span>, 
    <span class="hljs-string">"_rev"</span> : <span class="hljs-string">"30113"</span>, 
    <span class="hljs-string">"type"</span> : <span class="hljs-string">"is-in"</span> 
  }, 
  { 
    <span class="hljs-string">"_key"</span> : <span class="hljs-string">"30059"</span>, 
    <span class="hljs-string">"_id"</span> : <span class="hljs-string">"worldEdges/30059"</span>, 
    <span class="hljs-string">"_from"</span> : <span class="hljs-string">"worldVertices/capital-bandar-seri-begawan"</span>, 
    <span class="hljs-string">"_to"</span> : <span class="hljs-string">"worldVertices/country-brunei"</span>, 
    <span class="hljs-string">"_rev"</span> : <span class="hljs-string">"30059"</span>, 
    <span class="hljs-string">"type"</span> : <span class="hljs-string">"is-in"</span> 
  }, 
  { 
    <span class="hljs-string">"_key"</span> : <span class="hljs-string">"29915"</span>, 
    <span class="hljs-string">"_id"</span> : <span class="hljs-string">"worldEdges/29915"</span>, 
    <span class="hljs-string">"_from"</span> : <span class="hljs-string">"worldVertices/continent-asia"</span>, 
    <span class="hljs-string">"_to"</span> : <span class="hljs-string">"worldVertices/world"</span>, 
    <span class="hljs-string">"_rev"</span> : <span class="hljs-string">"29915"</span>, 
    <span class="hljs-string">"type"</span> : <span class="hljs-string">"is-in"</span> 
  }, 
  { 
    <span class="hljs-string">"_key"</span> : <span class="hljs-string">"30167"</span>, 
    <span class="hljs-string">"_id"</span> : <span class="hljs-string">"worldEdges/30167"</span>, 
    <span class="hljs-string">"_from"</span> : <span class="hljs-string">"worldVertices/capital-zagreb"</span>, 
    <span class="hljs-string">"_to"</span> : <span class="hljs-string">"worldVertices/country-croatia"</span>, 
    <span class="hljs-string">"_rev"</span> : <span class="hljs-string">"30167"</span>, 
    <span class="hljs-string">"type"</span> : <span class="hljs-string">"is-in"</span> 
  }, 
  { 
    <span class="hljs-string">"_key"</span> : <span class="hljs-string">"30101"</span>, 
    <span class="hljs-string">"_id"</span> : <span class="hljs-string">"worldEdges/30101"</span>, 
    <span class="hljs-string">"_from"</span> : <span class="hljs-string">"worldVertices/capital-helsinki"</span>, 
    <span class="hljs-string">"_to"</span> : <span class="hljs-string">"worldVertices/country-finland"</span>, 
    <span class="hljs-string">"_rev"</span> : <span class="hljs-string">"30101"</span>, 
    <span class="hljs-string">"type"</span> : <span class="hljs-string">"is-in"</span> 
  }, 
  { 
    <span class="hljs-string">"_key"</span> : <span class="hljs-string">"30092"</span>, 
    <span class="hljs-string">"_id"</span> : <span class="hljs-string">"worldEdges/30092"</span>, 
    <span class="hljs-string">"_from"</span> : <span class="hljs-string">"worldVertices/capital-copenhagen"</span>, 
    <span class="hljs-string">"_to"</span> : <span class="hljs-string">"worldVertices/country-denmark"</span>, 
    <span class="hljs-string">"_rev"</span> : <span class="hljs-string">"30092"</span>, 
    <span class="hljs-string">"type"</span> : <span class="hljs-string">"is-in"</span> 
  }, 
  { 
    <span class="hljs-string">"_key"</span> : <span class="hljs-string">"30125"</span>, 
    <span class="hljs-string">"_id"</span> : <span class="hljs-string">"worldEdges/30125"</span>, 
    <span class="hljs-string">"_from"</span> : <span class="hljs-string">"worldVertices/capital-ouagadougou"</span>, 
    <span class="hljs-string">"_to"</span> : <span class="hljs-string">"worldVertices/country-burkina-faso"</span>, 
    <span class="hljs-string">"_rev"</span> : <span class="hljs-string">"30125"</span>, 
    <span class="hljs-string">"type"</span> : <span class="hljs-string">"is-in"</span> 
  }, 
  { 
    <span class="hljs-string">"_key"</span> : <span class="hljs-string">"29927"</span>, 
    <span class="hljs-string">"_id"</span> : <span class="hljs-string">"worldEdges/29927"</span>, 
    <span class="hljs-string">"_from"</span> : <span class="hljs-string">"worldVertices/continent-south-america"</span>, 
    <span class="hljs-string">"_to"</span> : <span class="hljs-string">"worldVertices/world"</span>, 
    <span class="hljs-string">"_rev"</span> : <span class="hljs-string">"29927"</span>, 
    <span class="hljs-string">"type"</span> : <span class="hljs-string">"is-in"</span> 
  }, 
  { 
    <span class="hljs-string">"_key"</span> : <span class="hljs-string">"29960"</span>, 
    <span class="hljs-string">"_id"</span> : <span class="hljs-string">"worldEdges/29960"</span>, 
    <span class="hljs-string">"_from"</span> : <span class="hljs-string">"worldVertices/country-bahrain"</span>, 
    <span class="hljs-string">"_to"</span> : <span class="hljs-string">"worldVertices/continent-asia"</span>, 
    <span class="hljs-string">"_rev"</span> : <span class="hljs-string">"29960"</span>, 
    <span class="hljs-string">"type"</span> : <span class="hljs-string">"is-in"</span> 
  }, 
  { 
    <span class="hljs-string">"_key"</span> : <span class="hljs-string">"30149"</span>, 
    <span class="hljs-string">"_id"</span> : <span class="hljs-string">"worldEdges/30149"</span>, 
    <span class="hljs-string">"_from"</span> : <span class="hljs-string">"worldVertices/capital-sofia"</span>, 
    <span class="hljs-string">"_to"</span> : <span class="hljs-string">"worldVertices/country-bulgaria"</span>, 
    <span class="hljs-string">"_rev"</span> : <span class="hljs-string">"30149"</span>, 
    <span class="hljs-string">"type"</span> : <span class="hljs-string">"is-in"</span> 
  }, 
  { 
    <span class="hljs-string">"_key"</span> : <span class="hljs-string">"29990"</span>, 
    <span class="hljs-string">"_id"</span> : <span class="hljs-string">"worldEdges/29990"</span>, 
    <span class="hljs-string">"_from"</span> : <span class="hljs-string">"worldVertices/country-bulgaria"</span>, 
    <span class="hljs-string">"_to"</span> : <span class="hljs-string">"worldVertices/continent-europe"</span>, 
    <span class="hljs-string">"_rev"</span> : <span class="hljs-string">"29990"</span>, 
    <span class="hljs-string">"type"</span> : <span class="hljs-string">"is-in"</span> 
  }, 
  { 
    <span class="hljs-string">"_key"</span> : <span class="hljs-string">"29957"</span>, 
    <span class="hljs-string">"_id"</span> : <span class="hljs-string">"worldEdges/29957"</span>, 
    <span class="hljs-string">"_from"</span> : <span class="hljs-string">"worldVertices/country-bahamas"</span>, 
    <span class="hljs-string">"_to"</span> : <span class="hljs-string">"worldVertices/continent-north-america"</span>, 
    <span class="hljs-string">"_rev"</span> : <span class="hljs-string">"29957"</span>, 
    <span class="hljs-string">"type"</span> : <span class="hljs-string">"is-in"</span> 
  }, 
  { 
    <span class="hljs-string">"_key"</span> : <span class="hljs-string">"29936"</span>, 
    <span class="hljs-string">"_id"</span> : <span class="hljs-string">"worldEdges/29936"</span>, 
    <span class="hljs-string">"_from"</span> : <span class="hljs-string">"worldVertices/country-algeria"</span>, 
    <span class="hljs-string">"_to"</span> : <span class="hljs-string">"worldVertices/continent-africa"</span>, 
    <span class="hljs-string">"_rev"</span> : <span class="hljs-string">"29936"</span>, 
    <span class="hljs-string">"type"</span> : <span class="hljs-string">"is-in"</span> 
  }, 
  { 
    <span class="hljs-string">"_key"</span> : <span class="hljs-string">"30035"</span>, 
    <span class="hljs-string">"_id"</span> : <span class="hljs-string">"worldEdges/30035"</span>, 
    <span class="hljs-string">"_from"</span> : <span class="hljs-string">"worldVertices/country-eritrea"</span>, 
    <span class="hljs-string">"_to"</span> : <span class="hljs-string">"worldVertices/continent-africa"</span>, 
    <span class="hljs-string">"_rev"</span> : <span class="hljs-string">"30035"</span>, 
    <span class="hljs-string">"type"</span> : <span class="hljs-string">"is-in"</span> 
  }, 
  { 
    <span class="hljs-string">"_key"</span> : <span class="hljs-string">"30164"</span>, 
    <span class="hljs-string">"_id"</span> : <span class="hljs-string">"worldEdges/30164"</span>, 
    <span class="hljs-string">"_from"</span> : <span class="hljs-string">"worldVertices/capital-yaounde"</span>, 
    <span class="hljs-string">"_to"</span> : <span class="hljs-string">"worldVertices/country-cameroon"</span>, 
    <span class="hljs-string">"_rev"</span> : <span class="hljs-string">"30164"</span>, 
    <span class="hljs-string">"type"</span> : <span class="hljs-string">"is-in"</span> 
  }, 
  { 
    <span class="hljs-string">"_key"</span> : <span class="hljs-string">"30011"</span>, 
    <span class="hljs-string">"_id"</span> : <span class="hljs-string">"worldEdges/30011"</span>, 
    <span class="hljs-string">"_from"</span> : <span class="hljs-string">"worldVertices/country-chile"</span>, 
>>>>>>> ca897dce
    <span class="hljs-string">"_to"</span> : <span class="hljs-string">"worldVertices/continent-south-america"</span>, 
    <span class="hljs-string">"_rev"</span> : <span class="hljs-string">"30024"</span>, 
    <span class="hljs-string">"type"</span> : <span class="hljs-string">"is-in"</span> 
  }, 
  { 
<<<<<<< HEAD
    <span class="hljs-string">"_key"</span> : <span class="hljs-string">"30117"</span>, 
    <span class="hljs-string">"_id"</span> : <span class="hljs-string">"worldEdges/30117"</span>, 
    <span class="hljs-string">"_from"</span> : <span class="hljs-string">"worldVertices/capital-brussels"</span>, 
    <span class="hljs-string">"_to"</span> : <span class="hljs-string">"worldVertices/country-belgium"</span>, 
    <span class="hljs-string">"_rev"</span> : <span class="hljs-string">"30117"</span>, 
    <span class="hljs-string">"type"</span> : <span class="hljs-string">"is-in"</span> 
  }, 
  { 
    <span class="hljs-string">"_key"</span> : <span class="hljs-string">"30096"</span>, 
    <span class="hljs-string">"_id"</span> : <span class="hljs-string">"worldEdges/30096"</span>, 
    <span class="hljs-string">"_from"</span> : <span class="hljs-string">"worldVertices/capital-asmara"</span>, 
    <span class="hljs-string">"_to"</span> : <span class="hljs-string">"worldVertices/country-eritrea"</span>, 
    <span class="hljs-string">"_rev"</span> : <span class="hljs-string">"30096"</span>, 
    <span class="hljs-string">"type"</span> : <span class="hljs-string">"is-in"</span> 
  }, 
  { 
    <span class="hljs-string">"_key"</span> : <span class="hljs-string">"30105"</span>, 
    <span class="hljs-string">"_id"</span> : <span class="hljs-string">"worldEdges/30105"</span>, 
    <span class="hljs-string">"_from"</span> : <span class="hljs-string">"worldVertices/capital-berlin"</span>, 
    <span class="hljs-string">"_to"</span> : <span class="hljs-string">"worldVertices/country-germany"</span>, 
    <span class="hljs-string">"_rev"</span> : <span class="hljs-string">"30105"</span>, 
    <span class="hljs-string">"type"</span> : <span class="hljs-string">"is-in"</span> 
  }, 
  { 
    <span class="hljs-string">"_key"</span> : <span class="hljs-string">"29976"</span>, 
    <span class="hljs-string">"_id"</span> : <span class="hljs-string">"worldEdges/29976"</span>, 
    <span class="hljs-string">"_from"</span> : <span class="hljs-string">"worldVertices/country-algeria"</span>, 
    <span class="hljs-string">"_to"</span> : <span class="hljs-string">"worldVertices/continent-africa"</span>, 
    <span class="hljs-string">"_rev"</span> : <span class="hljs-string">"29976"</span>, 
    <span class="hljs-string">"type"</span> : <span class="hljs-string">"is-in"</span> 
  }, 
  { 
    <span class="hljs-string">"_key"</span> : <span class="hljs-string">"30147"</span>, 
    <span class="hljs-string">"_id"</span> : <span class="hljs-string">"worldEdges/30147"</span>, 
    <span class="hljs-string">"_from"</span> : <span class="hljs-string">"worldVertices/capital-la-paz"</span>, 
    <span class="hljs-string">"_to"</span> : <span class="hljs-string">"worldVertices/country-bolivia"</span>, 
    <span class="hljs-string">"_rev"</span> : <span class="hljs-string">"30147"</span>, 
    <span class="hljs-string">"type"</span> : <span class="hljs-string">"is-in"</span> 
  }, 
  { 
    <span class="hljs-string">"_key"</span> : <span class="hljs-string">"30171"</span>, 
    <span class="hljs-string">"_id"</span> : <span class="hljs-string">"worldEdges/30171"</span>, 
    <span class="hljs-string">"_from"</span> : <span class="hljs-string">"worldVertices/capital-phnom-penh"</span>, 
    <span class="hljs-string">"_to"</span> : <span class="hljs-string">"worldVertices/country-cambodia"</span>, 
    <span class="hljs-string">"_rev"</span> : <span class="hljs-string">"30171"</span>, 
    <span class="hljs-string">"type"</span> : <span class="hljs-string">"is-in"</span> 
  }, 
  { 
    <span class="hljs-string">"_key"</span> : <span class="hljs-string">"30111"</span>, 
    <span class="hljs-string">"_id"</span> : <span class="hljs-string">"worldEdges/30111"</span>, 
    <span class="hljs-string">"_from"</span> : <span class="hljs-string">"worldVertices/capital-brasilia"</span>, 
    <span class="hljs-string">"_to"</span> : <span class="hljs-string">"worldVertices/country-brazil"</span>, 
    <span class="hljs-string">"_rev"</span> : <span class="hljs-string">"30111"</span>, 
    <span class="hljs-string">"type"</span> : <span class="hljs-string">"is-in"</span> 
  }, 
  { 
    <span class="hljs-string">"_key"</span> : <span class="hljs-string">"30189"</span>, 
    <span class="hljs-string">"_id"</span> : <span class="hljs-string">"worldEdges/30189"</span>, 
    <span class="hljs-string">"_from"</span> : <span class="hljs-string">"worldVertices/capital-sofia"</span>, 
    <span class="hljs-string">"_to"</span> : <span class="hljs-string">"worldVertices/country-bulgaria"</span>, 
    <span class="hljs-string">"_rev"</span> : <span class="hljs-string">"30189"</span>, 
    <span class="hljs-string">"type"</span> : <span class="hljs-string">"is-in"</span> 
  }, 
  { 
    <span class="hljs-string">"_key"</span> : <span class="hljs-string">"30153"</span>, 
    <span class="hljs-string">"_id"</span> : <span class="hljs-string">"worldEdges/30153"</span>, 
    <span class="hljs-string">"_from"</span> : <span class="hljs-string">"worldVertices/capital-manama"</span>, 
    <span class="hljs-string">"_to"</span> : <span class="hljs-string">"worldVertices/country-bahrain"</span>, 
    <span class="hljs-string">"_rev"</span> : <span class="hljs-string">"30153"</span>, 
    <span class="hljs-string">"type"</span> : <span class="hljs-string">"is-in"</span> 
  }, 
  { 
    <span class="hljs-string">"_key"</span> : <span class="hljs-string">"29991"</span>, 
    <span class="hljs-string">"_id"</span> : <span class="hljs-string">"worldEdges/29991"</span>, 
    <span class="hljs-string">"_from"</span> : <span class="hljs-string">"worldVertices/country-australia"</span>, 
    <span class="hljs-string">"_to"</span> : <span class="hljs-string">"worldVertices/continent-australia"</span>, 
    <span class="hljs-string">"_rev"</span> : <span class="hljs-string">"29991"</span>, 
    <span class="hljs-string">"type"</span> : <span class="hljs-string">"is-in"</span> 
  }, 
  { 
    <span class="hljs-string">"_key"</span> : <span class="hljs-string">"30180"</span>, 
    <span class="hljs-string">"_id"</span> : <span class="hljs-string">"worldEdges/30180"</span>, 
    <span class="hljs-string">"_from"</span> : <span class="hljs-string">"worldVertices/capital-saint-john-s"</span>, 
    <span class="hljs-string">"_to"</span> : <span class="hljs-string">"worldVertices/country-antigua-and-barbuda"</span>, 
    <span class="hljs-string">"_rev"</span> : <span class="hljs-string">"30180"</span>, 
    <span class="hljs-string">"type"</span> : <span class="hljs-string">"is-in"</span> 
  }, 
  { 
    <span class="hljs-string">"_key"</span> : <span class="hljs-string">"30207"</span>, 
    <span class="hljs-string">"_id"</span> : <span class="hljs-string">"worldEdges/30207"</span>, 
    <span class="hljs-string">"_from"</span> : <span class="hljs-string">"worldVertices/capital-zagreb"</span>, 
    <span class="hljs-string">"_to"</span> : <span class="hljs-string">"worldVertices/country-croatia"</span>, 
    <span class="hljs-string">"_rev"</span> : <span class="hljs-string">"30207"</span>, 
    <span class="hljs-string">"type"</span> : <span class="hljs-string">"is-in"</span> 
  }, 
  { 
    <span class="hljs-string">"_key"</span> : <span class="hljs-string">"30168"</span>, 
    <span class="hljs-string">"_id"</span> : <span class="hljs-string">"worldEdges/30168"</span>, 
    <span class="hljs-string">"_from"</span> : <span class="hljs-string">"worldVertices/capital-paris"</span>, 
    <span class="hljs-string">"_to"</span> : <span class="hljs-string">"worldVertices/country-france"</span>, 
    <span class="hljs-string">"_rev"</span> : <span class="hljs-string">"30168"</span>, 
    <span class="hljs-string">"type"</span> : <span class="hljs-string">"is-in"</span> 
  }, 
  { 
    <span class="hljs-string">"_key"</span> : <span class="hljs-string">"30081"</span>, 
    <span class="hljs-string">"_id"</span> : <span class="hljs-string">"worldEdges/30081"</span>, 
    <span class="hljs-string">"_from"</span> : <span class="hljs-string">"worldVertices/country-france"</span>, 
    <span class="hljs-string">"_to"</span> : <span class="hljs-string">"worldVertices/continent-europe"</span>, 
    <span class="hljs-string">"_rev"</span> : <span class="hljs-string">"30081"</span>, 
    <span class="hljs-string">"type"</span> : <span class="hljs-string">"is-in"</span> 
  }, 
  { 
    <span class="hljs-string">"_key"</span> : <span class="hljs-string">"30021"</span>, 
    <span class="hljs-string">"_id"</span> : <span class="hljs-string">"worldEdges/30021"</span>, 
    <span class="hljs-string">"_from"</span> : <span class="hljs-string">"worldVertices/country-botswana"</span>, 
    <span class="hljs-string">"_to"</span> : <span class="hljs-string">"worldVertices/continent-africa"</span>, 
    <span class="hljs-string">"_rev"</span> : <span class="hljs-string">"30021"</span>, 
    <span class="hljs-string">"type"</span> : <span class="hljs-string">"is-in"</span> 
  }, 
  { 
    <span class="hljs-string">"_key"</span> : <span class="hljs-string">"30156"</span>, 
    <span class="hljs-string">"_id"</span> : <span class="hljs-string">"worldEdges/30156"</span>, 
    <span class="hljs-string">"_from"</span> : <span class="hljs-string">"worldVertices/capital-nassau"</span>, 
    <span class="hljs-string">"_to"</span> : <span class="hljs-string">"worldVertices/country-bahamas"</span>, 
    <span class="hljs-string">"_rev"</span> : <span class="hljs-string">"30156"</span>, 
    <span class="hljs-string">"type"</span> : <span class="hljs-string">"is-in"</span> 
  }, 
  { 
    <span class="hljs-string">"_key"</span> : <span class="hljs-string">"30195"</span>, 
    <span class="hljs-string">"_id"</span> : <span class="hljs-string">"worldEdges/30195"</span>, 
    <span class="hljs-string">"_from"</span> : <span class="hljs-string">"worldVertices/capital-tirana"</span>, 
    <span class="hljs-string">"_to"</span> : <span class="hljs-string">"worldVertices/country-albania"</span>, 
    <span class="hljs-string">"_rev"</span> : <span class="hljs-string">"30195"</span>, 
    <span class="hljs-string">"type"</span> : <span class="hljs-string">"is-in"</span> 
  }, 
  { 
    <span class="hljs-string">"_key"</span> : <span class="hljs-string">"30144"</span>, 
    <span class="hljs-string">"_id"</span> : <span class="hljs-string">"worldEdges/30144"</span>, 
    <span class="hljs-string">"_from"</span> : <span class="hljs-string">"worldVertices/capital-kabul"</span>, 
    <span class="hljs-string">"_to"</span> : <span class="hljs-string">"worldVertices/country-afghanistan"</span>, 
    <span class="hljs-string">"_rev"</span> : <span class="hljs-string">"30144"</span>, 
    <span class="hljs-string">"type"</span> : <span class="hljs-string">"is-in"</span> 
  }, 
  { 
    <span class="hljs-string">"_key"</span> : <span class="hljs-string">"30183"</span>, 
    <span class="hljs-string">"_id"</span> : <span class="hljs-string">"worldEdges/30183"</span>, 
    <span class="hljs-string">"_from"</span> : <span class="hljs-string">"worldVertices/capital-santiago"</span>, 
    <span class="hljs-string">"_to"</span> : <span class="hljs-string">"worldVertices/country-chile"</span>, 
    <span class="hljs-string">"_rev"</span> : <span class="hljs-string">"30183"</span>, 
    <span class="hljs-string">"type"</span> : <span class="hljs-string">"is-in"</span> 
  }, 
  { 
    <span class="hljs-string">"_key"</span> : <span class="hljs-string">"29964"</span>, 
    <span class="hljs-string">"_id"</span> : <span class="hljs-string">"worldEdges/29964"</span>, 
    <span class="hljs-string">"_from"</span> : <span class="hljs-string">"worldVertices/continent-north-america"</span>, 
    <span class="hljs-string">"_to"</span> : <span class="hljs-string">"worldVertices/world"</span>, 
    <span class="hljs-string">"_rev"</span> : <span class="hljs-string">"29964"</span>, 
    <span class="hljs-string">"type"</span> : <span class="hljs-string">"is-in"</span> 
  }, 
  { 
    <span class="hljs-string">"_key"</span> : <span class="hljs-string">"30045"</span>, 
    <span class="hljs-string">"_id"</span> : <span class="hljs-string">"worldEdges/30045"</span>, 
    <span class="hljs-string">"_from"</span> : <span class="hljs-string">"worldVertices/country-canada"</span>, 
    <span class="hljs-string">"_to"</span> : <span class="hljs-string">"worldVertices/continent-north-america"</span>, 
    <span class="hljs-string">"_rev"</span> : <span class="hljs-string">"30045"</span>, 
    <span class="hljs-string">"type"</span> : <span class="hljs-string">"is-in"</span> 
  }, 
  { 
    <span class="hljs-string">"_key"</span> : <span class="hljs-string">"30090"</span>, 
    <span class="hljs-string">"_id"</span> : <span class="hljs-string">"worldEdges/30090"</span>, 
    <span class="hljs-string">"_from"</span> : <span class="hljs-string">"worldVertices/capital-algiers"</span>, 
    <span class="hljs-string">"_to"</span> : <span class="hljs-string">"worldVertices/country-algeria"</span>, 
    <span class="hljs-string">"_rev"</span> : <span class="hljs-string">"30090"</span>, 
    <span class="hljs-string">"type"</span> : <span class="hljs-string">"is-in"</span> 
  }, 
  { 
    <span class="hljs-string">"_key"</span> : <span class="hljs-string">"30162"</span>, 
    <span class="hljs-string">"_id"</span> : <span class="hljs-string">"worldEdges/30162"</span>, 
    <span class="hljs-string">"_from"</span> : <span class="hljs-string">"worldVertices/capital-ottawa"</span>, 
    <span class="hljs-string">"_to"</span> : <span class="hljs-string">"worldVertices/country-canada"</span>, 
    <span class="hljs-string">"_rev"</span> : <span class="hljs-string">"30162"</span>, 
    <span class="hljs-string">"type"</span> : <span class="hljs-string">"is-in"</span> 
  }, 
  { 
    <span class="hljs-string">"_key"</span> : <span class="hljs-string">"30132"</span>, 
    <span class="hljs-string">"_id"</span> : <span class="hljs-string">"worldEdges/30132"</span>, 
    <span class="hljs-string">"_from"</span> : <span class="hljs-string">"worldVertices/capital-copenhagen"</span>, 
    <span class="hljs-string">"_to"</span> : <span class="hljs-string">"worldVertices/country-denmark"</span>, 
    <span class="hljs-string">"_rev"</span> : <span class="hljs-string">"30132"</span>, 
    <span class="hljs-string">"type"</span> : <span class="hljs-string">"is-in"</span> 
  }, 
  { 
    <span class="hljs-string">"_key"</span> : <span class="hljs-string">"30015"</span>, 
    <span class="hljs-string">"_id"</span> : <span class="hljs-string">"worldEdges/30015"</span>, 
    <span class="hljs-string">"_from"</span> : <span class="hljs-string">"worldVertices/country-bolivia"</span>, 
    <span class="hljs-string">"_to"</span> : <span class="hljs-string">"worldVertices/continent-south-america"</span>, 
    <span class="hljs-string">"_rev"</span> : <span class="hljs-string">"30015"</span>, 
    <span class="hljs-string">"type"</span> : <span class="hljs-string">"is-in"</span> 
  }, 
  { 
    <span class="hljs-string">"_key"</span> : <span class="hljs-string">"29982"</span>, 
    <span class="hljs-string">"_id"</span> : <span class="hljs-string">"worldEdges/29982"</span>, 
    <span class="hljs-string">"_from"</span> : <span class="hljs-string">"worldVertices/country-angola"</span>, 
    <span class="hljs-string">"_to"</span> : <span class="hljs-string">"worldVertices/continent-africa"</span>, 
    <span class="hljs-string">"_rev"</span> : <span class="hljs-string">"29982"</span>, 
    <span class="hljs-string">"type"</span> : <span class="hljs-string">"is-in"</span> 
  }, 
  { 
    <span class="hljs-string">"_key"</span> : <span class="hljs-string">"29958"</span>, 
    <span class="hljs-string">"_id"</span> : <span class="hljs-string">"worldEdges/29958"</span>, 
    <span class="hljs-string">"_from"</span> : <span class="hljs-string">"worldVertices/continent-australia"</span>, 
    <span class="hljs-string">"_to"</span> : <span class="hljs-string">"worldVertices/world"</span>, 
    <span class="hljs-string">"_rev"</span> : <span class="hljs-string">"29958"</span>, 
    <span class="hljs-string">"type"</span> : <span class="hljs-string">"is-in"</span> 
  }, 
  { 
    <span class="hljs-string">"_key"</span> : <span class="hljs-string">"30054"</span>, 
    <span class="hljs-string">"_id"</span> : <span class="hljs-string">"worldEdges/30054"</span>, 
    <span class="hljs-string">"_from"</span> : <span class="hljs-string">"worldVertices/country-colombia"</span>, 
    <span class="hljs-string">"_to"</span> : <span class="hljs-string">"worldVertices/continent-south-america"</span>, 
    <span class="hljs-string">"_rev"</span> : <span class="hljs-string">"30054"</span>, 
    <span class="hljs-string">"type"</span> : <span class="hljs-string">"is-in"</span> 
  }, 
  { 
    <span class="hljs-string">"_key"</span> : <span class="hljs-string">"30123"</span>, 
    <span class="hljs-string">"_id"</span> : <span class="hljs-string">"worldEdges/30123"</span>, 
    <span class="hljs-string">"_from"</span> : <span class="hljs-string">"worldVertices/capital-bujumbura"</span>, 
    <span class="hljs-string">"_to"</span> : <span class="hljs-string">"worldVertices/country-burundi"</span>, 
    <span class="hljs-string">"_rev"</span> : <span class="hljs-string">"30123"</span>, 
    <span class="hljs-string">"type"</span> : <span class="hljs-string">"is-in"</span> 
  }, 
  { 
    <span class="hljs-string">"_key"</span> : <span class="hljs-string">"30198"</span>, 
    <span class="hljs-string">"_id"</span> : <span class="hljs-string">"worldEdges/30198"</span>, 
    <span class="hljs-string">"_from"</span> : <span class="hljs-string">"worldVertices/capital-vienna"</span>, 
    <span class="hljs-string">"_to"</span> : <span class="hljs-string">"worldVertices/country-austria"</span>, 
    <span class="hljs-string">"_rev"</span> : <span class="hljs-string">"30198"</span>, 
    <span class="hljs-string">"type"</span> : <span class="hljs-string">"is-in"</span> 
  }, 
  { 
    <span class="hljs-string">"_key"</span> : <span class="hljs-string">"29970"</span>, 
    <span class="hljs-string">"_id"</span> : <span class="hljs-string">"worldEdges/29970"</span>, 
    <span class="hljs-string">"_from"</span> : <span class="hljs-string">"worldVertices/country-afghanistan"</span>, 
    <span class="hljs-string">"_to"</span> : <span class="hljs-string">"worldVertices/continent-asia"</span>, 
    <span class="hljs-string">"_rev"</span> : <span class="hljs-string">"29970"</span>, 
    <span class="hljs-string">"type"</span> : <span class="hljs-string">"is-in"</span> 
  }, 
  { 
    <span class="hljs-string">"_key"</span> : <span class="hljs-string">"30000"</span>, 
    <span class="hljs-string">"_id"</span> : <span class="hljs-string">"worldEdges/30000"</span>, 
    <span class="hljs-string">"_from"</span> : <span class="hljs-string">"worldVertices/country-bahrain"</span>, 
    <span class="hljs-string">"_to"</span> : <span class="hljs-string">"worldVertices/continent-asia"</span>, 
    <span class="hljs-string">"_rev"</span> : <span class="hljs-string">"30000"</span>, 
    <span class="hljs-string">"type"</span> : <span class="hljs-string">"is-in"</span> 
  }, 
  { 
    <span class="hljs-string">"_key"</span> : <span class="hljs-string">"29988"</span>, 
    <span class="hljs-string">"_id"</span> : <span class="hljs-string">"worldEdges/29988"</span>, 
    <span class="hljs-string">"_from"</span> : <span class="hljs-string">"worldVertices/country-argentina"</span>, 
    <span class="hljs-string">"_to"</span> : <span class="hljs-string">"worldVertices/continent-south-america"</span>, 
    <span class="hljs-string">"_rev"</span> : <span class="hljs-string">"29988"</span>, 
    <span class="hljs-string">"type"</span> : <span class="hljs-string">"is-in"</span> 
  }, 
  { 
    <span class="hljs-string">"_key"</span> : <span class="hljs-string">"29951"</span>, 
    <span class="hljs-string">"_id"</span> : <span class="hljs-string">"worldEdges/29951"</span>, 
    <span class="hljs-string">"_from"</span> : <span class="hljs-string">"worldVertices/continent-africa"</span>, 
    <span class="hljs-string">"_to"</span> : <span class="hljs-string">"worldVertices/world"</span>, 
    <span class="hljs-string">"_rev"</span> : <span class="hljs-string">"29951"</span>, 
    <span class="hljs-string">"type"</span> : <span class="hljs-string">"is-in"</span> 
  }, 
  { 
    <span class="hljs-string">"_key"</span> : <span class="hljs-string">"30075"</span>, 
    <span class="hljs-string">"_id"</span> : <span class="hljs-string">"worldEdges/30075"</span>, 
    <span class="hljs-string">"_from"</span> : <span class="hljs-string">"worldVertices/country-eritrea"</span>, 
    <span class="hljs-string">"_to"</span> : <span class="hljs-string">"worldVertices/continent-africa"</span>, 
    <span class="hljs-string">"_rev"</span> : <span class="hljs-string">"30075"</span>, 
    <span class="hljs-string">"type"</span> : <span class="hljs-string">"is-in"</span> 
  }, 
  { 
    <span class="hljs-string">"_key"</span> : <span class="hljs-string">"30177"</span>, 
    <span class="hljs-string">"_id"</span> : <span class="hljs-string">"worldEdges/30177"</span>, 
    <span class="hljs-string">"_from"</span> : <span class="hljs-string">"worldVertices/capital-quito"</span>, 
    <span class="hljs-string">"_to"</span> : <span class="hljs-string">"worldVertices/country-ecuador"</span>, 
    <span class="hljs-string">"_rev"</span> : <span class="hljs-string">"30177"</span>, 
    <span class="hljs-string">"type"</span> : <span class="hljs-string">"is-in"</span> 
  }, 
  { 
    <span class="hljs-string">"_key"</span> : <span class="hljs-string">"30186"</span>, 
    <span class="hljs-string">"_id"</span> : <span class="hljs-string">"worldEdges/30186"</span>, 
    <span class="hljs-string">"_from"</span> : <span class="hljs-string">"worldVertices/capital-sarajevo"</span>, 
    <span class="hljs-string">"_to"</span> : <span class="hljs-string">"worldVertices/country-bosnia-and-herzegovina"</span>, 
    <span class="hljs-string">"_rev"</span> : <span class="hljs-string">"30186"</span>, 
    <span class="hljs-string">"type"</span> : <span class="hljs-string">"is-in"</span> 
  }, 
  { 
    <span class="hljs-string">"_key"</span> : <span class="hljs-string">"30018"</span>, 
    <span class="hljs-string">"_id"</span> : <span class="hljs-string">"worldEdges/30018"</span>, 
    <span class="hljs-string">"_from"</span> : <span class="hljs-string">"worldVertices/country-bosnia-and-herzegovina"</span>, 
    <span class="hljs-string">"_to"</span> : <span class="hljs-string">"worldVertices/continent-europe"</span>, 
    <span class="hljs-string">"_rev"</span> : <span class="hljs-string">"30018"</span>, 
    <span class="hljs-string">"type"</span> : <span class="hljs-string">"is-in"</span> 
  }, 
  { 
    <span class="hljs-string">"_key"</span> : <span class="hljs-string">"30072"</span>, 
    <span class="hljs-string">"_id"</span> : <span class="hljs-string">"worldEdges/30072"</span>, 
    <span class="hljs-string">"_from"</span> : <span class="hljs-string">"worldVertices/country-egypt"</span>, 
    <span class="hljs-string">"_to"</span> : <span class="hljs-string">"worldVertices/continent-africa"</span>, 
    <span class="hljs-string">"_rev"</span> : <span class="hljs-string">"30072"</span>, 
    <span class="hljs-string">"type"</span> : <span class="hljs-string">"is-in"</span> 
  }, 
  { 
    <span class="hljs-string">"_key"</span> : <span class="hljs-string">"30036"</span>, 
    <span class="hljs-string">"_id"</span> : <span class="hljs-string">"worldEdges/30036"</span>, 
    <span class="hljs-string">"_from"</span> : <span class="hljs-string">"worldVertices/country-burundi"</span>, 
    <span class="hljs-string">"_to"</span> : <span class="hljs-string">"worldVertices/continent-africa"</span>, 
    <span class="hljs-string">"_rev"</span> : <span class="hljs-string">"30036"</span>, 
    <span class="hljs-string">"type"</span> : <span class="hljs-string">"is-in"</span> 
  }, 
  { 
    <span class="hljs-string">"_key"</span> : <span class="hljs-string">"30099"</span>, 
    <span class="hljs-string">"_id"</span> : <span class="hljs-string">"worldEdges/30099"</span>, 
    <span class="hljs-string">"_from"</span> : <span class="hljs-string">"worldVertices/capital-bandar-seri-begawan"</span>, 
    <span class="hljs-string">"_to"</span> : <span class="hljs-string">"worldVertices/country-brunei"</span>, 
    <span class="hljs-string">"_rev"</span> : <span class="hljs-string">"30099"</span>, 
    <span class="hljs-string">"type"</span> : <span class="hljs-string">"is-in"</span> 
  }, 
  { 
    <span class="hljs-string">"_key"</span> : <span class="hljs-string">"30033"</span>, 
    <span class="hljs-string">"_id"</span> : <span class="hljs-string">"worldEdges/30033"</span>, 
    <span class="hljs-string">"_from"</span> : <span class="hljs-string">"worldVertices/country-burkina-faso"</span>, 
    <span class="hljs-string">"_to"</span> : <span class="hljs-string">"worldVertices/continent-africa"</span>, 
    <span class="hljs-string">"_rev"</span> : <span class="hljs-string">"30033"</span>, 
    <span class="hljs-string">"type"</span> : <span class="hljs-string">"is-in"</span> 
  }, 
  { 
    <span class="hljs-string">"_key"</span> : <span class="hljs-string">"30066"</span>, 
    <span class="hljs-string">"_id"</span> : <span class="hljs-string">"worldEdges/30066"</span>, 
    <span class="hljs-string">"_from"</span> : <span class="hljs-string">"worldVertices/country-denmark"</span>, 
    <span class="hljs-string">"_to"</span> : <span class="hljs-string">"worldVertices/continent-europe"</span>, 
    <span class="hljs-string">"_rev"</span> : <span class="hljs-string">"30066"</span>, 
    <span class="hljs-string">"type"</span> : <span class="hljs-string">"is-in"</span> 
  }, 
  { 
    <span class="hljs-string">"_key"</span> : <span class="hljs-string">"30114"</span>, 
    <span class="hljs-string">"_id"</span> : <span class="hljs-string">"worldEdges/30114"</span>, 
    <span class="hljs-string">"_from"</span> : <span class="hljs-string">"worldVertices/capital-bridgetown"</span>, 
    <span class="hljs-string">"_to"</span> : <span class="hljs-string">"worldVertices/country-barbados"</span>, 
    <span class="hljs-string">"_rev"</span> : <span class="hljs-string">"30114"</span>, 
    <span class="hljs-string">"type"</span> : <span class="hljs-string">"is-in"</span> 
  }, 
  { 
    <span class="hljs-string">"_key"</span> : <span class="hljs-string">"29997"</span>, 
    <span class="hljs-string">"_id"</span> : <span class="hljs-string">"worldEdges/29997"</span>, 
    <span class="hljs-string">"_from"</span> : <span class="hljs-string">"worldVertices/country-bahamas"</span>, 
    <span class="hljs-string">"_to"</span> : <span class="hljs-string">"worldVertices/continent-north-america"</span>, 
    <span class="hljs-string">"_rev"</span> : <span class="hljs-string">"29997"</span>, 
    <span class="hljs-string">"type"</span> : <span class="hljs-string">"is-in"</span> 
  }, 
  { 
    <span class="hljs-string">"_key"</span> : <span class="hljs-string">"30003"</span>, 
    <span class="hljs-string">"_id"</span> : <span class="hljs-string">"worldEdges/30003"</span>, 
    <span class="hljs-string">"_from"</span> : <span class="hljs-string">"worldVertices/country-bangladesh"</span>, 
    <span class="hljs-string">"_to"</span> : <span class="hljs-string">"worldVertices/continent-asia"</span>, 
    <span class="hljs-string">"_rev"</span> : <span class="hljs-string">"30003"</span>, 
    <span class="hljs-string">"type"</span> : <span class="hljs-string">"is-in"</span> 
  }, 
  { 
    <span class="hljs-string">"_key"</span> : <span class="hljs-string">"29955"</span>, 
    <span class="hljs-string">"_id"</span> : <span class="hljs-string">"worldEdges/29955"</span>, 
    <span class="hljs-string">"_from"</span> : <span class="hljs-string">"worldVertices/continent-asia"</span>, 
    <span class="hljs-string">"_to"</span> : <span class="hljs-string">"worldVertices/world"</span>, 
    <span class="hljs-string">"_rev"</span> : <span class="hljs-string">"29955"</span>, 
    <span class="hljs-string">"type"</span> : <span class="hljs-string">"is-in"</span> 
  }, 
  { 
    <span class="hljs-string">"_key"</span> : <span class="hljs-string">"30087"</span>, 
    <span class="hljs-string">"_id"</span> : <span class="hljs-string">"worldEdges/30087"</span>, 
    <span class="hljs-string">"_from"</span> : <span class="hljs-string">"worldVertices/country-people-s-republic-of-china"</span>, 
    <span class="hljs-string">"_to"</span> : <span class="hljs-string">"worldVertices/continent-asia"</span>, 
    <span class="hljs-string">"_rev"</span> : <span class="hljs-string">"30087"</span>, 
=======
    <span class="hljs-string">"_key"</span> : <span class="hljs-string">"30029"</span>, 
    <span class="hljs-string">"_id"</span> : <span class="hljs-string">"worldEdges/30029"</span>, 
    <span class="hljs-string">"_from"</span> : <span class="hljs-string">"worldVertices/country-ecuador"</span>, 
    <span class="hljs-string">"_to"</span> : <span class="hljs-string">"worldVertices/continent-south-america"</span>, 
    <span class="hljs-string">"_rev"</span> : <span class="hljs-string">"30029"</span>, 
    <span class="hljs-string">"type"</span> : <span class="hljs-string">"is-in"</span> 
  }, 
  { 
    <span class="hljs-string">"_key"</span> : <span class="hljs-string">"30062"</span>, 
    <span class="hljs-string">"_id"</span> : <span class="hljs-string">"worldEdges/30062"</span>, 
    <span class="hljs-string">"_from"</span> : <span class="hljs-string">"worldVertices/capital-beijing"</span>, 
    <span class="hljs-string">"_to"</span> : <span class="hljs-string">"worldVertices/country-people-s-republic-of-china"</span>, 
    <span class="hljs-string">"_rev"</span> : <span class="hljs-string">"30062"</span>, 
    <span class="hljs-string">"type"</span> : <span class="hljs-string">"is-in"</span> 
  }, 
  { 
    <span class="hljs-string">"_key"</span> : <span class="hljs-string">"30020"</span>, 
    <span class="hljs-string">"_id"</span> : <span class="hljs-string">"worldEdges/30020"</span>, 
    <span class="hljs-string">"_from"</span> : <span class="hljs-string">"worldVertices/country-croatia"</span>, 
    <span class="hljs-string">"_to"</span> : <span class="hljs-string">"worldVertices/continent-europe"</span>, 
    <span class="hljs-string">"_rev"</span> : <span class="hljs-string">"30020"</span>, 
    <span class="hljs-string">"type"</span> : <span class="hljs-string">"is-in"</span> 
  }, 
  { 
    <span class="hljs-string">"_key"</span> : <span class="hljs-string">"30074"</span>, 
    <span class="hljs-string">"_id"</span> : <span class="hljs-string">"worldEdges/30074"</span>, 
    <span class="hljs-string">"_from"</span> : <span class="hljs-string">"worldVertices/capital-bridgetown"</span>, 
    <span class="hljs-string">"_to"</span> : <span class="hljs-string">"worldVertices/country-barbados"</span>, 
    <span class="hljs-string">"_rev"</span> : <span class="hljs-string">"30074"</span>, 
    <span class="hljs-string">"type"</span> : <span class="hljs-string">"is-in"</span> 
  }, 
  { 
    <span class="hljs-string">"_key"</span> : <span class="hljs-string">"30026"</span>, 
    <span class="hljs-string">"_id"</span> : <span class="hljs-string">"worldEdges/30026"</span>, 
    <span class="hljs-string">"_from"</span> : <span class="hljs-string">"worldVertices/country-denmark"</span>, 
    <span class="hljs-string">"_to"</span> : <span class="hljs-string">"worldVertices/continent-europe"</span>, 
    <span class="hljs-string">"_rev"</span> : <span class="hljs-string">"30026"</span>, 
    <span class="hljs-string">"type"</span> : <span class="hljs-string">"is-in"</span> 
  }, 
  { 
    <span class="hljs-string">"_key"</span> : <span class="hljs-string">"29972"</span>, 
    <span class="hljs-string">"_id"</span> : <span class="hljs-string">"worldEdges/29972"</span>, 
    <span class="hljs-string">"_from"</span> : <span class="hljs-string">"worldVertices/country-bhutan"</span>, 
    <span class="hljs-string">"_to"</span> : <span class="hljs-string">"worldVertices/continent-asia"</span>, 
    <span class="hljs-string">"_rev"</span> : <span class="hljs-string">"29972"</span>, 
    <span class="hljs-string">"type"</span> : <span class="hljs-string">"is-in"</span> 
  }, 
  { 
    <span class="hljs-string">"_key"</span> : <span class="hljs-string">"30152"</span>, 
    <span class="hljs-string">"_id"</span> : <span class="hljs-string">"worldEdges/30152"</span>, 
    <span class="hljs-string">"_from"</span> : <span class="hljs-string">"worldVertices/capital-thimphu"</span>, 
    <span class="hljs-string">"_to"</span> : <span class="hljs-string">"worldVertices/country-bhutan"</span>, 
    <span class="hljs-string">"_rev"</span> : <span class="hljs-string">"30152"</span>, 
    <span class="hljs-string">"type"</span> : <span class="hljs-string">"is-in"</span> 
  }, 
  { 
    <span class="hljs-string">"_key"</span> : <span class="hljs-string">"30140"</span>, 
    <span class="hljs-string">"_id"</span> : <span class="hljs-string">"worldEdges/30140"</span>, 
    <span class="hljs-string">"_from"</span> : <span class="hljs-string">"worldVertices/capital-saint-john-s"</span>, 
    <span class="hljs-string">"_to"</span> : <span class="hljs-string">"worldVertices/country-antigua-and-barbuda"</span>, 
    <span class="hljs-string">"_rev"</span> : <span class="hljs-string">"30140"</span>, 
    <span class="hljs-string">"type"</span> : <span class="hljs-string">"is-in"</span> 
  }, 
  { 
    <span class="hljs-string">"_key"</span> : <span class="hljs-string">"29933"</span>, 
    <span class="hljs-string">"_id"</span> : <span class="hljs-string">"worldEdges/29933"</span>, 
    <span class="hljs-string">"_from"</span> : <span class="hljs-string">"worldVertices/country-albania"</span>, 
    <span class="hljs-string">"_to"</span> : <span class="hljs-string">"worldVertices/continent-europe"</span>, 
    <span class="hljs-string">"_rev"</span> : <span class="hljs-string">"29933"</span>, 
    <span class="hljs-string">"type"</span> : <span class="hljs-string">"is-in"</span> 
  }, 
  { 
    <span class="hljs-string">"_key"</span> : <span class="hljs-string">"30017"</span>, 
    <span class="hljs-string">"_id"</span> : <span class="hljs-string">"worldEdges/30017"</span>, 
    <span class="hljs-string">"_from"</span> : <span class="hljs-string">"worldVertices/country-cote-d-ivoire"</span>, 
    <span class="hljs-string">"_to"</span> : <span class="hljs-string">"worldVertices/continent-africa"</span>, 
    <span class="hljs-string">"_rev"</span> : <span class="hljs-string">"30017"</span>, 
    <span class="hljs-string">"type"</span> : <span class="hljs-string">"is-in"</span> 
  }, 
  { 
    <span class="hljs-string">"_key"</span> : <span class="hljs-string">"29984"</span>, 
    <span class="hljs-string">"_id"</span> : <span class="hljs-string">"worldEdges/29984"</span>, 
    <span class="hljs-string">"_from"</span> : <span class="hljs-string">"worldVertices/country-brazil"</span>, 
    <span class="hljs-string">"_to"</span> : <span class="hljs-string">"worldVertices/continent-south-america"</span>, 
    <span class="hljs-string">"_rev"</span> : <span class="hljs-string">"29984"</span>, 
    <span class="hljs-string">"type"</span> : <span class="hljs-string">"is-in"</span> 
  }, 
  { 
    <span class="hljs-string">"_key"</span> : <span class="hljs-string">"30032"</span>, 
    <span class="hljs-string">"_id"</span> : <span class="hljs-string">"worldEdges/30032"</span>, 
    <span class="hljs-string">"_from"</span> : <span class="hljs-string">"worldVertices/country-egypt"</span>, 
    <span class="hljs-string">"_to"</span> : <span class="hljs-string">"worldVertices/continent-africa"</span>, 
    <span class="hljs-string">"_rev"</span> : <span class="hljs-string">"30032"</span>, 
    <span class="hljs-string">"type"</span> : <span class="hljs-string">"is-in"</span> 
  }, 
  { 
    <span class="hljs-string">"_key"</span> : <span class="hljs-string">"29987"</span>, 
    <span class="hljs-string">"_id"</span> : <span class="hljs-string">"worldEdges/29987"</span>, 
    <span class="hljs-string">"_from"</span> : <span class="hljs-string">"worldVertices/country-brunei"</span>, 
    <span class="hljs-string">"_to"</span> : <span class="hljs-string">"worldVertices/continent-asia"</span>, 
    <span class="hljs-string">"_rev"</span> : <span class="hljs-string">"29987"</span>, 
    <span class="hljs-string">"type"</span> : <span class="hljs-string">"is-in"</span> 
  }, 
  { 
    <span class="hljs-string">"_key"</span> : <span class="hljs-string">"30056"</span>, 
    <span class="hljs-string">"_id"</span> : <span class="hljs-string">"worldEdges/30056"</span>, 
    <span class="hljs-string">"_from"</span> : <span class="hljs-string">"worldVertices/capital-asmara"</span>, 
    <span class="hljs-string">"_to"</span> : <span class="hljs-string">"worldVertices/country-eritrea"</span>, 
    <span class="hljs-string">"_rev"</span> : <span class="hljs-string">"30056"</span>, 
    <span class="hljs-string">"type"</span> : <span class="hljs-string">"is-in"</span> 
  }, 
  { 
    <span class="hljs-string">"_key"</span> : <span class="hljs-string">"30044"</span>, 
    <span class="hljs-string">"_id"</span> : <span class="hljs-string">"worldEdges/30044"</span>, 
    <span class="hljs-string">"_from"</span> : <span class="hljs-string">"worldVertices/country-germany"</span>, 
    <span class="hljs-string">"_to"</span> : <span class="hljs-string">"worldVertices/continent-europe"</span>, 
    <span class="hljs-string">"_rev"</span> : <span class="hljs-string">"30044"</span>, 
    <span class="hljs-string">"type"</span> : <span class="hljs-string">"is-in"</span> 
  }, 
  { 
    <span class="hljs-string">"_key"</span> : <span class="hljs-string">"30098"</span>, 
    <span class="hljs-string">"_id"</span> : <span class="hljs-string">"worldEdges/30098"</span>, 
    <span class="hljs-string">"_from"</span> : <span class="hljs-string">"worldVertices/capital-gaborone"</span>, 
    <span class="hljs-string">"_to"</span> : <span class="hljs-string">"worldVertices/country-botswana"</span>, 
    <span class="hljs-string">"_rev"</span> : <span class="hljs-string">"30098"</span>, 
    <span class="hljs-string">"type"</span> : <span class="hljs-string">"is-in"</span> 
  }, 
  { 
    <span class="hljs-string">"_key"</span> : <span class="hljs-string">"30143"</span>, 
    <span class="hljs-string">"_id"</span> : <span class="hljs-string">"worldEdges/30143"</span>, 
    <span class="hljs-string">"_from"</span> : <span class="hljs-string">"worldVertices/capital-santiago"</span>, 
    <span class="hljs-string">"_to"</span> : <span class="hljs-string">"worldVertices/country-chile"</span>, 
    <span class="hljs-string">"_rev"</span> : <span class="hljs-string">"30143"</span>, 
    <span class="hljs-string">"type"</span> : <span class="hljs-string">"is-in"</span> 
  }, 
  { 
    <span class="hljs-string">"_key"</span> : <span class="hljs-string">"29942"</span>, 
    <span class="hljs-string">"_id"</span> : <span class="hljs-string">"worldEdges/29942"</span>, 
    <span class="hljs-string">"_from"</span> : <span class="hljs-string">"worldVertices/country-angola"</span>, 
    <span class="hljs-string">"_to"</span> : <span class="hljs-string">"worldVertices/continent-africa"</span>, 
    <span class="hljs-string">"_rev"</span> : <span class="hljs-string">"29942"</span>, 
    <span class="hljs-string">"type"</span> : <span class="hljs-string">"is-in"</span> 
  }, 
  { 
    <span class="hljs-string">"_key"</span> : <span class="hljs-string">"30041"</span>, 
    <span class="hljs-string">"_id"</span> : <span class="hljs-string">"worldEdges/30041"</span>, 
    <span class="hljs-string">"_from"</span> : <span class="hljs-string">"worldVertices/country-france"</span>, 
    <span class="hljs-string">"_to"</span> : <span class="hljs-string">"worldVertices/continent-europe"</span>, 
    <span class="hljs-string">"_rev"</span> : <span class="hljs-string">"30041"</span>, 
    <span class="hljs-string">"type"</span> : <span class="hljs-string">"is-in"</span> 
  }, 
  { 
    <span class="hljs-string">"_key"</span> : <span class="hljs-string">"30089"</span>, 
    <span class="hljs-string">"_id"</span> : <span class="hljs-string">"worldEdges/30089"</span>, 
    <span class="hljs-string">"_from"</span> : <span class="hljs-string">"worldVertices/capital-canberra"</span>, 
    <span class="hljs-string">"_to"</span> : <span class="hljs-string">"worldVertices/country-australia"</span>, 
    <span class="hljs-string">"_rev"</span> : <span class="hljs-string">"30089"</span>, 
    <span class="hljs-string">"type"</span> : <span class="hljs-string">"is-in"</span> 
  }, 
  { 
    <span class="hljs-string">"_key"</span> : <span class="hljs-string">"30116"</span>, 
    <span class="hljs-string">"_id"</span> : <span class="hljs-string">"worldEdges/30116"</span>, 
    <span class="hljs-string">"_from"</span> : <span class="hljs-string">"worldVertices/capital-nassau"</span>, 
    <span class="hljs-string">"_to"</span> : <span class="hljs-string">"worldVertices/country-bahamas"</span>, 
    <span class="hljs-string">"_rev"</span> : <span class="hljs-string">"30116"</span>, 
    <span class="hljs-string">"type"</span> : <span class="hljs-string">"is-in"</span> 
  }, 
  { 
    <span class="hljs-string">"_key"</span> : <span class="hljs-string">"29918"</span>, 
    <span class="hljs-string">"_id"</span> : <span class="hljs-string">"worldEdges/29918"</span>, 
    <span class="hljs-string">"_from"</span> : <span class="hljs-string">"worldVertices/continent-australia"</span>, 
    <span class="hljs-string">"_to"</span> : <span class="hljs-string">"worldVertices/world"</span>, 
    <span class="hljs-string">"_rev"</span> : <span class="hljs-string">"29918"</span>, 
    <span class="hljs-string">"type"</span> : <span class="hljs-string">"is-in"</span> 
  }, 
  { 
    <span class="hljs-string">"_key"</span> : <span class="hljs-string">"30050"</span>, 
    <span class="hljs-string">"_id"</span> : <span class="hljs-string">"worldEdges/30050"</span>, 
    <span class="hljs-string">"_from"</span> : <span class="hljs-string">"worldVertices/capital-algiers"</span>, 
    <span class="hljs-string">"_to"</span> : <span class="hljs-string">"worldVertices/country-algeria"</span>, 
    <span class="hljs-string">"_rev"</span> : <span class="hljs-string">"30050"</span>, 
    <span class="hljs-string">"type"</span> : <span class="hljs-string">"is-in"</span> 
  }, 
  { 
    <span class="hljs-string">"_key"</span> : <span class="hljs-string">"30053"</span>, 
    <span class="hljs-string">"_id"</span> : <span class="hljs-string">"worldEdges/30053"</span>, 
    <span class="hljs-string">"_from"</span> : <span class="hljs-string">"worldVertices/capital-andorra-la-vella"</span>, 
    <span class="hljs-string">"_to"</span> : <span class="hljs-string">"worldVertices/country-andorra"</span>, 
    <span class="hljs-string">"_rev"</span> : <span class="hljs-string">"30053"</span>, 
    <span class="hljs-string">"type"</span> : <span class="hljs-string">"is-in"</span> 
  }, 
  { 
    <span class="hljs-string">"_key"</span> : <span class="hljs-string">"30047"</span>, 
    <span class="hljs-string">"_id"</span> : <span class="hljs-string">"worldEdges/30047"</span>, 
    <span class="hljs-string">"_from"</span> : <span class="hljs-string">"worldVertices/country-people-s-republic-of-china"</span>, 
    <span class="hljs-string">"_to"</span> : <span class="hljs-string">"worldVertices/continent-asia"</span>, 
    <span class="hljs-string">"_rev"</span> : <span class="hljs-string">"30047"</span>, 
    <span class="hljs-string">"type"</span> : <span class="hljs-string">"is-in"</span> 
  }, 
  { 
    <span class="hljs-string">"_key"</span> : <span class="hljs-string">"29945"</span>, 
    <span class="hljs-string">"_id"</span> : <span class="hljs-string">"worldEdges/29945"</span>, 
    <span class="hljs-string">"_from"</span> : <span class="hljs-string">"worldVertices/country-antigua-and-barbuda"</span>, 
    <span class="hljs-string">"_to"</span> : <span class="hljs-string">"worldVertices/continent-north-america"</span>, 
    <span class="hljs-string">"_rev"</span> : <span class="hljs-string">"29945"</span>, 
    <span class="hljs-string">"type"</span> : <span class="hljs-string">"is-in"</span> 
  }, 
  { 
    <span class="hljs-string">"_key"</span> : <span class="hljs-string">"30038"</span>, 
    <span class="hljs-string">"_id"</span> : <span class="hljs-string">"worldEdges/30038"</span>, 
    <span class="hljs-string">"_from"</span> : <span class="hljs-string">"worldVertices/country-finland"</span>, 
    <span class="hljs-string">"_to"</span> : <span class="hljs-string">"worldVertices/continent-europe"</span>, 
    <span class="hljs-string">"_rev"</span> : <span class="hljs-string">"30038"</span>, 
    <span class="hljs-string">"type"</span> : <span class="hljs-string">"is-in"</span> 
  }, 
  { 
    <span class="hljs-string">"_key"</span> : <span class="hljs-string">"29911"</span>, 
    <span class="hljs-string">"_id"</span> : <span class="hljs-string">"worldEdges/29911"</span>, 
    <span class="hljs-string">"_from"</span> : <span class="hljs-string">"worldVertices/continent-africa"</span>, 
    <span class="hljs-string">"_to"</span> : <span class="hljs-string">"worldVertices/world"</span>, 
    <span class="hljs-string">"_rev"</span> : <span class="hljs-string">"29911"</span>, 
    <span class="hljs-string">"type"</span> : <span class="hljs-string">"is-in"</span> 
  }, 
  { 
    <span class="hljs-string">"_key"</span> : <span class="hljs-string">"29951"</span>, 
    <span class="hljs-string">"_id"</span> : <span class="hljs-string">"worldEdges/29951"</span>, 
    <span class="hljs-string">"_from"</span> : <span class="hljs-string">"worldVertices/country-australia"</span>, 
    <span class="hljs-string">"_to"</span> : <span class="hljs-string">"worldVertices/continent-australia"</span>, 
    <span class="hljs-string">"_rev"</span> : <span class="hljs-string">"29951"</span>, 
    <span class="hljs-string">"type"</span> : <span class="hljs-string">"is-in"</span> 
  }, 
  { 
    <span class="hljs-string">"_key"</span> : <span class="hljs-string">"29966"</span>, 
    <span class="hljs-string">"_id"</span> : <span class="hljs-string">"worldEdges/29966"</span>, 
    <span class="hljs-string">"_from"</span> : <span class="hljs-string">"worldVertices/country-barbados"</span>, 
    <span class="hljs-string">"_to"</span> : <span class="hljs-string">"worldVertices/continent-north-america"</span>, 
    <span class="hljs-string">"_rev"</span> : <span class="hljs-string">"29966"</span>, 
    <span class="hljs-string">"type"</span> : <span class="hljs-string">"is-in"</span> 
  }, 
  { 
    <span class="hljs-string">"_key"</span> : <span class="hljs-string">"30095"</span>, 
    <span class="hljs-string">"_id"</span> : <span class="hljs-string">"worldEdges/30095"</span>, 
    <span class="hljs-string">"_from"</span> : <span class="hljs-string">"worldVertices/capital-dhaka"</span>, 
    <span class="hljs-string">"_to"</span> : <span class="hljs-string">"worldVertices/country-bangladesh"</span>, 
    <span class="hljs-string">"_rev"</span> : <span class="hljs-string">"30095"</span>, 
    <span class="hljs-string">"type"</span> : <span class="hljs-string">"is-in"</span> 
  }, 
  { 
    <span class="hljs-string">"_key"</span> : <span class="hljs-string">"29981"</span>, 
    <span class="hljs-string">"_id"</span> : <span class="hljs-string">"worldEdges/29981"</span>, 
    <span class="hljs-string">"_from"</span> : <span class="hljs-string">"worldVertices/country-botswana"</span>, 
    <span class="hljs-string">"_to"</span> : <span class="hljs-string">"worldVertices/continent-africa"</span>, 
    <span class="hljs-string">"_rev"</span> : <span class="hljs-string">"29981"</span>, 
    <span class="hljs-string">"type"</span> : <span class="hljs-string">"is-in"</span> 
  }, 
  { 
    <span class="hljs-string">"_key"</span> : <span class="hljs-string">"29996"</span>, 
    <span class="hljs-string">"_id"</span> : <span class="hljs-string">"worldEdges/29996"</span>, 
    <span class="hljs-string">"_from"</span> : <span class="hljs-string">"worldVertices/country-burundi"</span>, 
    <span class="hljs-string">"_to"</span> : <span class="hljs-string">"worldVertices/continent-africa"</span>, 
    <span class="hljs-string">"_rev"</span> : <span class="hljs-string">"29996"</span>, 
    <span class="hljs-string">"type"</span> : <span class="hljs-string">"is-in"</span> 
  }, 
  { 
    <span class="hljs-string">"_key"</span> : <span class="hljs-string">"30008"</span>, 
    <span class="hljs-string">"_id"</span> : <span class="hljs-string">"worldEdges/30008"</span>, 
    <span class="hljs-string">"_from"</span> : <span class="hljs-string">"worldVertices/country-chad"</span>, 
    <span class="hljs-string">"_to"</span> : <span class="hljs-string">"worldVertices/continent-africa"</span>, 
    <span class="hljs-string">"_rev"</span> : <span class="hljs-string">"30008"</span>, 
    <span class="hljs-string">"type"</span> : <span class="hljs-string">"is-in"</span> 
  }, 
  { 
    <span class="hljs-string">"_key"</span> : <span class="hljs-string">"30110"</span>, 
    <span class="hljs-string">"_id"</span> : <span class="hljs-string">"worldEdges/30110"</span>, 
    <span class="hljs-string">"_from"</span> : <span class="hljs-string">"worldVertices/capital-luanda"</span>, 
    <span class="hljs-string">"_to"</span> : <span class="hljs-string">"worldVertices/country-angola"</span>, 
    <span class="hljs-string">"_rev"</span> : <span class="hljs-string">"30110"</span>, 
    <span class="hljs-string">"type"</span> : <span class="hljs-string">"is-in"</span> 
  }, 
  { 
    <span class="hljs-string">"_key"</span> : <span class="hljs-string">"30119"</span>, 
    <span class="hljs-string">"_id"</span> : <span class="hljs-string">"worldEdges/30119"</span>, 
    <span class="hljs-string">"_from"</span> : <span class="hljs-string">"worldVertices/capital-n-djamena"</span>, 
    <span class="hljs-string">"_to"</span> : <span class="hljs-string">"worldVertices/country-chad"</span>, 
    <span class="hljs-string">"_rev"</span> : <span class="hljs-string">"30119"</span>, 
    <span class="hljs-string">"type"</span> : <span class="hljs-string">"is-in"</span> 
  }, 
  { 
    <span class="hljs-string">"_key"</span> : <span class="hljs-string">"30128"</span>, 
    <span class="hljs-string">"_id"</span> : <span class="hljs-string">"worldEdges/30128"</span>, 
    <span class="hljs-string">"_from"</span> : <span class="hljs-string">"worldVertices/capital-paris"</span>, 
    <span class="hljs-string">"_to"</span> : <span class="hljs-string">"worldVertices/country-france"</span>, 
    <span class="hljs-string">"_rev"</span> : <span class="hljs-string">"30128"</span>, 
    <span class="hljs-string">"type"</span> : <span class="hljs-string">"is-in"</span> 
  }, 
  { 
    <span class="hljs-string">"_key"</span> : <span class="hljs-string">"30080"</span>, 
    <span class="hljs-string">"_id"</span> : <span class="hljs-string">"worldEdges/30080"</span>, 
    <span class="hljs-string">"_from"</span> : <span class="hljs-string">"worldVertices/capital-buenos-aires"</span>, 
    <span class="hljs-string">"_to"</span> : <span class="hljs-string">"worldVertices/country-argentina"</span>, 
    <span class="hljs-string">"_rev"</span> : <span class="hljs-string">"30080"</span>, 
    <span class="hljs-string">"type"</span> : <span class="hljs-string">"is-in"</span> 
  }, 
  { 
    <span class="hljs-string">"_key"</span> : <span class="hljs-string">"29930"</span>, 
    <span class="hljs-string">"_id"</span> : <span class="hljs-string">"worldEdges/29930"</span>, 
    <span class="hljs-string">"_from"</span> : <span class="hljs-string">"worldVertices/country-afghanistan"</span>, 
    <span class="hljs-string">"_to"</span> : <span class="hljs-string">"worldVertices/continent-asia"</span>, 
    <span class="hljs-string">"_rev"</span> : <span class="hljs-string">"29930"</span>, 
    <span class="hljs-string">"type"</span> : <span class="hljs-string">"is-in"</span> 
  }, 
  { 
    <span class="hljs-string">"_key"</span> : <span class="hljs-string">"30104"</span>, 
    <span class="hljs-string">"_id"</span> : <span class="hljs-string">"worldEdges/30104"</span>, 
    <span class="hljs-string">"_from"</span> : <span class="hljs-string">"worldVertices/capital-kabul"</span>, 
    <span class="hljs-string">"_to"</span> : <span class="hljs-string">"worldVertices/country-afghanistan"</span>, 
    <span class="hljs-string">"_rev"</span> : <span class="hljs-string">"30104"</span>, 
    <span class="hljs-string">"type"</span> : <span class="hljs-string">"is-in"</span> 
  }, 
  { 
    <span class="hljs-string">"_key"</span> : <span class="hljs-string">"30137"</span>, 
    <span class="hljs-string">"_id"</span> : <span class="hljs-string">"worldEdges/30137"</span>, 
    <span class="hljs-string">"_from"</span> : <span class="hljs-string">"worldVertices/capital-quito"</span>, 
    <span class="hljs-string">"_to"</span> : <span class="hljs-string">"worldVertices/country-ecuador"</span>, 
    <span class="hljs-string">"_rev"</span> : <span class="hljs-string">"30137"</span>, 
    <span class="hljs-string">"type"</span> : <span class="hljs-string">"is-in"</span> 
  }, 
  { 
    <span class="hljs-string">"_key"</span> : <span class="hljs-string">"30002"</span>, 
    <span class="hljs-string">"_id"</span> : <span class="hljs-string">"worldEdges/30002"</span>, 
    <span class="hljs-string">"_from"</span> : <span class="hljs-string">"worldVertices/country-cameroon"</span>, 
    <span class="hljs-string">"_to"</span> : <span class="hljs-string">"worldVertices/continent-africa"</span>, 
    <span class="hljs-string">"_rev"</span> : <span class="hljs-string">"30002"</span>, 
    <span class="hljs-string">"type"</span> : <span class="hljs-string">"is-in"</span> 
  }, 
  { 
    <span class="hljs-string">"_key"</span> : <span class="hljs-string">"30158"</span>, 
    <span class="hljs-string">"_id"</span> : <span class="hljs-string">"worldEdges/30158"</span>, 
    <span class="hljs-string">"_from"</span> : <span class="hljs-string">"worldVertices/capital-vienna"</span>, 
    <span class="hljs-string">"_to"</span> : <span class="hljs-string">"worldVertices/country-austria"</span>, 
    <span class="hljs-string">"_rev"</span> : <span class="hljs-string">"30158"</span>, 
    <span class="hljs-string">"type"</span> : <span class="hljs-string">"is-in"</span> 
  }, 
  { 
    <span class="hljs-string">"_key"</span> : <span class="hljs-string">"30083"</span>, 
    <span class="hljs-string">"_id"</span> : <span class="hljs-string">"worldEdges/30083"</span>, 
    <span class="hljs-string">"_from"</span> : <span class="hljs-string">"worldVertices/capital-bujumbura"</span>, 
    <span class="hljs-string">"_to"</span> : <span class="hljs-string">"worldVertices/country-burundi"</span>, 
    <span class="hljs-string">"_rev"</span> : <span class="hljs-string">"30083"</span>, 
    <span class="hljs-string">"type"</span> : <span class="hljs-string">"is-in"</span> 
  }, 
  { 
    <span class="hljs-string">"_key"</span> : <span class="hljs-string">"29939"</span>, 
    <span class="hljs-string">"_id"</span> : <span class="hljs-string">"worldEdges/29939"</span>, 
    <span class="hljs-string">"_from"</span> : <span class="hljs-string">"worldVertices/country-andorra"</span>, 
    <span class="hljs-string">"_to"</span> : <span class="hljs-string">"worldVertices/continent-europe"</span>, 
    <span class="hljs-string">"_rev"</span> : <span class="hljs-string">"29939"</span>, 
    <span class="hljs-string">"type"</span> : <span class="hljs-string">"is-in"</span> 
  }, 
  { 
    <span class="hljs-string">"_key"</span> : <span class="hljs-string">"30122"</span>, 
    <span class="hljs-string">"_id"</span> : <span class="hljs-string">"worldEdges/30122"</span>, 
    <span class="hljs-string">"_from"</span> : <span class="hljs-string">"worldVertices/capital-ottawa"</span>, 
    <span class="hljs-string">"_to"</span> : <span class="hljs-string">"worldVertices/country-canada"</span>, 
    <span class="hljs-string">"_rev"</span> : <span class="hljs-string">"30122"</span>, 
    <span class="hljs-string">"type"</span> : <span class="hljs-string">"is-in"</span> 
  }, 
  { 
    <span class="hljs-string">"_key"</span> : <span class="hljs-string">"29975"</span>, 
    <span class="hljs-string">"_id"</span> : <span class="hljs-string">"worldEdges/29975"</span>, 
    <span class="hljs-string">"_from"</span> : <span class="hljs-string">"worldVertices/country-bolivia"</span>, 
    <span class="hljs-string">"_to"</span> : <span class="hljs-string">"worldVertices/continent-south-america"</span>, 
    <span class="hljs-string">"_rev"</span> : <span class="hljs-string">"29975"</span>, 
    <span class="hljs-string">"type"</span> : <span class="hljs-string">"is-in"</span> 
  }, 
  { 
    <span class="hljs-string">"_key"</span> : <span class="hljs-string">"29963"</span>, 
    <span class="hljs-string">"_id"</span> : <span class="hljs-string">"worldEdges/29963"</span>, 
    <span class="hljs-string">"_from"</span> : <span class="hljs-string">"worldVertices/country-bangladesh"</span>, 
    <span class="hljs-string">"_to"</span> : <span class="hljs-string">"worldVertices/continent-asia"</span>, 
    <span class="hljs-string">"_rev"</span> : <span class="hljs-string">"29963"</span>, 
    <span class="hljs-string">"type"</span> : <span class="hljs-string">"is-in"</span> 
  }, 
  { 
    <span class="hljs-string">"_key"</span> : <span class="hljs-string">"30023"</span>, 
    <span class="hljs-string">"_id"</span> : <span class="hljs-string">"worldEdges/30023"</span>, 
    <span class="hljs-string">"_from"</span> : <span class="hljs-string">"worldVertices/country-czech-republic"</span>, 
    <span class="hljs-string">"_to"</span> : <span class="hljs-string">"worldVertices/continent-europe"</span>, 
    <span class="hljs-string">"_rev"</span> : <span class="hljs-string">"30023"</span>, 
>>>>>>> ca897dce
    <span class="hljs-string">"type"</span> : <span class="hljs-string">"is-in"</span> 
  } 
]
arangosh&gt; examples.dropGraph(<span class="hljs-string">"worldCountry"</span>);
<span class="hljs-literal">true</span>
arangosh&gt; <span class="hljs-keyword">var</span> g = examples.loadGraph(<span class="hljs-string">"worldCountryUnManaged"</span>);
arangosh&gt; examples.dropGraph(<span class="hljs-string">"worldCountryUnManaged"</span>);<|MERGE_RESOLUTION|>--- conflicted
+++ resolved
@@ -5,55 +5,35 @@
   { 
     <span class="hljs-string">"_key"</span> : <span class="hljs-string">"capital-yaounde"</span>, 
     <span class="hljs-string">"_id"</span> : <span class="hljs-string">"worldVertices/capital-yaounde"</span>, 
-<<<<<<< HEAD
-    <span class="hljs-string">"_rev"</span> : <span class="hljs-string">"29945"</span>, 
-=======
     <span class="hljs-string">"_rev"</span> : <span class="hljs-string">"29905"</span>, 
->>>>>>> ca897dce
     <span class="hljs-string">"name"</span> : <span class="hljs-string">"Yaounde"</span>, 
     <span class="hljs-string">"type"</span> : <span class="hljs-string">"capital"</span> 
   }, 
   { 
     <span class="hljs-string">"_key"</span> : <span class="hljs-string">"capital-bridgetown"</span>, 
     <span class="hljs-string">"_id"</span> : <span class="hljs-string">"worldVertices/capital-bridgetown"</span>, 
-<<<<<<< HEAD
-    <span class="hljs-string">"_rev"</span> : <span class="hljs-string">"29855"</span>, 
-=======
     <span class="hljs-string">"_rev"</span> : <span class="hljs-string">"29815"</span>, 
->>>>>>> ca897dce
     <span class="hljs-string">"name"</span> : <span class="hljs-string">"Bridgetown"</span>, 
     <span class="hljs-string">"type"</span> : <span class="hljs-string">"capital"</span> 
   }, 
   { 
     <span class="hljs-string">"_key"</span> : <span class="hljs-string">"capital-santiago"</span>, 
     <span class="hljs-string">"_id"</span> : <span class="hljs-string">"worldVertices/capital-santiago"</span>, 
-<<<<<<< HEAD
-    <span class="hljs-string">"_rev"</span> : <span class="hljs-string">"29924"</span>, 
-=======
     <span class="hljs-string">"_rev"</span> : <span class="hljs-string">"29884"</span>, 
->>>>>>> ca897dce
     <span class="hljs-string">"name"</span> : <span class="hljs-string">"Santiago"</span>, 
     <span class="hljs-string">"type"</span> : <span class="hljs-string">"capital"</span> 
   }, 
   { 
     <span class="hljs-string">"_key"</span> : <span class="hljs-string">"capital-ottawa"</span>, 
     <span class="hljs-string">"_id"</span> : <span class="hljs-string">"worldVertices/capital-ottawa"</span>, 
-<<<<<<< HEAD
-    <span class="hljs-string">"_rev"</span> : <span class="hljs-string">"29903"</span>, 
-=======
     <span class="hljs-string">"_rev"</span> : <span class="hljs-string">"29863"</span>, 
->>>>>>> ca897dce
     <span class="hljs-string">"name"</span> : <span class="hljs-string">"Ottawa"</span>, 
     <span class="hljs-string">"type"</span> : <span class="hljs-string">"capital"</span> 
   }, 
   { 
     <span class="hljs-string">"_key"</span> : <span class="hljs-string">"country-brazil"</span>, 
     <span class="hljs-string">"_id"</span> : <span class="hljs-string">"worldVertices/country-brazil"</span>, 
-<<<<<<< HEAD
-    <span class="hljs-string">"_rev"</span> : <span class="hljs-string">"29765"</span>, 
-=======
     <span class="hljs-string">"_rev"</span> : <span class="hljs-string">"29725"</span>, 
->>>>>>> ca897dce
     <span class="hljs-string">"code"</span> : <span class="hljs-string">"BRA"</span>, 
     <span class="hljs-string">"name"</span> : <span class="hljs-string">"Brazil"</span>, 
     <span class="hljs-string">"type"</span> : <span class="hljs-string">"country"</span> 
@@ -61,11 +41,7 @@
   { 
     <span class="hljs-string">"_key"</span> : <span class="hljs-string">"country-people-s-republic-of-china"</span>, 
     <span class="hljs-string">"_id"</span> : <span class="hljs-string">"worldVertices/country-people-s-republic-of-china"</span>, 
-<<<<<<< HEAD
-    <span class="hljs-string">"_rev"</span> : <span class="hljs-string">"29828"</span>, 
-=======
     <span class="hljs-string">"_rev"</span> : <span class="hljs-string">"29788"</span>, 
->>>>>>> ca897dce
     <span class="hljs-string">"code"</span> : <span class="hljs-string">"CHN"</span>, 
     <span class="hljs-string">"name"</span> : <span class="hljs-string">"People's Republic of China"</span>, 
     <span class="hljs-string">"type"</span> : <span class="hljs-string">"country"</span> 
@@ -73,11 +49,7 @@
   { 
     <span class="hljs-string">"_key"</span> : <span class="hljs-string">"country-cote-d-ivoire"</span>, 
     <span class="hljs-string">"_id"</span> : <span class="hljs-string">"worldVertices/country-cote-d-ivoire"</span>, 
-<<<<<<< HEAD
-    <span class="hljs-string">"_rev"</span> : <span class="hljs-string">"29798"</span>, 
-=======
     <span class="hljs-string">"_rev"</span> : <span class="hljs-string">"29758"</span>, 
->>>>>>> ca897dce
     <span class="hljs-string">"code"</span> : <span class="hljs-string">"CIV"</span>, 
     <span class="hljs-string">"name"</span> : <span class="hljs-string">"Cote d'Ivoire"</span>, 
     <span class="hljs-string">"type"</span> : <span class="hljs-string">"country"</span> 
@@ -85,99 +57,63 @@
   { 
     <span class="hljs-string">"_key"</span> : <span class="hljs-string">"capital-manama"</span>, 
     <span class="hljs-string">"_id"</span> : <span class="hljs-string">"worldVertices/capital-manama"</span>, 
-<<<<<<< HEAD
-    <span class="hljs-string">"_rev"</span> : <span class="hljs-string">"29894"</span>, 
-=======
     <span class="hljs-string">"_rev"</span> : <span class="hljs-string">"29854"</span>, 
->>>>>>> ca897dce
     <span class="hljs-string">"name"</span> : <span class="hljs-string">"Manama"</span>, 
     <span class="hljs-string">"type"</span> : <span class="hljs-string">"capital"</span> 
   }, 
   { 
     <span class="hljs-string">"_key"</span> : <span class="hljs-string">"continent-south-america"</span>, 
     <span class="hljs-string">"_id"</span> : <span class="hljs-string">"worldVertices/continent-south-america"</span>, 
-<<<<<<< HEAD
-    <span class="hljs-string">"_rev"</span> : <span class="hljs-string">"29708"</span>, 
-=======
     <span class="hljs-string">"_rev"</span> : <span class="hljs-string">"29668"</span>, 
->>>>>>> ca897dce
     <span class="hljs-string">"name"</span> : <span class="hljs-string">"South America"</span>, 
     <span class="hljs-string">"type"</span> : <span class="hljs-string">"continent"</span> 
   }, 
   { 
     <span class="hljs-string">"_key"</span> : <span class="hljs-string">"capital-sofia"</span>, 
     <span class="hljs-string">"_id"</span> : <span class="hljs-string">"worldVertices/capital-sofia"</span>, 
-<<<<<<< HEAD
-    <span class="hljs-string">"_rev"</span> : <span class="hljs-string">"29930"</span>, 
-=======
     <span class="hljs-string">"_rev"</span> : <span class="hljs-string">"29890"</span>, 
->>>>>>> ca897dce
     <span class="hljs-string">"name"</span> : <span class="hljs-string">"Sofia"</span>, 
     <span class="hljs-string">"type"</span> : <span class="hljs-string">"capital"</span> 
   }, 
   { 
     <span class="hljs-string">"_key"</span> : <span class="hljs-string">"capital-algiers"</span>, 
     <span class="hljs-string">"_id"</span> : <span class="hljs-string">"worldVertices/capital-algiers"</span>, 
-<<<<<<< HEAD
-    <span class="hljs-string">"_rev"</span> : <span class="hljs-string">"29831"</span>, 
-=======
     <span class="hljs-string">"_rev"</span> : <span class="hljs-string">"29791"</span>, 
->>>>>>> ca897dce
     <span class="hljs-string">"name"</span> : <span class="hljs-string">"Algiers"</span>, 
     <span class="hljs-string">"type"</span> : <span class="hljs-string">"capital"</span> 
   }, 
   { 
     <span class="hljs-string">"_key"</span> : <span class="hljs-string">"capital-zagreb"</span>, 
     <span class="hljs-string">"_id"</span> : <span class="hljs-string">"worldVertices/capital-zagreb"</span>, 
-<<<<<<< HEAD
-    <span class="hljs-string">"_rev"</span> : <span class="hljs-string">"29948"</span>, 
-=======
     <span class="hljs-string">"_rev"</span> : <span class="hljs-string">"29908"</span>, 
->>>>>>> ca897dce
     <span class="hljs-string">"name"</span> : <span class="hljs-string">"Zagreb"</span>, 
     <span class="hljs-string">"type"</span> : <span class="hljs-string">"capital"</span> 
   }, 
   { 
     <span class="hljs-string">"_key"</span> : <span class="hljs-string">"capital-thimphu"</span>, 
     <span class="hljs-string">"_id"</span> : <span class="hljs-string">"worldVertices/capital-thimphu"</span>, 
-<<<<<<< HEAD
-    <span class="hljs-string">"_rev"</span> : <span class="hljs-string">"29933"</span>, 
-=======
     <span class="hljs-string">"_rev"</span> : <span class="hljs-string">"29893"</span>, 
->>>>>>> ca897dce
     <span class="hljs-string">"name"</span> : <span class="hljs-string">"Thimphu"</span>, 
     <span class="hljs-string">"type"</span> : <span class="hljs-string">"capital"</span> 
   }, 
   { 
     <span class="hljs-string">"_key"</span> : <span class="hljs-string">"capital-andorra-la-vella"</span>, 
     <span class="hljs-string">"_id"</span> : <span class="hljs-string">"worldVertices/capital-andorra-la-vella"</span>, 
-<<<<<<< HEAD
-    <span class="hljs-string">"_rev"</span> : <span class="hljs-string">"29834"</span>, 
-=======
     <span class="hljs-string">"_rev"</span> : <span class="hljs-string">"29794"</span>, 
->>>>>>> ca897dce
     <span class="hljs-string">"name"</span> : <span class="hljs-string">"Andorra la Vella"</span>, 
     <span class="hljs-string">"type"</span> : <span class="hljs-string">"capital"</span> 
   }, 
   { 
     <span class="hljs-string">"_key"</span> : <span class="hljs-string">"capital-tirana"</span>, 
     <span class="hljs-string">"_id"</span> : <span class="hljs-string">"worldVertices/capital-tirana"</span>, 
-<<<<<<< HEAD
-    <span class="hljs-string">"_rev"</span> : <span class="hljs-string">"29936"</span>, 
-=======
     <span class="hljs-string">"_rev"</span> : <span class="hljs-string">"29896"</span>, 
->>>>>>> ca897dce
     <span class="hljs-string">"name"</span> : <span class="hljs-string">"Tirana"</span>, 
     <span class="hljs-string">"type"</span> : <span class="hljs-string">"capital"</span> 
   }, 
   { 
     <span class="hljs-string">"_key"</span> : <span class="hljs-string">"country-chad"</span>, 
     <span class="hljs-string">"_id"</span> : <span class="hljs-string">"worldVertices/country-chad"</span>, 
-<<<<<<< HEAD
-    <span class="hljs-string">"_rev"</span> : <span class="hljs-string">"29789"</span>, 
-=======
     <span class="hljs-string">"_rev"</span> : <span class="hljs-string">"29749"</span>, 
->>>>>>> ca897dce
     <span class="hljs-string">"code"</span> : <span class="hljs-string">"TCD"</span>, 
     <span class="hljs-string">"name"</span> : <span class="hljs-string">"Chad"</span>, 
     <span class="hljs-string">"type"</span> : <span class="hljs-string">"country"</span> 
@@ -185,11 +121,7 @@
   { 
     <span class="hljs-string">"_key"</span> : <span class="hljs-string">"country-eritrea"</span>, 
     <span class="hljs-string">"_id"</span> : <span class="hljs-string">"worldVertices/country-eritrea"</span>, 
-<<<<<<< HEAD
-    <span class="hljs-string">"_rev"</span> : <span class="hljs-string">"29816"</span>, 
-=======
     <span class="hljs-string">"_rev"</span> : <span class="hljs-string">"29776"</span>, 
->>>>>>> ca897dce
     <span class="hljs-string">"code"</span> : <span class="hljs-string">"ERI"</span>, 
     <span class="hljs-string">"name"</span> : <span class="hljs-string">"Eritrea"</span>, 
     <span class="hljs-string">"type"</span> : <span class="hljs-string">"country"</span> 
@@ -197,33 +129,21 @@
   { 
     <span class="hljs-string">"_key"</span> : <span class="hljs-string">"capital-bujumbura"</span>, 
     <span class="hljs-string">"_id"</span> : <span class="hljs-string">"worldVertices/capital-bujumbura"</span>, 
-<<<<<<< HEAD
-    <span class="hljs-string">"_rev"</span> : <span class="hljs-string">"29864"</span>, 
-=======
     <span class="hljs-string">"_rev"</span> : <span class="hljs-string">"29824"</span>, 
->>>>>>> ca897dce
     <span class="hljs-string">"name"</span> : <span class="hljs-string">"Bujumbura"</span>, 
     <span class="hljs-string">"type"</span> : <span class="hljs-string">"capital"</span> 
   }, 
   { 
     <span class="hljs-string">"_key"</span> : <span class="hljs-string">"capital-phnom-penh"</span>, 
     <span class="hljs-string">"_id"</span> : <span class="hljs-string">"worldVertices/capital-phnom-penh"</span>, 
-<<<<<<< HEAD
-    <span class="hljs-string">"_rev"</span> : <span class="hljs-string">"29912"</span>, 
-=======
     <span class="hljs-string">"_rev"</span> : <span class="hljs-string">"29872"</span>, 
->>>>>>> ca897dce
     <span class="hljs-string">"name"</span> : <span class="hljs-string">"Phnom Penh"</span>, 
     <span class="hljs-string">"type"</span> : <span class="hljs-string">"capital"</span> 
   }, 
   { 
     <span class="hljs-string">"_key"</span> : <span class="hljs-string">"country-burundi"</span>, 
     <span class="hljs-string">"_id"</span> : <span class="hljs-string">"worldVertices/country-burundi"</span>, 
-<<<<<<< HEAD
-    <span class="hljs-string">"_rev"</span> : <span class="hljs-string">"29777"</span>, 
-=======
     <span class="hljs-string">"_rev"</span> : <span class="hljs-string">"29737"</span>, 
->>>>>>> ca897dce
     <span class="hljs-string">"code"</span> : <span class="hljs-string">"BDI"</span>, 
     <span class="hljs-string">"name"</span> : <span class="hljs-string">"Burundi"</span>, 
     <span class="hljs-string">"type"</span> : <span class="hljs-string">"country"</span> 
@@ -231,11 +151,7 @@
   { 
     <span class="hljs-string">"_key"</span> : <span class="hljs-string">"country-croatia"</span>, 
     <span class="hljs-string">"_id"</span> : <span class="hljs-string">"worldVertices/country-croatia"</span>, 
-<<<<<<< HEAD
-    <span class="hljs-string">"_rev"</span> : <span class="hljs-string">"29801"</span>, 
-=======
     <span class="hljs-string">"_rev"</span> : <span class="hljs-string">"29761"</span>, 
->>>>>>> ca897dce
     <span class="hljs-string">"code"</span> : <span class="hljs-string">"HRV"</span>, 
     <span class="hljs-string">"name"</span> : <span class="hljs-string">"Croatia"</span>, 
     <span class="hljs-string">"type"</span> : <span class="hljs-string">"country"</span> 
@@ -243,11 +159,7 @@
   { 
     <span class="hljs-string">"_key"</span> : <span class="hljs-string">"country-bahrain"</span>, 
     <span class="hljs-string">"_id"</span> : <span class="hljs-string">"worldVertices/country-bahrain"</span>, 
-<<<<<<< HEAD
-    <span class="hljs-string">"_rev"</span> : <span class="hljs-string">"29741"</span>, 
-=======
     <span class="hljs-string">"_rev"</span> : <span class="hljs-string">"29701"</span>, 
->>>>>>> ca897dce
     <span class="hljs-string">"code"</span> : <span class="hljs-string">"BHR"</span>, 
     <span class="hljs-string">"name"</span> : <span class="hljs-string">"Bahrain"</span>, 
     <span class="hljs-string">"type"</span> : <span class="hljs-string">"country"</span> 
@@ -255,11 +167,7 @@
   { 
     <span class="hljs-string">"_key"</span> : <span class="hljs-string">"country-angola"</span>, 
     <span class="hljs-string">"_id"</span> : <span class="hljs-string">"worldVertices/country-angola"</span>, 
-<<<<<<< HEAD
-    <span class="hljs-string">"_rev"</span> : <span class="hljs-string">"29723"</span>, 
-=======
     <span class="hljs-string">"_rev"</span> : <span class="hljs-string">"29683"</span>, 
->>>>>>> ca897dce
     <span class="hljs-string">"code"</span> : <span class="hljs-string">"AGO"</span>, 
     <span class="hljs-string">"name"</span> : <span class="hljs-string">"Angola"</span>, 
     <span class="hljs-string">"type"</span> : <span class="hljs-string">"country"</span> 
@@ -267,33 +175,21 @@
   { 
     <span class="hljs-string">"_key"</span> : <span class="hljs-string">"capital-canberra"</span>, 
     <span class="hljs-string">"_id"</span> : <span class="hljs-string">"worldVertices/capital-canberra"</span>, 
-<<<<<<< HEAD
-    <span class="hljs-string">"_rev"</span> : <span class="hljs-string">"29870"</span>, 
-=======
     <span class="hljs-string">"_rev"</span> : <span class="hljs-string">"29830"</span>, 
->>>>>>> ca897dce
     <span class="hljs-string">"name"</span> : <span class="hljs-string">"Canberra"</span>, 
     <span class="hljs-string">"type"</span> : <span class="hljs-string">"capital"</span> 
   }, 
   { 
     <span class="hljs-string">"_key"</span> : <span class="hljs-string">"capital-la-paz"</span>, 
     <span class="hljs-string">"_id"</span> : <span class="hljs-string">"worldVertices/capital-la-paz"</span>, 
-<<<<<<< HEAD
-    <span class="hljs-string">"_rev"</span> : <span class="hljs-string">"29888"</span>, 
-=======
     <span class="hljs-string">"_rev"</span> : <span class="hljs-string">"29848"</span>, 
->>>>>>> ca897dce
     <span class="hljs-string">"name"</span> : <span class="hljs-string">"La Paz"</span>, 
     <span class="hljs-string">"type"</span> : <span class="hljs-string">"capital"</span> 
   }, 
   { 
     <span class="hljs-string">"_key"</span> : <span class="hljs-string">"country-argentina"</span>, 
     <span class="hljs-string">"_id"</span> : <span class="hljs-string">"worldVertices/country-argentina"</span>, 
-<<<<<<< HEAD
-    <span class="hljs-string">"_rev"</span> : <span class="hljs-string">"29729"</span>, 
-=======
     <span class="hljs-string">"_rev"</span> : <span class="hljs-string">"29689"</span>, 
->>>>>>> ca897dce
     <span class="hljs-string">"code"</span> : <span class="hljs-string">"ARG"</span>, 
     <span class="hljs-string">"name"</span> : <span class="hljs-string">"Argentina"</span>, 
     <span class="hljs-string">"type"</span> : <span class="hljs-string">"country"</span> 
@@ -301,11 +197,7 @@
   { 
     <span class="hljs-string">"_key"</span> : <span class="hljs-string">"country-botswana"</span>, 
     <span class="hljs-string">"_id"</span> : <span class="hljs-string">"worldVertices/country-botswana"</span>, 
-<<<<<<< HEAD
-    <span class="hljs-string">"_rev"</span> : <span class="hljs-string">"29762"</span>, 
-=======
     <span class="hljs-string">"_rev"</span> : <span class="hljs-string">"29722"</span>, 
->>>>>>> ca897dce
     <span class="hljs-string">"code"</span> : <span class="hljs-string">"BWA"</span>, 
     <span class="hljs-string">"name"</span> : <span class="hljs-string">"Botswana"</span>, 
     <span class="hljs-string">"type"</span> : <span class="hljs-string">"country"</span> 
@@ -313,11 +205,7 @@
   { 
     <span class="hljs-string">"_key"</span> : <span class="hljs-string">"country-germany"</span>, 
     <span class="hljs-string">"_id"</span> : <span class="hljs-string">"worldVertices/country-germany"</span>, 
-<<<<<<< HEAD
-    <span class="hljs-string">"_rev"</span> : <span class="hljs-string">"29825"</span>, 
-=======
     <span class="hljs-string">"_rev"</span> : <span class="hljs-string">"29785"</span>, 
->>>>>>> ca897dce
     <span class="hljs-string">"code"</span> : <span class="hljs-string">"DEU"</span>, 
     <span class="hljs-string">"name"</span> : <span class="hljs-string">"Germany"</span>, 
     <span class="hljs-string">"type"</span> : <span class="hljs-string">"country"</span> 
@@ -325,11 +213,7 @@
   { 
     <span class="hljs-string">"_key"</span> : <span class="hljs-string">"country-cambodia"</span>, 
     <span class="hljs-string">"_id"</span> : <span class="hljs-string">"worldVertices/country-cambodia"</span>, 
-<<<<<<< HEAD
-    <span class="hljs-string">"_rev"</span> : <span class="hljs-string">"29780"</span>, 
-=======
     <span class="hljs-string">"_rev"</span> : <span class="hljs-string">"29740"</span>, 
->>>>>>> ca897dce
     <span class="hljs-string">"code"</span> : <span class="hljs-string">"KHM"</span>, 
     <span class="hljs-string">"name"</span> : <span class="hljs-string">"Cambodia"</span>, 
     <span class="hljs-string">"type"</span> : <span class="hljs-string">"country"</span> 
@@ -337,22 +221,14 @@
   { 
     <span class="hljs-string">"_key"</span> : <span class="hljs-string">"capital-gaborone"</span>, 
     <span class="hljs-string">"_id"</span> : <span class="hljs-string">"worldVertices/capital-gaborone"</span>, 
-<<<<<<< HEAD
-    <span class="hljs-string">"_rev"</span> : <span class="hljs-string">"29879"</span>, 
-=======
     <span class="hljs-string">"_rev"</span> : <span class="hljs-string">"29839"</span>, 
->>>>>>> ca897dce
     <span class="hljs-string">"name"</span> : <span class="hljs-string">"Gaborone"</span>, 
     <span class="hljs-string">"type"</span> : <span class="hljs-string">"capital"</span> 
   }, 
   { 
     <span class="hljs-string">"_key"</span> : <span class="hljs-string">"country-bangladesh"</span>, 
     <span class="hljs-string">"_id"</span> : <span class="hljs-string">"worldVertices/country-bangladesh"</span>, 
-<<<<<<< HEAD
-    <span class="hljs-string">"_rev"</span> : <span class="hljs-string">"29744"</span>, 
-=======
     <span class="hljs-string">"_rev"</span> : <span class="hljs-string">"29704"</span>, 
->>>>>>> ca897dce
     <span class="hljs-string">"code"</span> : <span class="hljs-string">"BGD"</span>, 
     <span class="hljs-string">"name"</span> : <span class="hljs-string">"Bangladesh"</span>, 
     <span class="hljs-string">"type"</span> : <span class="hljs-string">"country"</span> 
@@ -360,11 +236,7 @@
   { 
     <span class="hljs-string">"_key"</span> : <span class="hljs-string">"country-cameroon"</span>, 
     <span class="hljs-string">"_id"</span> : <span class="hljs-string">"worldVertices/country-cameroon"</span>, 
-<<<<<<< HEAD
-    <span class="hljs-string">"_rev"</span> : <span class="hljs-string">"29783"</span>, 
-=======
     <span class="hljs-string">"_rev"</span> : <span class="hljs-string">"29743"</span>, 
->>>>>>> ca897dce
     <span class="hljs-string">"code"</span> : <span class="hljs-string">"CMR"</span>, 
     <span class="hljs-string">"name"</span> : <span class="hljs-string">"Cameroon"</span>, 
     <span class="hljs-string">"type"</span> : <span class="hljs-string">"country"</span> 
@@ -372,11 +244,7 @@
   { 
     <span class="hljs-string">"_key"</span> : <span class="hljs-string">"country-bolivia"</span>, 
     <span class="hljs-string">"_id"</span> : <span class="hljs-string">"worldVertices/country-bolivia"</span>, 
-<<<<<<< HEAD
-    <span class="hljs-string">"_rev"</span> : <span class="hljs-string">"29756"</span>, 
-=======
     <span class="hljs-string">"_rev"</span> : <span class="hljs-string">"29716"</span>, 
->>>>>>> ca897dce
     <span class="hljs-string">"code"</span> : <span class="hljs-string">"BOL"</span>, 
     <span class="hljs-string">"name"</span> : <span class="hljs-string">"Bolivia"</span>, 
     <span class="hljs-string">"type"</span> : <span class="hljs-string">"country"</span> 
@@ -384,11 +252,7 @@
   { 
     <span class="hljs-string">"_key"</span> : <span class="hljs-string">"country-ecuador"</span>, 
     <span class="hljs-string">"_id"</span> : <span class="hljs-string">"worldVertices/country-ecuador"</span>, 
-<<<<<<< HEAD
-    <span class="hljs-string">"_rev"</span> : <span class="hljs-string">"29810"</span>, 
-=======
     <span class="hljs-string">"_rev"</span> : <span class="hljs-string">"29770"</span>, 
->>>>>>> ca897dce
     <span class="hljs-string">"code"</span> : <span class="hljs-string">"ECU"</span>, 
     <span class="hljs-string">"name"</span> : <span class="hljs-string">"Ecuador"</span>, 
     <span class="hljs-string">"type"</span> : <span class="hljs-string">"country"</span> 
@@ -396,11 +260,7 @@
   { 
     <span class="hljs-string">"_key"</span> : <span class="hljs-string">"country-belgium"</span>, 
     <span class="hljs-string">"_id"</span> : <span class="hljs-string">"worldVertices/country-belgium"</span>, 
-<<<<<<< HEAD
-    <span class="hljs-string">"_rev"</span> : <span class="hljs-string">"29750"</span>, 
-=======
     <span class="hljs-string">"_rev"</span> : <span class="hljs-string">"29710"</span>, 
->>>>>>> ca897dce
     <span class="hljs-string">"code"</span> : <span class="hljs-string">"BEL"</span>, 
     <span class="hljs-string">"name"</span> : <span class="hljs-string">"Belgium"</span>, 
     <span class="hljs-string">"type"</span> : <span class="hljs-string">"country"</span> 
@@ -408,22 +268,14 @@
   { 
     <span class="hljs-string">"_key"</span> : <span class="hljs-string">"capital-copenhagen"</span>, 
     <span class="hljs-string">"_id"</span> : <span class="hljs-string">"worldVertices/capital-copenhagen"</span>, 
-<<<<<<< HEAD
-    <span class="hljs-string">"_rev"</span> : <span class="hljs-string">"29873"</span>, 
-=======
     <span class="hljs-string">"_rev"</span> : <span class="hljs-string">"29833"</span>, 
->>>>>>> ca897dce
     <span class="hljs-string">"name"</span> : <span class="hljs-string">"Copenhagen"</span>, 
     <span class="hljs-string">"type"</span> : <span class="hljs-string">"capital"</span> 
   }, 
   { 
     <span class="hljs-string">"_key"</span> : <span class="hljs-string">"country-chile"</span>, 
     <span class="hljs-string">"_id"</span> : <span class="hljs-string">"worldVertices/country-chile"</span>, 
-<<<<<<< HEAD
-    <span class="hljs-string">"_rev"</span> : <span class="hljs-string">"29792"</span>, 
-=======
     <span class="hljs-string">"_rev"</span> : <span class="hljs-string">"29752"</span>, 
->>>>>>> ca897dce
     <span class="hljs-string">"code"</span> : <span class="hljs-string">"CHL"</span>, 
     <span class="hljs-string">"name"</span> : <span class="hljs-string">"Chile"</span>, 
     <span class="hljs-string">"type"</span> : <span class="hljs-string">"country"</span> 
@@ -431,66 +283,42 @@
   { 
     <span class="hljs-string">"_key"</span> : <span class="hljs-string">"continent-africa"</span>, 
     <span class="hljs-string">"_id"</span> : <span class="hljs-string">"worldVertices/continent-africa"</span>, 
-<<<<<<< HEAD
-    <span class="hljs-string">"_rev"</span> : <span class="hljs-string">"29693"</span>, 
-=======
     <span class="hljs-string">"_rev"</span> : <span class="hljs-string">"29653"</span>, 
->>>>>>> ca897dce
     <span class="hljs-string">"name"</span> : <span class="hljs-string">"Africa"</span>, 
     <span class="hljs-string">"type"</span> : <span class="hljs-string">"continent"</span> 
   }, 
   { 
     <span class="hljs-string">"_key"</span> : <span class="hljs-string">"world"</span>, 
     <span class="hljs-string">"_id"</span> : <span class="hljs-string">"worldVertices/world"</span>, 
-<<<<<<< HEAD
-    <span class="hljs-string">"_rev"</span> : <span class="hljs-string">"29689"</span>, 
-=======
     <span class="hljs-string">"_rev"</span> : <span class="hljs-string">"29649"</span>, 
->>>>>>> ca897dce
     <span class="hljs-string">"name"</span> : <span class="hljs-string">"World"</span>, 
     <span class="hljs-string">"type"</span> : <span class="hljs-string">"root"</span> 
   }, 
   { 
     <span class="hljs-string">"_key"</span> : <span class="hljs-string">"capital-bandar-seri-begawan"</span>, 
     <span class="hljs-string">"_id"</span> : <span class="hljs-string">"worldVertices/capital-bandar-seri-begawan"</span>, 
-<<<<<<< HEAD
-    <span class="hljs-string">"_rev"</span> : <span class="hljs-string">"29840"</span>, 
-=======
     <span class="hljs-string">"_rev"</span> : <span class="hljs-string">"29800"</span>, 
->>>>>>> ca897dce
     <span class="hljs-string">"name"</span> : <span class="hljs-string">"Bandar Seri Begawan"</span>, 
     <span class="hljs-string">"type"</span> : <span class="hljs-string">"capital"</span> 
   }, 
   { 
     <span class="hljs-string">"_key"</span> : <span class="hljs-string">"capital-saint-john-s"</span>, 
     <span class="hljs-string">"_id"</span> : <span class="hljs-string">"worldVertices/capital-saint-john-s"</span>, 
-<<<<<<< HEAD
-    <span class="hljs-string">"_rev"</span> : <span class="hljs-string">"29921"</span>, 
-=======
     <span class="hljs-string">"_rev"</span> : <span class="hljs-string">"29881"</span>, 
->>>>>>> ca897dce
     <span class="hljs-string">"name"</span> : <span class="hljs-string">"Saint John's"</span>, 
     <span class="hljs-string">"type"</span> : <span class="hljs-string">"capital"</span> 
   }, 
   { 
     <span class="hljs-string">"_key"</span> : <span class="hljs-string">"continent-australia"</span>, 
     <span class="hljs-string">"_id"</span> : <span class="hljs-string">"worldVertices/continent-australia"</span>, 
-<<<<<<< HEAD
-    <span class="hljs-string">"_rev"</span> : <span class="hljs-string">"29699"</span>, 
-=======
     <span class="hljs-string">"_rev"</span> : <span class="hljs-string">"29659"</span>, 
->>>>>>> ca897dce
     <span class="hljs-string">"name"</span> : <span class="hljs-string">"Australia"</span>, 
     <span class="hljs-string">"type"</span> : <span class="hljs-string">"continent"</span> 
   }, 
   { 
     <span class="hljs-string">"_key"</span> : <span class="hljs-string">"country-antigua-and-barbuda"</span>, 
     <span class="hljs-string">"_id"</span> : <span class="hljs-string">"worldVertices/country-antigua-and-barbuda"</span>, 
-<<<<<<< HEAD
-    <span class="hljs-string">"_rev"</span> : <span class="hljs-string">"29726"</span>, 
-=======
     <span class="hljs-string">"_rev"</span> : <span class="hljs-string">"29686"</span>, 
->>>>>>> ca897dce
     <span class="hljs-string">"code"</span> : <span class="hljs-string">"ATG"</span>, 
     <span class="hljs-string">"name"</span> : <span class="hljs-string">"Antigua and Barbuda"</span>, 
     <span class="hljs-string">"type"</span> : <span class="hljs-string">"country"</span> 
@@ -498,44 +326,28 @@
   { 
     <span class="hljs-string">"_key"</span> : <span class="hljs-string">"capital-brasilia"</span>, 
     <span class="hljs-string">"_id"</span> : <span class="hljs-string">"worldVertices/capital-brasilia"</span>, 
-<<<<<<< HEAD
-    <span class="hljs-string">"_rev"</span> : <span class="hljs-string">"29852"</span>, 
-=======
     <span class="hljs-string">"_rev"</span> : <span class="hljs-string">"29812"</span>, 
->>>>>>> ca897dce
     <span class="hljs-string">"name"</span> : <span class="hljs-string">"Brasilia"</span>, 
     <span class="hljs-string">"type"</span> : <span class="hljs-string">"capital"</span> 
   }, 
   { 
     <span class="hljs-string">"_key"</span> : <span class="hljs-string">"capital-dhaka"</span>, 
     <span class="hljs-string">"_id"</span> : <span class="hljs-string">"worldVertices/capital-dhaka"</span>, 
-<<<<<<< HEAD
-    <span class="hljs-string">"_rev"</span> : <span class="hljs-string">"29876"</span>, 
-=======
     <span class="hljs-string">"_rev"</span> : <span class="hljs-string">"29836"</span>, 
->>>>>>> ca897dce
     <span class="hljs-string">"name"</span> : <span class="hljs-string">"Dhaka"</span>, 
     <span class="hljs-string">"type"</span> : <span class="hljs-string">"capital"</span> 
   }, 
   { 
     <span class="hljs-string">"_key"</span> : <span class="hljs-string">"capital-yamoussoukro"</span>, 
     <span class="hljs-string">"_id"</span> : <span class="hljs-string">"worldVertices/capital-yamoussoukro"</span>, 
-<<<<<<< HEAD
-    <span class="hljs-string">"_rev"</span> : <span class="hljs-string">"29942"</span>, 
-=======
     <span class="hljs-string">"_rev"</span> : <span class="hljs-string">"29902"</span>, 
->>>>>>> ca897dce
     <span class="hljs-string">"name"</span> : <span class="hljs-string">"Yamoussoukro"</span>, 
     <span class="hljs-string">"type"</span> : <span class="hljs-string">"capital"</span> 
   }, 
   { 
     <span class="hljs-string">"_key"</span> : <span class="hljs-string">"country-burkina-faso"</span>, 
     <span class="hljs-string">"_id"</span> : <span class="hljs-string">"worldVertices/country-burkina-faso"</span>, 
-<<<<<<< HEAD
-    <span class="hljs-string">"_rev"</span> : <span class="hljs-string">"29774"</span>, 
-=======
     <span class="hljs-string">"_rev"</span> : <span class="hljs-string">"29734"</span>, 
->>>>>>> ca897dce
     <span class="hljs-string">"code"</span> : <span class="hljs-string">"BFA"</span>, 
     <span class="hljs-string">"name"</span> : <span class="hljs-string">"Burkina Faso"</span>, 
     <span class="hljs-string">"type"</span> : <span class="hljs-string">"country"</span> 
@@ -543,11 +355,7 @@
   { 
     <span class="hljs-string">"_key"</span> : <span class="hljs-string">"country-egypt"</span>, 
     <span class="hljs-string">"_id"</span> : <span class="hljs-string">"worldVertices/country-egypt"</span>, 
-<<<<<<< HEAD
-    <span class="hljs-string">"_rev"</span> : <span class="hljs-string">"29813"</span>, 
-=======
     <span class="hljs-string">"_rev"</span> : <span class="hljs-string">"29773"</span>, 
->>>>>>> ca897dce
     <span class="hljs-string">"code"</span> : <span class="hljs-string">"EGY"</span>, 
     <span class="hljs-string">"name"</span> : <span class="hljs-string">"Egypt"</span>, 
     <span class="hljs-string">"type"</span> : <span class="hljs-string">"country"</span> 
@@ -555,11 +363,7 @@
   { 
     <span class="hljs-string">"_key"</span> : <span class="hljs-string">"country-algeria"</span>, 
     <span class="hljs-string">"_id"</span> : <span class="hljs-string">"worldVertices/country-algeria"</span>, 
-<<<<<<< HEAD
-    <span class="hljs-string">"_rev"</span> : <span class="hljs-string">"29717"</span>, 
-=======
     <span class="hljs-string">"_rev"</span> : <span class="hljs-string">"29677"</span>, 
->>>>>>> ca897dce
     <span class="hljs-string">"code"</span> : <span class="hljs-string">"DZA"</span>, 
     <span class="hljs-string">"name"</span> : <span class="hljs-string">"Algeria"</span>, 
     <span class="hljs-string">"type"</span> : <span class="hljs-string">"country"</span> 
@@ -567,22 +371,14 @@
   { 
     <span class="hljs-string">"_key"</span> : <span class="hljs-string">"capital-prague"</span>, 
     <span class="hljs-string">"_id"</span> : <span class="hljs-string">"worldVertices/capital-prague"</span>, 
-<<<<<<< HEAD
-    <span class="hljs-string">"_rev"</span> : <span class="hljs-string">"29915"</span>, 
-=======
     <span class="hljs-string">"_rev"</span> : <span class="hljs-string">"29875"</span>, 
->>>>>>> ca897dce
     <span class="hljs-string">"name"</span> : <span class="hljs-string">"Prague"</span>, 
     <span class="hljs-string">"type"</span> : <span class="hljs-string">"capital"</span> 
   }, 
   { 
     <span class="hljs-string">"_key"</span> : <span class="hljs-string">"country-bhutan"</span>, 
     <span class="hljs-string">"_id"</span> : <span class="hljs-string">"worldVertices/country-bhutan"</span>, 
-<<<<<<< HEAD
-    <span class="hljs-string">"_rev"</span> : <span class="hljs-string">"29753"</span>, 
-=======
     <span class="hljs-string">"_rev"</span> : <span class="hljs-string">"29713"</span>, 
->>>>>>> ca897dce
     <span class="hljs-string">"code"</span> : <span class="hljs-string">"BTN"</span>, 
     <span class="hljs-string">"name"</span> : <span class="hljs-string">"Bhutan"</span>, 
     <span class="hljs-string">"type"</span> : <span class="hljs-string">"country"</span> 
@@ -590,22 +386,14 @@
   { 
     <span class="hljs-string">"_key"</span> : <span class="hljs-string">"capital-helsinki"</span>, 
     <span class="hljs-string">"_id"</span> : <span class="hljs-string">"worldVertices/capital-helsinki"</span>, 
-<<<<<<< HEAD
-    <span class="hljs-string">"_rev"</span> : <span class="hljs-string">"29882"</span>, 
-=======
     <span class="hljs-string">"_rev"</span> : <span class="hljs-string">"29842"</span>, 
->>>>>>> ca897dce
     <span class="hljs-string">"name"</span> : <span class="hljs-string">"Helsinki"</span>, 
     <span class="hljs-string">"type"</span> : <span class="hljs-string">"capital"</span> 
   }, 
   { 
     <span class="hljs-string">"_key"</span> : <span class="hljs-string">"country-czech-republic"</span>, 
     <span class="hljs-string">"_id"</span> : <span class="hljs-string">"worldVertices/country-czech-republic"</span>, 
-<<<<<<< HEAD
-    <span class="hljs-string">"_rev"</span> : <span class="hljs-string">"29804"</span>, 
-=======
     <span class="hljs-string">"_rev"</span> : <span class="hljs-string">"29764"</span>, 
->>>>>>> ca897dce
     <span class="hljs-string">"code"</span> : <span class="hljs-string">"CZE"</span>, 
     <span class="hljs-string">"name"</span> : <span class="hljs-string">"Czech Republic"</span>, 
     <span class="hljs-string">"type"</span> : <span class="hljs-string">"country"</span> 
@@ -613,11 +401,7 @@
   { 
     <span class="hljs-string">"_key"</span> : <span class="hljs-string">"country-austria"</span>, 
     <span class="hljs-string">"_id"</span> : <span class="hljs-string">"worldVertices/country-austria"</span>, 
-<<<<<<< HEAD
-    <span class="hljs-string">"_rev"</span> : <span class="hljs-string">"29735"</span>, 
-=======
     <span class="hljs-string">"_rev"</span> : <span class="hljs-string">"29695"</span>, 
->>>>>>> ca897dce
     <span class="hljs-string">"code"</span> : <span class="hljs-string">"AUT"</span>, 
     <span class="hljs-string">"name"</span> : <span class="hljs-string">"Austria"</span>, 
     <span class="hljs-string">"type"</span> : <span class="hljs-string">"country"</span> 
@@ -625,11 +409,7 @@
   { 
     <span class="hljs-string">"_key"</span> : <span class="hljs-string">"country-afghanistan"</span>, 
     <span class="hljs-string">"_id"</span> : <span class="hljs-string">"worldVertices/country-afghanistan"</span>, 
-<<<<<<< HEAD
-    <span class="hljs-string">"_rev"</span> : <span class="hljs-string">"29711"</span>, 
-=======
     <span class="hljs-string">"_rev"</span> : <span class="hljs-string">"29671"</span>, 
->>>>>>> ca897dce
     <span class="hljs-string">"code"</span> : <span class="hljs-string">"AFG"</span>, 
     <span class="hljs-string">"name"</span> : <span class="hljs-string">"Afghanistan"</span>, 
     <span class="hljs-string">"type"</span> : <span class="hljs-string">"country"</span> 
@@ -637,33 +417,21 @@
   { 
     <span class="hljs-string">"_key"</span> : <span class="hljs-string">"capital-buenos-aires"</span>, 
     <span class="hljs-string">"_id"</span> : <span class="hljs-string">"worldVertices/capital-buenos-aires"</span>, 
-<<<<<<< HEAD
-    <span class="hljs-string">"_rev"</span> : <span class="hljs-string">"29861"</span>, 
-=======
     <span class="hljs-string">"_rev"</span> : <span class="hljs-string">"29821"</span>, 
->>>>>>> ca897dce
     <span class="hljs-string">"name"</span> : <span class="hljs-string">"Buenos Aires"</span>, 
     <span class="hljs-string">"type"</span> : <span class="hljs-string">"capital"</span> 
   }, 
   { 
     <span class="hljs-string">"_key"</span> : <span class="hljs-string">"capital-quito"</span>, 
     <span class="hljs-string">"_id"</span> : <span class="hljs-string">"worldVertices/capital-quito"</span>, 
-<<<<<<< HEAD
-    <span class="hljs-string">"_rev"</span> : <span class="hljs-string">"29918"</span>, 
-=======
     <span class="hljs-string">"_rev"</span> : <span class="hljs-string">"29878"</span>, 
->>>>>>> ca897dce
     <span class="hljs-string">"name"</span> : <span class="hljs-string">"Quito"</span>, 
     <span class="hljs-string">"type"</span> : <span class="hljs-string">"capital"</span> 
   }, 
   { 
     <span class="hljs-string">"_key"</span> : <span class="hljs-string">"country-albania"</span>, 
     <span class="hljs-string">"_id"</span> : <span class="hljs-string">"worldVertices/country-albania"</span>, 
-<<<<<<< HEAD
-    <span class="hljs-string">"_rev"</span> : <span class="hljs-string">"29714"</span>, 
-=======
     <span class="hljs-string">"_rev"</span> : <span class="hljs-string">"29674"</span>, 
->>>>>>> ca897dce
     <span class="hljs-string">"code"</span> : <span class="hljs-string">"ALB"</span>, 
     <span class="hljs-string">"name"</span> : <span class="hljs-string">"Albania"</span>, 
     <span class="hljs-string">"type"</span> : <span class="hljs-string">"country"</span> 
@@ -671,22 +439,14 @@
   { 
     <span class="hljs-string">"_key"</span> : <span class="hljs-string">"capital-paris"</span>, 
     <span class="hljs-string">"_id"</span> : <span class="hljs-string">"worldVertices/capital-paris"</span>, 
-<<<<<<< HEAD
-    <span class="hljs-string">"_rev"</span> : <span class="hljs-string">"29909"</span>, 
-=======
     <span class="hljs-string">"_rev"</span> : <span class="hljs-string">"29869"</span>, 
->>>>>>> ca897dce
     <span class="hljs-string">"name"</span> : <span class="hljs-string">"Paris"</span>, 
     <span class="hljs-string">"type"</span> : <span class="hljs-string">"capital"</span> 
   }, 
   { 
     <span class="hljs-string">"_key"</span> : <span class="hljs-string">"country-denmark"</span>, 
     <span class="hljs-string">"_id"</span> : <span class="hljs-string">"worldVertices/country-denmark"</span>, 
-<<<<<<< HEAD
-    <span class="hljs-string">"_rev"</span> : <span class="hljs-string">"29807"</span>, 
-=======
     <span class="hljs-string">"_rev"</span> : <span class="hljs-string">"29767"</span>, 
->>>>>>> ca897dce
     <span class="hljs-string">"code"</span> : <span class="hljs-string">"DNK"</span>, 
     <span class="hljs-string">"name"</span> : <span class="hljs-string">"Denmark"</span>, 
     <span class="hljs-string">"type"</span> : <span class="hljs-string">"country"</span> 
@@ -694,11 +454,7 @@
   { 
     <span class="hljs-string">"_key"</span> : <span class="hljs-string">"country-finland"</span>, 
     <span class="hljs-string">"_id"</span> : <span class="hljs-string">"worldVertices/country-finland"</span>, 
-<<<<<<< HEAD
-    <span class="hljs-string">"_rev"</span> : <span class="hljs-string">"29819"</span>, 
-=======
     <span class="hljs-string">"_rev"</span> : <span class="hljs-string">"29779"</span>, 
->>>>>>> ca897dce
     <span class="hljs-string">"code"</span> : <span class="hljs-string">"FIN"</span>, 
     <span class="hljs-string">"name"</span> : <span class="hljs-string">"Finland"</span>, 
     <span class="hljs-string">"type"</span> : <span class="hljs-string">"country"</span> 
@@ -706,22 +462,14 @@
   { 
     <span class="hljs-string">"_key"</span> : <span class="hljs-string">"capital-brussels"</span>, 
     <span class="hljs-string">"_id"</span> : <span class="hljs-string">"worldVertices/capital-brussels"</span>, 
-<<<<<<< HEAD
-    <span class="hljs-string">"_rev"</span> : <span class="hljs-string">"29858"</span>, 
-=======
     <span class="hljs-string">"_rev"</span> : <span class="hljs-string">"29818"</span>, 
->>>>>>> ca897dce
     <span class="hljs-string">"name"</span> : <span class="hljs-string">"Brussels"</span>, 
     <span class="hljs-string">"type"</span> : <span class="hljs-string">"capital"</span> 
   }, 
   { 
     <span class="hljs-string">"_key"</span> : <span class="hljs-string">"country-france"</span>, 
     <span class="hljs-string">"_id"</span> : <span class="hljs-string">"worldVertices/country-france"</span>, 
-<<<<<<< HEAD
-    <span class="hljs-string">"_rev"</span> : <span class="hljs-string">"29822"</span>, 
-=======
     <span class="hljs-string">"_rev"</span> : <span class="hljs-string">"29782"</span>, 
->>>>>>> ca897dce
     <span class="hljs-string">"code"</span> : <span class="hljs-string">"FRA"</span>, 
     <span class="hljs-string">"name"</span> : <span class="hljs-string">"France"</span>, 
     <span class="hljs-string">"type"</span> : <span class="hljs-string">"country"</span> 
@@ -729,55 +477,35 @@
   { 
     <span class="hljs-string">"_key"</span> : <span class="hljs-string">"capital-berlin"</span>, 
     <span class="hljs-string">"_id"</span> : <span class="hljs-string">"worldVertices/capital-berlin"</span>, 
-<<<<<<< HEAD
-    <span class="hljs-string">"_rev"</span> : <span class="hljs-string">"29846"</span>, 
-=======
     <span class="hljs-string">"_rev"</span> : <span class="hljs-string">"29806"</span>, 
->>>>>>> ca897dce
     <span class="hljs-string">"name"</span> : <span class="hljs-string">"Berlin"</span>, 
     <span class="hljs-string">"type"</span> : <span class="hljs-string">"capital"</span> 
   }, 
   { 
     <span class="hljs-string">"_key"</span> : <span class="hljs-string">"continent-north-america"</span>, 
     <span class="hljs-string">"_id"</span> : <span class="hljs-string">"worldVertices/continent-north-america"</span>, 
-<<<<<<< HEAD
-    <span class="hljs-string">"_rev"</span> : <span class="hljs-string">"29705"</span>, 
-=======
     <span class="hljs-string">"_rev"</span> : <span class="hljs-string">"29665"</span>, 
->>>>>>> ca897dce
     <span class="hljs-string">"name"</span> : <span class="hljs-string">"North America"</span>, 
     <span class="hljs-string">"type"</span> : <span class="hljs-string">"continent"</span> 
   }, 
   { 
     <span class="hljs-string">"_key"</span> : <span class="hljs-string">"capital-ouagadougou"</span>, 
     <span class="hljs-string">"_id"</span> : <span class="hljs-string">"worldVertices/capital-ouagadougou"</span>, 
-<<<<<<< HEAD
-    <span class="hljs-string">"_rev"</span> : <span class="hljs-string">"29906"</span>, 
-=======
     <span class="hljs-string">"_rev"</span> : <span class="hljs-string">"29866"</span>, 
->>>>>>> ca897dce
     <span class="hljs-string">"name"</span> : <span class="hljs-string">"Ouagadougou"</span>, 
     <span class="hljs-string">"type"</span> : <span class="hljs-string">"capital"</span> 
   }, 
   { 
     <span class="hljs-string">"_key"</span> : <span class="hljs-string">"capital-n-djamena"</span>, 
     <span class="hljs-string">"_id"</span> : <span class="hljs-string">"worldVertices/capital-n-djamena"</span>, 
-<<<<<<< HEAD
-    <span class="hljs-string">"_rev"</span> : <span class="hljs-string">"29900"</span>, 
-=======
     <span class="hljs-string">"_rev"</span> : <span class="hljs-string">"29860"</span>, 
->>>>>>> ca897dce
     <span class="hljs-string">"name"</span> : <span class="hljs-string">"N'Djamena"</span>, 
     <span class="hljs-string">"type"</span> : <span class="hljs-string">"capital"</span> 
   }, 
   { 
     <span class="hljs-string">"_key"</span> : <span class="hljs-string">"country-bahamas"</span>, 
     <span class="hljs-string">"_id"</span> : <span class="hljs-string">"worldVertices/country-bahamas"</span>, 
-<<<<<<< HEAD
-    <span class="hljs-string">"_rev"</span> : <span class="hljs-string">"29738"</span>, 
-=======
     <span class="hljs-string">"_rev"</span> : <span class="hljs-string">"29698"</span>, 
->>>>>>> ca897dce
     <span class="hljs-string">"code"</span> : <span class="hljs-string">"BHS"</span>, 
     <span class="hljs-string">"name"</span> : <span class="hljs-string">"Bahamas"</span>, 
     <span class="hljs-string">"type"</span> : <span class="hljs-string">"country"</span> 
@@ -785,33 +513,21 @@
   { 
     <span class="hljs-string">"_key"</span> : <span class="hljs-string">"capital-bogota"</span>, 
     <span class="hljs-string">"_id"</span> : <span class="hljs-string">"worldVertices/capital-bogota"</span>, 
-<<<<<<< HEAD
-    <span class="hljs-string">"_rev"</span> : <span class="hljs-string">"29849"</span>, 
-=======
     <span class="hljs-string">"_rev"</span> : <span class="hljs-string">"29809"</span>, 
->>>>>>> ca897dce
     <span class="hljs-string">"name"</span> : <span class="hljs-string">"Bogota"</span>, 
     <span class="hljs-string">"type"</span> : <span class="hljs-string">"capital"</span> 
   }, 
   { 
     <span class="hljs-string">"_key"</span> : <span class="hljs-string">"capital-vienna"</span>, 
     <span class="hljs-string">"_id"</span> : <span class="hljs-string">"worldVertices/capital-vienna"</span>, 
-<<<<<<< HEAD
-    <span class="hljs-string">"_rev"</span> : <span class="hljs-string">"29939"</span>, 
-=======
     <span class="hljs-string">"_rev"</span> : <span class="hljs-string">"29899"</span>, 
->>>>>>> ca897dce
     <span class="hljs-string">"name"</span> : <span class="hljs-string">"Vienna"</span>, 
     <span class="hljs-string">"type"</span> : <span class="hljs-string">"capital"</span> 
   }, 
   { 
     <span class="hljs-string">"_key"</span> : <span class="hljs-string">"country-colombia"</span>, 
     <span class="hljs-string">"_id"</span> : <span class="hljs-string">"worldVertices/country-colombia"</span>, 
-<<<<<<< HEAD
-    <span class="hljs-string">"_rev"</span> : <span class="hljs-string">"29795"</span>, 
-=======
     <span class="hljs-string">"_rev"</span> : <span class="hljs-string">"29755"</span>, 
->>>>>>> ca897dce
     <span class="hljs-string">"code"</span> : <span class="hljs-string">"COL"</span>, 
     <span class="hljs-string">"name"</span> : <span class="hljs-string">"Colombia"</span>, 
     <span class="hljs-string">"type"</span> : <span class="hljs-string">"country"</span> 
@@ -819,11 +535,7 @@
   { 
     <span class="hljs-string">"_key"</span> : <span class="hljs-string">"country-bulgaria"</span>, 
     <span class="hljs-string">"_id"</span> : <span class="hljs-string">"worldVertices/country-bulgaria"</span>, 
-<<<<<<< HEAD
-    <span class="hljs-string">"_rev"</span> : <span class="hljs-string">"29771"</span>, 
-=======
     <span class="hljs-string">"_rev"</span> : <span class="hljs-string">"29731"</span>, 
->>>>>>> ca897dce
     <span class="hljs-string">"code"</span> : <span class="hljs-string">"BGR"</span>, 
     <span class="hljs-string">"name"</span> : <span class="hljs-string">"Bulgaria"</span>, 
     <span class="hljs-string">"type"</span> : <span class="hljs-string">"country"</span> 
@@ -831,11 +543,7 @@
   { 
     <span class="hljs-string">"_key"</span> : <span class="hljs-string">"country-barbados"</span>, 
     <span class="hljs-string">"_id"</span> : <span class="hljs-string">"worldVertices/country-barbados"</span>, 
-<<<<<<< HEAD
-    <span class="hljs-string">"_rev"</span> : <span class="hljs-string">"29747"</span>, 
-=======
     <span class="hljs-string">"_rev"</span> : <span class="hljs-string">"29707"</span>, 
->>>>>>> ca897dce
     <span class="hljs-string">"code"</span> : <span class="hljs-string">"BRB"</span>, 
     <span class="hljs-string">"name"</span> : <span class="hljs-string">"Barbados"</span>, 
     <span class="hljs-string">"type"</span> : <span class="hljs-string">"country"</span> 
@@ -843,33 +551,21 @@
   { 
     <span class="hljs-string">"_key"</span> : <span class="hljs-string">"continent-asia"</span>, 
     <span class="hljs-string">"_id"</span> : <span class="hljs-string">"worldVertices/continent-asia"</span>, 
-<<<<<<< HEAD
-    <span class="hljs-string">"_rev"</span> : <span class="hljs-string">"29696"</span>, 
-=======
     <span class="hljs-string">"_rev"</span> : <span class="hljs-string">"29656"</span>, 
->>>>>>> ca897dce
     <span class="hljs-string">"name"</span> : <span class="hljs-string">"Asia"</span>, 
     <span class="hljs-string">"type"</span> : <span class="hljs-string">"continent"</span> 
   }, 
   { 
     <span class="hljs-string">"_key"</span> : <span class="hljs-string">"capital-nassau"</span>, 
     <span class="hljs-string">"_id"</span> : <span class="hljs-string">"worldVertices/capital-nassau"</span>, 
-<<<<<<< HEAD
-    <span class="hljs-string">"_rev"</span> : <span class="hljs-string">"29897"</span>, 
-=======
     <span class="hljs-string">"_rev"</span> : <span class="hljs-string">"29857"</span>, 
->>>>>>> ca897dce
     <span class="hljs-string">"name"</span> : <span class="hljs-string">"Nassau"</span>, 
     <span class="hljs-string">"type"</span> : <span class="hljs-string">"capital"</span> 
   }, 
   { 
     <span class="hljs-string">"_key"</span> : <span class="hljs-string">"country-brunei"</span>, 
     <span class="hljs-string">"_id"</span> : <span class="hljs-string">"worldVertices/country-brunei"</span>, 
-<<<<<<< HEAD
-    <span class="hljs-string">"_rev"</span> : <span class="hljs-string">"29768"</span>, 
-=======
     <span class="hljs-string">"_rev"</span> : <span class="hljs-string">"29728"</span>, 
->>>>>>> ca897dce
     <span class="hljs-string">"code"</span> : <span class="hljs-string">"BRN"</span>, 
     <span class="hljs-string">"name"</span> : <span class="hljs-string">"Brunei"</span>, 
     <span class="hljs-string">"type"</span> : <span class="hljs-string">"country"</span> 
@@ -877,33 +573,21 @@
   { 
     <span class="hljs-string">"_key"</span> : <span class="hljs-string">"capital-beijing"</span>, 
     <span class="hljs-string">"_id"</span> : <span class="hljs-string">"worldVertices/capital-beijing"</span>, 
-<<<<<<< HEAD
-    <span class="hljs-string">"_rev"</span> : <span class="hljs-string">"29843"</span>, 
-=======
     <span class="hljs-string">"_rev"</span> : <span class="hljs-string">"29803"</span>, 
->>>>>>> ca897dce
     <span class="hljs-string">"name"</span> : <span class="hljs-string">"Beijing"</span>, 
     <span class="hljs-string">"type"</span> : <span class="hljs-string">"capital"</span> 
   }, 
   { 
     <span class="hljs-string">"_key"</span> : <span class="hljs-string">"continent-europe"</span>, 
     <span class="hljs-string">"_id"</span> : <span class="hljs-string">"worldVertices/continent-europe"</span>, 
-<<<<<<< HEAD
-    <span class="hljs-string">"_rev"</span> : <span class="hljs-string">"29702"</span>, 
-=======
     <span class="hljs-string">"_rev"</span> : <span class="hljs-string">"29662"</span>, 
->>>>>>> ca897dce
     <span class="hljs-string">"name"</span> : <span class="hljs-string">"Europe"</span>, 
     <span class="hljs-string">"type"</span> : <span class="hljs-string">"continent"</span> 
   }, 
   { 
     <span class="hljs-string">"_key"</span> : <span class="hljs-string">"country-canada"</span>, 
     <span class="hljs-string">"_id"</span> : <span class="hljs-string">"worldVertices/country-canada"</span>, 
-<<<<<<< HEAD
-    <span class="hljs-string">"_rev"</span> : <span class="hljs-string">"29786"</span>, 
-=======
     <span class="hljs-string">"_rev"</span> : <span class="hljs-string">"29746"</span>, 
->>>>>>> ca897dce
     <span class="hljs-string">"code"</span> : <span class="hljs-string">"CAN"</span>, 
     <span class="hljs-string">"name"</span> : <span class="hljs-string">"Canada"</span>, 
     <span class="hljs-string">"type"</span> : <span class="hljs-string">"country"</span> 
@@ -911,11 +595,7 @@
   { 
     <span class="hljs-string">"_key"</span> : <span class="hljs-string">"country-bosnia-and-herzegovina"</span>, 
     <span class="hljs-string">"_id"</span> : <span class="hljs-string">"worldVertices/country-bosnia-and-herzegovina"</span>, 
-<<<<<<< HEAD
-    <span class="hljs-string">"_rev"</span> : <span class="hljs-string">"29759"</span>, 
-=======
     <span class="hljs-string">"_rev"</span> : <span class="hljs-string">"29719"</span>, 
->>>>>>> ca897dce
     <span class="hljs-string">"code"</span> : <span class="hljs-string">"BIH"</span>, 
     <span class="hljs-string">"name"</span> : <span class="hljs-string">"Bosnia and Herzegovina"</span>, 
     <span class="hljs-string">"type"</span> : <span class="hljs-string">"country"</span> 
@@ -923,44 +603,28 @@
   { 
     <span class="hljs-string">"_key"</span> : <span class="hljs-string">"capital-sarajevo"</span>, 
     <span class="hljs-string">"_id"</span> : <span class="hljs-string">"worldVertices/capital-sarajevo"</span>, 
-<<<<<<< HEAD
-    <span class="hljs-string">"_rev"</span> : <span class="hljs-string">"29927"</span>, 
-=======
     <span class="hljs-string">"_rev"</span> : <span class="hljs-string">"29887"</span>, 
->>>>>>> ca897dce
     <span class="hljs-string">"name"</span> : <span class="hljs-string">"Sarajevo"</span>, 
     <span class="hljs-string">"type"</span> : <span class="hljs-string">"capital"</span> 
   }, 
   { 
     <span class="hljs-string">"_key"</span> : <span class="hljs-string">"capital-cairo"</span>, 
     <span class="hljs-string">"_id"</span> : <span class="hljs-string">"worldVertices/capital-cairo"</span>, 
-<<<<<<< HEAD
-    <span class="hljs-string">"_rev"</span> : <span class="hljs-string">"29867"</span>, 
-=======
     <span class="hljs-string">"_rev"</span> : <span class="hljs-string">"29827"</span>, 
->>>>>>> ca897dce
     <span class="hljs-string">"name"</span> : <span class="hljs-string">"Cairo"</span>, 
     <span class="hljs-string">"type"</span> : <span class="hljs-string">"capital"</span> 
   }, 
   { 
     <span class="hljs-string">"_key"</span> : <span class="hljs-string">"capital-asmara"</span>, 
     <span class="hljs-string">"_id"</span> : <span class="hljs-string">"worldVertices/capital-asmara"</span>, 
-<<<<<<< HEAD
-    <span class="hljs-string">"_rev"</span> : <span class="hljs-string">"29837"</span>, 
-=======
     <span class="hljs-string">"_rev"</span> : <span class="hljs-string">"29797"</span>, 
->>>>>>> ca897dce
     <span class="hljs-string">"name"</span> : <span class="hljs-string">"Asmara"</span>, 
     <span class="hljs-string">"type"</span> : <span class="hljs-string">"capital"</span> 
   }, 
   { 
     <span class="hljs-string">"_key"</span> : <span class="hljs-string">"country-australia"</span>, 
     <span class="hljs-string">"_id"</span> : <span class="hljs-string">"worldVertices/country-australia"</span>, 
-<<<<<<< HEAD
-    <span class="hljs-string">"_rev"</span> : <span class="hljs-string">"29732"</span>, 
-=======
     <span class="hljs-string">"_rev"</span> : <span class="hljs-string">"29692"</span>, 
->>>>>>> ca897dce
     <span class="hljs-string">"code"</span> : <span class="hljs-string">"AUS"</span>, 
     <span class="hljs-string">"name"</span> : <span class="hljs-string">"Australia"</span>, 
     <span class="hljs-string">"type"</span> : <span class="hljs-string">"country"</span> 
@@ -968,33 +632,21 @@
   { 
     <span class="hljs-string">"_key"</span> : <span class="hljs-string">"capital-kabul"</span>, 
     <span class="hljs-string">"_id"</span> : <span class="hljs-string">"worldVertices/capital-kabul"</span>, 
-<<<<<<< HEAD
-    <span class="hljs-string">"_rev"</span> : <span class="hljs-string">"29885"</span>, 
-=======
     <span class="hljs-string">"_rev"</span> : <span class="hljs-string">"29845"</span>, 
->>>>>>> ca897dce
     <span class="hljs-string">"name"</span> : <span class="hljs-string">"Kabul"</span>, 
     <span class="hljs-string">"type"</span> : <span class="hljs-string">"capital"</span> 
   }, 
   { 
     <span class="hljs-string">"_key"</span> : <span class="hljs-string">"capital-luanda"</span>, 
     <span class="hljs-string">"_id"</span> : <span class="hljs-string">"worldVertices/capital-luanda"</span>, 
-<<<<<<< HEAD
-    <span class="hljs-string">"_rev"</span> : <span class="hljs-string">"29891"</span>, 
-=======
     <span class="hljs-string">"_rev"</span> : <span class="hljs-string">"29851"</span>, 
->>>>>>> ca897dce
     <span class="hljs-string">"name"</span> : <span class="hljs-string">"Luanda"</span>, 
     <span class="hljs-string">"type"</span> : <span class="hljs-string">"capital"</span> 
   }, 
   { 
     <span class="hljs-string">"_key"</span> : <span class="hljs-string">"country-andorra"</span>, 
     <span class="hljs-string">"_id"</span> : <span class="hljs-string">"worldVertices/country-andorra"</span>, 
-<<<<<<< HEAD
-    <span class="hljs-string">"_rev"</span> : <span class="hljs-string">"29720"</span>, 
-=======
     <span class="hljs-string">"_rev"</span> : <span class="hljs-string">"29680"</span>, 
->>>>>>> ca897dce
     <span class="hljs-string">"code"</span> : <span class="hljs-string">"AND"</span>, 
     <span class="hljs-string">"name"</span> : <span class="hljs-string">"Andorra"</span>, 
     <span class="hljs-string">"type"</span> : <span class="hljs-string">"country"</span> 
@@ -1003,139 +655,6 @@
 arangosh&gt; db.worldEdges.toArray();
 [ 
   { 
-<<<<<<< HEAD
-    <span class="hljs-string">"_key"</span> : <span class="hljs-string">"30192"</span>, 
-    <span class="hljs-string">"_id"</span> : <span class="hljs-string">"worldEdges/30192"</span>, 
-    <span class="hljs-string">"_from"</span> : <span class="hljs-string">"worldVertices/capital-thimphu"</span>, 
-    <span class="hljs-string">"_to"</span> : <span class="hljs-string">"worldVertices/country-bhutan"</span>, 
-    <span class="hljs-string">"_rev"</span> : <span class="hljs-string">"30192"</span>, 
-    <span class="hljs-string">"type"</span> : <span class="hljs-string">"is-in"</span> 
-  }, 
-  { 
-    <span class="hljs-string">"_key"</span> : <span class="hljs-string">"30201"</span>, 
-    <span class="hljs-string">"_id"</span> : <span class="hljs-string">"worldEdges/30201"</span>, 
-    <span class="hljs-string">"_from"</span> : <span class="hljs-string">"worldVertices/capital-yamoussoukro"</span>, 
-    <span class="hljs-string">"_to"</span> : <span class="hljs-string">"worldVertices/country-cote-d-ivoire"</span>, 
-    <span class="hljs-string">"_rev"</span> : <span class="hljs-string">"30201"</span>, 
-    <span class="hljs-string">"type"</span> : <span class="hljs-string">"is-in"</span> 
-  }, 
-  { 
-    <span class="hljs-string">"_key"</span> : <span class="hljs-string">"30138"</span>, 
-    <span class="hljs-string">"_id"</span> : <span class="hljs-string">"worldEdges/30138"</span>, 
-    <span class="hljs-string">"_from"</span> : <span class="hljs-string">"worldVertices/capital-gaborone"</span>, 
-    <span class="hljs-string">"_to"</span> : <span class="hljs-string">"worldVertices/country-botswana"</span>, 
-    <span class="hljs-string">"_rev"</span> : <span class="hljs-string">"30138"</span>, 
-    <span class="hljs-string">"type"</span> : <span class="hljs-string">"is-in"</span> 
-  }, 
-  { 
-    <span class="hljs-string">"_key"</span> : <span class="hljs-string">"30120"</span>, 
-    <span class="hljs-string">"_id"</span> : <span class="hljs-string">"worldEdges/30120"</span>, 
-    <span class="hljs-string">"_from"</span> : <span class="hljs-string">"worldVertices/capital-buenos-aires"</span>, 
-    <span class="hljs-string">"_to"</span> : <span class="hljs-string">"worldVertices/country-argentina"</span>, 
-    <span class="hljs-string">"_rev"</span> : <span class="hljs-string">"30120"</span>, 
-    <span class="hljs-string">"type"</span> : <span class="hljs-string">"is-in"</span> 
-  }, 
-  { 
-    <span class="hljs-string">"_key"</span> : <span class="hljs-string">"30069"</span>, 
-    <span class="hljs-string">"_id"</span> : <span class="hljs-string">"worldEdges/30069"</span>, 
-    <span class="hljs-string">"_from"</span> : <span class="hljs-string">"worldVertices/country-ecuador"</span>, 
-    <span class="hljs-string">"_to"</span> : <span class="hljs-string">"worldVertices/continent-south-america"</span>, 
-    <span class="hljs-string">"_rev"</span> : <span class="hljs-string">"30069"</span>, 
-    <span class="hljs-string">"type"</span> : <span class="hljs-string">"is-in"</span> 
-  }, 
-  { 
-    <span class="hljs-string">"_key"</span> : <span class="hljs-string">"30027"</span>, 
-    <span class="hljs-string">"_id"</span> : <span class="hljs-string">"worldEdges/30027"</span>, 
-    <span class="hljs-string">"_from"</span> : <span class="hljs-string">"worldVertices/country-brunei"</span>, 
-    <span class="hljs-string">"_to"</span> : <span class="hljs-string">"worldVertices/continent-asia"</span>, 
-    <span class="hljs-string">"_rev"</span> : <span class="hljs-string">"30027"</span>, 
-    <span class="hljs-string">"type"</span> : <span class="hljs-string">"is-in"</span> 
-  }, 
-  { 
-    <span class="hljs-string">"_key"</span> : <span class="hljs-string">"30129"</span>, 
-    <span class="hljs-string">"_id"</span> : <span class="hljs-string">"worldEdges/30129"</span>, 
-    <span class="hljs-string">"_from"</span> : <span class="hljs-string">"worldVertices/capital-canberra"</span>, 
-    <span class="hljs-string">"_to"</span> : <span class="hljs-string">"worldVertices/country-australia"</span>, 
-    <span class="hljs-string">"_rev"</span> : <span class="hljs-string">"30129"</span>, 
-    <span class="hljs-string">"type"</span> : <span class="hljs-string">"is-in"</span> 
-  }, 
-  { 
-    <span class="hljs-string">"_key"</span> : <span class="hljs-string">"30165"</span>, 
-    <span class="hljs-string">"_id"</span> : <span class="hljs-string">"worldEdges/30165"</span>, 
-    <span class="hljs-string">"_from"</span> : <span class="hljs-string">"worldVertices/capital-ouagadougou"</span>, 
-    <span class="hljs-string">"_to"</span> : <span class="hljs-string">"worldVertices/country-burkina-faso"</span>, 
-    <span class="hljs-string">"_rev"</span> : <span class="hljs-string">"30165"</span>, 
-    <span class="hljs-string">"type"</span> : <span class="hljs-string">"is-in"</span> 
-  }, 
-  { 
-    <span class="hljs-string">"_key"</span> : <span class="hljs-string">"30093"</span>, 
-    <span class="hljs-string">"_id"</span> : <span class="hljs-string">"worldEdges/30093"</span>, 
-    <span class="hljs-string">"_from"</span> : <span class="hljs-string">"worldVertices/capital-andorra-la-vella"</span>, 
-    <span class="hljs-string">"_to"</span> : <span class="hljs-string">"worldVertices/country-andorra"</span>, 
-    <span class="hljs-string">"_rev"</span> : <span class="hljs-string">"30093"</span>, 
-    <span class="hljs-string">"type"</span> : <span class="hljs-string">"is-in"</span> 
-  }, 
-  { 
-    <span class="hljs-string">"_key"</span> : <span class="hljs-string">"30009"</span>, 
-    <span class="hljs-string">"_id"</span> : <span class="hljs-string">"worldEdges/30009"</span>, 
-    <span class="hljs-string">"_from"</span> : <span class="hljs-string">"worldVertices/country-belgium"</span>, 
-    <span class="hljs-string">"_to"</span> : <span class="hljs-string">"worldVertices/continent-europe"</span>, 
-    <span class="hljs-string">"_rev"</span> : <span class="hljs-string">"30009"</span>, 
-    <span class="hljs-string">"type"</span> : <span class="hljs-string">"is-in"</span> 
-  }, 
-  { 
-    <span class="hljs-string">"_key"</span> : <span class="hljs-string">"30141"</span>, 
-    <span class="hljs-string">"_id"</span> : <span class="hljs-string">"worldEdges/30141"</span>, 
-    <span class="hljs-string">"_from"</span> : <span class="hljs-string">"worldVertices/capital-helsinki"</span>, 
-    <span class="hljs-string">"_to"</span> : <span class="hljs-string">"worldVertices/country-finland"</span>, 
-    <span class="hljs-string">"_rev"</span> : <span class="hljs-string">"30141"</span>, 
-    <span class="hljs-string">"type"</span> : <span class="hljs-string">"is-in"</span> 
-  }, 
-  { 
-    <span class="hljs-string">"_key"</span> : <span class="hljs-string">"29973"</span>, 
-    <span class="hljs-string">"_id"</span> : <span class="hljs-string">"worldEdges/29973"</span>, 
-    <span class="hljs-string">"_from"</span> : <span class="hljs-string">"worldVertices/country-albania"</span>, 
-    <span class="hljs-string">"_to"</span> : <span class="hljs-string">"worldVertices/continent-europe"</span>, 
-    <span class="hljs-string">"_rev"</span> : <span class="hljs-string">"29973"</span>, 
-    <span class="hljs-string">"type"</span> : <span class="hljs-string">"is-in"</span> 
-  }, 
-  { 
-    <span class="hljs-string">"_key"</span> : <span class="hljs-string">"30135"</span>, 
-    <span class="hljs-string">"_id"</span> : <span class="hljs-string">"worldEdges/30135"</span>, 
-    <span class="hljs-string">"_from"</span> : <span class="hljs-string">"worldVertices/capital-dhaka"</span>, 
-    <span class="hljs-string">"_to"</span> : <span class="hljs-string">"worldVertices/country-bangladesh"</span>, 
-    <span class="hljs-string">"_rev"</span> : <span class="hljs-string">"30135"</span>, 
-    <span class="hljs-string">"type"</span> : <span class="hljs-string">"is-in"</span> 
-  }, 
-  { 
-    <span class="hljs-string">"_key"</span> : <span class="hljs-string">"29979"</span>, 
-    <span class="hljs-string">"_id"</span> : <span class="hljs-string">"worldEdges/29979"</span>, 
-    <span class="hljs-string">"_from"</span> : <span class="hljs-string">"worldVertices/country-andorra"</span>, 
-    <span class="hljs-string">"_to"</span> : <span class="hljs-string">"worldVertices/continent-europe"</span>, 
-    <span class="hljs-string">"_rev"</span> : <span class="hljs-string">"29979"</span>, 
-    <span class="hljs-string">"type"</span> : <span class="hljs-string">"is-in"</span> 
-  }, 
-  { 
-    <span class="hljs-string">"_key"</span> : <span class="hljs-string">"30159"</span>, 
-    <span class="hljs-string">"_id"</span> : <span class="hljs-string">"worldEdges/30159"</span>, 
-    <span class="hljs-string">"_from"</span> : <span class="hljs-string">"worldVertices/capital-n-djamena"</span>, 
-    <span class="hljs-string">"_to"</span> : <span class="hljs-string">"worldVertices/country-chad"</span>, 
-    <span class="hljs-string">"_rev"</span> : <span class="hljs-string">"30159"</span>, 
-    <span class="hljs-string">"type"</span> : <span class="hljs-string">"is-in"</span> 
-  }, 
-  { 
-    <span class="hljs-string">"_key"</span> : <span class="hljs-string">"30108"</span>, 
-    <span class="hljs-string">"_id"</span> : <span class="hljs-string">"worldEdges/30108"</span>, 
-    <span class="hljs-string">"_from"</span> : <span class="hljs-string">"worldVertices/capital-bogota"</span>, 
-    <span class="hljs-string">"_to"</span> : <span class="hljs-string">"worldVertices/country-colombia"</span>, 
-    <span class="hljs-string">"_rev"</span> : <span class="hljs-string">"30108"</span>, 
-    <span class="hljs-string">"type"</span> : <span class="hljs-string">"is-in"</span> 
-  }, 
-  { 
-    <span class="hljs-string">"_key"</span> : <span class="hljs-string">"30012"</span>, 
-    <span class="hljs-string">"_id"</span> : <span class="hljs-string">"worldEdges/30012"</span>, 
-    <span class="hljs-string">"_from"</span> : <span class="hljs-string">"worldVertices/country-bhutan"</span>, 
-=======
     <span class="hljs-string">"_key"</span> : <span class="hljs-string">"30005"</span>, 
     <span class="hljs-string">"_id"</span> : <span class="hljs-string">"worldEdges/30005"</span>, 
     <span class="hljs-string">"_from"</span> : <span class="hljs-string">"worldVertices/country-canada"</span>, 
@@ -1267,177 +786,11 @@
     <span class="hljs-string">"_key"</span> : <span class="hljs-string">"29999"</span>, 
     <span class="hljs-string">"_id"</span> : <span class="hljs-string">"worldEdges/29999"</span>, 
     <span class="hljs-string">"_from"</span> : <span class="hljs-string">"worldVertices/country-cambodia"</span>, 
->>>>>>> ca897dce
     <span class="hljs-string">"_to"</span> : <span class="hljs-string">"worldVertices/continent-asia"</span>, 
-    <span class="hljs-string">"_rev"</span> : <span class="hljs-string">"30012"</span>, 
-    <span class="hljs-string">"type"</span> : <span class="hljs-string">"is-in"</span> 
-  }, 
-  { 
-<<<<<<< HEAD
-    <span class="hljs-string">"_key"</span> : <span class="hljs-string">"30051"</span>, 
-    <span class="hljs-string">"_id"</span> : <span class="hljs-string">"worldEdges/30051"</span>, 
-    <span class="hljs-string">"_from"</span> : <span class="hljs-string">"worldVertices/country-chile"</span>, 
-    <span class="hljs-string">"_to"</span> : <span class="hljs-string">"worldVertices/continent-south-america"</span>, 
-    <span class="hljs-string">"_rev"</span> : <span class="hljs-string">"30051"</span>, 
-    <span class="hljs-string">"type"</span> : <span class="hljs-string">"is-in"</span> 
-  }, 
-  { 
-    <span class="hljs-string">"_key"</span> : <span class="hljs-string">"30078"</span>, 
-    <span class="hljs-string">"_id"</span> : <span class="hljs-string">"worldEdges/30078"</span>, 
-    <span class="hljs-string">"_from"</span> : <span class="hljs-string">"worldVertices/country-finland"</span>, 
-    <span class="hljs-string">"_to"</span> : <span class="hljs-string">"worldVertices/continent-europe"</span>, 
-    <span class="hljs-string">"_rev"</span> : <span class="hljs-string">"30078"</span>, 
-    <span class="hljs-string">"type"</span> : <span class="hljs-string">"is-in"</span> 
-  }, 
-  { 
-    <span class="hljs-string">"_key"</span> : <span class="hljs-string">"30150"</span>, 
-    <span class="hljs-string">"_id"</span> : <span class="hljs-string">"worldEdges/30150"</span>, 
-    <span class="hljs-string">"_from"</span> : <span class="hljs-string">"worldVertices/capital-luanda"</span>, 
-    <span class="hljs-string">"_to"</span> : <span class="hljs-string">"worldVertices/country-angola"</span>, 
-    <span class="hljs-string">"_rev"</span> : <span class="hljs-string">"30150"</span>, 
-    <span class="hljs-string">"type"</span> : <span class="hljs-string">"is-in"</span> 
-  }, 
-  { 
-    <span class="hljs-string">"_key"</span> : <span class="hljs-string">"29985"</span>, 
-    <span class="hljs-string">"_id"</span> : <span class="hljs-string">"worldEdges/29985"</span>, 
-    <span class="hljs-string">"_from"</span> : <span class="hljs-string">"worldVertices/country-antigua-and-barbuda"</span>, 
-    <span class="hljs-string">"_to"</span> : <span class="hljs-string">"worldVertices/continent-north-america"</span>, 
-    <span class="hljs-string">"_rev"</span> : <span class="hljs-string">"29985"</span>, 
-    <span class="hljs-string">"type"</span> : <span class="hljs-string">"is-in"</span> 
-  }, 
-  { 
-    <span class="hljs-string">"_key"</span> : <span class="hljs-string">"29961"</span>, 
-    <span class="hljs-string">"_id"</span> : <span class="hljs-string">"worldEdges/29961"</span>, 
-    <span class="hljs-string">"_from"</span> : <span class="hljs-string">"worldVertices/continent-europe"</span>, 
-    <span class="hljs-string">"_to"</span> : <span class="hljs-string">"worldVertices/world"</span>, 
-    <span class="hljs-string">"_rev"</span> : <span class="hljs-string">"29961"</span>, 
-    <span class="hljs-string">"type"</span> : <span class="hljs-string">"is-in"</span> 
-  }, 
-  { 
-    <span class="hljs-string">"_key"</span> : <span class="hljs-string">"30057"</span>, 
-    <span class="hljs-string">"_id"</span> : <span class="hljs-string">"worldEdges/30057"</span>, 
-    <span class="hljs-string">"_from"</span> : <span class="hljs-string">"worldVertices/country-cote-d-ivoire"</span>, 
-    <span class="hljs-string">"_to"</span> : <span class="hljs-string">"worldVertices/continent-africa"</span>, 
-    <span class="hljs-string">"_rev"</span> : <span class="hljs-string">"30057"</span>, 
-    <span class="hljs-string">"type"</span> : <span class="hljs-string">"is-in"</span> 
-  }, 
-  { 
-    <span class="hljs-string">"_key"</span> : <span class="hljs-string">"30060"</span>, 
-    <span class="hljs-string">"_id"</span> : <span class="hljs-string">"worldEdges/30060"</span>, 
-    <span class="hljs-string">"_from"</span> : <span class="hljs-string">"worldVertices/country-croatia"</span>, 
-    <span class="hljs-string">"_to"</span> : <span class="hljs-string">"worldVertices/continent-europe"</span>, 
-    <span class="hljs-string">"_rev"</span> : <span class="hljs-string">"30060"</span>, 
-    <span class="hljs-string">"type"</span> : <span class="hljs-string">"is-in"</span> 
-  }, 
-  { 
-    <span class="hljs-string">"_key"</span> : <span class="hljs-string">"30039"</span>, 
-    <span class="hljs-string">"_id"</span> : <span class="hljs-string">"worldEdges/30039"</span>, 
-    <span class="hljs-string">"_from"</span> : <span class="hljs-string">"worldVertices/country-cambodia"</span>, 
-    <span class="hljs-string">"_to"</span> : <span class="hljs-string">"worldVertices/continent-asia"</span>, 
-    <span class="hljs-string">"_rev"</span> : <span class="hljs-string">"30039"</span>, 
-    <span class="hljs-string">"type"</span> : <span class="hljs-string">"is-in"</span> 
-  }, 
-  { 
-    <span class="hljs-string">"_key"</span> : <span class="hljs-string">"30030"</span>, 
-    <span class="hljs-string">"_id"</span> : <span class="hljs-string">"worldEdges/30030"</span>, 
-    <span class="hljs-string">"_from"</span> : <span class="hljs-string">"worldVertices/country-bulgaria"</span>, 
-    <span class="hljs-string">"_to"</span> : <span class="hljs-string">"worldVertices/continent-europe"</span>, 
-    <span class="hljs-string">"_rev"</span> : <span class="hljs-string">"30030"</span>, 
-    <span class="hljs-string">"type"</span> : <span class="hljs-string">"is-in"</span> 
-  }, 
-  { 
-    <span class="hljs-string">"_key"</span> : <span class="hljs-string">"30048"</span>, 
-    <span class="hljs-string">"_id"</span> : <span class="hljs-string">"worldEdges/30048"</span>, 
-    <span class="hljs-string">"_from"</span> : <span class="hljs-string">"worldVertices/country-chad"</span>, 
-    <span class="hljs-string">"_to"</span> : <span class="hljs-string">"worldVertices/continent-africa"</span>, 
-    <span class="hljs-string">"_rev"</span> : <span class="hljs-string">"30048"</span>, 
-    <span class="hljs-string">"type"</span> : <span class="hljs-string">"is-in"</span> 
-  }, 
-  { 
-    <span class="hljs-string">"_key"</span> : <span class="hljs-string">"30174"</span>, 
-    <span class="hljs-string">"_id"</span> : <span class="hljs-string">"worldEdges/30174"</span>, 
-    <span class="hljs-string">"_from"</span> : <span class="hljs-string">"worldVertices/capital-prague"</span>, 
-    <span class="hljs-string">"_to"</span> : <span class="hljs-string">"worldVertices/country-czech-republic"</span>, 
-    <span class="hljs-string">"_rev"</span> : <span class="hljs-string">"30174"</span>, 
-    <span class="hljs-string">"type"</span> : <span class="hljs-string">"is-in"</span> 
-  }, 
-  { 
-    <span class="hljs-string">"_key"</span> : <span class="hljs-string">"30126"</span>, 
-    <span class="hljs-string">"_id"</span> : <span class="hljs-string">"worldEdges/30126"</span>, 
-    <span class="hljs-string">"_from"</span> : <span class="hljs-string">"worldVertices/capital-cairo"</span>, 
-    <span class="hljs-string">"_to"</span> : <span class="hljs-string">"worldVertices/country-egypt"</span>, 
-    <span class="hljs-string">"_rev"</span> : <span class="hljs-string">"30126"</span>, 
-    <span class="hljs-string">"type"</span> : <span class="hljs-string">"is-in"</span> 
-  }, 
-  { 
-    <span class="hljs-string">"_key"</span> : <span class="hljs-string">"30204"</span>, 
-    <span class="hljs-string">"_id"</span> : <span class="hljs-string">"worldEdges/30204"</span>, 
-    <span class="hljs-string">"_from"</span> : <span class="hljs-string">"worldVertices/capital-yaounde"</span>, 
-    <span class="hljs-string">"_to"</span> : <span class="hljs-string">"worldVertices/country-cameroon"</span>, 
-    <span class="hljs-string">"_rev"</span> : <span class="hljs-string">"30204"</span>, 
-    <span class="hljs-string">"type"</span> : <span class="hljs-string">"is-in"</span> 
-  }, 
-  { 
-    <span class="hljs-string">"_key"</span> : <span class="hljs-string">"30102"</span>, 
-    <span class="hljs-string">"_id"</span> : <span class="hljs-string">"worldEdges/30102"</span>, 
-    <span class="hljs-string">"_from"</span> : <span class="hljs-string">"worldVertices/capital-beijing"</span>, 
-    <span class="hljs-string">"_to"</span> : <span class="hljs-string">"worldVertices/country-people-s-republic-of-china"</span>, 
-    <span class="hljs-string">"_rev"</span> : <span class="hljs-string">"30102"</span>, 
-    <span class="hljs-string">"type"</span> : <span class="hljs-string">"is-in"</span> 
-  }, 
-  { 
-    <span class="hljs-string">"_key"</span> : <span class="hljs-string">"30042"</span>, 
-    <span class="hljs-string">"_id"</span> : <span class="hljs-string">"worldEdges/30042"</span>, 
-    <span class="hljs-string">"_from"</span> : <span class="hljs-string">"worldVertices/country-cameroon"</span>, 
-    <span class="hljs-string">"_to"</span> : <span class="hljs-string">"worldVertices/continent-africa"</span>, 
-    <span class="hljs-string">"_rev"</span> : <span class="hljs-string">"30042"</span>, 
-    <span class="hljs-string">"type"</span> : <span class="hljs-string">"is-in"</span> 
-  }, 
-  { 
-    <span class="hljs-string">"_key"</span> : <span class="hljs-string">"29994"</span>, 
-    <span class="hljs-string">"_id"</span> : <span class="hljs-string">"worldEdges/29994"</span>, 
-    <span class="hljs-string">"_from"</span> : <span class="hljs-string">"worldVertices/country-austria"</span>, 
-    <span class="hljs-string">"_to"</span> : <span class="hljs-string">"worldVertices/continent-europe"</span>, 
-    <span class="hljs-string">"_rev"</span> : <span class="hljs-string">"29994"</span>, 
-    <span class="hljs-string">"type"</span> : <span class="hljs-string">"is-in"</span> 
-  }, 
-  { 
-    <span class="hljs-string">"_key"</span> : <span class="hljs-string">"29967"</span>, 
-    <span class="hljs-string">"_id"</span> : <span class="hljs-string">"worldEdges/29967"</span>, 
-    <span class="hljs-string">"_from"</span> : <span class="hljs-string">"worldVertices/continent-south-america"</span>, 
-    <span class="hljs-string">"_to"</span> : <span class="hljs-string">"worldVertices/world"</span>, 
-    <span class="hljs-string">"_rev"</span> : <span class="hljs-string">"29967"</span>, 
-    <span class="hljs-string">"type"</span> : <span class="hljs-string">"is-in"</span> 
-  }, 
-  { 
-    <span class="hljs-string">"_key"</span> : <span class="hljs-string">"30063"</span>, 
-    <span class="hljs-string">"_id"</span> : <span class="hljs-string">"worldEdges/30063"</span>, 
-    <span class="hljs-string">"_from"</span> : <span class="hljs-string">"worldVertices/country-czech-republic"</span>, 
-    <span class="hljs-string">"_to"</span> : <span class="hljs-string">"worldVertices/continent-europe"</span>, 
-    <span class="hljs-string">"_rev"</span> : <span class="hljs-string">"30063"</span>, 
-    <span class="hljs-string">"type"</span> : <span class="hljs-string">"is-in"</span> 
-  }, 
-  { 
-    <span class="hljs-string">"_key"</span> : <span class="hljs-string">"30084"</span>, 
-    <span class="hljs-string">"_id"</span> : <span class="hljs-string">"worldEdges/30084"</span>, 
-    <span class="hljs-string">"_from"</span> : <span class="hljs-string">"worldVertices/country-germany"</span>, 
-    <span class="hljs-string">"_to"</span> : <span class="hljs-string">"worldVertices/continent-europe"</span>, 
-    <span class="hljs-string">"_rev"</span> : <span class="hljs-string">"30084"</span>, 
-    <span class="hljs-string">"type"</span> : <span class="hljs-string">"is-in"</span> 
-  }, 
-  { 
-    <span class="hljs-string">"_key"</span> : <span class="hljs-string">"30006"</span>, 
-    <span class="hljs-string">"_id"</span> : <span class="hljs-string">"worldEdges/30006"</span>, 
-    <span class="hljs-string">"_from"</span> : <span class="hljs-string">"worldVertices/country-barbados"</span>, 
-    <span class="hljs-string">"_to"</span> : <span class="hljs-string">"worldVertices/continent-north-america"</span>, 
-    <span class="hljs-string">"_rev"</span> : <span class="hljs-string">"30006"</span>, 
-    <span class="hljs-string">"type"</span> : <span class="hljs-string">"is-in"</span> 
-  }, 
-  { 
-    <span class="hljs-string">"_key"</span> : <span class="hljs-string">"30024"</span>, 
-    <span class="hljs-string">"_id"</span> : <span class="hljs-string">"worldEdges/30024"</span>, 
-    <span class="hljs-string">"_from"</span> : <span class="hljs-string">"worldVertices/country-brazil"</span>, 
-=======
+    <span class="hljs-string">"_rev"</span> : <span class="hljs-string">"29999"</span>, 
+    <span class="hljs-string">"type"</span> : <span class="hljs-string">"is-in"</span> 
+  }, 
+  { 
     <span class="hljs-string">"_key"</span> : <span class="hljs-string">"29978"</span>, 
     <span class="hljs-string">"_id"</span> : <span class="hljs-string">"worldEdges/29978"</span>, 
     <span class="hljs-string">"_from"</span> : <span class="hljs-string">"worldVertices/country-bosnia-and-herzegovina"</span>, 
@@ -1593,395 +946,11 @@
     <span class="hljs-string">"_key"</span> : <span class="hljs-string">"30011"</span>, 
     <span class="hljs-string">"_id"</span> : <span class="hljs-string">"worldEdges/30011"</span>, 
     <span class="hljs-string">"_from"</span> : <span class="hljs-string">"worldVertices/country-chile"</span>, 
->>>>>>> ca897dce
     <span class="hljs-string">"_to"</span> : <span class="hljs-string">"worldVertices/continent-south-america"</span>, 
-    <span class="hljs-string">"_rev"</span> : <span class="hljs-string">"30024"</span>, 
-    <span class="hljs-string">"type"</span> : <span class="hljs-string">"is-in"</span> 
-  }, 
-  { 
-<<<<<<< HEAD
-    <span class="hljs-string">"_key"</span> : <span class="hljs-string">"30117"</span>, 
-    <span class="hljs-string">"_id"</span> : <span class="hljs-string">"worldEdges/30117"</span>, 
-    <span class="hljs-string">"_from"</span> : <span class="hljs-string">"worldVertices/capital-brussels"</span>, 
-    <span class="hljs-string">"_to"</span> : <span class="hljs-string">"worldVertices/country-belgium"</span>, 
-    <span class="hljs-string">"_rev"</span> : <span class="hljs-string">"30117"</span>, 
-    <span class="hljs-string">"type"</span> : <span class="hljs-string">"is-in"</span> 
-  }, 
-  { 
-    <span class="hljs-string">"_key"</span> : <span class="hljs-string">"30096"</span>, 
-    <span class="hljs-string">"_id"</span> : <span class="hljs-string">"worldEdges/30096"</span>, 
-    <span class="hljs-string">"_from"</span> : <span class="hljs-string">"worldVertices/capital-asmara"</span>, 
-    <span class="hljs-string">"_to"</span> : <span class="hljs-string">"worldVertices/country-eritrea"</span>, 
-    <span class="hljs-string">"_rev"</span> : <span class="hljs-string">"30096"</span>, 
-    <span class="hljs-string">"type"</span> : <span class="hljs-string">"is-in"</span> 
-  }, 
-  { 
-    <span class="hljs-string">"_key"</span> : <span class="hljs-string">"30105"</span>, 
-    <span class="hljs-string">"_id"</span> : <span class="hljs-string">"worldEdges/30105"</span>, 
-    <span class="hljs-string">"_from"</span> : <span class="hljs-string">"worldVertices/capital-berlin"</span>, 
-    <span class="hljs-string">"_to"</span> : <span class="hljs-string">"worldVertices/country-germany"</span>, 
-    <span class="hljs-string">"_rev"</span> : <span class="hljs-string">"30105"</span>, 
-    <span class="hljs-string">"type"</span> : <span class="hljs-string">"is-in"</span> 
-  }, 
-  { 
-    <span class="hljs-string">"_key"</span> : <span class="hljs-string">"29976"</span>, 
-    <span class="hljs-string">"_id"</span> : <span class="hljs-string">"worldEdges/29976"</span>, 
-    <span class="hljs-string">"_from"</span> : <span class="hljs-string">"worldVertices/country-algeria"</span>, 
-    <span class="hljs-string">"_to"</span> : <span class="hljs-string">"worldVertices/continent-africa"</span>, 
-    <span class="hljs-string">"_rev"</span> : <span class="hljs-string">"29976"</span>, 
-    <span class="hljs-string">"type"</span> : <span class="hljs-string">"is-in"</span> 
-  }, 
-  { 
-    <span class="hljs-string">"_key"</span> : <span class="hljs-string">"30147"</span>, 
-    <span class="hljs-string">"_id"</span> : <span class="hljs-string">"worldEdges/30147"</span>, 
-    <span class="hljs-string">"_from"</span> : <span class="hljs-string">"worldVertices/capital-la-paz"</span>, 
-    <span class="hljs-string">"_to"</span> : <span class="hljs-string">"worldVertices/country-bolivia"</span>, 
-    <span class="hljs-string">"_rev"</span> : <span class="hljs-string">"30147"</span>, 
-    <span class="hljs-string">"type"</span> : <span class="hljs-string">"is-in"</span> 
-  }, 
-  { 
-    <span class="hljs-string">"_key"</span> : <span class="hljs-string">"30171"</span>, 
-    <span class="hljs-string">"_id"</span> : <span class="hljs-string">"worldEdges/30171"</span>, 
-    <span class="hljs-string">"_from"</span> : <span class="hljs-string">"worldVertices/capital-phnom-penh"</span>, 
-    <span class="hljs-string">"_to"</span> : <span class="hljs-string">"worldVertices/country-cambodia"</span>, 
-    <span class="hljs-string">"_rev"</span> : <span class="hljs-string">"30171"</span>, 
-    <span class="hljs-string">"type"</span> : <span class="hljs-string">"is-in"</span> 
-  }, 
-  { 
-    <span class="hljs-string">"_key"</span> : <span class="hljs-string">"30111"</span>, 
-    <span class="hljs-string">"_id"</span> : <span class="hljs-string">"worldEdges/30111"</span>, 
-    <span class="hljs-string">"_from"</span> : <span class="hljs-string">"worldVertices/capital-brasilia"</span>, 
-    <span class="hljs-string">"_to"</span> : <span class="hljs-string">"worldVertices/country-brazil"</span>, 
-    <span class="hljs-string">"_rev"</span> : <span class="hljs-string">"30111"</span>, 
-    <span class="hljs-string">"type"</span> : <span class="hljs-string">"is-in"</span> 
-  }, 
-  { 
-    <span class="hljs-string">"_key"</span> : <span class="hljs-string">"30189"</span>, 
-    <span class="hljs-string">"_id"</span> : <span class="hljs-string">"worldEdges/30189"</span>, 
-    <span class="hljs-string">"_from"</span> : <span class="hljs-string">"worldVertices/capital-sofia"</span>, 
-    <span class="hljs-string">"_to"</span> : <span class="hljs-string">"worldVertices/country-bulgaria"</span>, 
-    <span class="hljs-string">"_rev"</span> : <span class="hljs-string">"30189"</span>, 
-    <span class="hljs-string">"type"</span> : <span class="hljs-string">"is-in"</span> 
-  }, 
-  { 
-    <span class="hljs-string">"_key"</span> : <span class="hljs-string">"30153"</span>, 
-    <span class="hljs-string">"_id"</span> : <span class="hljs-string">"worldEdges/30153"</span>, 
-    <span class="hljs-string">"_from"</span> : <span class="hljs-string">"worldVertices/capital-manama"</span>, 
-    <span class="hljs-string">"_to"</span> : <span class="hljs-string">"worldVertices/country-bahrain"</span>, 
-    <span class="hljs-string">"_rev"</span> : <span class="hljs-string">"30153"</span>, 
-    <span class="hljs-string">"type"</span> : <span class="hljs-string">"is-in"</span> 
-  }, 
-  { 
-    <span class="hljs-string">"_key"</span> : <span class="hljs-string">"29991"</span>, 
-    <span class="hljs-string">"_id"</span> : <span class="hljs-string">"worldEdges/29991"</span>, 
-    <span class="hljs-string">"_from"</span> : <span class="hljs-string">"worldVertices/country-australia"</span>, 
-    <span class="hljs-string">"_to"</span> : <span class="hljs-string">"worldVertices/continent-australia"</span>, 
-    <span class="hljs-string">"_rev"</span> : <span class="hljs-string">"29991"</span>, 
-    <span class="hljs-string">"type"</span> : <span class="hljs-string">"is-in"</span> 
-  }, 
-  { 
-    <span class="hljs-string">"_key"</span> : <span class="hljs-string">"30180"</span>, 
-    <span class="hljs-string">"_id"</span> : <span class="hljs-string">"worldEdges/30180"</span>, 
-    <span class="hljs-string">"_from"</span> : <span class="hljs-string">"worldVertices/capital-saint-john-s"</span>, 
-    <span class="hljs-string">"_to"</span> : <span class="hljs-string">"worldVertices/country-antigua-and-barbuda"</span>, 
-    <span class="hljs-string">"_rev"</span> : <span class="hljs-string">"30180"</span>, 
-    <span class="hljs-string">"type"</span> : <span class="hljs-string">"is-in"</span> 
-  }, 
-  { 
-    <span class="hljs-string">"_key"</span> : <span class="hljs-string">"30207"</span>, 
-    <span class="hljs-string">"_id"</span> : <span class="hljs-string">"worldEdges/30207"</span>, 
-    <span class="hljs-string">"_from"</span> : <span class="hljs-string">"worldVertices/capital-zagreb"</span>, 
-    <span class="hljs-string">"_to"</span> : <span class="hljs-string">"worldVertices/country-croatia"</span>, 
-    <span class="hljs-string">"_rev"</span> : <span class="hljs-string">"30207"</span>, 
-    <span class="hljs-string">"type"</span> : <span class="hljs-string">"is-in"</span> 
-  }, 
-  { 
-    <span class="hljs-string">"_key"</span> : <span class="hljs-string">"30168"</span>, 
-    <span class="hljs-string">"_id"</span> : <span class="hljs-string">"worldEdges/30168"</span>, 
-    <span class="hljs-string">"_from"</span> : <span class="hljs-string">"worldVertices/capital-paris"</span>, 
-    <span class="hljs-string">"_to"</span> : <span class="hljs-string">"worldVertices/country-france"</span>, 
-    <span class="hljs-string">"_rev"</span> : <span class="hljs-string">"30168"</span>, 
-    <span class="hljs-string">"type"</span> : <span class="hljs-string">"is-in"</span> 
-  }, 
-  { 
-    <span class="hljs-string">"_key"</span> : <span class="hljs-string">"30081"</span>, 
-    <span class="hljs-string">"_id"</span> : <span class="hljs-string">"worldEdges/30081"</span>, 
-    <span class="hljs-string">"_from"</span> : <span class="hljs-string">"worldVertices/country-france"</span>, 
-    <span class="hljs-string">"_to"</span> : <span class="hljs-string">"worldVertices/continent-europe"</span>, 
-    <span class="hljs-string">"_rev"</span> : <span class="hljs-string">"30081"</span>, 
-    <span class="hljs-string">"type"</span> : <span class="hljs-string">"is-in"</span> 
-  }, 
-  { 
-    <span class="hljs-string">"_key"</span> : <span class="hljs-string">"30021"</span>, 
-    <span class="hljs-string">"_id"</span> : <span class="hljs-string">"worldEdges/30021"</span>, 
-    <span class="hljs-string">"_from"</span> : <span class="hljs-string">"worldVertices/country-botswana"</span>, 
-    <span class="hljs-string">"_to"</span> : <span class="hljs-string">"worldVertices/continent-africa"</span>, 
-    <span class="hljs-string">"_rev"</span> : <span class="hljs-string">"30021"</span>, 
-    <span class="hljs-string">"type"</span> : <span class="hljs-string">"is-in"</span> 
-  }, 
-  { 
-    <span class="hljs-string">"_key"</span> : <span class="hljs-string">"30156"</span>, 
-    <span class="hljs-string">"_id"</span> : <span class="hljs-string">"worldEdges/30156"</span>, 
-    <span class="hljs-string">"_from"</span> : <span class="hljs-string">"worldVertices/capital-nassau"</span>, 
-    <span class="hljs-string">"_to"</span> : <span class="hljs-string">"worldVertices/country-bahamas"</span>, 
-    <span class="hljs-string">"_rev"</span> : <span class="hljs-string">"30156"</span>, 
-    <span class="hljs-string">"type"</span> : <span class="hljs-string">"is-in"</span> 
-  }, 
-  { 
-    <span class="hljs-string">"_key"</span> : <span class="hljs-string">"30195"</span>, 
-    <span class="hljs-string">"_id"</span> : <span class="hljs-string">"worldEdges/30195"</span>, 
-    <span class="hljs-string">"_from"</span> : <span class="hljs-string">"worldVertices/capital-tirana"</span>, 
-    <span class="hljs-string">"_to"</span> : <span class="hljs-string">"worldVertices/country-albania"</span>, 
-    <span class="hljs-string">"_rev"</span> : <span class="hljs-string">"30195"</span>, 
-    <span class="hljs-string">"type"</span> : <span class="hljs-string">"is-in"</span> 
-  }, 
-  { 
-    <span class="hljs-string">"_key"</span> : <span class="hljs-string">"30144"</span>, 
-    <span class="hljs-string">"_id"</span> : <span class="hljs-string">"worldEdges/30144"</span>, 
-    <span class="hljs-string">"_from"</span> : <span class="hljs-string">"worldVertices/capital-kabul"</span>, 
-    <span class="hljs-string">"_to"</span> : <span class="hljs-string">"worldVertices/country-afghanistan"</span>, 
-    <span class="hljs-string">"_rev"</span> : <span class="hljs-string">"30144"</span>, 
-    <span class="hljs-string">"type"</span> : <span class="hljs-string">"is-in"</span> 
-  }, 
-  { 
-    <span class="hljs-string">"_key"</span> : <span class="hljs-string">"30183"</span>, 
-    <span class="hljs-string">"_id"</span> : <span class="hljs-string">"worldEdges/30183"</span>, 
-    <span class="hljs-string">"_from"</span> : <span class="hljs-string">"worldVertices/capital-santiago"</span>, 
-    <span class="hljs-string">"_to"</span> : <span class="hljs-string">"worldVertices/country-chile"</span>, 
-    <span class="hljs-string">"_rev"</span> : <span class="hljs-string">"30183"</span>, 
-    <span class="hljs-string">"type"</span> : <span class="hljs-string">"is-in"</span> 
-  }, 
-  { 
-    <span class="hljs-string">"_key"</span> : <span class="hljs-string">"29964"</span>, 
-    <span class="hljs-string">"_id"</span> : <span class="hljs-string">"worldEdges/29964"</span>, 
-    <span class="hljs-string">"_from"</span> : <span class="hljs-string">"worldVertices/continent-north-america"</span>, 
-    <span class="hljs-string">"_to"</span> : <span class="hljs-string">"worldVertices/world"</span>, 
-    <span class="hljs-string">"_rev"</span> : <span class="hljs-string">"29964"</span>, 
-    <span class="hljs-string">"type"</span> : <span class="hljs-string">"is-in"</span> 
-  }, 
-  { 
-    <span class="hljs-string">"_key"</span> : <span class="hljs-string">"30045"</span>, 
-    <span class="hljs-string">"_id"</span> : <span class="hljs-string">"worldEdges/30045"</span>, 
-    <span class="hljs-string">"_from"</span> : <span class="hljs-string">"worldVertices/country-canada"</span>, 
-    <span class="hljs-string">"_to"</span> : <span class="hljs-string">"worldVertices/continent-north-america"</span>, 
-    <span class="hljs-string">"_rev"</span> : <span class="hljs-string">"30045"</span>, 
-    <span class="hljs-string">"type"</span> : <span class="hljs-string">"is-in"</span> 
-  }, 
-  { 
-    <span class="hljs-string">"_key"</span> : <span class="hljs-string">"30090"</span>, 
-    <span class="hljs-string">"_id"</span> : <span class="hljs-string">"worldEdges/30090"</span>, 
-    <span class="hljs-string">"_from"</span> : <span class="hljs-string">"worldVertices/capital-algiers"</span>, 
-    <span class="hljs-string">"_to"</span> : <span class="hljs-string">"worldVertices/country-algeria"</span>, 
-    <span class="hljs-string">"_rev"</span> : <span class="hljs-string">"30090"</span>, 
-    <span class="hljs-string">"type"</span> : <span class="hljs-string">"is-in"</span> 
-  }, 
-  { 
-    <span class="hljs-string">"_key"</span> : <span class="hljs-string">"30162"</span>, 
-    <span class="hljs-string">"_id"</span> : <span class="hljs-string">"worldEdges/30162"</span>, 
-    <span class="hljs-string">"_from"</span> : <span class="hljs-string">"worldVertices/capital-ottawa"</span>, 
-    <span class="hljs-string">"_to"</span> : <span class="hljs-string">"worldVertices/country-canada"</span>, 
-    <span class="hljs-string">"_rev"</span> : <span class="hljs-string">"30162"</span>, 
-    <span class="hljs-string">"type"</span> : <span class="hljs-string">"is-in"</span> 
-  }, 
-  { 
-    <span class="hljs-string">"_key"</span> : <span class="hljs-string">"30132"</span>, 
-    <span class="hljs-string">"_id"</span> : <span class="hljs-string">"worldEdges/30132"</span>, 
-    <span class="hljs-string">"_from"</span> : <span class="hljs-string">"worldVertices/capital-copenhagen"</span>, 
-    <span class="hljs-string">"_to"</span> : <span class="hljs-string">"worldVertices/country-denmark"</span>, 
-    <span class="hljs-string">"_rev"</span> : <span class="hljs-string">"30132"</span>, 
-    <span class="hljs-string">"type"</span> : <span class="hljs-string">"is-in"</span> 
-  }, 
-  { 
-    <span class="hljs-string">"_key"</span> : <span class="hljs-string">"30015"</span>, 
-    <span class="hljs-string">"_id"</span> : <span class="hljs-string">"worldEdges/30015"</span>, 
-    <span class="hljs-string">"_from"</span> : <span class="hljs-string">"worldVertices/country-bolivia"</span>, 
-    <span class="hljs-string">"_to"</span> : <span class="hljs-string">"worldVertices/continent-south-america"</span>, 
-    <span class="hljs-string">"_rev"</span> : <span class="hljs-string">"30015"</span>, 
-    <span class="hljs-string">"type"</span> : <span class="hljs-string">"is-in"</span> 
-  }, 
-  { 
-    <span class="hljs-string">"_key"</span> : <span class="hljs-string">"29982"</span>, 
-    <span class="hljs-string">"_id"</span> : <span class="hljs-string">"worldEdges/29982"</span>, 
-    <span class="hljs-string">"_from"</span> : <span class="hljs-string">"worldVertices/country-angola"</span>, 
-    <span class="hljs-string">"_to"</span> : <span class="hljs-string">"worldVertices/continent-africa"</span>, 
-    <span class="hljs-string">"_rev"</span> : <span class="hljs-string">"29982"</span>, 
-    <span class="hljs-string">"type"</span> : <span class="hljs-string">"is-in"</span> 
-  }, 
-  { 
-    <span class="hljs-string">"_key"</span> : <span class="hljs-string">"29958"</span>, 
-    <span class="hljs-string">"_id"</span> : <span class="hljs-string">"worldEdges/29958"</span>, 
-    <span class="hljs-string">"_from"</span> : <span class="hljs-string">"worldVertices/continent-australia"</span>, 
-    <span class="hljs-string">"_to"</span> : <span class="hljs-string">"worldVertices/world"</span>, 
-    <span class="hljs-string">"_rev"</span> : <span class="hljs-string">"29958"</span>, 
-    <span class="hljs-string">"type"</span> : <span class="hljs-string">"is-in"</span> 
-  }, 
-  { 
-    <span class="hljs-string">"_key"</span> : <span class="hljs-string">"30054"</span>, 
-    <span class="hljs-string">"_id"</span> : <span class="hljs-string">"worldEdges/30054"</span>, 
-    <span class="hljs-string">"_from"</span> : <span class="hljs-string">"worldVertices/country-colombia"</span>, 
-    <span class="hljs-string">"_to"</span> : <span class="hljs-string">"worldVertices/continent-south-america"</span>, 
-    <span class="hljs-string">"_rev"</span> : <span class="hljs-string">"30054"</span>, 
-    <span class="hljs-string">"type"</span> : <span class="hljs-string">"is-in"</span> 
-  }, 
-  { 
-    <span class="hljs-string">"_key"</span> : <span class="hljs-string">"30123"</span>, 
-    <span class="hljs-string">"_id"</span> : <span class="hljs-string">"worldEdges/30123"</span>, 
-    <span class="hljs-string">"_from"</span> : <span class="hljs-string">"worldVertices/capital-bujumbura"</span>, 
-    <span class="hljs-string">"_to"</span> : <span class="hljs-string">"worldVertices/country-burundi"</span>, 
-    <span class="hljs-string">"_rev"</span> : <span class="hljs-string">"30123"</span>, 
-    <span class="hljs-string">"type"</span> : <span class="hljs-string">"is-in"</span> 
-  }, 
-  { 
-    <span class="hljs-string">"_key"</span> : <span class="hljs-string">"30198"</span>, 
-    <span class="hljs-string">"_id"</span> : <span class="hljs-string">"worldEdges/30198"</span>, 
-    <span class="hljs-string">"_from"</span> : <span class="hljs-string">"worldVertices/capital-vienna"</span>, 
-    <span class="hljs-string">"_to"</span> : <span class="hljs-string">"worldVertices/country-austria"</span>, 
-    <span class="hljs-string">"_rev"</span> : <span class="hljs-string">"30198"</span>, 
-    <span class="hljs-string">"type"</span> : <span class="hljs-string">"is-in"</span> 
-  }, 
-  { 
-    <span class="hljs-string">"_key"</span> : <span class="hljs-string">"29970"</span>, 
-    <span class="hljs-string">"_id"</span> : <span class="hljs-string">"worldEdges/29970"</span>, 
-    <span class="hljs-string">"_from"</span> : <span class="hljs-string">"worldVertices/country-afghanistan"</span>, 
-    <span class="hljs-string">"_to"</span> : <span class="hljs-string">"worldVertices/continent-asia"</span>, 
-    <span class="hljs-string">"_rev"</span> : <span class="hljs-string">"29970"</span>, 
-    <span class="hljs-string">"type"</span> : <span class="hljs-string">"is-in"</span> 
-  }, 
-  { 
-    <span class="hljs-string">"_key"</span> : <span class="hljs-string">"30000"</span>, 
-    <span class="hljs-string">"_id"</span> : <span class="hljs-string">"worldEdges/30000"</span>, 
-    <span class="hljs-string">"_from"</span> : <span class="hljs-string">"worldVertices/country-bahrain"</span>, 
-    <span class="hljs-string">"_to"</span> : <span class="hljs-string">"worldVertices/continent-asia"</span>, 
-    <span class="hljs-string">"_rev"</span> : <span class="hljs-string">"30000"</span>, 
-    <span class="hljs-string">"type"</span> : <span class="hljs-string">"is-in"</span> 
-  }, 
-  { 
-    <span class="hljs-string">"_key"</span> : <span class="hljs-string">"29988"</span>, 
-    <span class="hljs-string">"_id"</span> : <span class="hljs-string">"worldEdges/29988"</span>, 
-    <span class="hljs-string">"_from"</span> : <span class="hljs-string">"worldVertices/country-argentina"</span>, 
-    <span class="hljs-string">"_to"</span> : <span class="hljs-string">"worldVertices/continent-south-america"</span>, 
-    <span class="hljs-string">"_rev"</span> : <span class="hljs-string">"29988"</span>, 
-    <span class="hljs-string">"type"</span> : <span class="hljs-string">"is-in"</span> 
-  }, 
-  { 
-    <span class="hljs-string">"_key"</span> : <span class="hljs-string">"29951"</span>, 
-    <span class="hljs-string">"_id"</span> : <span class="hljs-string">"worldEdges/29951"</span>, 
-    <span class="hljs-string">"_from"</span> : <span class="hljs-string">"worldVertices/continent-africa"</span>, 
-    <span class="hljs-string">"_to"</span> : <span class="hljs-string">"worldVertices/world"</span>, 
-    <span class="hljs-string">"_rev"</span> : <span class="hljs-string">"29951"</span>, 
-    <span class="hljs-string">"type"</span> : <span class="hljs-string">"is-in"</span> 
-  }, 
-  { 
-    <span class="hljs-string">"_key"</span> : <span class="hljs-string">"30075"</span>, 
-    <span class="hljs-string">"_id"</span> : <span class="hljs-string">"worldEdges/30075"</span>, 
-    <span class="hljs-string">"_from"</span> : <span class="hljs-string">"worldVertices/country-eritrea"</span>, 
-    <span class="hljs-string">"_to"</span> : <span class="hljs-string">"worldVertices/continent-africa"</span>, 
-    <span class="hljs-string">"_rev"</span> : <span class="hljs-string">"30075"</span>, 
-    <span class="hljs-string">"type"</span> : <span class="hljs-string">"is-in"</span> 
-  }, 
-  { 
-    <span class="hljs-string">"_key"</span> : <span class="hljs-string">"30177"</span>, 
-    <span class="hljs-string">"_id"</span> : <span class="hljs-string">"worldEdges/30177"</span>, 
-    <span class="hljs-string">"_from"</span> : <span class="hljs-string">"worldVertices/capital-quito"</span>, 
-    <span class="hljs-string">"_to"</span> : <span class="hljs-string">"worldVertices/country-ecuador"</span>, 
-    <span class="hljs-string">"_rev"</span> : <span class="hljs-string">"30177"</span>, 
-    <span class="hljs-string">"type"</span> : <span class="hljs-string">"is-in"</span> 
-  }, 
-  { 
-    <span class="hljs-string">"_key"</span> : <span class="hljs-string">"30186"</span>, 
-    <span class="hljs-string">"_id"</span> : <span class="hljs-string">"worldEdges/30186"</span>, 
-    <span class="hljs-string">"_from"</span> : <span class="hljs-string">"worldVertices/capital-sarajevo"</span>, 
-    <span class="hljs-string">"_to"</span> : <span class="hljs-string">"worldVertices/country-bosnia-and-herzegovina"</span>, 
-    <span class="hljs-string">"_rev"</span> : <span class="hljs-string">"30186"</span>, 
-    <span class="hljs-string">"type"</span> : <span class="hljs-string">"is-in"</span> 
-  }, 
-  { 
-    <span class="hljs-string">"_key"</span> : <span class="hljs-string">"30018"</span>, 
-    <span class="hljs-string">"_id"</span> : <span class="hljs-string">"worldEdges/30018"</span>, 
-    <span class="hljs-string">"_from"</span> : <span class="hljs-string">"worldVertices/country-bosnia-and-herzegovina"</span>, 
-    <span class="hljs-string">"_to"</span> : <span class="hljs-string">"worldVertices/continent-europe"</span>, 
-    <span class="hljs-string">"_rev"</span> : <span class="hljs-string">"30018"</span>, 
-    <span class="hljs-string">"type"</span> : <span class="hljs-string">"is-in"</span> 
-  }, 
-  { 
-    <span class="hljs-string">"_key"</span> : <span class="hljs-string">"30072"</span>, 
-    <span class="hljs-string">"_id"</span> : <span class="hljs-string">"worldEdges/30072"</span>, 
-    <span class="hljs-string">"_from"</span> : <span class="hljs-string">"worldVertices/country-egypt"</span>, 
-    <span class="hljs-string">"_to"</span> : <span class="hljs-string">"worldVertices/continent-africa"</span>, 
-    <span class="hljs-string">"_rev"</span> : <span class="hljs-string">"30072"</span>, 
-    <span class="hljs-string">"type"</span> : <span class="hljs-string">"is-in"</span> 
-  }, 
-  { 
-    <span class="hljs-string">"_key"</span> : <span class="hljs-string">"30036"</span>, 
-    <span class="hljs-string">"_id"</span> : <span class="hljs-string">"worldEdges/30036"</span>, 
-    <span class="hljs-string">"_from"</span> : <span class="hljs-string">"worldVertices/country-burundi"</span>, 
-    <span class="hljs-string">"_to"</span> : <span class="hljs-string">"worldVertices/continent-africa"</span>, 
-    <span class="hljs-string">"_rev"</span> : <span class="hljs-string">"30036"</span>, 
-    <span class="hljs-string">"type"</span> : <span class="hljs-string">"is-in"</span> 
-  }, 
-  { 
-    <span class="hljs-string">"_key"</span> : <span class="hljs-string">"30099"</span>, 
-    <span class="hljs-string">"_id"</span> : <span class="hljs-string">"worldEdges/30099"</span>, 
-    <span class="hljs-string">"_from"</span> : <span class="hljs-string">"worldVertices/capital-bandar-seri-begawan"</span>, 
-    <span class="hljs-string">"_to"</span> : <span class="hljs-string">"worldVertices/country-brunei"</span>, 
-    <span class="hljs-string">"_rev"</span> : <span class="hljs-string">"30099"</span>, 
-    <span class="hljs-string">"type"</span> : <span class="hljs-string">"is-in"</span> 
-  }, 
-  { 
-    <span class="hljs-string">"_key"</span> : <span class="hljs-string">"30033"</span>, 
-    <span class="hljs-string">"_id"</span> : <span class="hljs-string">"worldEdges/30033"</span>, 
-    <span class="hljs-string">"_from"</span> : <span class="hljs-string">"worldVertices/country-burkina-faso"</span>, 
-    <span class="hljs-string">"_to"</span> : <span class="hljs-string">"worldVertices/continent-africa"</span>, 
-    <span class="hljs-string">"_rev"</span> : <span class="hljs-string">"30033"</span>, 
-    <span class="hljs-string">"type"</span> : <span class="hljs-string">"is-in"</span> 
-  }, 
-  { 
-    <span class="hljs-string">"_key"</span> : <span class="hljs-string">"30066"</span>, 
-    <span class="hljs-string">"_id"</span> : <span class="hljs-string">"worldEdges/30066"</span>, 
-    <span class="hljs-string">"_from"</span> : <span class="hljs-string">"worldVertices/country-denmark"</span>, 
-    <span class="hljs-string">"_to"</span> : <span class="hljs-string">"worldVertices/continent-europe"</span>, 
-    <span class="hljs-string">"_rev"</span> : <span class="hljs-string">"30066"</span>, 
-    <span class="hljs-string">"type"</span> : <span class="hljs-string">"is-in"</span> 
-  }, 
-  { 
-    <span class="hljs-string">"_key"</span> : <span class="hljs-string">"30114"</span>, 
-    <span class="hljs-string">"_id"</span> : <span class="hljs-string">"worldEdges/30114"</span>, 
-    <span class="hljs-string">"_from"</span> : <span class="hljs-string">"worldVertices/capital-bridgetown"</span>, 
-    <span class="hljs-string">"_to"</span> : <span class="hljs-string">"worldVertices/country-barbados"</span>, 
-    <span class="hljs-string">"_rev"</span> : <span class="hljs-string">"30114"</span>, 
-    <span class="hljs-string">"type"</span> : <span class="hljs-string">"is-in"</span> 
-  }, 
-  { 
-    <span class="hljs-string">"_key"</span> : <span class="hljs-string">"29997"</span>, 
-    <span class="hljs-string">"_id"</span> : <span class="hljs-string">"worldEdges/29997"</span>, 
-    <span class="hljs-string">"_from"</span> : <span class="hljs-string">"worldVertices/country-bahamas"</span>, 
-    <span class="hljs-string">"_to"</span> : <span class="hljs-string">"worldVertices/continent-north-america"</span>, 
-    <span class="hljs-string">"_rev"</span> : <span class="hljs-string">"29997"</span>, 
-    <span class="hljs-string">"type"</span> : <span class="hljs-string">"is-in"</span> 
-  }, 
-  { 
-    <span class="hljs-string">"_key"</span> : <span class="hljs-string">"30003"</span>, 
-    <span class="hljs-string">"_id"</span> : <span class="hljs-string">"worldEdges/30003"</span>, 
-    <span class="hljs-string">"_from"</span> : <span class="hljs-string">"worldVertices/country-bangladesh"</span>, 
-    <span class="hljs-string">"_to"</span> : <span class="hljs-string">"worldVertices/continent-asia"</span>, 
-    <span class="hljs-string">"_rev"</span> : <span class="hljs-string">"30003"</span>, 
-    <span class="hljs-string">"type"</span> : <span class="hljs-string">"is-in"</span> 
-  }, 
-  { 
-    <span class="hljs-string">"_key"</span> : <span class="hljs-string">"29955"</span>, 
-    <span class="hljs-string">"_id"</span> : <span class="hljs-string">"worldEdges/29955"</span>, 
-    <span class="hljs-string">"_from"</span> : <span class="hljs-string">"worldVertices/continent-asia"</span>, 
-    <span class="hljs-string">"_to"</span> : <span class="hljs-string">"worldVertices/world"</span>, 
-    <span class="hljs-string">"_rev"</span> : <span class="hljs-string">"29955"</span>, 
-    <span class="hljs-string">"type"</span> : <span class="hljs-string">"is-in"</span> 
-  }, 
-  { 
-    <span class="hljs-string">"_key"</span> : <span class="hljs-string">"30087"</span>, 
-    <span class="hljs-string">"_id"</span> : <span class="hljs-string">"worldEdges/30087"</span>, 
-    <span class="hljs-string">"_from"</span> : <span class="hljs-string">"worldVertices/country-people-s-republic-of-china"</span>, 
-    <span class="hljs-string">"_to"</span> : <span class="hljs-string">"worldVertices/continent-asia"</span>, 
-    <span class="hljs-string">"_rev"</span> : <span class="hljs-string">"30087"</span>, 
-=======
+    <span class="hljs-string">"_rev"</span> : <span class="hljs-string">"30011"</span>, 
+    <span class="hljs-string">"type"</span> : <span class="hljs-string">"is-in"</span> 
+  }, 
+  { 
     <span class="hljs-string">"_key"</span> : <span class="hljs-string">"30029"</span>, 
     <span class="hljs-string">"_id"</span> : <span class="hljs-string">"worldEdges/30029"</span>, 
     <span class="hljs-string">"_from"</span> : <span class="hljs-string">"worldVertices/country-ecuador"</span>, 
@@ -2371,7 +1340,6 @@
     <span class="hljs-string">"_from"</span> : <span class="hljs-string">"worldVertices/country-czech-republic"</span>, 
     <span class="hljs-string">"_to"</span> : <span class="hljs-string">"worldVertices/continent-europe"</span>, 
     <span class="hljs-string">"_rev"</span> : <span class="hljs-string">"30023"</span>, 
->>>>>>> ca897dce
     <span class="hljs-string">"type"</span> : <span class="hljs-string">"is-in"</span> 
   } 
 ]
