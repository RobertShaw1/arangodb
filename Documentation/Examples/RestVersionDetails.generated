--- conflicted
+++ resolved
@@ -5,36 +5,25 @@
 
 { 
   <span class="hljs-string">"server"</span> : <span class="hljs-string">"arango"</span>, 
-  <span class="hljs-string">"version"</span> : <span class="hljs-string">"3.0.0-beta1"</span>, 
+  <span class="hljs-string">"version"</span> : <span class="hljs-string">"3.0.x-devel"</span>, 
   <span class="hljs-string">"details"</span> : { 
     <span class="hljs-string">"architecture"</span> : <span class="hljs-string">"64bit"</span>, 
     <span class="hljs-string">"asan"</span> : <span class="hljs-string">"false"</span>, 
     <span class="hljs-string">"asm-crc32"</span> : <span class="hljs-string">"true"</span>, 
     <span class="hljs-string">"boost-version"</span> : <span class="hljs-string">"1.61.0b1"</span>, 
-<<<<<<< HEAD
-    <span class="hljs-string">"build-date"</span> : <span class="hljs-string">"2016-05-24 11:05:54"</span>, 
-    <span class="hljs-string">"compiler"</span> : <span class="hljs-string">"clang"</span>, 
-=======
     <span class="hljs-string">"build-date"</span> : <span class="hljs-string">"2016-05-30 09:54:05"</span>, 
     <span class="hljs-string">"compiler"</span> : <span class="hljs-string">"gcc"</span>, 
->>>>>>> c1e90bb4
     <span class="hljs-string">"cplusplus"</span> : <span class="hljs-string">"201103"</span>, 
     <span class="hljs-string">"endianness"</span> : <span class="hljs-string">"little"</span>, 
     <span class="hljs-string">"fd-client-event-handler"</span> : <span class="hljs-string">"poll"</span>, 
     <span class="hljs-string">"fd-setsize"</span> : <span class="hljs-string">"1024"</span>, 
     <span class="hljs-string">"icu-version"</span> : <span class="hljs-string">"54.1"</span>, 
-    <span class="hljs-string">"jemalloc"</span> : <span class="hljs-string">"false"</span>, 
+    <span class="hljs-string">"jemalloc"</span> : <span class="hljs-string">"true"</span>, 
     <span class="hljs-string">"libev-version"</span> : <span class="hljs-string">"4.22"</span>, 
-<<<<<<< HEAD
-    <span class="hljs-string">"maintainer-mode"</span> : <span class="hljs-string">"true"</span>, 
-    <span class="hljs-string">"openssl-version"</span> : <span class="hljs-string">"OpenSSL 1.0.2h  3 May 2016"</span>, 
-    <span class="hljs-string">"server-version"</span> : <span class="hljs-string">"3.0.0-beta1"</span>, 
-=======
     <span class="hljs-string">"maintainer-mode"</span> : <span class="hljs-string">"false"</span>, 
     <span class="hljs-string">"openssl-version"</span> : <span class="hljs-string">"OpenSSL 1.0.2 22 Jan 2015"</span>, 
     <span class="hljs-string">"rocksdb-version"</span> : <span class="hljs-string">"4.8.0"</span>, 
     <span class="hljs-string">"server-version"</span> : <span class="hljs-string">"3.0.x-devel"</span>, 
->>>>>>> c1e90bb4
     <span class="hljs-string">"sizeof int"</span> : <span class="hljs-string">"4"</span>, 
     <span class="hljs-string">"sizeof void*"</span> : <span class="hljs-string">"8"</span>, 
     <span class="hljs-string">"sse42"</span> : <span class="hljs-string">"true"</span>, 
