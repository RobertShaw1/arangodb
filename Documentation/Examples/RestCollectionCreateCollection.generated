--- conflicted
+++ resolved
@@ -9,17 +9,6 @@
 location: <span class="hljs-regexp">/_db/</span>_system/_api/collection/testCollectionBasics
 
 { 
-<<<<<<< HEAD
-  "id" : "606675905", 
-  "name" : "testCollectionBasics", 
-  "waitForSync" : false, 
-  "isVolatile" : false, 
-  "isSystem" : false, 
-  "status" : 3, 
-  "type" : 2, 
-  "error" : false, 
-  "code" : 200 
-=======
   <span class="hljs-string">"id"</span> : <span class="hljs-string">"623840802"</span>, 
   <span class="hljs-string">"name"</span> : <span class="hljs-string">"testCollectionBasics"</span>, 
   <span class="hljs-string">"waitForSync"</span> : <span class="hljs-literal">false</span>, 
@@ -34,7 +23,6 @@
 { 
   <span class="hljs-string">"name"</span> : <span class="hljs-string">"testCollectionEdges"</span>, 
   <span class="hljs-string">"type"</span> : <span class="hljs-number">3</span> 
->>>>>>> 1a748b46
 }
 EOF
 
@@ -43,17 +31,6 @@
 location: <span class="hljs-regexp">/_db/</span>_system/_api/collection/testCollectionEdges
 
 { 
-<<<<<<< HEAD
-  "id" : "606806977", 
-  "name" : "testCollectionEdges", 
-  "waitForSync" : false, 
-  "isVolatile" : false, 
-  "isSystem" : false, 
-  "status" : 3, 
-  "type" : 3, 
-  "error" : false, 
-  "code" : 200 
-=======
   <span class="hljs-string">"id"</span> : <span class="hljs-string">"623971874"</span>, 
   <span class="hljs-string">"name"</span> : <span class="hljs-string">"testCollectionEdges"</span>, 
   <span class="hljs-string">"waitForSync"</span> : <span class="hljs-literal">false</span>, 
@@ -63,5 +40,4 @@
   <span class="hljs-string">"type"</span> : <span class="hljs-number">3</span>, 
   <span class="hljs-string">"error"</span> : <span class="hljs-literal">false</span>, 
   <span class="hljs-string">"code"</span> : <span class="hljs-number">200</span> 
->>>>>>> 1a748b46
 }