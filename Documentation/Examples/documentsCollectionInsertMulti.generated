arangosh&gt; db.example.insert([{ Hello : <span class="hljs-string">"World"</span> }, {Hello: <span class="hljs-string">"there"</span>}])
[ 
  { 
<<<<<<< HEAD
    <span class="hljs-string">"_id"</span> : <span class="hljs-string">"example/14801"</span>, 
    <span class="hljs-string">"_key"</span> : <span class="hljs-string">"14801"</span>, 
    <span class="hljs-string">"_rev"</span> : <span class="hljs-string">"_T9XdSG----"</span> 
  }, 
  { 
    <span class="hljs-string">"_id"</span> : <span class="hljs-string">"example/14805"</span>, 
    <span class="hljs-string">"_key"</span> : <span class="hljs-string">"14805"</span>, 
    <span class="hljs-string">"_rev"</span> : <span class="hljs-string">"_T9XdSG---_"</span> 
=======
    <span class="hljs-string">"_id"</span> : <span class="hljs-string">"example/14772"</span>, 
    <span class="hljs-string">"_key"</span> : <span class="hljs-string">"14772"</span>, 
    <span class="hljs-string">"_rev"</span> : <span class="hljs-string">"_U-_q2ai---"</span> 
  }, 
  { 
    <span class="hljs-string">"_id"</span> : <span class="hljs-string">"example/14776"</span>, 
    <span class="hljs-string">"_key"</span> : <span class="hljs-string">"14776"</span>, 
    <span class="hljs-string">"_rev"</span> : <span class="hljs-string">"_U-_q2ai--_"</span> 
>>>>>>> 014de716
  } 
]
arangosh&gt; db.example.insert([{ Hello : <span class="hljs-string">"World"</span> }, {}], {waitForSync: <span class="hljs-literal">true</span>});
[ 
  { 
<<<<<<< HEAD
    <span class="hljs-string">"_id"</span> : <span class="hljs-string">"example/14809"</span>, 
    <span class="hljs-string">"_key"</span> : <span class="hljs-string">"14809"</span>, 
    <span class="hljs-string">"_rev"</span> : <span class="hljs-string">"_T9XdSGC---"</span> 
  }, 
  { 
    <span class="hljs-string">"_id"</span> : <span class="hljs-string">"example/14813"</span>, 
    <span class="hljs-string">"_key"</span> : <span class="hljs-string">"14813"</span>, 
    <span class="hljs-string">"_rev"</span> : <span class="hljs-string">"_T9XdSGC--_"</span> 
=======
    <span class="hljs-string">"_id"</span> : <span class="hljs-string">"example/14780"</span>, 
    <span class="hljs-string">"_key"</span> : <span class="hljs-string">"14780"</span>, 
    <span class="hljs-string">"_rev"</span> : <span class="hljs-string">"_U-_q2am---"</span> 
  }, 
  { 
    <span class="hljs-string">"_id"</span> : <span class="hljs-string">"example/14784"</span>, 
    <span class="hljs-string">"_key"</span> : <span class="hljs-string">"14784"</span>, 
    <span class="hljs-string">"_rev"</span> : <span class="hljs-string">"_U-_q2am--_"</span> 
>>>>>>> 014de716
  } 
]<|MERGE_RESOLUTION|>--- conflicted
+++ resolved
@@ -1,16 +1,6 @@
 arangosh&gt; db.example.insert([{ Hello : <span class="hljs-string">"World"</span> }, {Hello: <span class="hljs-string">"there"</span>}])
 [ 
   { 
-<<<<<<< HEAD
-    <span class="hljs-string">"_id"</span> : <span class="hljs-string">"example/14801"</span>, 
-    <span class="hljs-string">"_key"</span> : <span class="hljs-string">"14801"</span>, 
-    <span class="hljs-string">"_rev"</span> : <span class="hljs-string">"_T9XdSG----"</span> 
-  }, 
-  { 
-    <span class="hljs-string">"_id"</span> : <span class="hljs-string">"example/14805"</span>, 
-    <span class="hljs-string">"_key"</span> : <span class="hljs-string">"14805"</span>, 
-    <span class="hljs-string">"_rev"</span> : <span class="hljs-string">"_T9XdSG---_"</span> 
-=======
     <span class="hljs-string">"_id"</span> : <span class="hljs-string">"example/14772"</span>, 
     <span class="hljs-string">"_key"</span> : <span class="hljs-string">"14772"</span>, 
     <span class="hljs-string">"_rev"</span> : <span class="hljs-string">"_U-_q2ai---"</span> 
@@ -19,22 +9,11 @@
     <span class="hljs-string">"_id"</span> : <span class="hljs-string">"example/14776"</span>, 
     <span class="hljs-string">"_key"</span> : <span class="hljs-string">"14776"</span>, 
     <span class="hljs-string">"_rev"</span> : <span class="hljs-string">"_U-_q2ai--_"</span> 
->>>>>>> 014de716
   } 
 ]
 arangosh&gt; db.example.insert([{ Hello : <span class="hljs-string">"World"</span> }, {}], {waitForSync: <span class="hljs-literal">true</span>});
 [ 
   { 
-<<<<<<< HEAD
-    <span class="hljs-string">"_id"</span> : <span class="hljs-string">"example/14809"</span>, 
-    <span class="hljs-string">"_key"</span> : <span class="hljs-string">"14809"</span>, 
-    <span class="hljs-string">"_rev"</span> : <span class="hljs-string">"_T9XdSGC---"</span> 
-  }, 
-  { 
-    <span class="hljs-string">"_id"</span> : <span class="hljs-string">"example/14813"</span>, 
-    <span class="hljs-string">"_key"</span> : <span class="hljs-string">"14813"</span>, 
-    <span class="hljs-string">"_rev"</span> : <span class="hljs-string">"_T9XdSGC--_"</span> 
-=======
     <span class="hljs-string">"_id"</span> : <span class="hljs-string">"example/14780"</span>, 
     <span class="hljs-string">"_key"</span> : <span class="hljs-string">"14780"</span>, 
     <span class="hljs-string">"_rev"</span> : <span class="hljs-string">"_U-_q2am---"</span> 
@@ -43,6 +22,5 @@
     <span class="hljs-string">"_id"</span> : <span class="hljs-string">"example/14784"</span>, 
     <span class="hljs-string">"_key"</span> : <span class="hljs-string">"14784"</span>, 
     <span class="hljs-string">"_rev"</span> : <span class="hljs-string">"_U-_q2am--_"</span> 
->>>>>>> 014de716
   } 
 ]