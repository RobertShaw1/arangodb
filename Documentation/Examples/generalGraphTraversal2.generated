arangosh&gt; <span class="hljs-keyword">var</span> examples = <span class="hljs-built_in">require</span>(<span class="hljs-string">"@arangodb/graph-examples/example-graph.js"</span>);
arangosh&gt; <span class="hljs-keyword">var</span> g = examples.loadGraph(<span class="hljs-string">"routeplanner"</span>);
arangosh&gt; db._query(<span class="hljs-string">"FOR e IN GRAPH_TRAVERSAL('routeplanner', 'germanCity/Hamburg',"</span> +
........&gt; <span class="hljs-string">" 'outbound', {maxDepth : 1}) RETURN e"</span>
........&gt; ).toArray();
[ 
  [ 
    { 
      <span class="hljs-string">"vertex"</span> : { 
        <span class="hljs-string">"_key"</span> : <span class="hljs-string">"Hamburg"</span>, 
        <span class="hljs-string">"_id"</span> : <span class="hljs-string">"germanCity/Hamburg"</span>, 
<<<<<<< HEAD
        <span class="hljs-string">"_rev"</span> : <span class="hljs-string">"26060"</span>, 
=======
        <span class="hljs-string">"_rev"</span> : <span class="hljs-string">"26056"</span>, 
>>>>>>> 7e16f1ff
        <span class="hljs-string">"isCapital"</span> : <span class="hljs-literal">false</span>, 
        <span class="hljs-string">"loc"</span> : [ 
          <span class="hljs-number">53.5653</span>, 
          <span class="hljs-number">10.0014</span> 
        ], 
        <span class="hljs-string">"population"</span> : <span class="hljs-number">1000000</span> 
      } 
    }, 
    { 
      <span class="hljs-string">"vertex"</span> : { 
        <span class="hljs-string">"_key"</span> : <span class="hljs-string">"Cologne"</span>, 
        <span class="hljs-string">"_id"</span> : <span class="hljs-string">"germanCity/Cologne"</span>, 
<<<<<<< HEAD
        <span class="hljs-string">"_rev"</span> : <span class="hljs-string">"26057"</span>, 
=======
        <span class="hljs-string">"_rev"</span> : <span class="hljs-string">"26053"</span>, 
>>>>>>> 7e16f1ff
        <span class="hljs-string">"isCapital"</span> : <span class="hljs-literal">false</span>, 
        <span class="hljs-string">"loc"</span> : [ 
          <span class="hljs-number">50.9364</span>, 
          <span class="hljs-number">6.9528</span> 
        ], 
        <span class="hljs-string">"population"</span> : <span class="hljs-number">1000000</span> 
      } 
    }, 
    { 
      <span class="hljs-string">"vertex"</span> : { 
        <span class="hljs-string">"_key"</span> : <span class="hljs-string">"Paris"</span>, 
        <span class="hljs-string">"_id"</span> : <span class="hljs-string">"frenchCity/Paris"</span>, 
<<<<<<< HEAD
        <span class="hljs-string">"_rev"</span> : <span class="hljs-string">"26067"</span>, 
=======
        <span class="hljs-string">"_rev"</span> : <span class="hljs-string">"26063"</span>, 
>>>>>>> 7e16f1ff
        <span class="hljs-string">"isCapital"</span> : <span class="hljs-literal">true</span>, 
        <span class="hljs-string">"loc"</span> : [ 
          <span class="hljs-number">48.856700000000004</span>, 
          <span class="hljs-number">2.3508</span> 
        ], 
        <span class="hljs-string">"population"</span> : <span class="hljs-number">4000000</span> 
      } 
    }, 
    { 
      <span class="hljs-string">"vertex"</span> : { 
        <span class="hljs-string">"_key"</span> : <span class="hljs-string">"Lyon"</span>, 
        <span class="hljs-string">"_id"</span> : <span class="hljs-string">"frenchCity/Lyon"</span>, 
<<<<<<< HEAD
        <span class="hljs-string">"_rev"</span> : <span class="hljs-string">"26063"</span>, 
=======
        <span class="hljs-string">"_rev"</span> : <span class="hljs-string">"26059"</span>, 
>>>>>>> 7e16f1ff
        <span class="hljs-string">"isCapital"</span> : <span class="hljs-literal">false</span>, 
        <span class="hljs-string">"loc"</span> : [ 
          <span class="hljs-number">45.76</span>, 
          <span class="hljs-number">4.84</span> 
        ], 
        <span class="hljs-string">"population"</span> : <span class="hljs-number">80000</span> 
      } 
    } 
  ] 
]<|MERGE_RESOLUTION|>--- conflicted
+++ resolved
@@ -9,11 +9,7 @@
       <span class="hljs-string">"vertex"</span> : { 
         <span class="hljs-string">"_key"</span> : <span class="hljs-string">"Hamburg"</span>, 
         <span class="hljs-string">"_id"</span> : <span class="hljs-string">"germanCity/Hamburg"</span>, 
-<<<<<<< HEAD
-        <span class="hljs-string">"_rev"</span> : <span class="hljs-string">"26060"</span>, 
-=======
         <span class="hljs-string">"_rev"</span> : <span class="hljs-string">"26056"</span>, 
->>>>>>> 7e16f1ff
         <span class="hljs-string">"isCapital"</span> : <span class="hljs-literal">false</span>, 
         <span class="hljs-string">"loc"</span> : [ 
           <span class="hljs-number">53.5653</span>, 
@@ -26,11 +22,7 @@
       <span class="hljs-string">"vertex"</span> : { 
         <span class="hljs-string">"_key"</span> : <span class="hljs-string">"Cologne"</span>, 
         <span class="hljs-string">"_id"</span> : <span class="hljs-string">"germanCity/Cologne"</span>, 
-<<<<<<< HEAD
-        <span class="hljs-string">"_rev"</span> : <span class="hljs-string">"26057"</span>, 
-=======
         <span class="hljs-string">"_rev"</span> : <span class="hljs-string">"26053"</span>, 
->>>>>>> 7e16f1ff
         <span class="hljs-string">"isCapital"</span> : <span class="hljs-literal">false</span>, 
         <span class="hljs-string">"loc"</span> : [ 
           <span class="hljs-number">50.9364</span>, 
@@ -43,11 +35,7 @@
       <span class="hljs-string">"vertex"</span> : { 
         <span class="hljs-string">"_key"</span> : <span class="hljs-string">"Paris"</span>, 
         <span class="hljs-string">"_id"</span> : <span class="hljs-string">"frenchCity/Paris"</span>, 
-<<<<<<< HEAD
-        <span class="hljs-string">"_rev"</span> : <span class="hljs-string">"26067"</span>, 
-=======
         <span class="hljs-string">"_rev"</span> : <span class="hljs-string">"26063"</span>, 
->>>>>>> 7e16f1ff
         <span class="hljs-string">"isCapital"</span> : <span class="hljs-literal">true</span>, 
         <span class="hljs-string">"loc"</span> : [ 
           <span class="hljs-number">48.856700000000004</span>, 
@@ -60,11 +48,7 @@
       <span class="hljs-string">"vertex"</span> : { 
         <span class="hljs-string">"_key"</span> : <span class="hljs-string">"Lyon"</span>, 
         <span class="hljs-string">"_id"</span> : <span class="hljs-string">"frenchCity/Lyon"</span>, 
-<<<<<<< HEAD
-        <span class="hljs-string">"_rev"</span> : <span class="hljs-string">"26063"</span>, 
-=======
         <span class="hljs-string">"_rev"</span> : <span class="hljs-string">"26059"</span>, 
->>>>>>> 7e16f1ff
         <span class="hljs-string">"isCapital"</span> : <span class="hljs-literal">false</span>, 
         <span class="hljs-string">"loc"</span> : [ 
           <span class="hljs-number">45.76</span>, 
