--- conflicted
+++ resolved
@@ -4,18 +4,6 @@
 content-type: application/json; charset=utf-8
 
 { 
-<<<<<<< HEAD
-  "time" : 1432651744.685686, 
-  "system" : { 
-    "minorPageFaults" : 76804, 
-    "majorPageFaults" : 2993, 
-    "userTime" : 8.866362, 
-    "systemTime" : 4.970643, 
-    "numberOfThreads" : 28, 
-    "residentSize" : 171012096, 
-    "residentSizePercent" : 0.039816856384277344, 
-    "virtualSize" : 5134036992 
-=======
   "time" : 1432716898.207576, 
   "system" : { 
     "minorPageFaults" : 214476, 
@@ -26,16 +14,11 @@
     "residentSize" : 150425600, 
     "residentSizePercent" : 0.01792558186756009, 
     "virtualSize" : 3963674624 
->>>>>>> 25aa2a58
   }, 
   "client" : { 
     "httpConnections" : 1, 
     "connectionTime" : { 
-<<<<<<< HEAD
-      "sum" : 0.0005598068237304688, 
-=======
       "sum" : 0.0003571510314941406, 
->>>>>>> 25aa2a58
       "count" : 1, 
       "counts" : [ 
         1, 
@@ -45,30 +28,6 @@
       ] 
     }, 
     "totalTime" : { 
-<<<<<<< HEAD
-      "sum" : 22.27038550376892, 
-      "count" : 11920, 
-      "counts" : [ 
-        11641, 
-        197, 
-        59, 
-        20, 
-        2, 
-        0, 
-        1 
-      ] 
-    }, 
-    "requestTime" : { 
-      "sum" : 14.126697778701782, 
-      "count" : 11920, 
-      "counts" : [ 
-        11754, 
-        106, 
-        46, 
-        12, 
-        1, 
-        0, 
-=======
       "sum" : 122.31505823135376, 
       "count" : 12142, 
       "counts" : [ 
@@ -91,22 +50,14 @@
         59, 
         60, 
         10, 
->>>>>>> 25aa2a58
         1 
       ] 
     }, 
     "queueTime" : { 
-<<<<<<< HEAD
-      "sum" : 0.3013434410095215, 
-      "count" : 11920, 
-      "counts" : [ 
-        11920, 
-=======
       "sum" : 0.2839853763580322, 
       "count" : 12142, 
       "counts" : [ 
         12142, 
->>>>>>> 25aa2a58
         0, 
         0, 
         0, 
@@ -116,15 +67,6 @@
       ] 
     }, 
     "ioTime" : { 
-<<<<<<< HEAD
-      "sum" : 7.842344284057617, 
-      "count" : 11920, 
-      "counts" : [ 
-        11858, 
-        44, 
-        13, 
-        4, 
-=======
       "sum" : 20.1675066947937, 
       "count" : 12142, 
       "counts" : [ 
@@ -132,22 +74,12 @@
         81, 
         7, 
         0, 
->>>>>>> 25aa2a58
         1, 
         0, 
         1 
       ] 
     }, 
     "bytesSent" : { 
-<<<<<<< HEAD
-      "sum" : 4599876, 
-      "count" : 11920, 
-      "counts" : [ 
-        2986, 
-        8446, 
-        18, 
-        467, 
-=======
       "sum" : 5075497, 
       "count" : 12142, 
       "counts" : [ 
@@ -155,25 +87,16 @@
         8579, 
         19, 
         512, 
->>>>>>> 25aa2a58
         3, 
         0 
       ] 
     }, 
     "bytesReceived" : { 
-<<<<<<< HEAD
-      "sum" : 2577710, 
-      "count" : 11920, 
-      "counts" : [ 
-        10088, 
-        1832, 
-=======
       "sum" : 2622213, 
       "count" : 12142, 
       "counts" : [ 
         10309, 
         1833, 
->>>>>>> 25aa2a58
         0, 
         0, 
         0, 
@@ -182,16 +105,6 @@
     } 
   }, 
   "http" : { 
-<<<<<<< HEAD
-    "requestsTotal" : 11921, 
-    "requestsAsync" : 0, 
-    "requestsGet" : 4184, 
-    "requestsHead" : 478, 
-    "requestsPost" : 5454, 
-    "requestsPut" : 739, 
-    "requestsPatch" : 31, 
-    "requestsDelete" : 1035, 
-=======
     "requestsTotal" : 12143, 
     "requestsAsync" : 0, 
     "requestsGet" : 4255, 
@@ -200,18 +113,12 @@
     "requestsPut" : 748, 
     "requestsPatch" : 31, 
     "requestsDelete" : 1054, 
->>>>>>> 25aa2a58
     "requestsOptions" : 0, 
     "requestsOther" : 0 
   }, 
   "server" : { 
-<<<<<<< HEAD
-    "uptime" : 28.065480947494507, 
-    "physicalMemory" : 4294967296 
-=======
     "uptime" : 142.49231696128845, 
     "physicalMemory" : 8391671808 
->>>>>>> 25aa2a58
   }, 
   "error" : false, 
   "code" : 200 
