--- conflicted
+++ resolved
@@ -5,19 +5,6 @@
 x-content-type-options: nosniff
 
 { 
-<<<<<<< HEAD
-  <span class="hljs-string">"time"</span> : <span class="hljs-number">1499185859.783846</span>, 
-  <span class="hljs-string">"enabled"</span> : <span class="hljs-literal">true</span>, 
-  <span class="hljs-string">"system"</span> : { 
-    <span class="hljs-string">"minorPageFaults"</span> : <span class="hljs-number">106384</span>, 
-    <span class="hljs-string">"majorPageFaults"</span> : <span class="hljs-number">5</span>, 
-    <span class="hljs-string">"userTime"</span> : <span class="hljs-number">4.93</span>, 
-    <span class="hljs-string">"systemTime"</span> : <span class="hljs-number">1.37</span>, 
-    <span class="hljs-string">"numberOfThreads"</span> : <span class="hljs-number">31</span>, 
-    <span class="hljs-string">"residentSize"</span> : <span class="hljs-number">348110848</span>, 
-    <span class="hljs-string">"residentSizePercent"</span> : <span class="hljs-number">0.010320568104844576</span>, 
-    <span class="hljs-string">"virtualSize"</span> : <span class="hljs-number">2371547136</span> 
-=======
   <span class="hljs-string">"time"</span> : <span class="hljs-number">1499886023.391313</span>, 
   <span class="hljs-string">"enabled"</span> : <span class="hljs-literal">true</span>, 
   <span class="hljs-string">"system"</span> : { 
@@ -29,7 +16,6 @@
     <span class="hljs-string">"residentSize"</span> : <span class="hljs-number">324894720</span>, 
     <span class="hljs-string">"residentSizePercent"</span> : <span class="hljs-number">0.004811370848843009</span>, 
     <span class="hljs-string">"virtualSize"</span> : <span class="hljs-number">2393571328</span> 
->>>>>>> a692577f
   }, 
   <span class="hljs-string">"client"</span> : { 
     <span class="hljs-string">"httpConnections"</span> : <span class="hljs-number">1</span>, 
@@ -44,17 +30,6 @@
       ] 
     }, 
     <span class="hljs-string">"totalTime"</span> : { 
-<<<<<<< HEAD
-      <span class="hljs-string">"sum"</span> : <span class="hljs-number">16.6158344745636</span>, 
-      <span class="hljs-string">"count"</span> : <span class="hljs-number">3793</span>, 
-      <span class="hljs-string">"counts"</span> : [ 
-        <span class="hljs-number">3539</span>, 
-        <span class="hljs-number">106</span>, 
-        <span class="hljs-number">126</span>, 
-        <span class="hljs-number">20</span>, 
-        <span class="hljs-number">2</span>, 
-        <span class="hljs-number">0</span>, 
-=======
       <span class="hljs-string">"sum"</span> : <span class="hljs-number">15.621462106704712</span>, 
       <span class="hljs-string">"count"</span> : <span class="hljs-number">3792</span>, 
       <span class="hljs-string">"counts"</span> : [ 
@@ -64,18 +39,12 @@
         <span class="hljs-number">14</span>, 
         <span class="hljs-number">1</span>, 
         <span class="hljs-number">2</span>, 
->>>>>>> a692577f
         <span class="hljs-number">0</span> 
       ] 
     }, 
     <span class="hljs-string">"requestTime"</span> : { 
-<<<<<<< HEAD
-      <span class="hljs-string">"sum"</span> : <span class="hljs-number">0.030495166778564453</span>, 
-      <span class="hljs-string">"count"</span> : <span class="hljs-number">3793</span>, 
-=======
       <span class="hljs-string">"sum"</span> : <span class="hljs-number">0.026889801025390625</span>, 
       <span class="hljs-string">"count"</span> : <span class="hljs-number">3792</span>, 
->>>>>>> a692577f
       <span class="hljs-string">"counts"</span> : [ 
         <span class="hljs-number">3791</span>, 
         <span class="hljs-number">1</span>, 
@@ -87,11 +56,7 @@
       ] 
     }, 
     <span class="hljs-string">"queueTime"</span> : { 
-<<<<<<< HEAD
-      <span class="hljs-string">"sum"</span> : <span class="hljs-number">0.0004999637603759766</span>, 
-=======
       <span class="hljs-string">"sum"</span> : <span class="hljs-number">0.0005362033843994141</span>, 
->>>>>>> a692577f
       <span class="hljs-string">"count"</span> : <span class="hljs-number">9</span>, 
       <span class="hljs-string">"counts"</span> : [ 
         <span class="hljs-number">9</span>, 
@@ -104,17 +69,6 @@
       ] 
     }, 
     <span class="hljs-string">"ioTime"</span> : { 
-<<<<<<< HEAD
-      <span class="hljs-string">"sum"</span> : <span class="hljs-number">16.584839344024658</span>, 
-      <span class="hljs-string">"count"</span> : <span class="hljs-number">3793</span>, 
-      <span class="hljs-string">"counts"</span> : [ 
-        <span class="hljs-number">3540</span>, 
-        <span class="hljs-number">105</span>, 
-        <span class="hljs-number">126</span>, 
-        <span class="hljs-number">20</span>, 
-        <span class="hljs-number">2</span>, 
-        <span class="hljs-number">0</span>, 
-=======
       <span class="hljs-string">"sum"</span> : <span class="hljs-number">15.594036102294922</span>, 
       <span class="hljs-string">"count"</span> : <span class="hljs-number">3792</span>, 
       <span class="hljs-string">"counts"</span> : [ 
@@ -124,18 +78,12 @@
         <span class="hljs-number">14</span>, 
         <span class="hljs-number">1</span>, 
         <span class="hljs-number">2</span>, 
->>>>>>> a692577f
         <span class="hljs-number">0</span> 
       ] 
     }, 
     <span class="hljs-string">"bytesSent"</span> : { 
-<<<<<<< HEAD
-      <span class="hljs-string">"sum"</span> : <span class="hljs-number">1468288</span>, 
-      <span class="hljs-string">"count"</span> : <span class="hljs-number">3793</span>, 
-=======
       <span class="hljs-string">"sum"</span> : <span class="hljs-number">1468080</span>, 
       <span class="hljs-string">"count"</span> : <span class="hljs-number">3792</span>, 
->>>>>>> a692577f
       <span class="hljs-string">"counts"</span> : [ 
         <span class="hljs-number">275</span>, 
         <span class="hljs-number">3185</span>, 
@@ -171,13 +119,8 @@
     <span class="hljs-string">"requestsOther"</span> : <span class="hljs-number">0</span> 
   }, 
   <span class="hljs-string">"server"</span> : { 
-<<<<<<< HEAD
-    <span class="hljs-string">"uptime"</span> : <span class="hljs-number">51.150145053863525</span>, 
-    <span class="hljs-string">"physicalMemory"</span> : <span class="hljs-number">33729814528</span> 
-=======
     <span class="hljs-string">"uptime"</span> : <span class="hljs-number">48.4185688495636</span>, 
     <span class="hljs-string">"physicalMemory"</span> : <span class="hljs-number">67526434816</span> 
->>>>>>> a692577f
   }, 
   <span class="hljs-string">"error"</span> : <span class="hljs-literal">false</span>, 
   <span class="hljs-string">"code"</span> : <span class="hljs-number">200</span> 
