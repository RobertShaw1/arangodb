--- conflicted
+++ resolved
@@ -2,11 +2,7 @@
 
 HTTP/<span class="hljs-number">1.1</span> <span class="hljs-number">200</span> OK
 content-type: application/json
-<<<<<<< HEAD
-etag: <span class="hljs-number">550102265</span>
-=======
 etag: <span class="hljs-number">547070508</span>
->>>>>>> 1b8e6ddf
 
 { 
   <span class="hljs-string">"error"</span> : <span class="hljs-literal">false</span>, 
@@ -14,11 +10,7 @@
   <span class="hljs-string">"vertex"</span> : { 
     <span class="hljs-string">"_id"</span> : <span class="hljs-string">"female/alice"</span>, 
     <span class="hljs-string">"_key"</span> : <span class="hljs-string">"alice"</span>, 
-<<<<<<< HEAD
-    <span class="hljs-string">"_rev"</span> : <span class="hljs-string">"550102265"</span>, 
-=======
     <span class="hljs-string">"_rev"</span> : <span class="hljs-string">"547070508"</span>, 
->>>>>>> 1b8e6ddf
     <span class="hljs-string">"name"</span> : <span class="hljs-string">"Alice"</span> 
   } 
 }