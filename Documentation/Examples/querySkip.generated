arangosh&gt; db.five.all().toArray();
[ 
  { 
<<<<<<< HEAD
    <span class="hljs-string">"_key"</span> : <span class="hljs-string">"34381"</span>, 
    <span class="hljs-string">"_id"</span> : <span class="hljs-string">"five/34381"</span>, 
    <span class="hljs-string">"_rev"</span> : <span class="hljs-string">"_VO3wX7----"</span>, 
    <span class="hljs-string">"name"</span> : <span class="hljs-string">"five"</span> 
  }, 
  { 
    <span class="hljs-string">"_key"</span> : <span class="hljs-string">"34372"</span>, 
    <span class="hljs-string">"_id"</span> : <span class="hljs-string">"five/34372"</span>, 
    <span class="hljs-string">"_rev"</span> : <span class="hljs-string">"_VO3wX62--_"</span>, 
    <span class="hljs-string">"name"</span> : <span class="hljs-string">"two"</span> 
  }, 
  { 
    <span class="hljs-string">"_key"</span> : <span class="hljs-string">"34368"</span>, 
    <span class="hljs-string">"_id"</span> : <span class="hljs-string">"five/34368"</span>, 
    <span class="hljs-string">"_rev"</span> : <span class="hljs-string">"_VO3wX62---"</span>, 
    <span class="hljs-string">"name"</span> : <span class="hljs-string">"one"</span> 
  }, 
  { 
    <span class="hljs-string">"_key"</span> : <span class="hljs-string">"34375"</span>, 
    <span class="hljs-string">"_id"</span> : <span class="hljs-string">"five/34375"</span>, 
    <span class="hljs-string">"_rev"</span> : <span class="hljs-string">"_VO3wX66---"</span>, 
    <span class="hljs-string">"name"</span> : <span class="hljs-string">"three"</span> 
  }, 
  { 
    <span class="hljs-string">"_key"</span> : <span class="hljs-string">"34378"</span>, 
    <span class="hljs-string">"_id"</span> : <span class="hljs-string">"five/34378"</span>, 
    <span class="hljs-string">"_rev"</span> : <span class="hljs-string">"_VO3wX66--_"</span>, 
=======
    <span class="hljs-string">"_key"</span> : <span class="hljs-string">"34240"</span>, 
    <span class="hljs-string">"_id"</span> : <span class="hljs-string">"five/34240"</span>, 
    <span class="hljs-string">"_rev"</span> : <span class="hljs-string">"_VRerx42---"</span>, 
    <span class="hljs-string">"name"</span> : <span class="hljs-string">"five"</span> 
  }, 
  { 
    <span class="hljs-string">"_key"</span> : <span class="hljs-string">"34231"</span>, 
    <span class="hljs-string">"_id"</span> : <span class="hljs-string">"five/34231"</span>, 
    <span class="hljs-string">"_rev"</span> : <span class="hljs-string">"_VRerx4u---"</span>, 
    <span class="hljs-string">"name"</span> : <span class="hljs-string">"two"</span> 
  }, 
  { 
    <span class="hljs-string">"_key"</span> : <span class="hljs-string">"34234"</span>, 
    <span class="hljs-string">"_id"</span> : <span class="hljs-string">"five/34234"</span>, 
    <span class="hljs-string">"_rev"</span> : <span class="hljs-string">"_VRerx4y---"</span>, 
    <span class="hljs-string">"name"</span> : <span class="hljs-string">"three"</span> 
  }, 
  { 
    <span class="hljs-string">"_key"</span> : <span class="hljs-string">"34227"</span>, 
    <span class="hljs-string">"_id"</span> : <span class="hljs-string">"five/34227"</span>, 
    <span class="hljs-string">"_rev"</span> : <span class="hljs-string">"_VRerx4q---"</span>, 
    <span class="hljs-string">"name"</span> : <span class="hljs-string">"one"</span> 
  }, 
  { 
    <span class="hljs-string">"_key"</span> : <span class="hljs-string">"34237"</span>, 
    <span class="hljs-string">"_id"</span> : <span class="hljs-string">"five/34237"</span>, 
    <span class="hljs-string">"_rev"</span> : <span class="hljs-string">"_VRerx4y--_"</span>, 
>>>>>>> a692577f
    <span class="hljs-string">"name"</span> : <span class="hljs-string">"four"</span> 
  } 
]
arangosh&gt; db.five.all().skip(<span class="hljs-number">3</span>).toArray();
[ 
  { 
<<<<<<< HEAD
    <span class="hljs-string">"_key"</span> : <span class="hljs-string">"34375"</span>, 
    <span class="hljs-string">"_id"</span> : <span class="hljs-string">"five/34375"</span>, 
    <span class="hljs-string">"_rev"</span> : <span class="hljs-string">"_VO3wX66---"</span>, 
    <span class="hljs-string">"name"</span> : <span class="hljs-string">"three"</span> 
  }, 
  { 
    <span class="hljs-string">"_key"</span> : <span class="hljs-string">"34378"</span>, 
    <span class="hljs-string">"_id"</span> : <span class="hljs-string">"five/34378"</span>, 
    <span class="hljs-string">"_rev"</span> : <span class="hljs-string">"_VO3wX66--_"</span>, 
=======
    <span class="hljs-string">"_key"</span> : <span class="hljs-string">"34227"</span>, 
    <span class="hljs-string">"_id"</span> : <span class="hljs-string">"five/34227"</span>, 
    <span class="hljs-string">"_rev"</span> : <span class="hljs-string">"_VRerx4q---"</span>, 
    <span class="hljs-string">"name"</span> : <span class="hljs-string">"one"</span> 
  }, 
  { 
    <span class="hljs-string">"_key"</span> : <span class="hljs-string">"34237"</span>, 
    <span class="hljs-string">"_id"</span> : <span class="hljs-string">"five/34237"</span>, 
    <span class="hljs-string">"_rev"</span> : <span class="hljs-string">"_VRerx4y--_"</span>, 
>>>>>>> a692577f
    <span class="hljs-string">"name"</span> : <span class="hljs-string">"four"</span> 
  } 
]<|MERGE_RESOLUTION|>--- conflicted
+++ resolved
@@ -1,35 +1,6 @@
 arangosh&gt; db.five.all().toArray();
 [ 
   { 
-<<<<<<< HEAD
-    <span class="hljs-string">"_key"</span> : <span class="hljs-string">"34381"</span>, 
-    <span class="hljs-string">"_id"</span> : <span class="hljs-string">"five/34381"</span>, 
-    <span class="hljs-string">"_rev"</span> : <span class="hljs-string">"_VO3wX7----"</span>, 
-    <span class="hljs-string">"name"</span> : <span class="hljs-string">"five"</span> 
-  }, 
-  { 
-    <span class="hljs-string">"_key"</span> : <span class="hljs-string">"34372"</span>, 
-    <span class="hljs-string">"_id"</span> : <span class="hljs-string">"five/34372"</span>, 
-    <span class="hljs-string">"_rev"</span> : <span class="hljs-string">"_VO3wX62--_"</span>, 
-    <span class="hljs-string">"name"</span> : <span class="hljs-string">"two"</span> 
-  }, 
-  { 
-    <span class="hljs-string">"_key"</span> : <span class="hljs-string">"34368"</span>, 
-    <span class="hljs-string">"_id"</span> : <span class="hljs-string">"five/34368"</span>, 
-    <span class="hljs-string">"_rev"</span> : <span class="hljs-string">"_VO3wX62---"</span>, 
-    <span class="hljs-string">"name"</span> : <span class="hljs-string">"one"</span> 
-  }, 
-  { 
-    <span class="hljs-string">"_key"</span> : <span class="hljs-string">"34375"</span>, 
-    <span class="hljs-string">"_id"</span> : <span class="hljs-string">"five/34375"</span>, 
-    <span class="hljs-string">"_rev"</span> : <span class="hljs-string">"_VO3wX66---"</span>, 
-    <span class="hljs-string">"name"</span> : <span class="hljs-string">"three"</span> 
-  }, 
-  { 
-    <span class="hljs-string">"_key"</span> : <span class="hljs-string">"34378"</span>, 
-    <span class="hljs-string">"_id"</span> : <span class="hljs-string">"five/34378"</span>, 
-    <span class="hljs-string">"_rev"</span> : <span class="hljs-string">"_VO3wX66--_"</span>, 
-=======
     <span class="hljs-string">"_key"</span> : <span class="hljs-string">"34240"</span>, 
     <span class="hljs-string">"_id"</span> : <span class="hljs-string">"five/34240"</span>, 
     <span class="hljs-string">"_rev"</span> : <span class="hljs-string">"_VRerx42---"</span>, 
@@ -57,24 +28,12 @@
     <span class="hljs-string">"_key"</span> : <span class="hljs-string">"34237"</span>, 
     <span class="hljs-string">"_id"</span> : <span class="hljs-string">"five/34237"</span>, 
     <span class="hljs-string">"_rev"</span> : <span class="hljs-string">"_VRerx4y--_"</span>, 
->>>>>>> a692577f
     <span class="hljs-string">"name"</span> : <span class="hljs-string">"four"</span> 
   } 
 ]
 arangosh&gt; db.five.all().skip(<span class="hljs-number">3</span>).toArray();
 [ 
   { 
-<<<<<<< HEAD
-    <span class="hljs-string">"_key"</span> : <span class="hljs-string">"34375"</span>, 
-    <span class="hljs-string">"_id"</span> : <span class="hljs-string">"five/34375"</span>, 
-    <span class="hljs-string">"_rev"</span> : <span class="hljs-string">"_VO3wX66---"</span>, 
-    <span class="hljs-string">"name"</span> : <span class="hljs-string">"three"</span> 
-  }, 
-  { 
-    <span class="hljs-string">"_key"</span> : <span class="hljs-string">"34378"</span>, 
-    <span class="hljs-string">"_id"</span> : <span class="hljs-string">"five/34378"</span>, 
-    <span class="hljs-string">"_rev"</span> : <span class="hljs-string">"_VO3wX66--_"</span>, 
-=======
     <span class="hljs-string">"_key"</span> : <span class="hljs-string">"34227"</span>, 
     <span class="hljs-string">"_id"</span> : <span class="hljs-string">"five/34227"</span>, 
     <span class="hljs-string">"_rev"</span> : <span class="hljs-string">"_VRerx4q---"</span>, 
@@ -84,7 +43,6 @@
     <span class="hljs-string">"_key"</span> : <span class="hljs-string">"34237"</span>, 
     <span class="hljs-string">"_id"</span> : <span class="hljs-string">"five/34237"</span>, 
     <span class="hljs-string">"_rev"</span> : <span class="hljs-string">"_VRerx4y--_"</span>, 
->>>>>>> a692577f
     <span class="hljs-string">"name"</span> : <span class="hljs-string">"four"</span> 
   } 
 ]