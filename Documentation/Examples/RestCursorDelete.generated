shell> curl -X POST --data-binary @- --dump - http://localhost:8529/_api/cursor &lt;&lt;EOF
{ 
  <span class="hljs-string">"query"</span> : <span class="hljs-string">"FOR p IN products LIMIT 5 RETURN p"</span>, 
  <span class="hljs-string">"count"</span> : <span class="hljs-literal">true</span>, 
  <span class="hljs-string">"batchSize"</span> : <span class="hljs-number">2</span> 
}
EOF

HTTP/<span class="hljs-number">1.1</span> <span class="hljs-number">201</span> Created
content-type: application/json; charset=utf<span class="hljs-number">-8</span>

{ 
  <span class="hljs-string">"result"</span> : [ 
    { 
<<<<<<< HEAD
      <span class="hljs-string">"_key"</span> : <span class="hljs-string">"9866"</span>, 
      <span class="hljs-string">"_id"</span> : <span class="hljs-string">"products/9866"</span>, 
      <span class="hljs-string">"_rev"</span> : <span class="hljs-string">"9866"</span>, 
      <span class="hljs-string">"hello1"</span> : <span class="hljs-string">"world1"</span> 
    }, 
    { 
      <span class="hljs-string">"_key"</span> : <span class="hljs-string">"9876"</span>, 
      <span class="hljs-string">"_id"</span> : <span class="hljs-string">"products/9876"</span>, 
      <span class="hljs-string">"_rev"</span> : <span class="hljs-string">"9876"</span>, 
      <span class="hljs-string">"hello4"</span> : <span class="hljs-string">"world1"</span> 
    } 
  ], 
  <span class="hljs-string">"hasMore"</span> : <span class="hljs-literal">true</span>, 
  <span class="hljs-string">"id"</span> : <span class="hljs-string">"9882"</span>, 
=======
      <span class="hljs-string">"_key"</span> : <span class="hljs-string">"9971"</span>, 
      <span class="hljs-string">"_id"</span> : <span class="hljs-string">"products/9971"</span>, 
      <span class="hljs-string">"_rev"</span> : <span class="hljs-string">"9971"</span>, 
      <span class="hljs-string">"hello2"</span> : <span class="hljs-string">"world1"</span> 
    }, 
    { 
      <span class="hljs-string">"_key"</span> : <span class="hljs-string">"9980"</span>, 
      <span class="hljs-string">"_id"</span> : <span class="hljs-string">"products/9980"</span>, 
      <span class="hljs-string">"_rev"</span> : <span class="hljs-string">"9980"</span>, 
      <span class="hljs-string">"hello5"</span> : <span class="hljs-string">"world1"</span> 
    } 
  ], 
  <span class="hljs-string">"hasMore"</span> : <span class="hljs-literal">true</span>, 
  <span class="hljs-string">"id"</span> : <span class="hljs-string">"9983"</span>, 
>>>>>>> 54d39573
  <span class="hljs-string">"count"</span> : <span class="hljs-number">5</span>, 
  <span class="hljs-string">"extra"</span> : { 
    <span class="hljs-string">"stats"</span> : { 
      <span class="hljs-string">"writesExecuted"</span> : <span class="hljs-number">0</span>, 
      <span class="hljs-string">"writesIgnored"</span> : <span class="hljs-number">0</span>, 
      <span class="hljs-string">"scannedFull"</span> : <span class="hljs-number">5</span>, 
      <span class="hljs-string">"scannedIndex"</span> : <span class="hljs-number">0</span>, 
      <span class="hljs-string">"filtered"</span> : <span class="hljs-number">0</span>, 
<<<<<<< HEAD
      <span class="hljs-string">"executionTime"</span> : <span class="hljs-number">0.00008916854858398438</span> 
=======
      <span class="hljs-string">"executionTime"</span> : <span class="hljs-number">0.00018095970153808594</span> 
>>>>>>> 54d39573
    }, 
    <span class="hljs-string">"warnings"</span> : [ ] 
  }, 
  <span class="hljs-string">"cached"</span> : <span class="hljs-literal">false</span>, 
  <span class="hljs-string">"error"</span> : <span class="hljs-literal">false</span>, 
  <span class="hljs-string">"code"</span> : <span class="hljs-number">201</span> 
}
<<<<<<< HEAD
shell> curl -X DELETE --dump - http://localhost:8529/_api/cursor/9882
=======
shell> curl -X DELETE --dump - http://localhost:8529/_api/cursor/9983
>>>>>>> 54d39573
<|MERGE_RESOLUTION|>--- conflicted
+++ resolved
@@ -12,22 +12,6 @@
 { 
   <span class="hljs-string">"result"</span> : [ 
     { 
-<<<<<<< HEAD
-      <span class="hljs-string">"_key"</span> : <span class="hljs-string">"9866"</span>, 
-      <span class="hljs-string">"_id"</span> : <span class="hljs-string">"products/9866"</span>, 
-      <span class="hljs-string">"_rev"</span> : <span class="hljs-string">"9866"</span>, 
-      <span class="hljs-string">"hello1"</span> : <span class="hljs-string">"world1"</span> 
-    }, 
-    { 
-      <span class="hljs-string">"_key"</span> : <span class="hljs-string">"9876"</span>, 
-      <span class="hljs-string">"_id"</span> : <span class="hljs-string">"products/9876"</span>, 
-      <span class="hljs-string">"_rev"</span> : <span class="hljs-string">"9876"</span>, 
-      <span class="hljs-string">"hello4"</span> : <span class="hljs-string">"world1"</span> 
-    } 
-  ], 
-  <span class="hljs-string">"hasMore"</span> : <span class="hljs-literal">true</span>, 
-  <span class="hljs-string">"id"</span> : <span class="hljs-string">"9882"</span>, 
-=======
       <span class="hljs-string">"_key"</span> : <span class="hljs-string">"9971"</span>, 
       <span class="hljs-string">"_id"</span> : <span class="hljs-string">"products/9971"</span>, 
       <span class="hljs-string">"_rev"</span> : <span class="hljs-string">"9971"</span>, 
@@ -42,7 +26,6 @@
   ], 
   <span class="hljs-string">"hasMore"</span> : <span class="hljs-literal">true</span>, 
   <span class="hljs-string">"id"</span> : <span class="hljs-string">"9983"</span>, 
->>>>>>> 54d39573
   <span class="hljs-string">"count"</span> : <span class="hljs-number">5</span>, 
   <span class="hljs-string">"extra"</span> : { 
     <span class="hljs-string">"stats"</span> : { 
@@ -51,11 +34,7 @@
       <span class="hljs-string">"scannedFull"</span> : <span class="hljs-number">5</span>, 
       <span class="hljs-string">"scannedIndex"</span> : <span class="hljs-number">0</span>, 
       <span class="hljs-string">"filtered"</span> : <span class="hljs-number">0</span>, 
-<<<<<<< HEAD
-      <span class="hljs-string">"executionTime"</span> : <span class="hljs-number">0.00008916854858398438</span> 
-=======
       <span class="hljs-string">"executionTime"</span> : <span class="hljs-number">0.00018095970153808594</span> 
->>>>>>> 54d39573
     }, 
     <span class="hljs-string">"warnings"</span> : [ ] 
   }, 
@@ -63,8 +42,4 @@
   <span class="hljs-string">"error"</span> : <span class="hljs-literal">false</span>, 
   <span class="hljs-string">"code"</span> : <span class="hljs-number">201</span> 
 }
-<<<<<<< HEAD
-shell> curl -X DELETE --dump - http://localhost:8529/_api/cursor/9882
-=======
 shell> curl -X DELETE --dump - http://localhost:8529/_api/cursor/9983
->>>>>>> 54d39573
