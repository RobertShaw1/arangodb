shell> curl -X POST --data-binary @- --dump - http://localhost:8529/_api/cursor &lt;&lt;EOF
{ 
  <span class="hljs-string">"query"</span> : <span class="hljs-string">"FOR i IN 1..10 LET a = 1 LET b = 2 FILTER a + b == 3 RETURN i"</span>, 
  <span class="hljs-string">"count"</span> : <span class="hljs-literal">true</span>, 
  <span class="hljs-string">"options"</span> : { 
    <span class="hljs-string">"maxPlans"</span> : <span class="hljs-number">1</span>, 
    <span class="hljs-string">"optimizer"</span> : { 
      <span class="hljs-string">"rules"</span> : [ 
        <span class="hljs-string">"-all"</span>, 
        <span class="hljs-string">"+remove-unnecessary-filters"</span> 
      ] 
    } 
  } 
}
EOF

HTTP/<span class="hljs-number">1.1</span> <span class="hljs-number">201</span> Created
content-type: application/json; charset=utf<span class="hljs-number">-8</span>

{ 
  <span class="hljs-string">"result"</span> : [ 
    <span class="hljs-number">1</span>, 
    <span class="hljs-number">2</span>, 
    <span class="hljs-number">3</span>, 
    <span class="hljs-number">4</span>, 
    <span class="hljs-number">5</span>, 
    <span class="hljs-number">6</span>, 
    <span class="hljs-number">7</span>, 
    <span class="hljs-number">8</span>, 
    <span class="hljs-number">9</span>, 
    <span class="hljs-number">10</span> 
  ], 
  <span class="hljs-string">"hasMore"</span> : <span class="hljs-literal">false</span>, 
  <span class="hljs-string">"count"</span> : <span class="hljs-number">10</span>, 
  <span class="hljs-string">"cached"</span> : <span class="hljs-literal">false</span>, 
  <span class="hljs-string">"extra"</span> : { 
    <span class="hljs-string">"stats"</span> : { 
      <span class="hljs-string">"writesExecuted"</span> : <span class="hljs-number">0</span>, 
      <span class="hljs-string">"writesIgnored"</span> : <span class="hljs-number">0</span>, 
      <span class="hljs-string">"scannedFull"</span> : <span class="hljs-number">0</span>, 
      <span class="hljs-string">"scannedIndex"</span> : <span class="hljs-number">0</span>, 
      <span class="hljs-string">"filtered"</span> : <span class="hljs-number">0</span>, 
<<<<<<< HEAD
      <span class="hljs-string">"executionTime"</span> : <span class="hljs-number">0.0015568733215332031</span> 
=======
      <span class="hljs-string">"executionTime"</span> : <span class="hljs-number">0.0005300045013427734</span> 
>>>>>>> ca897dce
    }, 
    <span class="hljs-string">"warnings"</span> : [ ] 
  }, 
  <span class="hljs-string">"error"</span> : <span class="hljs-literal">false</span>, 
  <span class="hljs-string">"code"</span> : <span class="hljs-number">201</span> 
}<|MERGE_RESOLUTION|>--- conflicted
+++ resolved
@@ -40,11 +40,7 @@
       <span class="hljs-string">"scannedFull"</span> : <span class="hljs-number">0</span>, 
       <span class="hljs-string">"scannedIndex"</span> : <span class="hljs-number">0</span>, 
       <span class="hljs-string">"filtered"</span> : <span class="hljs-number">0</span>, 
-<<<<<<< HEAD
-      <span class="hljs-string">"executionTime"</span> : <span class="hljs-number">0.0015568733215332031</span> 
-=======
       <span class="hljs-string">"executionTime"</span> : <span class="hljs-number">0.0005300045013427734</span> 
->>>>>>> ca897dce
     }, 
     <span class="hljs-string">"warnings"</span> : [ ] 
   }, 
