--- conflicted
+++ resolved
@@ -1,16 +1,5 @@
 arangosh> a1 = db.example.insert({ a : 1 });
 { 
-<<<<<<< HEAD
-  "_id" : "example/497106082", 
-  "_rev" : "497106082", 
-  "_key" : "497106082" 
-}
-arangosh> a2 = db._replace(a1, { a : 2 });
-{ 
-  "_id" : "example/497106082", 
-  "_rev" : "497302690", 
-  "_key" : "497106082" 
-=======
   "_id" : "example/500747507", 
   "_rev" : "500747507", 
   "_key" : "500747507" 
@@ -20,7 +9,6 @@
   "_id" : "example/500747507", 
   "_rev" : "500944115", 
   "_key" : "500747507" 
->>>>>>> 25aa2a58
 }
 arangosh> a3 = db._replace(a1, { a : 3 });
 [ArangoError 1200: precondition failed]