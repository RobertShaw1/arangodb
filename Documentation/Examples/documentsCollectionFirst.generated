--- conflicted
+++ resolved
@@ -1,16 +1,9 @@
 arangosh&gt; db.example.first(<span class="hljs-number">1</span>);
 [ 
   { 
-<<<<<<< HEAD
-    "_id" : "example/1146627009", 
-    "_key" : "1146627009", 
-    "_rev" : "1146627009", 
-    "Hello" : "world" 
-=======
     <span class="hljs-string">"_id"</span> : <span class="hljs-string">"example/1156714018"</span>, 
     <span class="hljs-string">"_key"</span> : <span class="hljs-string">"1156714018"</span>, 
     <span class="hljs-string">"_rev"</span> : <span class="hljs-string">"1156714018"</span>, 
     <span class="hljs-string">"Hello"</span> : <span class="hljs-string">"world"</span> 
->>>>>>> 1a748b46
   } 
 ]