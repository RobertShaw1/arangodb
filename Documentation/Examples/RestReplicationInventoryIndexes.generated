--- conflicted
+++ resolved
@@ -9,12 +9,7 @@
       "parameters" : { 
         "version" : 5, 
         "type" : 2, 
-<<<<<<< HEAD
-        "cid" : "7150818", 
-        "indexBuckets" : 1, 
-=======
         "cid" : "407882835818", 
->>>>>>> 096ad46f
         "deleted" : false, 
         "doCompact" : true, 
         "maximalSize" : 33554432, 
@@ -24,11 +19,7 @@
       }, 
       "indexes" : [ 
         { 
-<<<<<<< HEAD
-          "id" : "7412962", 
-=======
           "id" : "407883163498", 
->>>>>>> 096ad46f
           "type" : "hash", 
           "unique" : true, 
           "sparse" : false, 
@@ -43,12 +34,7 @@
       "parameters" : { 
         "version" : 5, 
         "type" : 2, 
-<<<<<<< HEAD
-        "cid" : "4398306", 
-        "indexBuckets" : 1, 
-=======
         "cid" : "4855473", 
->>>>>>> 096ad46f
         "deleted" : false, 
         "doCompact" : true, 
         "maximalSize" : 4194304, 
@@ -62,10 +48,6 @@
       "parameters" : { 
         "version" : 5, 
         "type" : 2, 
-<<<<<<< HEAD
-        "cid" : "2039010", 
-        "indexBuckets" : 1, 
-=======
         "cid" : "467525925975", 
         "deleted" : false, 
         "doCompact" : true, 
@@ -102,7 +84,6 @@
         "version" : 5, 
         "type" : 2, 
         "cid" : "2496177", 
->>>>>>> 096ad46f
         "deleted" : false, 
         "doCompact" : true, 
         "maximalSize" : 1048576, 
@@ -116,12 +97,7 @@
       "parameters" : { 
         "version" : 5, 
         "type" : 2, 
-<<<<<<< HEAD
-        "cid" : "2170082", 
-        "indexBuckets" : 1, 
-=======
         "cid" : "2627249", 
->>>>>>> 096ad46f
         "deleted" : false, 
         "doCompact" : true, 
         "maximalSize" : 1048576, 
@@ -135,12 +111,7 @@
       "parameters" : { 
         "version" : 5, 
         "type" : 2, 
-<<<<<<< HEAD
-        "cid" : "2301154", 
-        "indexBuckets" : 1, 
-=======
         "cid" : "2758321", 
->>>>>>> 096ad46f
         "deleted" : false, 
         "doCompact" : true, 
         "maximalSize" : 33554432, 
@@ -154,12 +125,7 @@
       "parameters" : { 
         "version" : 5, 
         "type" : 2, 
-<<<<<<< HEAD
-        "cid" : "14228706", 
-        "indexBuckets" : 1, 
-=======
         "cid" : "26941105", 
->>>>>>> 096ad46f
         "deleted" : false, 
         "doCompact" : true, 
         "maximalSize" : 33554432, 
@@ -173,12 +139,7 @@
       "parameters" : { 
         "version" : 5, 
         "type" : 2, 
-<<<<<<< HEAD
-        "cid" : "14949602", 
-        "indexBuckets" : 1, 
-=======
         "cid" : "407892141930", 
->>>>>>> 096ad46f
         "deleted" : false, 
         "doCompact" : true, 
         "maximalSize" : 33554432, 
@@ -192,12 +153,7 @@
       "parameters" : { 
         "version" : 5, 
         "type" : 2, 
-<<<<<<< HEAD
-        "cid" : "204002", 
-        "indexBuckets" : 1, 
-=======
         "cid" : "595633", 
->>>>>>> 096ad46f
         "deleted" : false, 
         "doCompact" : true, 
         "maximalSize" : 33554432, 
@@ -207,11 +163,7 @@
       }, 
       "indexes" : [ 
         { 
-<<<<<<< HEAD
-          "id" : "531682", 
-=======
           "id" : "857777", 
->>>>>>> 096ad46f
           "type" : "hash", 
           "unique" : true, 
           "fields" : [ 
@@ -224,12 +176,7 @@
       "parameters" : { 
         "version" : 5, 
         "type" : 2, 
-<<<<<<< HEAD
-        "cid" : "1214782690", 
-        "indexBuckets" : 1, 
-=======
         "cid" : "511405812421", 
->>>>>>> 096ad46f
         "deleted" : false, 
         "doCompact" : true, 
         "maximalSize" : 33554432, 
@@ -243,10 +190,6 @@
       "parameters" : { 
         "version" : 5, 
         "type" : 2, 
-<<<<<<< HEAD
-        "cid" : "1213865186", 
-        "indexBuckets" : 1, 
-=======
         "cid" : "467557383255", 
         "deleted" : false, 
         "doCompact" : true, 
@@ -276,7 +219,6 @@
         "version" : 5, 
         "type" : 2, 
         "cid" : "392615929403", 
->>>>>>> 096ad46f
         "deleted" : false, 
         "doCompact" : true, 
         "maximalSize" : 33554432, 
@@ -304,12 +246,7 @@
       "parameters" : { 
         "version" : 5, 
         "type" : 2, 
-<<<<<<< HEAD
-        "cid" : "1635196130", 
-        "indexBuckets" : 1, 
-=======
         "cid" : "512217017029", 
->>>>>>> 096ad46f
         "deleted" : false, 
         "doCompact" : true, 
         "maximalSize" : 33554432, 
@@ -319,11 +256,7 @@
       }, 
       "indexes" : [ 
         { 
-<<<<<<< HEAD
-          "id" : "1635458274", 
-=======
           "id" : "512217279173", 
->>>>>>> 096ad46f
           "type" : "hash", 
           "unique" : false, 
           "sparse" : false, 
@@ -333,11 +266,7 @@
           ] 
         }, 
         { 
-<<<<<<< HEAD
-          "id" : "1635785954", 
-=======
           "id" : "512217606853", 
->>>>>>> 096ad46f
           "type" : "skiplist", 
           "unique" : true, 
           "sparse" : false, 
@@ -347,29 +276,19 @@
           ] 
         }, 
         { 
-<<<<<<< HEAD
-          "id" : "1635982562", 
-=======
           "id" : "512217803461", 
->>>>>>> 096ad46f
           "type" : "cap", 
           "unique" : false, 
           "size" : 500, 
-          "byteSize" : 0, 
-          "unique" : false 
-        } 
-      ] 
-    }, 
-    { 
-      "parameters" : { 
-        "version" : 5, 
-        "type" : 2, 
-<<<<<<< HEAD
-        "cid" : "1636179170", 
-        "indexBuckets" : 1, 
-=======
+          "byteSize" : 0 
+        } 
+      ] 
+    }, 
+    { 
+      "parameters" : { 
+        "version" : 5, 
+        "type" : 2, 
         "cid" : "512218000069", 
->>>>>>> 096ad46f
         "deleted" : false, 
         "doCompact" : true, 
         "maximalSize" : 33554432, 
@@ -379,11 +298,7 @@
       }, 
       "indexes" : [ 
         { 
-<<<<<<< HEAD
-          "id" : "1636375778", 
-=======
           "id" : "512218262213", 
->>>>>>> 096ad46f
           "type" : "fulltext", 
           "unique" : false, 
           "sparse" : true, 
@@ -393,11 +308,7 @@
           ] 
         }, 
         { 
-<<<<<<< HEAD
-          "id" : "1636703458", 
-=======
           "id" : "512218524357", 
->>>>>>> 096ad46f
           "type" : "skiplist", 
           "unique" : false, 
           "sparse" : false, 
@@ -406,20 +317,13 @@
           ] 
         }, 
         { 
-<<<<<<< HEAD
-          "id" : "1636900066", 
-=======
           "id" : "512218720965", 
->>>>>>> 096ad46f
           "type" : "cap", 
           "unique" : false, 
           "size" : 0, 
-          "byteSize" : 1048576, 
-          "unique" : false 
-        } 
-      ] 
-<<<<<<< HEAD
-=======
+          "byteSize" : 1048576 
+        } 
+      ] 
     }, 
     { 
       "parameters" : { 
@@ -471,22 +375,13 @@
         "waitForSync" : false 
       }, 
       "indexes" : [ ] 
->>>>>>> 096ad46f
     } 
   ], 
   "state" : { 
     "running" : true, 
-<<<<<<< HEAD
-    "lastLogTick" : "1635261666", 
-    "totalEvents" : 10275, 
-    "time" : "2015-07-14T13:31:36Z" 
-  }, 
-  "tick" : "1637031138" 
-=======
     "lastLogTick" : "512218589893", 
     "totalEvents" : 32296, 
     "time" : "2015-08-11T10:55:55Z" 
   }, 
   "tick" : "512218852037" 
->>>>>>> 096ad46f
 }