--- conflicted
+++ resolved
@@ -10,101 +10,61 @@
     { 
       <span class="hljs-string">"_id"</span> : <span class="hljs-string">"example/test0"</span>, 
       <span class="hljs-string">"_key"</span> : <span class="hljs-string">"test0"</span>, 
-<<<<<<< HEAD
-      <span class="hljs-string">"_rev"</span> : <span class="hljs-string">"15347"</span>, 
-=======
       <span class="hljs-string">"_rev"</span> : <span class="hljs-string">"15361"</span>, 
->>>>>>> c1e90bb4
       <span class="hljs-string">"value"</span> : <span class="hljs-number">0</span> 
     }, 
     { 
       <span class="hljs-string">"_id"</span> : <span class="hljs-string">"example/test1"</span>, 
       <span class="hljs-string">"_key"</span> : <span class="hljs-string">"test1"</span>, 
-<<<<<<< HEAD
-      <span class="hljs-string">"_rev"</span> : <span class="hljs-string">"15351"</span>, 
-=======
       <span class="hljs-string">"_rev"</span> : <span class="hljs-string">"15365"</span>, 
->>>>>>> c1e90bb4
       <span class="hljs-string">"value"</span> : <span class="hljs-number">1</span> 
     }, 
     { 
       <span class="hljs-string">"_id"</span> : <span class="hljs-string">"example/test2"</span>, 
       <span class="hljs-string">"_key"</span> : <span class="hljs-string">"test2"</span>, 
-<<<<<<< HEAD
-      <span class="hljs-string">"_rev"</span> : <span class="hljs-string">"15354"</span>, 
-=======
       <span class="hljs-string">"_rev"</span> : <span class="hljs-string">"15368"</span>, 
->>>>>>> c1e90bb4
       <span class="hljs-string">"value"</span> : <span class="hljs-number">2</span> 
     }, 
     { 
       <span class="hljs-string">"_id"</span> : <span class="hljs-string">"example/test3"</span>, 
       <span class="hljs-string">"_key"</span> : <span class="hljs-string">"test3"</span>, 
-<<<<<<< HEAD
-      <span class="hljs-string">"_rev"</span> : <span class="hljs-string">"15357"</span>, 
-=======
       <span class="hljs-string">"_rev"</span> : <span class="hljs-string">"15371"</span>, 
->>>>>>> c1e90bb4
       <span class="hljs-string">"value"</span> : <span class="hljs-number">3</span> 
     }, 
     { 
       <span class="hljs-string">"_id"</span> : <span class="hljs-string">"example/test4"</span>, 
       <span class="hljs-string">"_key"</span> : <span class="hljs-string">"test4"</span>, 
-<<<<<<< HEAD
-      <span class="hljs-string">"_rev"</span> : <span class="hljs-string">"15360"</span>, 
-=======
       <span class="hljs-string">"_rev"</span> : <span class="hljs-string">"15374"</span>, 
->>>>>>> c1e90bb4
       <span class="hljs-string">"value"</span> : <span class="hljs-number">4</span> 
     }, 
     { 
       <span class="hljs-string">"_id"</span> : <span class="hljs-string">"example/test5"</span>, 
       <span class="hljs-string">"_key"</span> : <span class="hljs-string">"test5"</span>, 
-<<<<<<< HEAD
-      <span class="hljs-string">"_rev"</span> : <span class="hljs-string">"15363"</span>, 
-=======
       <span class="hljs-string">"_rev"</span> : <span class="hljs-string">"15377"</span>, 
->>>>>>> c1e90bb4
       <span class="hljs-string">"value"</span> : <span class="hljs-number">5</span> 
     }, 
     { 
       <span class="hljs-string">"_id"</span> : <span class="hljs-string">"example/test6"</span>, 
       <span class="hljs-string">"_key"</span> : <span class="hljs-string">"test6"</span>, 
-<<<<<<< HEAD
-      <span class="hljs-string">"_rev"</span> : <span class="hljs-string">"15366"</span>, 
-=======
       <span class="hljs-string">"_rev"</span> : <span class="hljs-string">"15380"</span>, 
->>>>>>> c1e90bb4
       <span class="hljs-string">"value"</span> : <span class="hljs-number">6</span> 
     }, 
     { 
       <span class="hljs-string">"_id"</span> : <span class="hljs-string">"example/test7"</span>, 
       <span class="hljs-string">"_key"</span> : <span class="hljs-string">"test7"</span>, 
-<<<<<<< HEAD
-      <span class="hljs-string">"_rev"</span> : <span class="hljs-string">"15369"</span>, 
-=======
       <span class="hljs-string">"_rev"</span> : <span class="hljs-string">"15383"</span>, 
->>>>>>> c1e90bb4
       <span class="hljs-string">"value"</span> : <span class="hljs-number">7</span> 
     }, 
     { 
       <span class="hljs-string">"_id"</span> : <span class="hljs-string">"example/test8"</span>, 
       <span class="hljs-string">"_key"</span> : <span class="hljs-string">"test8"</span>, 
-<<<<<<< HEAD
-      <span class="hljs-string">"_rev"</span> : <span class="hljs-string">"15372"</span>, 
-=======
       <span class="hljs-string">"_rev"</span> : <span class="hljs-string">"15386"</span>, 
->>>>>>> c1e90bb4
       <span class="hljs-string">"value"</span> : <span class="hljs-number">8</span> 
     }, 
     { 
       <span class="hljs-string">"_id"</span> : <span class="hljs-string">"example/test9"</span>, 
       <span class="hljs-string">"_key"</span> : <span class="hljs-string">"test9"</span>, 
-<<<<<<< HEAD
-      <span class="hljs-string">"_rev"</span> : <span class="hljs-string">"15375"</span>, 
-=======
       <span class="hljs-string">"_rev"</span> : <span class="hljs-string">"15389"</span>, 
->>>>>>> c1e90bb4
       <span class="hljs-string">"value"</span> : <span class="hljs-number">9</span> 
     } 
   ] 
