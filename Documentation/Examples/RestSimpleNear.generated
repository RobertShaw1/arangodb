shell&gt; curl -X PUT --data-binary @- --dump - http:<span class="hljs-comment">//localhost:8529/_api/simple/near &lt;&lt;EOF</span>
{ <span class="hljs-string">"collection"</span>: <span class="hljs-string">"products"</span>, <span class="hljs-string">"latitude"</span> : <span class="hljs-number">0</span>, <span class="hljs-string">"longitude"</span> : <span class="hljs-number">0</span>, <span class="hljs-string">"skip"</span> : <span class="hljs-number">1</span>, <span class="hljs-string">"limit"</span> : <span class="hljs-number">2</span> }
EOF

HTTP/<span class="hljs-number">1.1</span> <span class="hljs-number">201</span> Created
content-type: application/json; charset=utf-<span class="hljs-number">8</span>

{ 
  <span class="hljs-string">"result"</span> : [ 
    { 
<<<<<<< HEAD
      "_id" : "products/859120577", 
      "_key" : "859120577", 
      "_rev" : "859120577", 
      "name" : "Name/0.002/", 
      "loc" : [ 
        0.002, 
        0 
      ] 
    }, 
    { 
      "_id" : "products/858727361", 
      "_key" : "858727361", 
      "_rev" : "858727361", 
      "name" : "Name/-0.002/", 
      "loc" : [ 
        -0.002, 
        0 
=======
      <span class="hljs-string">"_id"</span> : <span class="hljs-string">"products/870583842"</span>, 
      <span class="hljs-string">"_key"</span> : <span class="hljs-string">"870583842"</span>, 
      <span class="hljs-string">"_rev"</span> : <span class="hljs-string">"870583842"</span>, 
      <span class="hljs-string">"name"</span> : <span class="hljs-string">"Name/0.002/"</span>, 
      <span class="hljs-string">"loc"</span> : [ 
        <span class="hljs-number">0.002</span>, 
        <span class="hljs-number">0</span> 
      ] 
    }, 
    { 
      <span class="hljs-string">"_id"</span> : <span class="hljs-string">"products/870190626"</span>, 
      <span class="hljs-string">"_key"</span> : <span class="hljs-string">"870190626"</span>, 
      <span class="hljs-string">"_rev"</span> : <span class="hljs-string">"870190626"</span>, 
      <span class="hljs-string">"name"</span> : <span class="hljs-string">"Name/-0.002/"</span>, 
      <span class="hljs-string">"loc"</span> : [ 
        -<span class="hljs-number">0.002</span>, 
        <span class="hljs-number">0</span> 
>>>>>>> 1a748b46
      ] 
    } 
  ], 
  <span class="hljs-string">"hasMore"</span> : <span class="hljs-literal">false</span>, 
  <span class="hljs-string">"count"</span> : <span class="hljs-number">2</span>, 
  <span class="hljs-string">"error"</span> : <span class="hljs-literal">false</span>, 
  <span class="hljs-string">"code"</span> : <span class="hljs-number">201</span> 
}<|MERGE_RESOLUTION|>--- conflicted
+++ resolved
@@ -8,25 +8,6 @@
 { 
   <span class="hljs-string">"result"</span> : [ 
     { 
-<<<<<<< HEAD
-      "_id" : "products/859120577", 
-      "_key" : "859120577", 
-      "_rev" : "859120577", 
-      "name" : "Name/0.002/", 
-      "loc" : [ 
-        0.002, 
-        0 
-      ] 
-    }, 
-    { 
-      "_id" : "products/858727361", 
-      "_key" : "858727361", 
-      "_rev" : "858727361", 
-      "name" : "Name/-0.002/", 
-      "loc" : [ 
-        -0.002, 
-        0 
-=======
       <span class="hljs-string">"_id"</span> : <span class="hljs-string">"products/870583842"</span>, 
       <span class="hljs-string">"_key"</span> : <span class="hljs-string">"870583842"</span>, 
       <span class="hljs-string">"_rev"</span> : <span class="hljs-string">"870583842"</span>, 
@@ -44,7 +25,6 @@
       <span class="hljs-string">"loc"</span> : [ 
         -<span class="hljs-number">0.002</span>, 
         <span class="hljs-number">0</span> 
->>>>>>> 1a748b46
       ] 
     } 
   ], 
