--- conflicted
+++ resolved
@@ -6,11 +6,7 @@
 }
 EOF
 
-<<<<<<< HEAD
-shell> curl -X PUT --dump - http://localhost:8529/_api/cursor/9735
-=======
 shell> curl -X PUT --dump - http://localhost:8529/_api/cursor/9709
->>>>>>> a692577f
 
 HTTP/<span class="hljs-number">1.1</span> <span class="hljs-number">200</span> OK
 content-type: application/json; charset=utf<span class="hljs-number">-8</span>
@@ -21,22 +17,6 @@
   <span class="hljs-string">"code"</span> : <span class="hljs-number">200</span>, 
   <span class="hljs-string">"result"</span> : [ 
     { 
-<<<<<<< HEAD
-      <span class="hljs-string">"_key"</span> : <span class="hljs-string">"9719"</span>, 
-      <span class="hljs-string">"_id"</span> : <span class="hljs-string">"products/9719"</span>, 
-      <span class="hljs-string">"_rev"</span> : <span class="hljs-string">"_VO3u8yy---"</span>, 
-      <span class="hljs-string">"hello1"</span> : <span class="hljs-string">"world1"</span> 
-    }, 
-    { 
-      <span class="hljs-string">"_key"</span> : <span class="hljs-string">"9726"</span>, 
-      <span class="hljs-string">"_id"</span> : <span class="hljs-string">"products/9726"</span>, 
-      <span class="hljs-string">"_rev"</span> : <span class="hljs-string">"_VO3u8y2--_"</span>, 
-      <span class="hljs-string">"hello3"</span> : <span class="hljs-string">"world1"</span> 
-    } 
-  ], 
-  <span class="hljs-string">"hasMore"</span> : <span class="hljs-literal">true</span>, 
-  <span class="hljs-string">"id"</span> : <span class="hljs-string">"9735"</span>, 
-=======
       <span class="hljs-string">"_key"</span> : <span class="hljs-string">"9706"</span>, 
       <span class="hljs-string">"_id"</span> : <span class="hljs-string">"products/9706"</span>, 
       <span class="hljs-string">"_rev"</span> : <span class="hljs-string">"_VReqhGi--_"</span>, 
@@ -51,7 +31,6 @@
   ], 
   <span class="hljs-string">"hasMore"</span> : <span class="hljs-literal">true</span>, 
   <span class="hljs-string">"id"</span> : <span class="hljs-string">"9709"</span>, 
->>>>>>> a692577f
   <span class="hljs-string">"count"</span> : <span class="hljs-number">5</span>, 
   <span class="hljs-string">"extra"</span> : { 
     <span class="hljs-string">"stats"</span> : { 
@@ -61,11 +40,7 @@
       <span class="hljs-string">"scannedIndex"</span> : <span class="hljs-number">0</span>, 
       <span class="hljs-string">"filtered"</span> : <span class="hljs-number">0</span>, 
       <span class="hljs-string">"httpRequests"</span> : <span class="hljs-number">0</span>, 
-<<<<<<< HEAD
-      <span class="hljs-string">"executionTime"</span> : <span class="hljs-number">0.0002999305725097656</span> 
-=======
       <span class="hljs-string">"executionTime"</span> : <span class="hljs-number">0.00012493133544921875</span> 
->>>>>>> a692577f
     }, 
     <span class="hljs-string">"warnings"</span> : [ ] 
   }, 
