--- conflicted
+++ resolved
@@ -4,18 +4,6 @@
 arangosh> query.neighbors().toArray();
 [ 
   { 
-<<<<<<< HEAD
-    "_id" : "male/bob", 
-    "_key" : "bob", 
-    "_rev" : "760749282", 
-    "name" : "Bob" 
-  }, 
-  { 
-    "_id" : "male/charly", 
-    "_key" : "charly", 
-    "_rev" : "760945890", 
-    "name" : "Charly" 
-=======
     "vertex" : { 
       "_id" : "male/bob", 
       "_key" : "bob", 
@@ -84,6 +72,5 @@
       ] 
     }, 
     "startVertex" : "female/alice" 
->>>>>>> 096ad46f
   } 
 ]