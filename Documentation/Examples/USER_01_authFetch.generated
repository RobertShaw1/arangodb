--- conflicted
+++ resolved
@@ -9,15 +9,6 @@
       <span class="hljs-string">"changePassword"</span> : <span class="hljs-literal">false</span>, 
       <span class="hljs-string">"simple"</span> : { 
         <span class="hljs-string">"method"</span> : <span class="hljs-string">"sha256"</span>, 
-<<<<<<< HEAD
-        <span class="hljs-string">"hash"</span> : <span class="hljs-string">"884cd76dd5c6438d6ff258e7ceb40ad8e3c88e3f1dab750f09c239ada495f61f"</span>, 
-        <span class="hljs-string">"salt"</span> : <span class="hljs-string">"g7FiB4Wwf7lmBoNQ"</span> 
-      } 
-    }, 
-    <span class="hljs-string">"_id"</span> : <span class="hljs-string">"_users/1762553"</span>, 
-    <span class="hljs-string">"_rev"</span> : <span class="hljs-string">"1762553"</span>, 
-    <span class="hljs-string">"_key"</span> : <span class="hljs-string">"1762553"</span> 
-=======
         <span class="hljs-string">"hash"</span> : <span class="hljs-string">"745d5c0c9c8c8be0d4ba45b5710b13e2dee6d860e3432895f97d27d8ccfe70b6"</span>, 
         <span class="hljs-string">"salt"</span> : <span class="hljs-string">"rtJskDe5i8RZfkFL"</span> 
       } 
@@ -25,6 +16,5 @@
     <span class="hljs-string">"_id"</span> : <span class="hljs-string">"_users/1745452"</span>, 
     <span class="hljs-string">"_rev"</span> : <span class="hljs-string">"1745452"</span>, 
     <span class="hljs-string">"_key"</span> : <span class="hljs-string">"1745452"</span> 
->>>>>>> 1b8e6ddf
   } 
 ]