shell&gt; curl -X PATCH --data-binary @- --dump - http:<span class="hljs-comment">//localhost:8529/_api/gharial/social/vertex/female/alice &lt;&lt;EOF</span>
{ 
  <span class="hljs-string">"age"</span> : <span class="hljs-number">26</span> 
}
EOF

HTTP/<span class="hljs-number">1.1</span> <span class="hljs-number">202</span> Accepted
content-type: application/json
<<<<<<< HEAD
etag: 564077505

{ 
  "error" : false, 
  "code" : 202, 
  "vertex" : { 
    "_id" : "female/alice", 
    "_rev" : "564077505", 
    "_oldRev" : "561914817", 
    "_key" : "alice" 
=======
etag: <span class="hljs-number">579735074</span>

{ 
  <span class="hljs-string">"error"</span> : <span class="hljs-literal">false</span>, 
  <span class="hljs-string">"code"</span> : <span class="hljs-number">202</span>, 
  <span class="hljs-string">"vertex"</span> : { 
    <span class="hljs-string">"_id"</span> : <span class="hljs-string">"female/alice"</span>, 
    <span class="hljs-string">"_rev"</span> : <span class="hljs-string">"579735074"</span>, 
    <span class="hljs-string">"_oldRev"</span> : <span class="hljs-string">"577572386"</span>, 
    <span class="hljs-string">"_key"</span> : <span class="hljs-string">"alice"</span> 
>>>>>>> 1a748b46
  } 
}<|MERGE_RESOLUTION|>--- conflicted
+++ resolved
@@ -6,18 +6,6 @@
 
 HTTP/<span class="hljs-number">1.1</span> <span class="hljs-number">202</span> Accepted
 content-type: application/json
-<<<<<<< HEAD
-etag: 564077505
-
-{ 
-  "error" : false, 
-  "code" : 202, 
-  "vertex" : { 
-    "_id" : "female/alice", 
-    "_rev" : "564077505", 
-    "_oldRev" : "561914817", 
-    "_key" : "alice" 
-=======
 etag: <span class="hljs-number">579735074</span>
 
 { 
@@ -28,6 +16,5 @@
     <span class="hljs-string">"_rev"</span> : <span class="hljs-string">"579735074"</span>, 
     <span class="hljs-string">"_oldRev"</span> : <span class="hljs-string">"577572386"</span>, 
     <span class="hljs-string">"_key"</span> : <span class="hljs-string">"alice"</span> 
->>>>>>> 1a748b46
   } 
 }