shell&gt; curl -X PUT --data-binary @- --dump - http:<span class="hljs-comment">//localhost:8529/_api/simple/first &lt;&lt;EOF</span>
{ <span class="hljs-string">"collection"</span>: <span class="hljs-string">"products"</span>, <span class="hljs-string">"count"</span> : <span class="hljs-number">2</span> }
EOF

HTTP/<span class="hljs-number">1.1</span> <span class="hljs-number">200</span> OK
content-type: application/json; charset=utf-<span class="hljs-number">8</span>

{ 
  <span class="hljs-string">"result"</span> : [ 
    { 
<<<<<<< HEAD
      "_id" : "products/841491393", 
      "_key" : "841491393", 
      "_rev" : "841491393", 
      "i" : 1, 
      "a" : { 
        "k" : 1, 
        "j" : 1 
      } 
    }, 
    { 
      "_id" : "products/841819073", 
      "_key" : "841819073", 
      "_rev" : "841819073", 
      "i" : 1, 
      "a" : { 
        "j" : 1 
=======
      <span class="hljs-string">"_id"</span> : <span class="hljs-string">"products/852495906"</span>, 
      <span class="hljs-string">"_key"</span> : <span class="hljs-string">"852495906"</span>, 
      <span class="hljs-string">"_rev"</span> : <span class="hljs-string">"852495906"</span>, 
      <span class="hljs-string">"i"</span> : <span class="hljs-number">1</span>, 
      <span class="hljs-string">"a"</span> : { 
        <span class="hljs-string">"k"</span> : <span class="hljs-number">1</span>, 
        <span class="hljs-string">"j"</span> : <span class="hljs-number">1</span> 
      } 
    }, 
    { 
      <span class="hljs-string">"_id"</span> : <span class="hljs-string">"products/852823586"</span>, 
      <span class="hljs-string">"_key"</span> : <span class="hljs-string">"852823586"</span>, 
      <span class="hljs-string">"_rev"</span> : <span class="hljs-string">"852823586"</span>, 
      <span class="hljs-string">"i"</span> : <span class="hljs-number">1</span>, 
      <span class="hljs-string">"a"</span> : { 
        <span class="hljs-string">"j"</span> : <span class="hljs-number">1</span> 
>>>>>>> 1a748b46
      } 
    } 
  ], 
  <span class="hljs-string">"error"</span> : <span class="hljs-literal">false</span>, 
  <span class="hljs-string">"code"</span> : <span class="hljs-number">200</span> 
}<|MERGE_RESOLUTION|>--- conflicted
+++ resolved
@@ -8,24 +8,6 @@
 { 
   <span class="hljs-string">"result"</span> : [ 
     { 
-<<<<<<< HEAD
-      "_id" : "products/841491393", 
-      "_key" : "841491393", 
-      "_rev" : "841491393", 
-      "i" : 1, 
-      "a" : { 
-        "k" : 1, 
-        "j" : 1 
-      } 
-    }, 
-    { 
-      "_id" : "products/841819073", 
-      "_key" : "841819073", 
-      "_rev" : "841819073", 
-      "i" : 1, 
-      "a" : { 
-        "j" : 1 
-=======
       <span class="hljs-string">"_id"</span> : <span class="hljs-string">"products/852495906"</span>, 
       <span class="hljs-string">"_key"</span> : <span class="hljs-string">"852495906"</span>, 
       <span class="hljs-string">"_rev"</span> : <span class="hljs-string">"852495906"</span>, 
@@ -42,7 +24,6 @@
       <span class="hljs-string">"i"</span> : <span class="hljs-number">1</span>, 
       <span class="hljs-string">"a"</span> : { 
         <span class="hljs-string">"j"</span> : <span class="hljs-number">1</span> 
->>>>>>> 1a748b46
       } 
     } 
   ], 
