arangosh> var examples = require("org/arangodb/graph-examples/example-graph.js");
arangosh> var graph = examples.loadGraph("routeplanner");
arangosh> graph._getConnectingEdges({isCapital : true}, {isCapital : true});
[ 
  { 
<<<<<<< HEAD
    "_id" : "germanHighway/970857698", 
    "_key" : "970857698", 
    "_rev" : "970857698", 
    "_from" : "germanCity/Berlin", 
    "_to" : "germanCity/Cologne", 
    "distance" : 850 
  }, 
  { 
    "_id" : "germanHighway/971054306", 
    "_key" : "971054306", 
    "_rev" : "971054306", 
    "_from" : "germanCity/Berlin", 
    "_to" : "germanCity/Hamburg", 
    "distance" : 400 
  }, 
  { 
    "_id" : "internationalHighway/971906274", 
    "_key" : "971906274", 
    "_rev" : "971906274", 
    "_from" : "germanCity/Berlin", 
    "_to" : "frenchCity/Lyon", 
    "distance" : 1100 
  }, 
  { 
    "_id" : "internationalHighway/972102882", 
    "_key" : "972102882", 
    "_rev" : "972102882", 
=======
    "_id" : "internationalHighway/513078749893", 
    "_key" : "513078749893", 
    "_rev" : "513078749893", 
>>>>>>> 096ad46f
    "_from" : "germanCity/Berlin", 
    "_to" : "frenchCity/Paris", 
    "distance" : 1200 
  }, 
  { 
    "_id" : "frenchHighway/971578594", 
    "_key" : "971578594", 
    "_rev" : "971578594", 
    "_from" : "frenchCity/Paris", 
    "_to" : "frenchCity/Lyon", 
    "distance" : 550 
  }, 
  { 
    "_id" : "internationalHighway/972889314", 
    "_key" : "972889314", 
    "_rev" : "972889314", 
    "_from" : "germanCity/Cologne", 
    "_to" : "frenchCity/Paris", 
    "distance" : 550 
  }, 
  { 
    "_id" : "internationalHighway/972299490", 
    "_key" : "972299490", 
    "_rev" : "972299490", 
    "_from" : "germanCity/Hamburg", 
    "_to" : "frenchCity/Paris", 
    "distance" : 900 
  } 
]<|MERGE_RESOLUTION|>--- conflicted
+++ resolved
@@ -3,65 +3,11 @@
 arangosh> graph._getConnectingEdges({isCapital : true}, {isCapital : true});
 [ 
   { 
-<<<<<<< HEAD
-    "_id" : "germanHighway/970857698", 
-    "_key" : "970857698", 
-    "_rev" : "970857698", 
-    "_from" : "germanCity/Berlin", 
-    "_to" : "germanCity/Cologne", 
-    "distance" : 850 
-  }, 
-  { 
-    "_id" : "germanHighway/971054306", 
-    "_key" : "971054306", 
-    "_rev" : "971054306", 
-    "_from" : "germanCity/Berlin", 
-    "_to" : "germanCity/Hamburg", 
-    "distance" : 400 
-  }, 
-  { 
-    "_id" : "internationalHighway/971906274", 
-    "_key" : "971906274", 
-    "_rev" : "971906274", 
-    "_from" : "germanCity/Berlin", 
-    "_to" : "frenchCity/Lyon", 
-    "distance" : 1100 
-  }, 
-  { 
-    "_id" : "internationalHighway/972102882", 
-    "_key" : "972102882", 
-    "_rev" : "972102882", 
-=======
     "_id" : "internationalHighway/513078749893", 
     "_key" : "513078749893", 
     "_rev" : "513078749893", 
->>>>>>> 096ad46f
     "_from" : "germanCity/Berlin", 
     "_to" : "frenchCity/Paris", 
     "distance" : 1200 
-  }, 
-  { 
-    "_id" : "frenchHighway/971578594", 
-    "_key" : "971578594", 
-    "_rev" : "971578594", 
-    "_from" : "frenchCity/Paris", 
-    "_to" : "frenchCity/Lyon", 
-    "distance" : 550 
-  }, 
-  { 
-    "_id" : "internationalHighway/972889314", 
-    "_key" : "972889314", 
-    "_rev" : "972889314", 
-    "_from" : "germanCity/Cologne", 
-    "_to" : "frenchCity/Paris", 
-    "distance" : 550 
-  }, 
-  { 
-    "_id" : "internationalHighway/972299490", 
-    "_key" : "972299490", 
-    "_rev" : "972299490", 
-    "_from" : "germanCity/Hamburg", 
-    "_to" : "frenchCity/Paris", 
-    "distance" : 900 
   } 
 ]