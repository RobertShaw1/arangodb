--- conflicted
+++ resolved
@@ -5,92 +5,37 @@
   { 
     <span class="hljs-string">"_key"</span> : <span class="hljs-string">"bob"</span>, 
     <span class="hljs-string">"_id"</span> : <span class="hljs-string">"persons/bob"</span>, 
-<<<<<<< HEAD
-    <span class="hljs-string">"_rev"</span> : <span class="hljs-string">"35848"</span>, 
-=======
     <span class="hljs-string">"_rev"</span> : <span class="hljs-string">"35941"</span>, 
->>>>>>> c1e90bb4
     <span class="hljs-string">"name"</span> : <span class="hljs-string">"Bob"</span> 
   }, 
   { 
     <span class="hljs-string">"_key"</span> : <span class="hljs-string">"charlie"</span>, 
     <span class="hljs-string">"_id"</span> : <span class="hljs-string">"persons/charlie"</span>, 
-<<<<<<< HEAD
-    <span class="hljs-string">"_rev"</span> : <span class="hljs-string">"35851"</span>, 
-=======
     <span class="hljs-string">"_rev"</span> : <span class="hljs-string">"35944"</span>, 
->>>>>>> c1e90bb4
     <span class="hljs-string">"name"</span> : <span class="hljs-string">"Charlie"</span> 
   }, 
   { 
     <span class="hljs-string">"_key"</span> : <span class="hljs-string">"dave"</span>, 
     <span class="hljs-string">"_id"</span> : <span class="hljs-string">"persons/dave"</span>, 
-<<<<<<< HEAD
-    <span class="hljs-string">"_rev"</span> : <span class="hljs-string">"35854"</span>, 
-=======
     <span class="hljs-string">"_rev"</span> : <span class="hljs-string">"35947"</span>, 
->>>>>>> c1e90bb4
     <span class="hljs-string">"name"</span> : <span class="hljs-string">"Dave"</span> 
   }, 
   { 
     <span class="hljs-string">"_key"</span> : <span class="hljs-string">"eve"</span>, 
     <span class="hljs-string">"_id"</span> : <span class="hljs-string">"persons/eve"</span>, 
-<<<<<<< HEAD
-    <span class="hljs-string">"_rev"</span> : <span class="hljs-string">"35857"</span>, 
-=======
     <span class="hljs-string">"_rev"</span> : <span class="hljs-string">"35950"</span>, 
->>>>>>> c1e90bb4
     <span class="hljs-string">"name"</span> : <span class="hljs-string">"Eve"</span> 
   }, 
   { 
     <span class="hljs-string">"_key"</span> : <span class="hljs-string">"alice"</span>, 
     <span class="hljs-string">"_id"</span> : <span class="hljs-string">"persons/alice"</span>, 
-<<<<<<< HEAD
-    <span class="hljs-string">"_rev"</span> : <span class="hljs-string">"35844"</span>, 
-=======
     <span class="hljs-string">"_rev"</span> : <span class="hljs-string">"35937"</span>, 
->>>>>>> c1e90bb4
     <span class="hljs-string">"name"</span> : <span class="hljs-string">"Alice"</span> 
   } 
 ]
 arangosh&gt; db.knows.toArray();
 [ 
   { 
-<<<<<<< HEAD
-    <span class="hljs-string">"_key"</span> : <span class="hljs-string">"35860"</span>, 
-    <span class="hljs-string">"_id"</span> : <span class="hljs-string">"knows/35860"</span>, 
-    <span class="hljs-string">"_from"</span> : <span class="hljs-string">"persons/alice"</span>, 
-    <span class="hljs-string">"_to"</span> : <span class="hljs-string">"persons/bob"</span>, 
-    <span class="hljs-string">"_rev"</span> : <span class="hljs-string">"35860"</span> 
-  }, 
-  { 
-    <span class="hljs-string">"_key"</span> : <span class="hljs-string">"35873"</span>, 
-    <span class="hljs-string">"_id"</span> : <span class="hljs-string">"knows/35873"</span>, 
-    <span class="hljs-string">"_from"</span> : <span class="hljs-string">"persons/eve"</span>, 
-    <span class="hljs-string">"_to"</span> : <span class="hljs-string">"persons/bob"</span>, 
-    <span class="hljs-string">"_rev"</span> : <span class="hljs-string">"35873"</span> 
-  }, 
-  { 
-    <span class="hljs-string">"_key"</span> : <span class="hljs-string">"35864"</span>, 
-    <span class="hljs-string">"_id"</span> : <span class="hljs-string">"knows/35864"</span>, 
-    <span class="hljs-string">"_from"</span> : <span class="hljs-string">"persons/bob"</span>, 
-    <span class="hljs-string">"_to"</span> : <span class="hljs-string">"persons/charlie"</span>, 
-    <span class="hljs-string">"_rev"</span> : <span class="hljs-string">"35864"</span> 
-  }, 
-  { 
-    <span class="hljs-string">"_key"</span> : <span class="hljs-string">"35870"</span>, 
-    <span class="hljs-string">"_id"</span> : <span class="hljs-string">"knows/35870"</span>, 
-    <span class="hljs-string">"_from"</span> : <span class="hljs-string">"persons/eve"</span>, 
-    <span class="hljs-string">"_to"</span> : <span class="hljs-string">"persons/alice"</span>, 
-    <span class="hljs-string">"_rev"</span> : <span class="hljs-string">"35870"</span> 
-  }, 
-  { 
-    <span class="hljs-string">"_key"</span> : <span class="hljs-string">"35867"</span>, 
-    <span class="hljs-string">"_id"</span> : <span class="hljs-string">"knows/35867"</span>, 
-    <span class="hljs-string">"_from"</span> : <span class="hljs-string">"persons/bob"</span>, 
-    <span class="hljs-string">"_to"</span> : <span class="hljs-string">"persons/dave"</span>, 
-    <span class="hljs-string">"_rev"</span> : <span class="hljs-string">"35867"</span> 
-=======
     <span class="hljs-string">"_key"</span> : <span class="hljs-string">"35960"</span>, 
     <span class="hljs-string">"_id"</span> : <span class="hljs-string">"knows/35960"</span>, 
     <span class="hljs-string">"_from"</span> : <span class="hljs-string">"persons/bob"</span>, 
@@ -124,7 +69,6 @@
     <span class="hljs-string">"_from"</span> : <span class="hljs-string">"persons/alice"</span>, 
     <span class="hljs-string">"_to"</span> : <span class="hljs-string">"persons/bob"</span>, 
     <span class="hljs-string">"_rev"</span> : <span class="hljs-string">"35953"</span> 
->>>>>>> c1e90bb4
   } 
 ]
 arangosh&gt; examples.dropGraph(<span class="hljs-string">"knows_graph"</span>);
