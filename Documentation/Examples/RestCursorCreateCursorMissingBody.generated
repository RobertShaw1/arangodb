--- conflicted
+++ resolved
@@ -4,15 +4,8 @@
 content-type: application/json; charset=utf-<span class="hljs-number">8</span>
 
 { 
-<<<<<<< HEAD
-  "error" : true, 
-  "errorMessage" : "expecting atom, got end-of-file", 
-  "code" : 400, 
-  "errorNum" : 600 
-=======
   <span class="hljs-string">"error"</span> : <span class="hljs-literal">true</span>, 
   <span class="hljs-string">"errorMessage"</span> : <span class="hljs-string">"expecting atom, got end-of-file"</span>, 
   <span class="hljs-string">"code"</span> : <span class="hljs-number">400</span>, 
   <span class="hljs-string">"errorNum"</span> : <span class="hljs-number">600</span> 
->>>>>>> 1a748b46
 }