--- conflicted
+++ resolved
@@ -1,8 +1,4 @@
-<<<<<<< HEAD
-shell> curl -X PATCH --data-binary @- --dump - http://localhost:8529/_api/document/products/1664171170 <<EOF
-=======
 shell> curl -X PATCH --data-binary @- --dump - http://localhost:8529/_api/document/products/1709427955 <<EOF
->>>>>>> 25aa2a58
 { 
   "hello" : "world" 
 }
@@ -10,18 +6,6 @@
 
 HTTP/1.1 202 Accepted
 content-type: application/json; charset=utf-8
-<<<<<<< HEAD
-etag: "1664498850"
-location: /_db/_system/_api/document/products/1664171170
-
-{ 
-  "error" : false, 
-  "_id" : "products/1664171170", 
-  "_rev" : "1664498850", 
-  "_key" : "1664171170" 
-}
-shell> curl -X PATCH --data-binary @- --dump - http://localhost:8529/_api/document/products/1664171170 <<EOF
-=======
 etag: "1709755635"
 location: /_db/_system/_api/document/products/1709427955
 
@@ -32,7 +16,6 @@
   "_key" : "1709427955" 
 }
 shell> curl -X PATCH --data-binary @- --dump - http://localhost:8529/_api/document/products/1709427955 <<EOF
->>>>>>> 25aa2a58
 { 
   "numbers" : { 
     "one" : 1, 
@@ -45,22 +28,6 @@
 
 HTTP/1.1 202 Accepted
 content-type: application/json; charset=utf-8
-<<<<<<< HEAD
-etag: "1665088674"
-location: /_db/_system/_api/document/products/1664171170
-
-{ 
-  "error" : false, 
-  "_id" : "products/1664171170", 
-  "_rev" : "1665088674", 
-  "_key" : "1664171170" 
-}
-shell> curl --dump - http://localhost:8529/_api/document/products/1664171170
-
-HTTP/1.1 200 OK
-content-type: application/json; charset=utf-8
-etag: "1665088674"
-=======
 etag: "1710345459"
 location: /_db/_system/_api/document/products/1709427955
 
@@ -75,7 +42,6 @@
 HTTP/1.1 200 OK
 content-type: application/json; charset=utf-8
 etag: "1710345459"
->>>>>>> 25aa2a58
 
 { 
   "one" : "world", 
@@ -86,19 +52,11 @@
     "two" : 2, 
     "three" : 3 
   }, 
-<<<<<<< HEAD
-  "_id" : "products/1664171170", 
-  "_rev" : "1665088674", 
-  "_key" : "1664171170" 
-}
-shell> curl -X PATCH --data-binary @- --dump - http://localhost:8529/_api/document/products/1664171170?keepNull=false <<EOF
-=======
   "_id" : "products/1709427955", 
   "_rev" : "1710345459", 
   "_key" : "1709427955" 
 }
 shell> curl -X PATCH --data-binary @- --dump - http://localhost:8529/_api/document/products/1709427955?keepNull=false <<EOF
->>>>>>> 25aa2a58
 { 
   "hello" : null, 
   "numbers" : { 
@@ -109,22 +67,6 @@
 
 HTTP/1.1 202 Accepted
 content-type: application/json; charset=utf-8
-<<<<<<< HEAD
-etag: "1665547426"
-location: /_db/_system/_api/document/products/1664171170
-
-{ 
-  "error" : false, 
-  "_id" : "products/1664171170", 
-  "_rev" : "1665547426", 
-  "_key" : "1664171170" 
-}
-shell> curl --dump - http://localhost:8529/_api/document/products/1664171170
-
-HTTP/1.1 200 OK
-content-type: application/json; charset=utf-8
-etag: "1665547426"
-=======
 etag: "1710804211"
 location: /_db/_system/_api/document/products/1709427955
 
@@ -139,7 +81,6 @@
 HTTP/1.1 200 OK
 content-type: application/json; charset=utf-8
 etag: "1710804211"
->>>>>>> 25aa2a58
 
 { 
   "one" : "world", 
@@ -150,13 +91,7 @@
     "three" : 3, 
     "four" : 4 
   }, 
-<<<<<<< HEAD
-  "_id" : "products/1664171170", 
-  "_rev" : "1665547426", 
-  "_key" : "1664171170" 
-=======
   "_id" : "products/1709427955", 
   "_rev" : "1710804211", 
   "_key" : "1709427955" 
->>>>>>> 25aa2a58
 }