--- conflicted
+++ resolved
@@ -24,11 +24,7 @@
   { 
     <span class="hljs-string">"_key"</span> : <span class="hljs-string">"1271"</span>, 
     <span class="hljs-string">"_id"</span> : <span class="hljs-string">"geo/1271"</span>, 
-<<<<<<< HEAD
-    <span class="hljs-string">"_rev"</span> : <span class="hljs-string">"_T9XbKd2---"</span>, 
-=======
     <span class="hljs-string">"_rev"</span> : <span class="hljs-string">"_U-_pQ0O--B"</span>, 
->>>>>>> 014de716
     <span class="hljs-string">"loc"</span> : [ 
       <span class="hljs-number">0</span>, 
       <span class="hljs-number">0</span> 
@@ -38,11 +34,7 @@
   { 
     <span class="hljs-string">"_key"</span> : <span class="hljs-string">"1160"</span>, 
     <span class="hljs-string">"_id"</span> : <span class="hljs-string">"geo/1160"</span>, 
-<<<<<<< HEAD
-    <span class="hljs-string">"_rev"</span> : <span class="hljs-string">"_T9XbKd----"</span>, 
-=======
     <span class="hljs-string">"_rev"</span> : <span class="hljs-string">"_U-_pQzu--_"</span>, 
->>>>>>> 014de716
     <span class="hljs-string">"loc"</span> : [ 
       <span class="hljs-number">-10</span>, 
       <span class="hljs-number">0</span> 
