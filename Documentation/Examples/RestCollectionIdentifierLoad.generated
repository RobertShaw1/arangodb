--- conflicted
+++ resolved
@@ -4,11 +4,7 @@
 content-type: application/json; charset=utf-8
 
 { 
-<<<<<<< HEAD
-  "id" : "1498619106", 
-=======
   "id" : "512022899397", 
->>>>>>> 096ad46f
   "name" : "products", 
   "isSystem" : false, 
   "count" : 0, 
