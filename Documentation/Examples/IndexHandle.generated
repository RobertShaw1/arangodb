--- conflicted
+++ resolved
@@ -1,17 +1,5 @@
 arangosh&gt; db.example.ensureSkiplist(<span class="hljs-string">"a"</span>, <span class="hljs-string">"b"</span>);
 { 
-<<<<<<< HEAD
-  "id" : "example/589112257", 
-  "type" : "skiplist", 
-  "fields" : [ 
-    "a", 
-    "b" 
-  ], 
-  "unique" : false, 
-  "sparse" : false, 
-  "isNewlyCreated" : true, 
-  "code" : 201 
-=======
   <span class="hljs-string">"id"</span> : <span class="hljs-string">"example/604769826"</span>, 
   <span class="hljs-string">"type"</span> : <span class="hljs-string">"skiplist"</span>, 
   <span class="hljs-string">"fields"</span> : [ 
@@ -22,32 +10,15 @@
   <span class="hljs-string">"sparse"</span> : <span class="hljs-literal">false</span>, 
   <span class="hljs-string">"isNewlyCreated"</span> : <span class="hljs-literal">true</span>, 
   <span class="hljs-string">"code"</span> : <span class="hljs-number">201</span> 
->>>>>>> 1a748b46
 }
 arangosh&gt; <span class="hljs-keyword">var</span> indexInfo = db.example.getIndexes().map(<span class="hljs-function"><span class="hljs-keyword">function</span>(<span class="hljs-params">x</span>) </span>{ <span class="hljs-keyword">return</span> x.id; });
 arangosh&gt; indexInfo;
 [ 
-<<<<<<< HEAD
-  "example/0", 
-  "example/589112257" 
-=======
   <span class="hljs-string">"example/0"</span>, 
   <span class="hljs-string">"example/604769826"</span> 
->>>>>>> 1a748b46
 ]
 arangosh&gt; db._index(indexInfo[<span class="hljs-number">0</span>])
 { 
-<<<<<<< HEAD
-  "id" : "example/0", 
-  "type" : "primary", 
-  "fields" : [ 
-    "_key" 
-  ], 
-  "selectivityEstimate" : 1, 
-  "unique" : true, 
-  "sparse" : false, 
-  "code" : 200 
-=======
   <span class="hljs-string">"id"</span> : <span class="hljs-string">"example/0"</span>, 
   <span class="hljs-string">"type"</span> : <span class="hljs-string">"primary"</span>, 
   <span class="hljs-string">"fields"</span> : [ 
@@ -57,21 +28,9 @@
   <span class="hljs-string">"unique"</span> : <span class="hljs-literal">true</span>, 
   <span class="hljs-string">"sparse"</span> : <span class="hljs-literal">false</span>, 
   <span class="hljs-string">"code"</span> : <span class="hljs-number">200</span> 
->>>>>>> 1a748b46
 }
 arangosh&gt; db._index(indexInfo[<span class="hljs-number">1</span>])
 { 
-<<<<<<< HEAD
-  "id" : "example/589112257", 
-  "type" : "skiplist", 
-  "fields" : [ 
-    "a", 
-    "b" 
-  ], 
-  "unique" : false, 
-  "sparse" : false, 
-  "code" : 200 
-=======
   <span class="hljs-string">"id"</span> : <span class="hljs-string">"example/604769826"</span>, 
   <span class="hljs-string">"type"</span> : <span class="hljs-string">"skiplist"</span>, 
   <span class="hljs-string">"fields"</span> : [ 
@@ -81,5 +40,4 @@
   <span class="hljs-string">"unique"</span> : <span class="hljs-literal">false</span>, 
   <span class="hljs-string">"sparse"</span> : <span class="hljs-literal">false</span>, 
   <span class="hljs-string">"code"</span> : <span class="hljs-number">200</span> 
->>>>>>> 1a748b46
 }