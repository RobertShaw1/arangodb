shell&gt; curl -X DELETE --dump - http:<span class="hljs-comment">//localhost:8529/_api/gharial/social/edge/relation</span>

HTTP/<span class="hljs-number">1.1</span> <span class="hljs-number">200</span> OK
content-type: application/json
<<<<<<< HEAD
etag: 532095937
=======
etag: <span class="hljs-number">547753506</span>
>>>>>>> 1a748b46

{ 
  <span class="hljs-string">"error"</span> : <span class="hljs-literal">false</span>, 
  <span class="hljs-string">"code"</span> : <span class="hljs-number">200</span>, 
  <span class="hljs-string">"graph"</span> : { 
    <span class="hljs-string">"name"</span> : <span class="hljs-string">"social"</span>, 
    <span class="hljs-string">"edgeDefinitions"</span> : [ ], 
    <span class="hljs-string">"orphanCollections"</span> : [ 
      <span class="hljs-string">"female"</span>, 
      <span class="hljs-string">"male"</span> 
    ], 
<<<<<<< HEAD
    "_id" : "_graphs/social", 
    "_rev" : "532095937" 
=======
    <span class="hljs-string">"_id"</span> : <span class="hljs-string">"_graphs/social"</span>, 
    <span class="hljs-string">"_rev"</span> : <span class="hljs-string">"547753506"</span> 
>>>>>>> 1a748b46
  } 
}<|MERGE_RESOLUTION|>--- conflicted
+++ resolved
@@ -2,11 +2,7 @@
 
 HTTP/<span class="hljs-number">1.1</span> <span class="hljs-number">200</span> OK
 content-type: application/json
-<<<<<<< HEAD
-etag: 532095937
-=======
 etag: <span class="hljs-number">547753506</span>
->>>>>>> 1a748b46
 
 { 
   <span class="hljs-string">"error"</span> : <span class="hljs-literal">false</span>, 
@@ -18,12 +14,7 @@
       <span class="hljs-string">"female"</span>, 
       <span class="hljs-string">"male"</span> 
     ], 
-<<<<<<< HEAD
-    "_id" : "_graphs/social", 
-    "_rev" : "532095937" 
-=======
     <span class="hljs-string">"_id"</span> : <span class="hljs-string">"_graphs/social"</span>, 
     <span class="hljs-string">"_rev"</span> : <span class="hljs-string">"547753506"</span> 
->>>>>>> 1a748b46
   } 
 }