shell> curl -X PUT --data-binary @- --dump - http://localhost:8529/_api/simple/near &lt;&lt;EOF
{ 
  <span class="hljs-string">"collection"</span> : <span class="hljs-string">"products"</span>, 
  <span class="hljs-string">"latitude"</span> : <span class="hljs-number">0</span>, 
  <span class="hljs-string">"longitude"</span> : <span class="hljs-number">0</span>, 
  <span class="hljs-string">"skip"</span> : <span class="hljs-number">1</span>, 
  <span class="hljs-string">"limit"</span> : <span class="hljs-number">3</span>, 
  <span class="hljs-string">"distance"</span> : <span class="hljs-string">"distance"</span> 
}
EOF

HTTP/<span class="hljs-number">1.1</span> <span class="hljs-number">201</span> Created
content-type: application/json; charset=utf<span class="hljs-number">-8</span>

{ 
  <span class="hljs-string">"result"</span> : [ 
    { 
      <span class="hljs-string">"distance"</span> : <span class="hljs-number">222.38985328911744</span>, 
<<<<<<< HEAD
      <span class="hljs-string">"_id"</span> : <span class="hljs-string">"products/11307"</span>, 
      <span class="hljs-string">"_key"</span> : <span class="hljs-string">"11307"</span>, 
      <span class="hljs-string">"_rev"</span> : <span class="hljs-string">"11307"</span>, 
=======
      <span class="hljs-string">"_id"</span> : <span class="hljs-string">"products/11295"</span>, 
      <span class="hljs-string">"_key"</span> : <span class="hljs-string">"11295"</span>, 
      <span class="hljs-string">"_rev"</span> : <span class="hljs-string">"11295"</span>, 
>>>>>>> ca897dce
      <span class="hljs-string">"loc"</span> : [ 
        <span class="hljs-number">-0.002</span>, 
        <span class="hljs-number">0</span> 
      ], 
      <span class="hljs-string">"name"</span> : <span class="hljs-string">"Name/-0.002/"</span> 
    }, 
    { 
      <span class="hljs-string">"distance"</span> : <span class="hljs-number">222.38985328911744</span>, 
<<<<<<< HEAD
      <span class="hljs-string">"_id"</span> : <span class="hljs-string">"products/11313"</span>, 
      <span class="hljs-string">"_key"</span> : <span class="hljs-string">"11313"</span>, 
      <span class="hljs-string">"_rev"</span> : <span class="hljs-string">"11313"</span>, 
=======
      <span class="hljs-string">"_id"</span> : <span class="hljs-string">"products/11301"</span>, 
      <span class="hljs-string">"_key"</span> : <span class="hljs-string">"11301"</span>, 
      <span class="hljs-string">"_rev"</span> : <span class="hljs-string">"11301"</span>, 
>>>>>>> ca897dce
      <span class="hljs-string">"loc"</span> : [ 
        <span class="hljs-number">0.002</span>, 
        <span class="hljs-number">0</span> 
      ], 
      <span class="hljs-string">"name"</span> : <span class="hljs-string">"Name/0.002/"</span> 
    }, 
    { 
      <span class="hljs-string">"distance"</span> : <span class="hljs-number">444.779706578235</span>, 
<<<<<<< HEAD
      <span class="hljs-string">"_id"</span> : <span class="hljs-string">"products/11304"</span>, 
      <span class="hljs-string">"_key"</span> : <span class="hljs-string">"11304"</span>, 
      <span class="hljs-string">"_rev"</span> : <span class="hljs-string">"11304"</span>, 
=======
      <span class="hljs-string">"_id"</span> : <span class="hljs-string">"products/11292"</span>, 
      <span class="hljs-string">"_key"</span> : <span class="hljs-string">"11292"</span>, 
      <span class="hljs-string">"_rev"</span> : <span class="hljs-string">"11292"</span>, 
>>>>>>> ca897dce
      <span class="hljs-string">"loc"</span> : [ 
        <span class="hljs-number">-0.004</span>, 
        <span class="hljs-number">0</span> 
      ], 
      <span class="hljs-string">"name"</span> : <span class="hljs-string">"Name/-0.004/"</span> 
    } 
  ], 
  <span class="hljs-string">"hasMore"</span> : <span class="hljs-literal">false</span>, 
  <span class="hljs-string">"count"</span> : <span class="hljs-number">3</span>, 
  <span class="hljs-string">"error"</span> : <span class="hljs-literal">false</span>, 
  <span class="hljs-string">"code"</span> : <span class="hljs-number">201</span> 
}<|MERGE_RESOLUTION|>--- conflicted
+++ resolved
@@ -16,15 +16,9 @@
   <span class="hljs-string">"result"</span> : [ 
     { 
       <span class="hljs-string">"distance"</span> : <span class="hljs-number">222.38985328911744</span>, 
-<<<<<<< HEAD
-      <span class="hljs-string">"_id"</span> : <span class="hljs-string">"products/11307"</span>, 
-      <span class="hljs-string">"_key"</span> : <span class="hljs-string">"11307"</span>, 
-      <span class="hljs-string">"_rev"</span> : <span class="hljs-string">"11307"</span>, 
-=======
       <span class="hljs-string">"_id"</span> : <span class="hljs-string">"products/11295"</span>, 
       <span class="hljs-string">"_key"</span> : <span class="hljs-string">"11295"</span>, 
       <span class="hljs-string">"_rev"</span> : <span class="hljs-string">"11295"</span>, 
->>>>>>> ca897dce
       <span class="hljs-string">"loc"</span> : [ 
         <span class="hljs-number">-0.002</span>, 
         <span class="hljs-number">0</span> 
@@ -33,15 +27,9 @@
     }, 
     { 
       <span class="hljs-string">"distance"</span> : <span class="hljs-number">222.38985328911744</span>, 
-<<<<<<< HEAD
-      <span class="hljs-string">"_id"</span> : <span class="hljs-string">"products/11313"</span>, 
-      <span class="hljs-string">"_key"</span> : <span class="hljs-string">"11313"</span>, 
-      <span class="hljs-string">"_rev"</span> : <span class="hljs-string">"11313"</span>, 
-=======
       <span class="hljs-string">"_id"</span> : <span class="hljs-string">"products/11301"</span>, 
       <span class="hljs-string">"_key"</span> : <span class="hljs-string">"11301"</span>, 
       <span class="hljs-string">"_rev"</span> : <span class="hljs-string">"11301"</span>, 
->>>>>>> ca897dce
       <span class="hljs-string">"loc"</span> : [ 
         <span class="hljs-number">0.002</span>, 
         <span class="hljs-number">0</span> 
@@ -50,15 +38,9 @@
     }, 
     { 
       <span class="hljs-string">"distance"</span> : <span class="hljs-number">444.779706578235</span>, 
-<<<<<<< HEAD
-      <span class="hljs-string">"_id"</span> : <span class="hljs-string">"products/11304"</span>, 
-      <span class="hljs-string">"_key"</span> : <span class="hljs-string">"11304"</span>, 
-      <span class="hljs-string">"_rev"</span> : <span class="hljs-string">"11304"</span>, 
-=======
       <span class="hljs-string">"_id"</span> : <span class="hljs-string">"products/11292"</span>, 
       <span class="hljs-string">"_key"</span> : <span class="hljs-string">"11292"</span>, 
       <span class="hljs-string">"_rev"</span> : <span class="hljs-string">"11292"</span>, 
->>>>>>> ca897dce
       <span class="hljs-string">"loc"</span> : [ 
         <span class="hljs-number">-0.004</span>, 
         <span class="hljs-number">0</span> 
