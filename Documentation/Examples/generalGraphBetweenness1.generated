arangosh> var examples = require("org/arangodb/graph-examples/example-graph.js");
arangosh> var g = examples.loadGraph("routeplanner");
arangosh> db._query("RETURN GRAPH_BETWEENNESS('routeplanner')").toArray();
[ 
  { 
<<<<<<< HEAD
    "germanCity/Berlin" : 0, 
    "germanCity/Hamburg" : 0, 
    "germanCity/Cologne" : 0, 
    "frenchCity/Paris" : 0, 
    "frenchCity/Lyon" : 0 
=======
    "germanCity/Hamburg" : null, 
    "germanCity/Cologne" : null, 
    "germanCity/Berlin" : null, 
    "frenchCity/Paris" : null, 
    "frenchCity/Lyon" : null 
>>>>>>> 096ad46f
  } 
]<|MERGE_RESOLUTION|>--- conflicted
+++ resolved
@@ -3,18 +3,10 @@
 arangosh> db._query("RETURN GRAPH_BETWEENNESS('routeplanner')").toArray();
 [ 
   { 
-<<<<<<< HEAD
-    "germanCity/Berlin" : 0, 
-    "germanCity/Hamburg" : 0, 
-    "germanCity/Cologne" : 0, 
-    "frenchCity/Paris" : 0, 
-    "frenchCity/Lyon" : 0 
-=======
     "germanCity/Hamburg" : null, 
     "germanCity/Cologne" : null, 
     "germanCity/Berlin" : null, 
     "frenchCity/Paris" : null, 
     "frenchCity/Lyon" : null 
->>>>>>> 096ad46f
   } 
 ]