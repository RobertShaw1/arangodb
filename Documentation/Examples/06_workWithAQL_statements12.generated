arangosh&gt; <span class="hljs-keyword">var</span> c = stmt.execute();
arangosh&gt; c.getExtra();
{ 
  <span class="hljs-string">"stats"</span> : { 
    <span class="hljs-string">"writesExecuted"</span> : <span class="hljs-number">0</span>, 
    <span class="hljs-string">"writesIgnored"</span> : <span class="hljs-number">0</span>, 
    <span class="hljs-string">"scannedFull"</span> : <span class="hljs-number">0</span>, 
    <span class="hljs-string">"scannedIndex"</span> : <span class="hljs-number">0</span>, 
    <span class="hljs-string">"filtered"</span> : <span class="hljs-number">0</span>, 
<<<<<<< HEAD
    <span class="hljs-string">"executionTime"</span> : <span class="hljs-number">0.0006527900695800781</span> 
  }, 
  <span class="hljs-string">"profile"</span> : { 
    <span class="hljs-string">"initializing"</span> : <span class="hljs-number">0.000013828277587890625</span>, 
    <span class="hljs-string">"parsing"</span> : <span class="hljs-number">0.00011205673217773438</span>, 
    <span class="hljs-string">"optimizing ast"</span> : <span class="hljs-number">0.000010013580322265625</span>, 
    <span class="hljs-string">"instantiating plan"</span> : <span class="hljs-number">0.0001010894775390625</span>, 
    <span class="hljs-string">"optimizing plan"</span> : <span class="hljs-number">0.00021982192993164062</span>, 
    <span class="hljs-string">"executing"</span> : <span class="hljs-number">0.00023102760314941406</span> 
=======
    <span class="hljs-string">"executionTime"</span> : <span class="hljs-number">0.0002639293670654297</span> 
  }, 
  <span class="hljs-string">"profile"</span> : { 
    <span class="hljs-string">"initializing"</span> : <span class="hljs-number">0.0000030994415283203125</span>, 
    <span class="hljs-string">"parsing"</span> : <span class="hljs-number">0.0000629425048828125</span>, 
    <span class="hljs-string">"optimizing ast"</span> : <span class="hljs-number">0.0000040531158447265625</span>, 
    <span class="hljs-string">"instantiating plan"</span> : <span class="hljs-number">0.000030994415283203125</span>, 
    <span class="hljs-string">"optimizing plan"</span> : <span class="hljs-number">0.00005793571472167969</span>, 
    <span class="hljs-string">"executing"</span> : <span class="hljs-number">0.00013208389282226562</span> 
>>>>>>> 7e16f1ff
  }, 
  <span class="hljs-string">"warnings"</span> : [ ] 
}<|MERGE_RESOLUTION|>--- conflicted
+++ resolved
@@ -7,17 +7,6 @@
     <span class="hljs-string">"scannedFull"</span> : <span class="hljs-number">0</span>, 
     <span class="hljs-string">"scannedIndex"</span> : <span class="hljs-number">0</span>, 
     <span class="hljs-string">"filtered"</span> : <span class="hljs-number">0</span>, 
-<<<<<<< HEAD
-    <span class="hljs-string">"executionTime"</span> : <span class="hljs-number">0.0006527900695800781</span> 
-  }, 
-  <span class="hljs-string">"profile"</span> : { 
-    <span class="hljs-string">"initializing"</span> : <span class="hljs-number">0.000013828277587890625</span>, 
-    <span class="hljs-string">"parsing"</span> : <span class="hljs-number">0.00011205673217773438</span>, 
-    <span class="hljs-string">"optimizing ast"</span> : <span class="hljs-number">0.000010013580322265625</span>, 
-    <span class="hljs-string">"instantiating plan"</span> : <span class="hljs-number">0.0001010894775390625</span>, 
-    <span class="hljs-string">"optimizing plan"</span> : <span class="hljs-number">0.00021982192993164062</span>, 
-    <span class="hljs-string">"executing"</span> : <span class="hljs-number">0.00023102760314941406</span> 
-=======
     <span class="hljs-string">"executionTime"</span> : <span class="hljs-number">0.0002639293670654297</span> 
   }, 
   <span class="hljs-string">"profile"</span> : { 
@@ -27,7 +16,6 @@
     <span class="hljs-string">"instantiating plan"</span> : <span class="hljs-number">0.000030994415283203125</span>, 
     <span class="hljs-string">"optimizing plan"</span> : <span class="hljs-number">0.00005793571472167969</span>, 
     <span class="hljs-string">"executing"</span> : <span class="hljs-number">0.00013208389282226562</span> 
->>>>>>> 7e16f1ff
   }, 
   <span class="hljs-string">"warnings"</span> : [ ] 
 }