shell> curl -X POST --data-binary @- --dump - http://localhost:8529/_api/graph/ <<EOF
{ 
  "_key" : "graph", 
  "vertices" : "vertices", 
  "edges" : "edges" 
}
EOF

HTTP/1.1 201 Created
content-type: application/json; charset=utf-8
<<<<<<< HEAD
etag: 1285823714
=======
etag: 512192834245
>>>>>>> 096ad46f

{ 
  "graph" : { 
    "_id" : "_graphs/graph", 
    "_key" : "graph", 
<<<<<<< HEAD
    "_rev" : "1285823714", 
=======
    "_rev" : "512192834245", 
>>>>>>> 096ad46f
    "edgeDefinitions" : [ 
      { 
        "collection" : "edges", 
        "from" : [ 
          "vertices" 
        ], 
        "to" : [ 
          "vertices" 
        ] 
      } 
    ] 
  }, 
  "error" : false, 
  "code" : 201 
}<|MERGE_RESOLUTION|>--- conflicted
+++ resolved
@@ -8,21 +8,13 @@
 
 HTTP/1.1 201 Created
 content-type: application/json; charset=utf-8
-<<<<<<< HEAD
-etag: 1285823714
-=======
 etag: 512192834245
->>>>>>> 096ad46f
 
 { 
   "graph" : { 
     "_id" : "_graphs/graph", 
     "_key" : "graph", 
-<<<<<<< HEAD
-    "_rev" : "1285823714", 
-=======
     "_rev" : "512192834245", 
->>>>>>> 096ad46f
     "edgeDefinitions" : [ 
       { 
         "collection" : "edges", 
