devel
-----

<<<<<<< HEAD
* added collection.indexes() as an alias for collection.getIndexes()
=======
* disable V8 engine and JavaScript APIs for agency nodes
>>>>>>> 006995a6

* renamed MMFiles engine compactor thread from "Compactor" to "MMFilesCompactor".
  
  This change will be visible only on systems which allow assigning names to
  threads.

* added configuration option `--rocksdb.sync-interval`

  This option specifies interval (in milliseconds) that ArangoDB will use to 
  automatically synchronize data in RocksDB's write-ahead log (WAL) files to 
  disk. Automatic syncs will only be performed for not-yet synchronized data, 
  and only for operations that have been executed without the *waitForSync* 
  attribute.

  Automatic synchronization is performed by a background thread. The default
  sync interval is 100 milliseconds.

* added AQL functions `TO_BASE64`, `TO_HEX`, `ENCODE_URI_COMPONENT` and `SOUNDEX`

* PR #5857: RocksDB engine would frequently request a new DelayToken.  This caused
  excessive write delay on the next Put() call.  Alternate approach taken.

* changed the thread handling in the scheduler. `--server.threads` will be
  the maximum number of threads for the scheduler.

* The hidden option `--server.maximal-threads` is now obsolete.

* The hidden options `--server.queue-size`, `--server.prioN-size` (N = 1 or 2)
  control the size of the internal queues. The defaults are sensible, do not
  change these settings.

* use sparse indexes in more cases now, when it is clear that the index attribute
  value cannot be null

* introduce SingleRemoteOperationNode via "optimize-cluster-single-document-operations"
  optimizer rule, which triggers single document operations directly from the coordinator 
  instead of using a full-featured AQL setup. This saves cluster roundtrips.

  Queries directly referencing the document key benefit from this:

      UPDATE {_key: '1'} WITH {foo: 'bar'} IN collection RETURN OLD

* Added load balancer support and user-restriction to cursor API.

  If a cursor is accessed on a different coordinator than where it was created,
  the requests will be forwarded to the correct coordinator. If a cursor is
  accessed by a different user than the one who created it, the request will
  be denied.

* if authentication is turned on requests to databases by users with insufficient rights
 will be answered with the HTTP forbidden (401) response.

* upgraded bundled RocksDB library version to 5.14

* added key generators `uuid` and `padded`

  The `uuid` key generator generates universally unique 128 bit keys, which are
  stored in hexadecimal human-readable format.
  The `padded` key generator generates keys of a fixed length (16 bytes) in
  ascending lexicographical sort order.

* The REST API of `/_admin/status` changed: Field "mode" is now named "operationMode",
  field "writeOpsEnabled" no longer exists and is replaced by field "readOnly" with
  the inverted meaning.

* added `COUNT_DISTINCT` AQL function

* make AQL optimizer rule `collect-in-cluster` optimize aggregation functions
  `AVERAGE`, `VARIANCE`, `STDDEV`, `UNIQUE`, `SORTED_UNIQUE` and `COUNT_DISTINCT`
  in a cluster by pushing parts of the aggregation onto the DB servers and only
  doing the total aggregation on the coordinator

* replace JavaScript functions FULLTEXT, NEAR, WITHIN and WITHIN_RECTANGLE with
  regular AQL subqueries via a new optimizer rule "replace-function-with-index".

* the existing "fulltext-index-optimizer" optimizer rule has been removed because its
  duty is now handled by the "replace-function-with-index" rule.

* The `NEAR` AQL function now does not default to a limit of 100 documents any more.

* added option "--latency true" option to arangoimport. Lists microsecond latency
  statistics on 10 second intervals.

* fixed internal issue #2256: ui, document id not showing up when deleting a document

* fixed internal issue #2163: wrong labels within foxx validation of service
  input parameters

* fixed internal issue #2160: fixed misplaced tooltips in indices view

* Added exclusive option for rocksdb collections. Modifying AQL queries can
  now set the exclusive option as well as it can be set on JavaScript transactions.

* added optimizer rule "optimize-subqueries", which makes qualifying subqueries
  return less data

  The rule fires in the following situations:
  * in case only a few results are used from a non-modifying subquery, the rule
    will add a LIMIT statement into the subquery. For example

        LET docs = (
          FOR doc IN collection
            FILTER ...
            RETURN doc
        )
        RETURN docs[0]

    will be turned into

        LET docs = (
          FOR doc IN collection
            FILTER ...
            LIMIT 1
            RETURN doc
        )
        RETURN docs[0]

    Another optimization performed by this rule is to modify the result value
    of subqueries in case only the number of results is checked later. For example

        RETURN LENGTH(
          FOR doc IN collection
            FILTER ...
            RETURN doc
        )

    will be turned into

        RETURN LENGTH(
          FOR doc IN collection
            FILTER ...
            RETURN true
        )

  This saves copying the document data from the subquery to the outer scope and may
  enable follow-up optimizations.

* fixed issue #5035: fixed a vulnerability issue within the web ui's index view

* fixed Foxx queues bug when queues are created in a request handler with an
  ArangoDB authentication header

* abort startup when using SSLv2 for a server endpoint, or when connecting with
  a client tool via an SSLv2 connection.

  SSLv2 has been disabled in the OpenSSL library by default in recent versions
  because of security vulnerabilities inherent in this protocol.

  As it is not safe at all to use this protocol, the support for it has also
  been stopped in ArangoDB. End users that use SSLv2 for connecting to ArangoDB
  should change the protocol from SSLv2 to TLSv12 if possible, by adjusting
  the value of the `--ssl.protocol` startup option.

* added `overwrite` option to document insert operations to allow for easier syncing.

  This implements almost the much inquired UPSERT. In reality it is a REPSERT
  (replace/insert) because only replacement and not modification of documents
  is possible. The option does not work in cluster collections with custom
  sharding.

* added startup option `--log.escape`

  This option toggles the escaping of log output.

  If set to `true` (which is the default value), then the logging will work
  as before, and the following characters in the log output are escaped:

  * the carriage return character (hex 0d)
  * the newline character (hex 0a)
  * the tabstop character (hex 09)
  * any other characters with an ordinal value less than hex 20

  If the option is set to `false`, no characters are escaped. Characters with
  an ordinal value less than hex 20 will not be printed in this mode but will
  be replaced with a space character (hex 20).

  A side effect of turning off the escaping is that it will reduce the CPU
  overhead for the logging. However, this will only be noticable when logging
  is set to a very verbose level (e.g. debug or trace).

* increased the default values for the startup options `--javascript.gc-interval`
  from every 1000 to every 2000 requests, and for `--javascript.gc-frequency` from
  30 to 60 seconds

  This will make the V8 garbage collection run less often by default than in previous
  versions, reducing CPU load a bit and leaving more contexts available on average.

* added `/_admin/repair/distributeShardsLike` that repairs collections with
  distributeShardsLike where the shards aren't actually distributed like in the
  prototype collection, as could happen due to internal issue #1770

* Fixed issue #4271: Change the behavior of the `fullCount` option for AQL query
  cursors so that it will only take into account `LIMIT` statements on the top level
  of the query.

  `LIMIT` statements in subqueries will not have any effect on the `fullCount` results
  any more.

* We added a new geo-spatial index implementation. On the RocksDB storage engine all
  installations will need to be upgraded with `--database.auto-upgrade true`. New geo
  indexes will now only report with the type `geo` instead of `geo1` or `geo2`.
  The index types `geo1` and `geo2` are now deprecated.
  Additionally we removed the deprecated flags `constraint` and `ignoreNull` from geo
  index definitions, these fields were initially deprecated in ArangoDB 2.5

* Add revision id to RocksDB values in primary indexes to speed up replication (~10x).

* PR #5238: Create a default pacing algorithm for arangoimport to avoid TimeoutErrors
  on VMs with limited disk throughput

* Starting a cluster with coordinators and DB servers using different storage engines
  is unsupported. Doing it anyway will now produce a warning on startup

* fixed issue #4919: C++ implementation of LIKE function now matches the old and correct
  behaviour of the javascript implementation.

* added `--json` option to arangovpack, allowing to treat its input as plain JSON data
  make arangovpack work without any configuration file

* added experimental arangodb startup option `--javascript.enabled` to enable/disable the
  initialization of the V8 JavaScript engine. Only expected to work on single-servers and
  agency deployments

* pull request #5201: eliminate race scenario where handlePlanChange could run infinite times
  after an execution exceeded 7.4 second time span

* UI: fixed an unreasonable event bug within the modal view engine

* pull request #5114: detect shutdown more quickly on heartbeat thread of coordinator and
  DB servers

* fixed issue #3811: gharial api is now checking existence of `_from` and `_to` vertices
  during edge creation

* There is a new method `_profileQuery` on the database object to execute a query and
  print an explain with annotated runtime information.

* Query cursors can now be created with option `profile`, with a value of 0, 1 or 2.
  This will cause queries to include more statistics in their results and will allow tracing
  of queries.

* fixed internal issue #2147: fixed database filter in UI

* fixed internal issue #2149: number of documents in the UI is not adjusted after moving them

* fixed internal issue #2150: UI - loading a saved query does not update the list of bind
  parameters

* removed option `--cluster.my-local-info` in favor of persisted server UUIDs

  The option `--cluster.my-local-info` was deprecated since ArangoDB 3.3.

* added new collection property `cacheEnabled` which enables in-memory caching for
  documents and primary index entries. Available only when using RocksDB

* arangodump now supports `--threads` option to dump collections in parallel

* arangorestore now supports `--threads` option to restore collections in parallel

* Improvement: The AQL query planner in cluster is now a bit more clever and
  can prepare AQL queries with less network overhead.

  This should speed up simple queries in cluster mode, on complex queries it
  will most likely not show any performance effect.
  It will especially show effects on collections with a very high amount of Shards.

* removed remainders of dysfunctional `/_admin/cluster-test` and `/_admin/clusterCheckPort`
  API endpoints and removed them from documentation

* added new query option `stream` to enable streaming query execution via the
  `POST /_api/cursor` rest interface.

* fixed issue #4698: databases within the UI are now displayed in a sorted order.

* Behavior of permissions for databases and collections changed:
  The new fallback rule for databases for which an access level is not explicitly specified:
  Choose the higher access level of:
    * A wildcard database grant
    * A database grant on the `_system` database
  The new fallback rule for collections for which an access level is not explicitly specified:
  Choose the higher access level of:
    * Any wildcard access grant in the same database, or on "*/*"
    * The access level for the current database
    * The access level for the `_system` database

* fixed issue #4583: add AQL ASSERT and AQL WARN

* renamed startup option `--replication.automatic-failover` to
  `--replication.active-failover`
  using the old option name will still work in ArangoDB 3.4, but the old option
  will be removed afterwards

* index selectivity estimates for RocksDB engine are now eventually consistent

  This change addresses a previous issue where some index updates could be
  "lost" from the view of the internal selectivity estimate, leading to
  inaccurate estimates. The issue is solved now, but there can be up to a second
  or so delay before updates are reflected in the estimates.

* support `returnOld` and `returnNew` attributes for in the following HTTP REST
  APIs:

  * /_api/gharial/<graph>/vertex/<collection>
  * /_api/gharial/<graph>/edge/<collection>

  The exception from this is that the HTTP DELETE verb for these APIs does not
  support `returnOld` because that would make the existing API incompatible

* fixed internal issue #478: remove unused and undocumented REST API endpoints
  _admin/statistics/short and _admin/statistics/long

  These APIs were available in ArangoDB's REST API, but have not been called by
  ArangoDB itself nor have they been part of the documented API. They have been
  superseded by other REST APIs and were partially dysfunctional. Therefore
  these two endpoints have been removed entirely.

* fixed issue #1532: reload users on restore

* fixed internal issue #1475: when restoring a cluster dump to a single server
  ignore indexes of type primary and edge since we mustn't create them here.

* fixed internal issue #1439: improve performance of any-iterator for RocksDB

* issue #1190: added option `--create-database` for arangoimport

* UI: updated dygraph js library to version 2.1.0

* renamed arangoimp to arangoimport for consistency
  Release packages will still install arangoimp as a symlink so user scripts
  invoking arangoimp do not need to be changed

* UI: Shard distribution view now has an accordion view instead of displaying
  all shards of all collections at once.

* fixed issue #4393: broken handling of unix domain sockets in JS_Download

* added AQL function `IS_KEY`
  this function checks if the value passed to it can be used as a document key,
  i.e. as the value of the `_key` attribute

* added AQL functions `SORTED` and `SORTED_UNIQUE`

  `SORTED` will return a sorted version of the input array using AQL's internal
  comparison order
  `SORTED_UNIQUE` will do the same, but additionally removes duplicates.

* added C++ implementation for AQL functions `DATE_NOW`, `DATE_ISO8601`,
  `DATE_TIMESTAMP`, `IS_DATESTRING`, `DATE_DAYOFWEEK`, `DATE_YEAR`,
  `DATE_MONTH`, `DATE_DAY`, `DATE_HOUR`, `DATE_MINUTE`, `DATE_SECOND`,
  `DATE_MILLISECOND`, `DATE_DAYOFYEAR`, `DATE_ISOWEEK`, `DATE_LEAPYEAR`,
  `DATE_QUARTER`, `DATE_DAYS_IN_MONTH`, `DATE_ADD`, `DATE_SUBTRACT`,
  `DATE_DIFF`, `DATE_COMPARE`, `TRANSLATE` and `SHA512`

* fixed a bug where clusterinfo missed changes to plan after agency
  callback is registred for create collection

* Foxx manifest.json files can now contain a $schema key with the value
  of "http://json.schemastore.org/foxx-manifest" to improve tooling support.

* fixed agency restart from compaction without data

* fixed agency's log compaction for internal issue #2249 

* only load Plan and Current from agency when actually needed


v3.3.13 (XXXX-XX-XX)
--------------------

* fixed issue #5827: Batch request handling incompatible with .NET's default 
  ContentType format


v3.3.12 (2018-07-12)
--------------------

* issue #5854: RocksDB engine would frequently request a new DelayToken.  This caused
  excessive write delay on the next Put() call.  Alternate approach taken.

* fixed graph creation under some circumstances failing with 'edge collection
  already used in edge def' despite the edge definitions being identical

* fixed issue #5727: Edge document with user provided key is inserted as many
  times as the number of shards, violating the primary index

* fixed internal issue #2658: AQL modification queries did not allow `_rev`
  checking. There is now a new option `ignoreRevs` which can be set to `false`
  in order to force AQL modification queries to match revision ids before
  doing any modifications

* fixed issue #5679: Replication applier restrictions will crash synchronisation
  after initial sync

* fixed potential issue in RETURN DISTINCT CollectBlock implementation
  that led to the block producing an empty result

* changed communication tasks to use boost strands instead of locks,
  this fixes a race condition with parallel VST communication over
  SSL

* fixed agency restart from compaction without data

* fixed for agent coming back to agency with changed endpoint and
  total data loss

* more patient agency tests to allow for ASAN tests to successfully finish


v3.3.11 (2018-06-26)
--------------------

* upgraded arangosync version to 0.5.3

* upgraded arangodb starter version to 0.12.0

* fixed internal issue #2559: "unexpected document key" error when custom
  shard keys are used and the "allowUserKeys" key generator option is set
  to false

* fixed AQL DOCUMENT lookup function for documents for sharded collections with
  more than a single shard and using a custom shard key (i.e. some shard
  key attribute other than `_key`).
  The previous implementation of DOCUMENT restricted to lookup to a single
  shard in all cases, though this restriction was invalid. That lead to
  `DOCUMENT` not finding documents in cases the wrong shard was contacted. The
  fixed implementation in 3.3.11 will reach out to all shards to find the
  document, meaning it will produce the correct result, but will cause more
  cluster-internal traffic. This increase in traffic may be high if the number
  of shards is also high, because each invocation of `DOCUMENT` will have to
  contact all shards.
  There will be no performance difference for non-sharded collections or
  collections that are sharded by `_key` or that only have a single shard.

* reimplemented replication view in web UI

* fixed internal issue #2256: ui, document id not showing up when deleting a document

* fixed internal issue #2163: wrong labels within foxx validation of service
  input parameters

* fixed internal issue #2160: fixed misplaced tooltips in indices view

* added new arangoinspect client tool, to help users and customers easily collect
  information of any ArangoDB server setup, and facilitate troubleshooting for the
  ArangoDB Support Team


v3.3.10 (2018-06-04)
--------------------

* make optimizer rule "remove-filter-covered-by-index" not stop after removing
  a sub-condition from a FILTER statement, but pass the optimized FILTER
  statement again into the optimizer rule for further optimizations.
  This allows optimizing away some more FILTER conditions than before.

* allow accessing /_admin/status URL on followers too in active failover setup

* fix cluster COLLECT optimization for attributes that were in "sorted" variant of
  COLLECT and that were provided by a sorted index on the collected attribute

* apply fulltext index optimization rule for multiple fulltext searches in
  the same query

  this fixes https://stackoverflow.com/questions/50496274/two-fulltext-searches-on-arangodb-cluster-v8-is-involved

* validate `_from` and `_to` values of edges on updates consistently

* fixed issue #5400: Unexpected AQL Result

* fixed issue #5429: Frequent 'updated local foxx repository' messages

* fixed issue #5252: Empty result if FULLTEXT() is used together with LIMIT offset

* fixed issue #5035: fixed a vulnerability issue within the web ui's index view

* inception was ignoring leader's configuration


v3.3.9 (2018-05-17)
-------------------

* added `/_admin/repair/distributeShardsLike` that repairs collections with
  distributeShardsLike where the shards aren't actually distributed like in the
  prototype collection, as could happen due to internal issue #1770

* fixed Foxx queues bug when queues are created in a request handler with an
  ArangoDB authentication header

* upgraded arangosync version to 0.5.1

* upgraded arangodb starter version to 0.11.3

* fix cluster upgrading issue introduced in 3.3.8

  the issue made arangod crash when starting a DB server with option
  `--database.auto-upgrade true`

* fix C++ implementation of AQL ZIP function to return each distinct attribute
  name only once. The previous implementation added non-unique attribute names
  multiple times, which led to follow-up issues.
  Now if an attribute name occurs multiple times in the input list of attribute
  names, it will only be incorporated once into the result object, with the
  value that corresponds to the first occurrence.
  This fix also changes the V8 implementation of the ZIP function, which now
  will always return the first value for non-unique attribute names and not the
  last occurring value.

* self heal during a Foxx service install, upgrade or replace no longer breaks
  the respective operation

* make /_api/index, /_api/database and /_api/user REST handlers use the scheduler's
  internal queue, so they do not run in an I/O handling thread

* fixed issue #4919: C++ implementation of LIKE function now matches the old and
  correct behavior of the JavaScript implementation.

* added REST API endpoint /_admin/server/availability for monitoring purposes

* UI: fixed an unreasonable event bug within the modal view engine

* fixed issue #3811: gharial api is now checking existence of _from and _to vertices
  during edge creation

* fixed internal issue #2149: number of documents in the UI is not adjusted after
  moving them

* fixed internal issue #2150: UI - loading a saved query does not update the list
  of bind parameters

* fixed internal issue #2147 - fixed database filter in UI

* fixed issue #4934: Wrong used GeoIndex depending on FILTER order

* added `query` and `aql.literal` helpers to `@arangodb` module.

* remove post-sort from GatherNode in cluster AQL queries that do use indexes
  for filtering but that do not require a sorted result

  This optimization can speed up gathering data from multiple shards, because
  it allows to remove a merge sort of the individual shards' results.

* extend the already existing "reduce-extraction-to-projection" AQL optimizer
  rule for RocksDB to provide projections of up to 5 document attributes. The
  previous implementation only supported a projection for a single document
  attribute. The new implementation will extract up to 5 document attributes from
  a document while scanning a collection via an EnumerateCollectionNode.
  Additionally the new version of the optimizer rule can also produce projections
  when scanning an index via an IndexNode.
  The optimization is benefial especially for huge documents because it will copy
  out only the projected attributes from the document instead of copying the entire
  document data from the storage engine.

  When applied, the explainer will show the projected attributes in a `projections`
  remark for an EnumerateCollectionNode or IndexNode. The optimization is limited
  to the RocksDB storage engine.

* added index-only optimization for AQL queries that can satisfy the retrieval of
  all required document attributes directly from an index.

  This optimization will be triggered for the RocksDB engine if an index is used
  that covers all required attributes of the document used later on in the query.
  If applied, it will save retrieving the actual document data (which would require
  an extra lookup in RocksDB), but will instead build the document data solely
  from the index values found. It will only be applied when using up to 5 attributes
  from the document, and only if the rest of the document data is not used later
  on in the query.

  The optimization is currently available for the RocksDB engine for the index types
  primary, edge, hash, skiplist and persistent.

  If the optimization is applied, it will show up as "index only" in an AQL
  query's execution plan for an IndexNode.

* added scan-only optimization for AQL queries that iterate over collections or
  indexes and that do not need to return the actual document values.

  Not fetching the document values from the storage engine will provide a
  considerable speedup when using the RocksDB engine, but may also help a bit
  in case of the MMFiles engine. The optimization will only be applied when
  full-scanning or index-scanning a collection without refering to any of its
  documents later on, and, for an IndexNode, if all filter conditions for the
  documents of the collection are covered by the index.

  If the optimization is applied, it will show up as "scan only" in an AQL
  query's execution plan for an EnumerateCollectionNode or an IndexNode.

* extend existing "collect-in-cluster" optimizer rule to run grouping, counting
  and deduplication on the DB servers in several cases, so that the coordinator
  will only need to sum up the potentially smaller results from the individual shards.

  The following types of COLLECT queries are covered now:
  - RETURN DISTINCT expr
  - COLLECT WITH COUNT INTO ...
  - COLLECT var1 = expr1, ..., varn = exprn (WITH COUNT INTO ...), without INTO or KEEP
  - COLLECT var1 = expr1, ..., varn = exprn AGGREGATE ..., without INTO or KEEP, for
    aggregate functions COUNT/LENGTH, SUM, MIN and MAX.

* honor specified COLLECT method in AQL COLLECT options

  for example, when the user explicitly asks for the COLLECT method
  to be `sorted`, the optimizer will now not produce an alternative
  version of the plan using the hash method.

  additionally, if the user explcitly asks for the COLLECT method to
  be `hash`, the optimizer will now change the existing plan to use
  the hash method if possible instead of just creating an alternative
  plan.

  `COLLECT ... OPTIONS { method: 'sorted' }` => always use sorted method
  `COLLECT ... OPTIONS { method: 'hash' }`   => use hash if this is technically possible
  `COLLECT ...` (no options)                 => create a plan using sorted, and another plan using hash method

* added bulk document lookups for MMFiles engine, which will improve the performance
  of document lookups from an inside an index in case the index lookup produces many
  documents


v3.3.8 (2018-04-24)
-------------------

* included version of ArangoDB Starter (`arangodb` binary) updated to v0.10.11,
  see [Starter changelog](https://github.com/arangodb-helper/arangodb/blob/master/CHANGELOG.md)

* added arangod startup option `--dump-options` to print all configuration parameters
  as a JSON object

* fixed: (Enterprise only) If you restore a SmartGraph where the collections
  are still existing and are supposed to be dropped on restore we ended up in
  duplicate name error. This is now gone and the SmartGraph is correctly restored.

* fix lookups by `_id` in smart graph edge collections

* improve startup resilience in case there are datafile errors (MMFiles)

  also allow repairing broken VERSION files automatically on startup by
  specifying the option `--database.ignore-datafile-errors true`

* fix issue #4582: UI query editor now supports usage of empty string as bind parameter value

* fixed internal issue #2148: Number of documents found by filter is misleading in web UI

* added startup option `--database.required-directory-state`

  using this option it is possible to require the database directory to be
  in a specific state on startup. the options for this value are:

  - non-existing: database directory must not exist
  - existing: database directory must exist
  - empty: database directory must exist but be empty
  - populated: database directory must exist and contain specific files already
  - any: any state allowed

* field "$schema" in Foxx manifest.json files no longer produce warnings

* added `@arangodb/locals` module to expose the Foxx service context as an
  alternative to using `module.context` directly.

* `db._executeTransaction` now accepts collection objects as collections.

* supervision can be put into maintenance mode


v3.3.7 (2018-04-11)
-------------------

* added hidden option `--query.registry-ttl` to control the lifetime of cluster AQL
  query parts

* fixed internal issue #2237: AQL queries on collections with replicationFactor:
  "satellite" crashed arangod in single server mode

* fixed restore of satellite collections: replicationFactor was set to 1 during
  restore

* fixed dump and restore of smart graphs:
  a) The dump will not include the hidden shadow collections anymore, they were dumped
     accidentially and only contain duplicated data.
  b) Restore will now ignore hidden shadow collections as all data is contained
     in the smart-edge collection. You can manually include these collections from an
     old dump (3.3.5 or earlier) by using `--force`.
  c) Restore of a smart-graph will now create smart collections properly instead
     of getting into `TIMEOUT_IN_CLUSTER_OPERATION`

* fixed issue in AQL query optimizer rule "restrict-to-single-shard", which
  may have sent documents to a wrong shard in AQL INSERT queries that specified
  the value for `_key` using an expression (and not a constant value)
  Important: if you were affected by this bug in v3.3.5 it is required that you
  recreate your dataset in v3.3.6 (i.e. dumping and restoring) instead of doing
  a simple binary upgrade

* added /_admin/status HTTP API for debugging purposes

* added ArangoShell helper function for packaging all information about an
  AQL query so it can be run and analyzed elsewhere:

  query = "FOR doc IN mycollection FILTER doc.value > 42 RETURN doc";
  require("@arangodb/aql/explainer").debugDump("/tmp/query-debug-info", query);

  Entitled users can send the generated file to the ArangoDB support to facilitate
  reproduction and debugging.

* added hidden option `--server.ask-jwt-secret`. This is an internal option
  for debugging and should not be exposed to end-users.

* fix for internal issue #2215. supervision will now wait for agent to
  fully prepare before adding 10 second grace period after leadership change

* fixed internal issue #2215's FailedLeader timeout bug

v3.3.5 (2018-03-28)
-------------------

* fixed issue #4934: Wrong used GeoIndex depending on FILTER order

* make build id appear in startup log message alongside with other version info

* make AQL data modification operations that are sent to all shards and that are
  supposed to return values (i.e. `RETURN OLD` or `RETURN NEW`) not return fake
  empty result rows if the document to be updated/replaced/removed was not present
  on the target shard

* added AQL optimizer rule `restrict-to-single-shard`

  This rule will kick in if a collection operation (index lookup or data
  modification operation) will only affect a single shard, and the operation can be
  restricted to the single shard and is not applied for all shards. This optimization
  can be applied for queries that access a collection only once in the query, and that
  do not use traversals, shortest path queries and that do not access collection data
  dynamically using the `DOCUMENT`, `FULLTEXT`, `NEAR` or `WITHIN` AQL functions.
  Additionally, the optimizer will only pull off this optimization if can safely
  determine the values of all the collection's shard keys from the query, and when the
  shard keys are covered by a single index (this is always true if the shard key is
  the default `_key`)

* display missing attributes of GatherNodes in AQL explain output

* make AQL optimizer rule `undistribute-remove-after-enum-coll` fire in a few
  more cases in which it is possible

* slightly improve index selection for the RocksDB engine when there are multiple
  competing indexes with the same attribute prefixes, but different amount of
  attributes covered. In this case, the more specialized index will be preferred
  now

* fix issue #4924: removeFollower now prefers to remove the last follower(s)

* added "collect-in-cluster" optimizer rule to have COLLECT WITH COUNT queries
  without grouping being executed on the DB servers and the coordinator only summing
  up the counts from the individual shards

* fixed issue #4900: Nested FOR query uses index but ignores other filters

* properly exit v8::Context in one place where it was missing before

* added hidden option `--cluster.index-create-timeout` for controlling the
  default value of the index creation timeout in cluster
  under normal circumstances, this option does not need to be adjusted

* increase default timeout for index creation in cluster to 3600s

* fixed issue #4843: Query-Result has more Docs than the Collection itself

* fixed the behavior of ClusterInfo when waiting for current to catch
  up with plan in create collection.

* fixed issue #4827: COLLECT on edge _to field doesn't group distinct values as expected (MMFiles)


v3.3.4 (2018-03-01)
-------------------

* fix AQL `fullCount` result value in some cluster cases when it was off a bit

* fix issue #4651: Simple query taking forever until a request timeout error

* fix issue #4657: fixed incomplete content type header

* Vastly improved the Foxx Store UI

* fix issue #4677: AQL WITH with bind parameters results in "access after data-modification"
  for two independent UPSERTs

* remove unused startup option `--ldap.permissions-attribute-name`

* fix issue #4457: create /var/tmp/arangod with correct user in supervisor mode

* remove long disfunctional admin/long_echo handler

* fixed Foxx API:

  * PUT /_api/foxx/service: Respect force flag
  * PATCH /_api/foxx/service: Check whether a service under given mount exists

* internal issue #1726: supervision failed to remove multiple servers
  from health monitoring at once.

* more information from inception, why agent is activated

* fixed a bug where supervision tried to deal with shards of virtual collections

* fix internal issue #1770: collection creation using distributeShardsLike yields
  errors and did not distribute shards correctly in the following cases:
  1. If numberOfShards * replicationFactor % nrDBServers != 0
     (shards * replication is not divisible by DBServers).
  2. If there was failover / move shard case on the leading collection
     and creating the follower collection afterwards.

* fix timeout issues in replication client expiration

* added missing edge filter to neighbors-only traversals
  in case a filter condition was moved into the traverser and the traversal was
  executed in breadth-first mode and was returning each visited vertex exactly
  once, and there was a filter on the edges of the path and the resulting vertices
  and edges were not used later, the edge filter was not applied

* fixed issue #4160: Run arangod with "--database.auto-upgrade" option always crash silently without error log

* fix internal issue #1848: AQL optimizer was trying to resolve attribute accesses
  to attributes of constant object values at query compile time, but only did so far
  the very first attribute in each object

  this fixes https://stackoverflow.com/questions/48648737/beginner-bug-in-for-loops-from-objects

* fix inconvenience: If we want to start server with a non-existing
  --javascript.app-path it will now be created (if possible)

* fixed: REST API `POST _api/foxx` now returns HTTP code 201 on success, as documented.
         returned 200 before.

* fixed: REST API `PATCH _api/foxx/dependencies` now updates the existing dependencies
         instead of replacing them.

* fixed: Foxx upload of single javascript file. You now can upload via http-url pointing
         to a javascript file.

* fixed issue #4395: If your foxx app includes an `APP` folder it got
         accidently removed by selfhealing this is not the case anymore.

* fixed internal issue #1969 - command apt-get purge/remove arangodb3e was failing


v3.3.3 (2018-01-16)
-------------------

* fix issue #4272: VERSION file keeps disappearing

* fix internal issue #81: quotation marks disappeared when switching table/json
  editor in the query editor ui

* added option `--rocksdb.throttle` to control whether write-throttling is enabled
  Write-throttling is turned on by default, to reduce chances of compactions getting
  too far behind and blocking incoming writes.

* fixed issue #4308: Crash when getter for error.name throws an error (on Windows)

* UI: fixed a query editor caching and parsing issue

* Fixed internal issue #1683: fixes an UI issue where a collection name gets wrongly cached
  within the documents overview of a collection.

* Fixed an issue with the index estimates in RocksDB in the case a transaction is aborted.
  Former the index estimates were modified if the transaction commited or not.
  Now they will only be modified if the transaction commited successfully.

* UI: optimized login view for very small screen sizes

* Truncate in RocksDB will now do intermediate commits every 10.000 documents
  if truncate fails or the server crashes during this operation all deletes
  that have been commited so far are persisted.

* make the default value of `--rocksdb.block-cache-shard-bits` use the RocksDB
  default value. This will mostly mean the default number block cache shard
  bits is lower than before, allowing each shard to store more data and cause
  less evictions from block cache

* issue #4222: Permission error preventing AQL query import / export on webui

* UI: optimized error messages for invalid query bind parameter

* UI: upgraded swagger ui to version 3.9.0

* issue #3504: added option `--force-same-database` for arangorestore

  with this option set to true, it is possible to make any arangorestore attempt
  fail if the specified target database does not match the database name
  specified in the source dump's "dump.json" file. it can thus be used to
  prevent restoring data into the "wrong" database

  The option is set to `false` by default to ensure backwards-compatibility

* make the default value of `--rocksdb.block-cache-shard-bits` use the RocksDB
  default value. This will mostly mean the default number block cache shard
  bits is lower than before, allowing each shard to store more data and cause
  less evictions from block cache

* fixed issue #4255: AQL SORT consuming too much memory

* fixed incorrect persistence of RAFT vote and term


v3.3.2 (2018-01-04)
-------------------

* fixed issue #4199: Internal failure: JavaScript exception in file 'arangosh.js'
  at 98,7: ArangoError 4: Expecting type String

* fixed issue in agency supervision with a good server being left in
  failedServers

* distinguish isReady and allInSync in clusterInventory

* fixed issue #4197: AQL statement not working in 3.3.1 when upgraded from 3.2.10

* do not reuse collection ids when restoring collections from a dump, but assign new collection ids, this should prevent collection id conflicts


v3.3.1 (2017-12-28)
-------------------

* UI: displayed wrong wfs property for a collection when using RocksDB as
  storage engine

* added `--ignore-missing` option to arangoimp
  this option allows importing lines with less fields than specified in the CSV
  header line

* changed misleading error message from "no leader" to "not a leader"

* optimize usage of AQL FULLTEXT index function to a FOR loop with index
  usage in some cases
  When the optimization is applied, this especially speeds up fulltext index
  queries in the cluster

* UI: improved the behavior during collection creation in a cluster environment

* Agency lockup fixes for very small machines.

* Agency performance improvement by finer grained locking.

* Use steady_clock in agency whereever possible.

* Agency prevent Supervision thread crash.

* Fix agency integer overflow in timeout calculation.


v3.3.0 (2012-12-14)
-------------------

* release version

* added a missing try/catch block in the supervision thread


v3.3.rc8 (2017-12-12)
---------------------

* UI: fixed broken Foxx configuration keys. Some valid configuration values
  could not be edited via the ui.

* UI: pressing the return key inside a select2 box no longer triggers the modal's
  success function

* UI: coordinators and db servers are now in sorted order (ascending)


v3.3.rc7 (2017-12-07)
---------------------

* fixed issue #3741: fix terminal color output in Windows

* UI: fixed issue #3822: disabled name input field for system collections

* fixed issue #3640: limit in subquery

* fixed issue #3745: Invalid result when using OLD object with array attribute in UPSERT statement

* UI: edge collections were wrongly added to from and to vertices select box during graph creation

* UI: added not found views for documents and collections

* UI: using default user database api during database creation now

* UI: the graph viewer backend now picks one random start vertex of the
  first 1000 documents instead of calling any(). The implementation of
  "any" is known to scale bad on huge collections with RocksDB.

* UI: fixed disappearing of the navigation label in some case special case

* UI: the graph viewer now displays updated label values correctly.
  Additionally the included node/edge editor now closes automatically
  after a successful node/edge update.

* fixed issue #3917: traversals with high maximal depth take extremely long
  in planning phase.


v3.3.rc4 (2017-11-28)
---------------------

* minor bug-fixes


v3.3.rc3 (2017-11-24)
---------------------

* bug-fixes


v3.3.rc2 (2017-11-22)
---------------------

* UI: document/edge editor now remembering their modes (e.g. code or tree)

* UI: optimized error messages for invalid graph definitions. Also fixed a
  graph renderer cleanup error.

* UI: added a delay within the graph viewer while changing the colors of the
  graph. Necessary due different browser behaviour.

* added options `--encryption.keyfile` and `--encryption.key-generator` to arangodump
  and arangorestore

* UI: the graph viewer now displays updated label values correctly.
  Additionally the included node/edge editor now closes automatically
  after a successful node/edge update.

* removed `--recycle-ids` option for arangorestore

  using that option could have led to problems on the restore, with potential
  id conflicts between the originating server (the source dump server) and the
  target server (the restore server)


v3.3.rc1 (2017-11-17)
---------------------

* add readonly mode REST API

* allow compilation of ArangoDB source code with g++ 7

* upgrade minimum required g++ compiler version to g++ 5.4
  That means ArangoDB source code will not compile with g++ 4.x or g++ < 5.4 anymore.

* AQL: during a traversal if a vertex is not found. It will not print an ERROR to the log and continue
  with a NULL value, but will register a warning at the query and continue with a NULL value.
  The situation is not desired as an ERROR as ArangoDB can store edges pointing to non-existing
  vertex which is perfectly valid, but it may be a n issue on the data model, so users
  can directly see it on the query now and do not "by accident" have to check the LOG output.

* introduce `enforceReplicationFactor` attribute for creating collections:
  this optional parameter controls if the coordinator should bail out during collection
  creation if there are not enough DBServers available for the desired `replicationFactor`.

* fixed issue #3516: Show execution time in arangosh

  this change adds more dynamic prompt components for arangosh
  The following components are now available for dynamic prompts,
  settable via the `--console.prompt` option in arangosh:

  - '%t': current time as timestamp
  - '%a': elpased time since ArangoShell start in seconds
  - '%p': duration of last command in seconds
  - '%d': name of current database
  - '%e': current endpoint
  - '%E': current endpoint without protocol
  - '%u': current user

  The time a command takes can be displayed easily by starting arangosh with `--console.prompt "%p> "`.

* make the ArangoShell refill its collection cache when a yet-unknown collection
  is first accessed. This fixes the following problem:

      arangosh1> db._collections();  // shell1 lists all collections
      arangosh2> db._create("test"); // shell2 now creates a new collection 'test'
      arangosh1> db.test.insert({}); // shell1 is not aware of the collection created
                                     // in shell2, so the insert will fail

* make AQL `DISTINCT` not change the order of the results it is applied on

* incremental transfer of initial collection data now can handle partial
  responses for a chunk, allowing the leader/master to send smaller chunks
  (in terms of HTTP response size) and limit memory usage

  this optimization is only active if client applications send the "offset" parameter
  in their requests to PUT `/_api/replication/keys/<id>?type=docs`

* initial creation of shards for cluster collections is now faster with
  `replicationFactor` values bigger than 1. this is achieved by an optimization
  for the case when the collection on the leader is still empty

* potential fix for issue #3517: several "filesystem full" errors in logs
  while there's a lot of disk space

* added C++ implementations for AQL function `SUBSTRING()`, `LEFT()`, `RIGHT()` and `TRIM()`

* show C++ function name of call site in ArangoDB log output

  this requires option `--log.line-number` to be set to *true*

* UI: added word wrapping to query editor

* UI: fixed wrong user attribute name validation, issue #3228

* make AQL return a proper error message in case of a unique key constraint
  violation. previously it only returned the generic "unique constraint violated"
  error message but omitted the details about which index caused the problem.

  This addresses https://stackoverflow.com/questions/46427126/arangodb-3-2-unique-constraint-violation-id-or-key

* added option `--server.local-authentication`

* UI: added user roles

* added config option `--log.color` to toggle colorful logging to terminal

* added config option `--log.thread-name` to additionally log thread names

* usernames must not start with `:role:`, added new options:
    --server.authentication-timeout
    --ldap.roles-attribute-name
    --ldap.roles-transformation
    --ldap.roles-search
    --ldap.superuser-role
    --ldap.roles-include
    --ldap.roles-exclude

* performance improvements for full collection scans and a few other operations
  in MMFiles engine

* added `--rocksdb.encryption-key-generator` for enterprise

* removed `--compat28` parameter from arangodump and replication API

  older ArangoDB versions will no longer be supported by these tools.

* increase the recommended value for `/proc/sys/vm/max_map_count` to a value
  eight times as high as the previous recommended value. Increasing the
  values helps to prevent an ArangoDB server from running out of memory mappings.

  The raised minimum recommended value may lead to ArangoDB showing some startup
  warnings as follows:

      WARNING {memory} maximum number of memory mappings per process is 65530, which seems too low. it is recommended to set it to at least 512000
      WARNING {memory} execute 'sudo sysctl -w "vm.max_map_count=512000"'

* Foxx now warns about malformed configuration/dependency names and aliases in the manifest.


v3.2.16 (2018-07-12)
--------------------

* make edge cache initialization and invalidation more portable by avoiding memset
  on non-POD types

* fixed internal issue #2256: ui, document id not showing up when deleting a document

* fixed issue #5400: Unexpected AQL Result

* Fixed issue #5035: fixed a vulnerability issue within the web ui's index view

* issue one HTTP call less per cluster AQL query

* self heal during a Foxx service install, upgrade or replace no longer breaks
  the respective operation

* inception was ignoring leader's configuration

* more patient agency tests to allow for ASAN tests to successfully finish

* fixed for agent coming back to agency with changed endpoint and
  total data loss

* fixed agency restart from compaction without data


v3.2.15 (2018-05-13)
--------------------

* upgraded arangodb starter version to 0.11.2

* make /_api/index and /_api/database REST handlers use the scheduler's internal
  queue, so they do not run in an I/O handling thread

* fixed issue #3811: gharial api is now checking existence of _from and _to vertices
  during edge creation


v3.2.14 (2018-04-20)
--------------------

* field "$schema" in Foxx manifest.json files no longer produce warnings

* added `@arangodb/locals` module to expose the Foxx service context as an
  alternative to using `module.context` directly.

* the internal implementation of REST API `/_api/simple/by-example` now uses
  C++ instead of JavaScript

* supervision can be switched to maintenance mode f.e. for rolling upgrades


v3.2.13 (2018-04-13)
--------------------

* improve startup resilience in case there are datafile errors (MMFiles)

  also allow repairing broken VERSION files automatically on startup by
  specifying the option `--database.ignore-datafile-errors true`

* fix issue #4582: UI query editor now supports usage of empty string as bind parameter value

* fix issue #4924: removeFollower now prefers to remove the last follower(s)

* fixed issue #4934: Wrong used GeoIndex depending on FILTER order

* fixed the behavior of clusterinfo when waiting for current to catch
  up with plan in create collection.

* fix for internal issue #2215. supervision will now wait for agent to
  fully prepare before adding 10 second grace period after leadership change

* fixed interal issue #2215 FailedLeader timeout bug


v3.2.12 (2018-02-27)
--------------------

* remove long disfunctional admin/long_echo handler

* fixed Foxx API:

  * PUT /_api/foxx/service: Respect force flag
  * PATCH /_api/foxx/service: Check whether a service under given mount exists

* fix issue #4457: create /var/tmp/arangod with correct user in supervisor mode

* fix internal issue #1848

  AQL optimizer was trying to resolve attribute accesses
  to attributes of constant object values at query compile time, but only did so far
  the very first attribute in each object

  this fixes https://stackoverflow.com/questions/48648737/beginner-bug-in-for-loops-from-objects

* fix inconvenience: If we want to start server with a non-existing
  --javascript.app-path it will now be created (if possible)

* fixed: REST API `POST _api/foxx` now returns HTTP code 201 on success, as documented.
         returned 200 before.

* fixed: REST API `PATCH _api/foxx/dependencies` now updates the existing dependencies
         instead of replacing them.

* fixed: Foxx upload of single javascript file. You now can upload via http-url pointing
         to a javascript file.

* fixed issue #4395: If your foxx app includes an `APP` folder it got accidently removed by selfhealing
         this is not the case anymore.

* fix internal issue 1770: collection creation using distributeShardsLike yields
  errors and did not distribute shards correctly in the following cases:
  1. If numberOfShards * replicationFactor % nrDBServers != 0
     (shards * replication is not divisible by DBServers).
  2. If there was failover / move shard case on the leading collection
     and creating the follower collection afterwards.

* fix timeout issues in replication client expiration

+ fix some inconsistencies in replication for RocksDB engine that could have led
  to some operations not being shipped from master to slave servers

* fix issue #4272: VERSION file keeps disappearing

* fix internal issue #81: quotation marks disappeared when switching table/json
  editor in the query editor ui

* make the default value of `--rocksdb.block-cache-shard-bits` use the RocksDB
  default value. This will mostly mean the default number block cache shard
  bits is lower than before, allowing each shard to store more data and cause
  less evictions from block cache

* fix issue #4393: broken handling of unix domain sockets in
  JS_Download

* fix internal bug #1726: supervision failed to remove multiple
  removed servers from health UI
  
* fixed internal issue #1969 - command apt-get purge/remove arangodb3e was failing

* fixed a bug where supervision tried to deal with shards of virtual collections


v3.2.11 (2018-01-17)
--------------------

* Fixed an issue with the index estimates in RocksDB in the case a transaction is aborted.
  Former the index estimates were modified if the transaction commited or not.
  Now they will only be modified if the transaction commited successfully.

* Truncate in RocksDB will now do intermediate commits every 10.000 documents
  if truncate fails or the server crashes during this operation all deletes
  that have been commited so far are persisted.

* fixed issue #4308: Crash when getter for error.name throws an error (on Windows)

* UI: fixed a query editor caching and parsing issue for arrays and objects

* Fixed internal issue #1684: Web UI: saving arrays/objects as bind parameters faulty

* Fixed internal issue #1683: fixes an UI issue where a collection name gets wrongly cached
  within the documents overview of a collection.

* issue #4222: Permission error preventing AQL query import / export on webui

* UI: optimized login view for very small screen sizes

* UI: Shard distribution view now has an accordion view instead of displaying
  all shards of all collections at once.

* UI: optimized error messages for invalid query bind parameter

* fixed missing transaction events in RocksDB asynchronous replication

* fixed issue #4255: AQL SORT consuming too much memory

* fixed issue #4199: Internal failure: JavaScript exception in file 'arangosh.js'
  at 98,7: ArangoError 4: Expecting type String

* fixed issue #3818: Foxx configuration keys cannot contain spaces (will not save)

* UI: displayed wrong "waitForSync" property for a collection when
  using RocksDB as storage engine

* prevent binding to the same combination of IP and port on Windows

* fixed incorrect persistence of RAFT vote and term


v3.2.10 (2017-12-22)
--------------------

* replication: more robust initial sync

* fixed a bug in the RocksDB engine that would prevent recalculated
  collection counts to be actually stored

* fixed issue #4095: Inconsistent query execution plan

* fixed issue #4056: Executing empty query causes crash

* fixed issue #4045: Out of memory in `arangorestore` when no access
  rights to dump files

* fixed issue #3031: New Graph: Edge definitions with edges in
  fromCollections and toCollections

* fixed issue #2668: UI: when following wrong link from edge to vertex in
  nonexisting collection misleading error is printed

* UI: improved the behavior during collection creation in a cluster environment

* UI: the graph viewer backend now picks one random start vertex of the
  first 1000 documents instead of calling any(). The implementation of
  any is known to scale bad on huge collections with rocksdb.

* fixed snapshots becoming potentially invalid after intermediate commits in
  the RocksDB engine

* backport agency inquire API changes

* fixed issue #3822: Field validation error in ArangoDB UI - Minor

* UI: fixed disappearing of the navigation label in some cases

* UI: fixed broken foxx configuration keys. Some valid configuration values
  could not be edited via the ui.

* fixed issue #3640: limit in subquery

* UI: edge collections were wrongly added to from and to vertices select
  box during graph creation

* fixed issue #3741: fix terminal color output in Windows

* fixed issue #3917: traversals with high maximal depth take extremely long
  in planning phase.

* fix equality comparison for MMFiles documents in AQL functions UNIQUE
  and UNION_DISTINCT


v3.2.9 (2017-12-04)
-------------------

* under certain conditions, replication could stop. Now fixed by adding an
  equality check for requireFromPresent tick value

* fixed locking for replication context info in RocksDB engine
  this fixes undefined behavior when parallel requests are made to the
  same replication context

* UI: added not found views for documents and collections

* fixed issue #3858: Foxx queues stuck in 'progress' status

* allow compilation of ArangoDB source code with g++ 7

* fixed issue #3224: Issue in the Foxx microservices examples

* fixed a deadlock in user privilege/permission change routine

* fixed a deadlock on server shutdown

* fixed some collection locking issues in MMFiles engine

* properly report commit errors in AQL write queries to the caller for the
  RocksDB engine

* UI: optimized error messages for invalid graph definitions. Also fixed a
  graph renderer cleanrenderer cleanup error.

* UI: document/edge editor now remembering their modes (e.g. code or tree)

* UI: added a delay within the graph viewer while changing the colors of the
  graph. Necessary due different browser behaviour.

* fix removal of failed cluster nodes via web interface

* back port of ClusterComm::wait fix in devel
  among other things this fixes too eager dropping of other followers in case
  one of the followers does not respond in time

* transact interface in agency should not be inquired as of now

* inquiry tests and blocking of inquiry on AgencyGeneralTransaction

v3.2.8 (2017-11-18)
-------------------

* fixed a race condition occuring when upgrading via linux package manager

* fixed authentication issue during replication


v3.2.7 (2017-11-13)
-------------------

* Cluster customers, which have upgraded from 3.1 to 3.2 need to upgrade
  to 3.2.7. The cluster supervision is otherwise not operational.

* Fixed issue #3597: AQL with path filters returns unexpected results
  In some cases breadth first search in combination with vertex filters
  yields wrong result, the filter was not applied correctly.

* fixed some undefined behavior in some internal value caches for AQL GatherNodes
  and SortNodes, which could have led to sorted results being effectively not
  correctly sorted.

* make the replication applier for the RocksDB engine start automatically after a
  restart of the server if the applier was configured with its `autoStart` property
  set to `true`. previously the replication appliers were only automatically restarted
  at server start for the MMFiles engine.

* fixed arangodump batch size adaptivity in cluster mode and upped default batch size
  for arangodump

  these changes speed up arangodump in cluster context

* smart graphs now return a proper inventory in response to replication inventory
  requests

* fixed issue #3618: Inconsistent behavior of OR statement with object bind parameters

* only users with read/write rights on the "_system" database can now execute
  "_admin/shutdown" as well as modify properties of the write-ahead log (WAL)

* increase default maximum number of V8 contexts to at least 16 if not explicitly
  configured otherwise.
  the procedure for determining the actual maximum value of V8 contexts is unchanged
  apart from the value `16` and works as follows:
  - if explicitly set, the value of the configuration option `--javascript.v8-contexts`
    is used as the maximum number of V8 contexts
  - when the option is not set, the maximum number of V8 contexts is determined
    by the configuration option `--server.threads` if that option is set. if
    `--server.threads` is not set, then the maximum number of V8 contexts is the
    server's reported hardware concurrency (number of processors visible
    to the arangod process). if that would result in a maximum value of less than 16
    in any of these two cases, then the maximum value will be increased to 16.

* fixed issue #3447: ArangoError 1202: AQL: NotFound: (while executing) when
  updating collection

* potential fix for issue #3581: Unexpected "rocksdb unique constraint
  violated" with unique hash index

* fixed geo index optimizer rule for geo indexes with a single (array of coordinates)
  attribute.

* improved the speed of the shards overview in cluster (API endpoint /_api/cluster/shardDistribution API)
  It is now guaranteed to return after ~2 seconds even if the entire cluster is unresponsive.

* fix agency precondition check for complex objects
  this fixes issues with several CAS operations in the agency

* several fixes for agency restart and shutdown

* the cluster-internal representation of planned collection objects is now more
  lightweight than before, using less memory and not allocating any cache for indexes
  etc.

* fixed issue #3403: How to kill long running AQL queries with the browser console's
  AQL (display issue)

* fixed issue #3549: server reading ENGINE config file fails on common standard
  newline character

* UI: fixed error notifications for collection modifications

* several improvements for the truncate operation on collections:

  * the timeout for the truncate operation was increased in cluster mode in
    order to prevent too frequent "could not truncate collection" errors

  * after a truncate operation, collections in MMFiles still used disk space.
    to reclaim disk space used by truncated collection, the truncate actions
    in the web interface and from the ArangoShell now issue an extra WAL flush
    command (in cluster mode, this command is also propagated to all servers).
    the WAL flush allows all servers to write out any pending operations into the
    datafiles of the truncated collection. afterwards, a final journal rotate
    command is sent, which enables the compaction to entirely remove all datafiles
    and journals for the truncated collection, so that all disk space can be
    reclaimed

  * for MMFiles a special method will be called after a truncate operation so that
    all indexes of the collection can free most of their memory. previously some
    indexes (hash and skiplist indexes) partially kept already allocated memory
    in order to avoid future memory allocations

  * after a truncate operation in the RocksDB engine, an additional compaction
    will be triggered for the truncated collection. this compaction removes all
    deletions from the key space so that follow-up scans over the collection's key
    range do not have to filter out lots of already-removed values

  These changes make truncate operations potentially more time-consuming than before,
  but allow for memory/disk space savings afterwards.

* enable JEMalloc background threads for purging and returning unused memory
  back to the operating system (Linux only)

  JEMalloc will create its background threads on demand. The number of background
  threads is capped by the number of CPUs or active arenas. The background threads run
  periodically and purge unused memory pages, allowing memory to be returned to the
  operating system.

  This change will make the arangod process create several additional threads.
  It is accompanied by an increased `TasksMax` value in the systemd service configuration
  file for the arangodb3 service.

* upgraded bundled V8 engine to bugfix version v5.7.492.77

  this upgrade fixes a memory leak in upstream V8 described in
  https://bugs.chromium.org/p/v8/issues/detail?id=5945 that will result in memory
  chunks only getting uncommitted but not unmapped


v3.2.6 (2017-10-26)
-------------------

* UI: fixed event cleanup in cluster shards view

* UI: reduced cluster dashboard api calls

* fixed a permission problem that prevented collection contents to be displayed
  in the web interface

* removed posix_fadvise call from RocksDB's PosixSequentialFile::Read(). This is
  consistent with Facebook PR 2573 (#3505)

  this fix should improve the performance of the replication with the RocksDB
  storage engine

* allow changing of collection replication factor for existing collections

* UI: replicationFactor of a collection is now changeable in a cluster
  environment

* several fixes for the cluster agency

* fixed undefined behavior in the RocksDB-based geo index

* fixed Foxxmaster failover

* purging or removing the Debian/Ubuntu arangodb3 packages now properly stops
  the arangod instance before actuallying purging or removing


v3.2.5 (2017-10-16)
-------------------

* general-graph module and _api/gharial now accept cluster options
  for collection creation. It is now possible to set replicationFactor and
  numberOfShards for all collections created via this graph object.
  So adding a new collection will not result in a singleShard and
  no replication anymore.

* fixed issue #3408: Hard crash in query for pagination

* minimum number of V8 contexts in console mode must be 2, not 1. this is
  required to ensure the console gets one dedicated V8 context and all other
  operations have at least one extra context. This requirement was not enforced
  anymore.

* fixed issue #3395: AQL: cannot instantiate CollectBlock with undetermined
  aggregation method

* UI: fixed wrong user attribute name validation, issue #3228

* fix potential overflow in CRC marker check when a corrupted CRC marker
  is found at the very beginning of an MMFiles datafile

* UI: fixed unresponsive events in cluster shards view

* Add statistics about the V8 context counts and number of available/active/busy
  threads we expose through the server statistics interface.


v3.2.4 (2017-09-26)
-------------------

* UI: no default index selected during index creation

* UI: added replicationFactor option during SmartGraph creation

* make the MMFiles compactor perform less writes during normal compaction
  operation

  This partially fixes issue #3144

* make the MMFiles compactor configurable

  The following options have been added:

* `--compaction.db-sleep-time`: sleep interval between two compaction runs
    (in s)
  * `--compaction.min-interval"`: minimum sleep time between two compaction
     runs (in s)
  * `--compaction.min-small-data-file-size`: minimal filesize threshold
    original datafiles have to be below for a compaction
  * `--compaction.dead-documents-threshold`: minimum unused count of documents
    in a datafile
  * `--compaction.dead-size-threshold`: how many bytes of the source data file
    are allowed to be unused at most
  * `--compaction.dead-size-percent-threshold`: how many percent of the source
    datafile should be unused at least
  * `--compaction.max-files`: Maximum number of files to merge to one file
  * `--compaction.max-result-file-size`: how large may the compaction result
    file become (in bytes)
  * `--compaction.max-file-size-factor`: how large the resulting file may
    be in comparison to the collection's `--database.maximal-journal-size' setting`

* fix downwards-incompatibility in /_api/explain REST handler

* fix Windows implementation for fs.getTempPath() to also create a
  sub-directory as we do on linux

* fixed a multi-threading issue in cluster-internal communication

* performance improvements for traversals and edge lookups

* removed internal memory zone handling code. the memory zones were a leftover
  from the early ArangoDB days and did not provide any value in the current
  implementation.

* (Enterprise only) added `skipInaccessibleCollections` option for AQL queries:
  if set, AQL queries (especially graph traversals) will treat collections to
  which a user has no access rights to as if these collections were empty.

* adjusted scheduler thread handling to start and stop less threads in
  normal operations

* leader-follower replication catchup code has been rewritten in C++

* early stage AQL optimization now also uses the C++ implementations of
  AQL functions if present. Previously it always referred to the JavaScript
  implementations and ignored the C++ implementations. This change gives
  more flexibility to the AQL optimizer.

* ArangoDB tty log output is now colored for log messages with levels
  FATAL, ERR and WARN.

* changed the return values of AQL functions `REGEX_TEST` and `REGEX_REPLACE`
  to `null` when the input regex is invalid. Previous versions of ArangoDB
  partly returned `false` for invalid regexes and partly `null`.

* added `--log.role` option for arangod

  When set to `true`, this option will make the ArangoDB logger print a single
  character with the server's role into each logged message. The roles are:

  - U: undefined/unclear (used at startup)
  - S: single server
  - C: coordinator
  - P: primary
  - A: agent

  The default value for this option is `false`, so no roles will be logged.


v3.2.3 (2017-09-07)
-------------------

* fixed issue #3106: orphan collections could not be registered in general-graph module

* fixed wrong selection of the database inside the internal cluster js api

* added startup option `--server.check-max-memory-mappings` to make arangod check
  the number of memory mappings currently used by the process and compare it with
  the maximum number of allowed mappings as determined by /proc/sys/vm/max_map_count

  The default value is `true`, so the checks will be performed. When the current
  number of mappings exceeds 90% of the maximum number of mappings, the creation
  of further V8 contexts will be deferred.

  Note that this option is effective on Linux systems only.

* arangoimp now has a `--remove-attribute` option

* added V8 context lifetime control options
  `--javascript.v8-contexts-max-invocations` and `--javascript.v8-contexts-max-age`

  These options allow specifying after how many invocations a used V8 context is
  disposed, or after what time a V8 context is disposed automatically after its
  creation. If either of the two thresholds is reached, an idl V8 context will be
  disposed.

  The default value of `--javascript.v8-contexts-max-invocations` is 0, meaning that
  the maximum number of invocations per context is unlimited. The default value
  for `--javascript.v8-contexts-max-age` is 60 seconds.

* fixed wrong UI cluster health information

* fixed issue #3070: Add index in _jobs collection

* fixed issue #3125: HTTP Foxx API JSON parsing

* fixed issue #3120: Foxx queue: job isn't running when server.authentication = true

* fixed supervision failure detection and handling, which happened with simultaneous
  agency leadership change


v3.2.2 (2017-08-23)
-------------------

* make "Rebalance shards" button work in selected database only, and not make
  it rebalance the shards of all databases

* fixed issue #2847: adjust the response of the DELETE `/_api/users/database/*` calls

* fixed issue #3075: Error when upgrading arangoDB on linux ubuntu 16.04

* fixed a buffer overrun in linenoise console input library for long input strings

* increase size of the linenoise input buffer to 8 KB

* abort compilation if the detected GCC or CLANG isn't in the range of compilers
  we support

* fixed spurious cluster hangups by always sending AQL-query related requests
  to the correct servers, even after failover or when a follower drops

  The problem with the previous shard-based approach was that responsibilities
  for shards may change from one server to another at runtime, after the query
  was already instanciated. The coordinator and other parts of the query then
  sent further requests for the query to the servers now responsible for the
  shards.
  However, an AQL query must send all further requests to the same servers on
  which the query was originally instanciated, even in case of failover.
  Otherwise this would potentially send requests to servers that do not know
  about the query, and would also send query shutdown requests to the wrong
  servers, leading to abandoned queries piling up and using resources until
  they automatically time out.

* fixed issue with RocksDB engine acquiring the collection count values too
  early, leading to the collection count values potentially being slightly off
  even in exclusive transactions (for which the exclusive access should provide
  an always-correct count value)

* fixed some issues in leader-follower catch-up code, specifically for the
  RocksDB engine

* make V8 log fatal errors to syslog before it terminates the process.
  This change is effective on Linux only.

* fixed issue with MMFiles engine creating superfluous collection journals
  on shutdown

* fixed issue #3067: Upgrade from 3.2 to 3.2.1 reset autoincrement keys

* fixed issue #3044: ArangoDB server shutdown unexpectedly

* fixed issue #3039: Incorrect filter interpretation

* fixed issue #3037: Foxx, internal server error when I try to add a new service

* improved MMFiles fulltext index document removal performance
  and fulltext index query performance for bigger result sets

* ui: fixed a display bug within the slow and running queries view

* ui: fixed a bug when success event triggers twice in a modal

* ui: fixed the appearance of the documents filter

* ui: graph vertex collections not restricted to 10 anymore

* fixed issue #2835: UI detection of JWT token in case of server restart or upgrade

* upgrade jemalloc version to 5.0.1

  This fixes problems with the memory allocator returing "out of memory" when
  calling munmap to free memory in order to return it to the OS.

  It seems that calling munmap on Linux can increase the number of mappings, at least
  when a region is partially unmapped. This can lead to the process exceeding its
  maximum number of mappings, and munmap and future calls to mmap returning errors.

  jemalloc version 5.0.1 does not have the `--enable-munmap` configure option anymore,
  so the problem is avoided. To return memory to the OS eventually, jemalloc 5's
  background purge threads are used on Linux.

* fixed issue #2978: log something more obvious when you log a Buffer

* fixed issue #2982: AQL parse error?

* fixed issue #3125: HTTP Foxx API Json parsing

v3.2.1 (2017-08-09)
-------------------

* added C++ implementations for AQL functions `LEFT()`, `RIGHT()` and `TRIM()`

* fixed docs for issue #2968: Collection _key autoincrement value increases on error

* fixed issue #3011: Optimizer rule reduce-extraction-to-projection breaks queries

* Now allowing to restore users in a sharded environment as well
  It is still not possible to restore collections that are sharded
  differently than by _key.

* fixed an issue with restoring of system collections and user rights.
  It was not possible to restore users into an authenticated server.

* fixed issue #2977: Documentation for db._createDatabase is wrong

* ui: added bind parameters to slow query history view

* fixed issue #1751: Slow Query API should provide bind parameters, webui should display them

* ui: fixed a bug when moving multiple documents was not possible

* fixed docs for issue #2968: Collection _key autoincrement value increases on error

* AQL CHAR_LENGTH(null) returns now 0. Since AQL TO_STRING(null) is '' (string of length 0)

* ui: now supports single js file upload for Foxx services in addition to zip files

* fixed a multi-threading issue in the agency when callElection was called
  while the Supervision was calling updateSnapshot

* added startup option `--query.tracking-with-bindvars`

  This option controls whether the list of currently running queries
  and the list of slow queries should contain the bind variables used
  in the queries or not.

  The option can be changed at runtime using the commands

      // enables tracking of bind variables
      // set to false to turn tracking of bind variables off
      var value = true;
      require("@arangodb/aql/queries").properties({
        trackBindVars: value
      });

* index selectivity estimates are now available in the cluster as well

* fixed issue #2943: loadIndexesIntoMemory not returning the same structure
  as the rest of the collection APIs

* fixed issue #2949: ArangoError 1208: illegal name

* fixed issue #2874: Collection properties do not return `isVolatile`
  attribute

* potential fix for issue #2939: Segmentation fault when starting
  coordinator node

* fixed issue #2810: out of memory error when running UPDATE/REPLACE
  on medium-size collection

* fix potential deadlock errors in collector thread

* disallow the usage of volatile collections in the RocksDB engine
  by throwing an error when a collection is created with attribute
  `isVolatile` set to `true`.
  Volatile collections are unsupported by the RocksDB engine, so
  creating them should not succeed and silently create a non-volatile
  collection

* prevent V8 from issuing SIGILL instructions when it runs out of memory

  Now arangod will attempt to log a FATAL error into its logfile in case V8
  runs out of memory. In case V8 runs out of memory, it will still terminate the
  entire process. But at least there should be something in the ArangoDB logs
  indicating what the problem was. Apart from that, the arangod process should
  now be exited with SIGABRT rather than SIGILL as it shouldn't return into the
  V8 code that aborted the process with `__builtin_trap`.

  this potentially fixes issue #2920: DBServer crashing automatically post upgrade to 3.2

* Foxx queues and tasks now ensure that the scripts in them run with the same
  permissions as the Foxx code who started the task / queue

* fixed issue #2928: Offset problems

* fixed issue #2876: wrong skiplist index usage in edge collection

* fixed issue #2868: cname missing from logger-follow results in rocksdb

* fixed issue #2889: Traversal query using incorrect collection id

* fixed issue #2884: AQL traversal uniqueness constraints "propagating" to other traversals? Weird results

* arangoexport: added `--query` option for passing an AQL query to export the result

* fixed issue #2879: No result when querying for the last record of a query

* ui: allows now to edit default access level for collections in database
  _system for all users except the root user.

* The _users collection is no longer accessible outside the arngod process, _queues is always read-only

* added new option "--rocksdb.max-background-jobs"

* removed options "--rocksdb.max-background-compactions", "--rocksdb.base-background-compactions" and "--rocksdb.max-background-flushes"

* option "--rocksdb.compaction-read-ahead-size" now defaults to 2MB

* change Windows build so that RocksDB doesn't enforce AVX optimizations by default
  This fixes startup crashes on servers that do not have AVX CPU extensions

* speed up RocksDB secondary index creation and dropping

* removed RocksDB note in Geo index docs


v3.2.0 (2017-07-20)
-------------------

* fixed UI issues

* fixed multi-threading issues in Pregel

* fixed Foxx resilience

* added command-line option `--javascript.allow-admin-execute`

  This option can be used to control whether user-defined JavaScript code
  is allowed to be executed on server by sending via HTTP to the API endpoint
  `/_admin/execute`  with an authenticated user account.
  The default value is `false`, which disables the execution of user-defined
  code. This is also the recommended setting for production. In test environments,
  it may be convenient to turn the option on in order to send arbitrary setup
  or teardown commands for execution on the server.


v3.2.beta6 (2017-07-18)
-----------------------

* various bugfixes


v3.2.beta5 (2017-07-16)
-----------------------

* numerous bugfixes


v3.2.beta4 (2017-07-04)
-----------------------

* ui: fixed document view _from and _to linking issue for special characters

* added function `db._parse(query)` for parsing an AQL query and returning information about it

* fixed one medium priority and two low priority security user interface
  issues found by owasp zap.

* ui: added index deduplicate options

* ui: fixed renaming of collections for the rocksdb storage engine

* documentation and js fixes for secondaries

* RocksDB storage format was changed, users of the previous beta/alpha versions
  must delete the database directory and re-import their data

* enabled permissions on database and collection level

* added and changed some user related REST APIs
    * added `PUT /_api/user/{user}/database/{database}/{collection}` to change collection permission
    * added `GET /_api/user/{user}/database/{database}/{collection}`
    * added optional `full` parameter to the `GET /_api/user/{user}/database/` REST call

* added user functions in the arangoshell `@arangodb/users` module
    * added `grantCollection` and `revokeCollection` functions
    * added `permission(user, database, collection)` to retrieve collection specific rights

* added "deduplicate" attribute for array indexes, which controls whether inserting
  duplicate index values from the same document into a unique array index will lead to
  an error or not:

      // with deduplicate = true, which is the default value:
      db._create("test");
      db.test.ensureIndex({ type: "hash", fields: ["tags[*]"], deduplicate: true });
      db.test.insert({ tags: ["a", "b"] });
      db.test.insert({ tags: ["c", "d", "c"] }); // will work, because deduplicate = true
      db.test.insert({ tags: ["a"] }); // will fail

      // with deduplicate = false
      db._create("test");
      db.test.ensureIndex({ type: "hash", fields: ["tags[*]"], deduplicate: false });
      db.test.insert({ tags: ["a", "b"] });
      db.test.insert({ tags: ["c", "d", "c"] }); // will not work, because deduplicate = false
      db.test.insert({ tags: ["a"] }); // will fail

  The "deduplicate" attribute is now also accepted by the index creation HTTP
  API endpoint POST /_api/index and is returned by GET /_api/index.

* added optimizer rule "remove-filters-covered-by-traversal"

* Debian/Ubuntu installer: make messages about future package upgrades more clear

* fix a hangup in VST

  The problem happened when the two first chunks of a VST message arrived
  together on a connection that was newly switched to VST.

* fix deletion of outdated WAL files in RocksDB engine

* make use of selectivity estimates in hash, skiplist and persistent indexes
  in RocksDB engine

* changed VM overcommit recommendation for user-friendliness

* fix a shutdown bug in the cluster: a destroyed query could still be active

* do not terminate the entire server process if a temp file cannot be created
  (Windows only)

* fix log output in the front-end, it stopped in case of too many messages


v3.2.beta3 (2017-06-27)
-----------------------

* numerous bugfixes


v3.2.beta2 (2017-06-20)
-----------------------

* potentially fixed issue #2559: Duplicate _key generated on insertion

* fix invalid results (too many) when a skipping LIMIT was used for a
  traversal. `LIMIT x` or `LIMIT 0, x` were not affected, but `LIMIT s, x`
  may have returned too many results

* fix races in SSL communication code

* fix invalid locking in JWT authentication cache, which could have
  crashed the server

* fix invalid first group results for sorted AQL COLLECT when LIMIT
  was used

* fix potential race, which could make arangod hang on startup

* removed `exception` field from transaction error result; users should throw
  explicit `Error` instances to return custom exceptions (addresses issue #2561)

* fixed issue #2613: Reduce log level when Foxx manager tries to self heal missing database

* add a read only mode for users and collection level authorization

* removed `exception` field from transaction error result; users should throw
  explicit `Error` instances to return custom exceptions (addresses issue #2561)

* fixed issue #2677: Foxx disabling development mode creates non-deterministic service bundle

* fixed issue #2684: Legacy service UI not working


v3.2.beta1 (2017-06-12)
-----------------------

* provide more context for index errors (addresses issue #342)

* arangod now validates several OS/environment settings on startup and warns if
  the settings are non-ideal. Most of the checks are executed on Linux systems only.

* fixed issue #2515: The replace-or-with-in optimization rule might prevent use of indexes

* added `REGEX_REPLACE` AQL function

* the RocksDB storage format was changed, users of the previous alpha versions
  must delete the database directory and re-import their data

* added server startup option `--query.fail-on-warning`

  setting this option to `true` will abort any AQL query with an exception if
  it causes a warning at runtime. The value can be overridden per query by
  setting the `failOnWarning` attribute in a query's options.

* added --rocksdb.num-uncompressed-levels to adjust number of non-compressed levels

* added checks for memory managment and warn (i. e. if hugepages are enabled)

* set default SSL cipher suite string to "HIGH:!EXPORT:!aNULL@STRENGTH"

* fixed issue #2469: Authentication = true does not protect foxx-routes

* fixed issue #2459: compile success but can not run with rocksdb

* `--server.maximal-queue-size` is now an absolute maximum. If the queue is
  full, then 503 is returned. Setting it to 0 means "no limit".

* (Enterprise only) added authentication against an LDAP server

* fixed issue #2083: Foxx services aren't distributed to all coordinators

* fixed issue #2384: new coordinators don't pick up existing Foxx services

* fixed issue #2408: Foxx service validation causes unintended side-effects

* extended HTTP API with routes for managing Foxx services

* added distinction between hasUser and authorized within Foxx
  (cluster internal requests are authorized requests but don't have a user)

* arangoimp now has a `--threads` option to enable parallel imports of data

* PR #2514: Foxx services that can't be fixed by self-healing now serve a 503 error

* added `time` function to `@arangodb` module


v3.2.alpha4 (2017-04-25)
------------------------

* fixed issue #2450: Bad optimization plan on simple query

* fixed issue #2448: ArangoDB Web UI takes no action when Delete button is clicked

* fixed issue #2442: Frontend shows already deleted databases during login

* added 'x-content-type-options: nosniff' to avoid MSIE bug

* set default value for `--ssl.protocol` from TLSv1 to TLSv1.2.

* AQL breaking change in cluster:
  The SHORTEST_PATH statement using edge-collection names instead
  of a graph name now requires to explicitly name the vertex-collection names
  within the AQL query in the cluster. It can be done by adding `WITH <name>`
  at the beginning of the query.

  Example:
  ```
  FOR v,e IN OUTBOUND SHORTEST_PATH @start TO @target edges [...]
  ```

  Now has to be:

  ```
  WITH vertices
  FOR v,e IN OUTBOUND SHORTEST_PATH @start TO @target edges [...]
  ```

  This change is due to avoid dead-lock sitations in clustered case.
  An error stating the above is included.

* add implicit use of geo indexes when using SORT/FILTER in AQL, without
  the need to use the special-purpose geo AQL functions `NEAR` or `WITHIN`.

  the special purpose `NEAR` AQL function can now be substituted with the
  following AQL (provided there is a geo index present on the `doc.latitude`
  and `doc.longitude` attributes):

      FOR doc in geoSort
        SORT DISTANCE(doc.latitude, doc.longitude, 0, 0)
        LIMIT 5
        RETURN doc

  `WITHIN` can be substituted with the following AQL:

      FOR doc in geoFilter
        FILTER DISTANCE(doc.latitude, doc.longitude, 0, 0) < 2000
        RETURN doc

  Compared to using the special purpose AQL functions this approach has the
  advantage that it is more composable, and will also honor any `LIMIT` values
  used in the AQL query.

* potential fix for shutdown hangs on OSX

* added KB, MB, GB prefix for integer parameters, % for integer parameters
  with a base value

* added JEMALLOC 4.5.0

* added `--vm.resident-limit` and `--vm.path` for file-backed memory mapping
  after reaching a configurable maximum RAM size

* try recommended limit for file descriptors in case of unlimited
  hard limit

* issue #2413: improve logging in case of lock timeout and deadlocks

* added log topic attribute to /_admin/log api

* removed internal build option `USE_DEV_TIMERS`

  Enabling this option activated some proprietary timers for only selected
  events in arangod. Instead better use `perf` to gather timings.


v3.2.alpha3 (2017-03-22)
------------------------

* increase default collection lock timeout from 30 to 900 seconds

* added function `db._engine()` for retrieval of storage engine information at
  server runtime

  There is also an HTTP REST handler at GET /_api/engine that returns engine
  information.

* require at least cmake 3.2 for building ArangoDB

* make arangod start with less V8 JavaScript contexts

  This speeds up the server start (a little bit) and makes it use less memory.
  Whenever a V8 context is needed by a Foxx action or some other operation and
  there is no usable V8 context, a new one will be created dynamically now.

  Up to `--javascript.v8-contexts` V8 contexts will be created, so this option
  will change its meaning. Previously as many V8 contexts as specified by this
  option were created at server start, and the number of V8 contexts did not
  change at runtime. Now up to this number of V8 contexts will be in use at the
  same time, but the actual number of V8 contexts is dynamic.

  The garbage collector thread will automatically delete unused V8 contexts after
  a while. The number of spare contexts will go down to as few as configured in
  the new option `--javascript.v8-contexts-minimum`. Actually that many V8 contexts
  are also created at server start.

  The first few requests in new V8 contexts will take longer than in contexts
  that have been there already. Performance may therefore suffer a bit for the
  initial requests sent to ArangoDB or when there are only few but performance-
  critical situations in which new V8 contexts will be created. If this is a
  concern, it can easily be fixed by setting `--javascipt.v8-contexts-minimum`
  and `--javascript.v8-contexts` to a relatively high value, which will guarantee
  that many number of V8 contexts to be created at startup and kept around even
  when unused.

  Waiting for an unused V8 context will now also abort if no V8 context can be
  acquired/created after 120 seconds.

* improved diagnostic messages written to logfiles by supervisor process

* fixed issue #2367

* added "bindVars" to attributes of currently running and slow queries

* added "jsonl" as input file type for arangoimp

* upgraded version of bundled zlib library from 1.2.8 to 1.2.11

* added input file type `auto` for arangoimp so it can automatically detect the
  type of the input file from the filename extension

* fixed variables parsing in GraphQL

* added `--translate` option for arangoimp to translate attribute names from
  the input files to attriubte names expected by ArangoDB

  The `--translate` option can be specified multiple times (once per translation
  to be executed). The following example renames the "id" column from the input
  file to "_key", and the "from" column to "_from", and the "to" column to "_to":

      arangoimp --type csv --file data.csv --translate "id=_key" --translate "from=_from" --translate "to=_to"

  `--translate` works for CSV and TSV inputs only.

* changed default value for `--server.max-packet-size` from 128 MB to 256 MB

* fixed issue #2350

* fixed issue #2349

* fixed issue #2346

* fixed issue #2342

* change default string truncation length from 80 characters to 256 characters for
  `print`/`printShell` functions in ArangoShell and arangod. This will emit longer
  prefixes of string values before truncating them with `...`, which is helpful
  for debugging.

* always validate incoming JSON HTTP requests for duplicate attribute names

  Incoming JSON data with duplicate attribute names will now be rejected as
  invalid. Previous versions of ArangoDB only validated the uniqueness of
  attribute names inside incoming JSON for some API endpoints, but not
  consistently for all APIs.

* don't let read-only transactions block the WAL collector

* allow passing own `graphql-sync` module instance to Foxx GraphQL router

* arangoexport can now export to csv format

* arangoimp: fixed issue #2214

* Foxx: automatically add CORS response headers

* added "OPTIONS" to CORS `access-control-allow-methods` header

* Foxx: Fix arangoUser sometimes not being set correctly

* fixed issue #1974


v3.2.alpha2 (2017-02-20)
------------------------

* ui: fixed issue #2065

* ui: fixed a dashboard related memory issue

* Internal javascript rest actions will now hide their stack traces to the client
  unless maintainer mode is activated. Instead they will always log to the logfile

* Removed undocumented internal HTTP API:
  * PUT _api/edges

  The documented GET _api/edges and the undocumented POST _api/edges remains unmodified.

* updated V8 version to 5.7.0.0

* change undocumented behaviour in case of invalid revision ids in
  If-Match and If-None-Match headers from 400 (BAD) to 412 (PRECONDITION
  FAILED).

* change undocumented behaviour in case of invalid revision ids in
  JavaScript document operations from 1239 ("illegal document revision")
  to 1200 ("conflict").

* added data export tool, arangoexport.

  arangoexport can be used to export collections to json, jsonl or xml
  and export a graph or collections to xgmml.

* fixed a race condition when closing a connection

* raised default hard limit on threads for very small to 64

* fixed negative counting of http connection in UI


v3.2.alpha1 (2017-02-05)
------------------------

* added figure `httpRequests` to AQL query statistics

* removed revisions cache intermediate layer implementation

* obsoleted startup options `--database.revision-cache-chunk-size` and
  `--database.revision-cache-target-size`

* fix potential port number over-/underruns

* added startup option `--log.shorten-filenames` for controlling whether filenames
  in log messages should be shortened to just the filename with the absolute path

* removed IndexThreadFeature, made `--database.index-threads` option obsolete

* changed index filling to make it more parallel, dispatch tasks to boost::asio

* more detailed stacktraces in Foxx apps

* generated Foxx services now use swagger tags


v3.1.24 (XXXX-XX-XX)
--------------------

* fixed one more LIMIT issue in traversals


v3.1.23 (2017-06-19)
--------------------

* potentially fixed issue #2559: Duplicate _key generated on insertion

* fix races in SSL communication code

* fix invalid results (too many) when a skipping LIMIT was used for a
  traversal. `LIMIT x` or `LIMIT 0, x` were not affected, but `LIMIT s, x`
  may have returned too many results

* fix invalid first group results for sorted AQL COLLECT when LIMIT
  was used

* fix invalid locking in JWT authentication cache, which could have
  crashed the server

* fix undefined behavior in traverser when traversals were used inside
  a FOR loop


v3.1.22 (2017-06-07)
--------------------

* fixed issue #2505: Problem with export + report of a bug

* documented changed behavior of WITH

* fixed ui glitch in aardvark

* avoid agency compaction bug

* fixed issue #2283: disabled proxy communication internally


v3.1.21 (2017-05-22)
--------------------

* fixed issue #2488:  AQL operator IN error when data use base64 chars

* more randomness in seeding RNG

v3.1.20 (2016-05-16)
--------------------

* fixed incorrect sorting for distributeShardsLike

* improve reliability of AgencyComm communication with Agency

* fixed shard numbering bug, where ids were erouneously incremented by 1

* remove an unnecessary precondition in createCollectionCoordinator

* funny fail rotation fix

* fix in SimpleHttpClient for correct advancement of readBufferOffset

* forward SIG_HUP in supervisor process to the server process to fix logrotaion
  You need to stop the remaining arangod server process manually for the upgrade to work.


v3.1.19 (2017-04-28)
--------------------

* Fixed a StackOverflow issue in Traversal and ShortestPath. Occured if many (>1000) input
  values in a row do not return any result. Fixes issue: #2445

* fixed issue #2448

* fixed issue #2442

* added 'x-content-type-options: nosniff' to avoid MSIE bug

* fixed issue #2441

* fixed issue #2440

* Fixed a StackOverflow issue in Traversal and ShortestPath. Occured if many (>1000) input
  values in a row do not return any result. Fixes issue: #2445

* fix occasional hanging shutdowns on OS X


v3.1.18 (2017-04-18)
--------------------

* fixed error in continuous synchronization of collections

* fixed spurious hangs on server shutdown

* better error messages during restore collection

* completely overhaul supervision. More detailed tests

* Fixed a dead-lock situation in cluster traversers, it could happen in
  rare cases if the computation on one DBServer could be completed much earlier
  than the other server. It could also be restricted to SmartGraphs only.

* (Enterprise only) Fixed a bug in SmartGraph DepthFirstSearch. In some
  more complicated queries, the maxDepth limit of 1 was not considered strictly
  enough, causing the traverser to do unlimited depth searches.

* fixed issue #2415

* fixed issue #2422

* fixed issue #1974


v3.1.17 (2017-04-04)
--------------------

* (Enterprise only) fixed a bug where replicationFactor was not correctly
  forwarded in SmartGraph creation.

* fixed issue #2404

* fixed issue #2397

* ui - fixed smart graph option not appearing

* fixed issue #2389

* fixed issue #2400


v3.1.16 (2017-03-27)
--------------------

* fixed issue #2392

* try to raise file descriptors to at least 8192, warn otherwise

* ui - aql editor improvements + updated ace editor version (memory leak)

* fixed lost HTTP requests

* ui - fixed some event issues

* avoid name resolution when given connection string is a valid ip address

* helps with issue #1842, bug in COLLECT statement in connection with LIMIT.

* fix locking bug in cluster traversals

* increase lock timeout defaults

* increase various cluster timeouts

* limit default target size for revision cache to 1GB, which is better for
  tight RAM situations (used to be 40% of (totalRAM - 1GB), use
  --database.revision-cache-target-size <VALUEINBYTES> to get back the
  old behaviour

* fixed a bug with restarted servers indicating status as "STARTUP"
  rather that "SERVING" in Nodes UI.


v3.1.15 (2017-03-20)
--------------------

* add logrotate configuration as requested in #2355

* fixed issue #2376

* ui - changed document api due a chrome bug

* ui - fixed a submenu bug

* added endpoint /_api/cluster/endpoints in cluster case to get all
  coordinator endpoints

* fix documentation of /_api/endpoint, declaring this API obsolete.

* Foxx response objects now have a `type` method for manipulating the content-type header

* Foxx tests now support `xunit` and `tap` reporters


v3.1.14 (2017-03-13)
--------------------

* ui - added feature request (multiple start nodes within graph viewer) #2317

* added missing locks to authentication cache methods

* ui - added feature request (multiple start nodes within graph viewer) #2317

* ui - fixed wrong merge of statistics information from different coordinators

* ui - fixed issue #2316

* ui - fixed wrong protocol usage within encrypted environment

* fixed compile error on Mac Yosemite

* minor UI fixes


v3.1.13 (2017-03-06)
--------------------

* fixed variables parsing in GraphQL

* fixed issue #2214

* fixed issue #2342

* changed thread handling to queue only user requests on coordinator

* use exponential backoff when waiting for collection locks

* repair short name server lookup in cluster in the case of a removed
  server


v3.1.12 (2017-02-28)
--------------------

* disable shell color escape sequences on Windows

* fixed issue #2326

* fixed issue #2320

* fixed issue #2315

* fixed a race condition when closing a connection

* raised default hard limit on threads for very small to 64

* fixed negative counting of http connection in UI

* fixed a race when renaming collections

* fixed a race when dropping databases


v3.1.11 (2017-02-17)
--------------------

* fixed a race between connection closing and sending out last chunks of data to clients
  when the "Connection: close" HTTP header was set in requests

* ui: optimized smart graph creation usability

* ui: fixed #2308

* fixed a race in async task cancellation via `require("@arangodb/tasks").unregisterTask()`

* fixed spuriously hanging threads in cluster AQL that could sit idle for a few minutes

* fixed potential numeric overflow for big index ids in index deletion API

* fixed sort issue in cluster, occurring when one of the local sort buffers of a
  GatherNode was empty

* reduce number of HTTP requests made for certain kinds of join queries in cluster,
  leading to speedup of some join queries

* supervision deals with demised coordinators correctly again

* implement a timeout in TraverserEngineRegistry

* agent communication reduced in large batches of append entries RPCs

* inception no longer estimates RAFT timings

* compaction in agents has been moved to a separate thread

* replicated logs hold local timestamps

* supervision jobs failed leader and failed follower revisited for
  function in precarious stability situations

* fixed bug in random number generator for 64bit int


v3.1.10 (2017-02-02)
--------------------

* updated versions of bundled node modules:
  - joi: from 8.4.2 to 9.2.0
  - joi-to-json-schema: from 2.2.0 to 2.3.0
  - sinon: from 1.17.4 to 1.17.6
  - lodash: from 4.13.1 to 4.16.6

* added shortcut for AQL ternary operator
  instead of `condition ? true-part : false-part` it is now possible to also use a
  shortcut variant `condition ? : false-part`, e.g.

      FOR doc IN docs RETURN doc.value ?: 'not present'

  instead of

      FOR doc IN docs RETURN doc.value ? doc.value : 'not present'

* fixed wrong sorting order in cluster, if an index was used to sort with many
  shards.

* added --replication-factor, --number-of-shards and --wait-for-sync to arangobench

* turn on UTF-8 string validation for VelocyPack values received via VST connections

* fixed issue #2257

* upgraded Boost version to 1.62.0

* added optional detail flag for db.<collection>.count()
  setting the flag to `true` will make the count operation returned the per-shard
  counts for the collection:

      db._create("test", { numberOfShards: 10 });
      for (i = 0; i < 1000; ++i) {
        db.test.insert({value: i});
      }
      db.test.count(true);

      {
        "s100058" : 99,
        "s100057" : 103,
        "s100056" : 100,
        "s100050" : 94,
        "s100055" : 90,
        "s100054" : 122,
        "s100051" : 109,
        "s100059" : 99,
        "s100053" : 95,
        "s100052" : 89
      }

* added optional memory limit for AQL queries:

      db._query("FOR i IN 1..100000 SORT i RETURN i", {}, { options: { memoryLimit: 100000 } });

  This option limits the default maximum amount of memory (in bytes) that a single
  AQL query can use.
  When a single AQL query reaches the specified limit value, the query will be
  aborted with a *resource limit exceeded* exception. In a cluster, the memory
  accounting is done per shard, so the limit value is effectively a memory limit per
  query per shard.

  The global limit value can be overriden per query by setting the *memoryLimit*
  option value for individual queries when running an AQL query.

* added server startup option `--query.memory-limit`

* added convenience function to create vertex-centric indexes.

  Usage: `db.collection.ensureVertexCentricIndex("label", {type: "hash", direction: "outbound"})`
  That will create an index that can be used on OUTBOUND with filtering on the
  edge attribute `label`.

* change default log output for tools to stdout (instead of stderr)

* added option -D to define a configuration file environment key=value

* changed encoding behavior for URLs encoded in the C++ code of ArangoDB:
  previously the special characters `-`, `_`, `~` and `.` were returned as-is
  after URL-encoding, now `.` will be encoded to be `%2e`.
  This also changes the behavior of how incoming URIs are processed: previously
  occurrences of `..` in incoming request URIs were collapsed (e.g. `a/../b/` was
  collapsed to a plain `b/`). Now `..` in incoming request URIs are not collapsed.

* Foxx request URL suffix is no longer unescaped

* @arangodb/request option json now defaults to `true` if the response body is not empty and encoding is not explicitly set to `null` (binary).
  The option can still be set to `false` to avoid unnecessary attempts at parsing the response as JSON.

* Foxx configuration values for unknown options will be discarded when saving the configuration in production mode using the web interface

* module.context.dependencies is now immutable

* process.stdout.isTTY now returns `true` in arangosh and when running arangod with the `--console` flag

* add support for Swagger tags in Foxx


v3.1.9 (XXXX-XX-XX)
-------------------

* macos CLI package: store databases and apps in the users home directory

* ui: fixed re-login issue within a non system db, when tab was closed

* fixed a race in the VelocyStream Commtask implementation

* fixed issue #2256


v3.1.8 (2017-01-09)
-------------------

* add Windows silent installer

* add handling of debug symbols during Linux & windows release builds.

* fixed issue #2181

* fixed issue #2248: reduce V8 max old space size from 3 GB to 1 GB on 32 bit systems

* upgraded Boost version to 1.62.0

* fixed issue #2238

* fixed issue #2234

* agents announce new endpoints in inception phase to leader

* agency leadership accepts updatet endpoints to given uuid

* unified endpoints replace localhost with 127.0.0.1

* fix several problems within an authenticated cluster


v3.1.7 (2016-12-29)
-------------------

* fixed one too many elections in RAFT

* new agency comm backported from devel


v3.1.6 (2016-12-20)
-------------------

* fixed issue #2227

* fixed issue #2220

* agency constituent/agent bug fixes in race conditions picking up
  leadership

* supervision does not need waking up anymore as it is running
  regardless

* agents challenge their leadership more rigorously


v3.1.5 (2016-12-16)
-------------------

* lowered default value of `--database.revision-cache-target-size` from 75% of
  RAM to less than 40% of RAM

* fixed issue #2218

* fixed issue #2217

* Foxx router.get/post/etc handler argument can no longer accidentally omitted

* fixed issue #2223


v3.1.4 (2016-12-08)
-------------------

* fixed issue #2211

* fixed issue #2204

* at cluster start, coordinators wait until at least one DBserver is there,
  and either at least two DBservers are there or 15s have passed, before they
  initiate the bootstrap of system collections.

* more robust agency startup from devel

* supervision's AddFollower adds many followers at once

* supervision has new FailedFollower job

* agency's Node has new method getArray

* agency RAFT timing estimates more conservative in waitForSync
  scenario

* agency RAFT timing estimates capped at maximum 2.0/10.0 for low/high


v3.1.3 (2016-12-02)
-------------------

* fix a traversal bug when using skiplist indexes:
  if we have a skiplist of ["a", "unused", "_from"] and a traversal like:
  FOR v,e,p IN OUTBOUND @start @@edges
    FILTER p.edges[0].a == 'foo'
    RETURN v
  And the above index applied on "a" is considered better than EdgeIndex, than
  the executor got into undefined behaviour.

* fix endless loop when trying to create a collection with replicationFactor: -1


v3.1.2 (2016-11-24)
-------------------

* added support for descriptions field in Foxx dependencies

* (Enterprise only) fixed a bug in the statistic report for SmartGraph traversals.
Now they state correctly how many documents were fetched from the index and how many
have been filtered.

* Prevent uniform shard distribution when replicationFactor == numServers

v3.1.1 (2016-11-15)
-------------------

* fixed issue #2176

* fixed issue #2168

* display index usage of traversals in AQL explainer output (previously missing)

* fixed issue #2163

* preserve last-used HLC value across server starts

* allow more control over handling of pre-3.1 _rev values

  this changes the server startup option `--database.check-30-revisions` from a boolean (true/false)
  parameter to a string parameter with the following possible values:

  - "fail":
    will validate _rev values of 3.0 collections on collection loading and throw an exception when invalid _rev values are found.
    in this case collections with invalid _rev values are marked as corrupted and cannot be used in the ArangoDB 3.1 instance.
    the fix procedure for such collections is to export the collections from 3.0 database with arangodump and restore them in 3.1 with arangorestore.
    collections that do not contain invalid _rev values are marked as ok and will not be re-checked on following loads.
    collections that contain invalid _rev values will be re-checked on following loads.

  - "true":
    will validate _rev values of 3.0 collections on collection loading and print a warning when invalid _rev values are found.
    in this case collections with invalid _rev values can be used in the ArangoDB 3.1 instance.
    however, subsequent operations on documents with invalid _rev values may silently fail or fail with explicit errors.
    the fix procedure for such collections is to export the collections from 3.0 database with arangodump and restore them in 3.1 with arangorestore.
    collections that do not contain invalid _rev values are marked as ok and will not be re-checked on following loads.
    collections that contain invalid _rev values will be re-checked on following loads.

  - "false":
    will not validate _rev values on collection loading and not print warnings.
    no hint is given when invalid _rev values are found.
    subsequent operations on documents with invalid _rev values may silently fail or fail with explicit errors.
    this setting does not affect whether collections are re-checked later.
    collections will be re-checked on following loads if `--database.check-30-revisions` is later set to either `true` or `fail`.

  The change also suppresses warnings that were printed when collections were restored using arangorestore, and the restore
  data contained invalid _rev values. Now these warnings are suppressed, and new HLC _rev values are generated for these documents
  as before.

* added missing functions to AQL syntax highlighter in web interface

* fixed display of `ANY` direction in traversal explainer output (direction `ANY` was shown as either
  `INBOUND` or `OUTBOUND`)

* changed behavior of toJSON() function when serializing an object before saving it in the database

  if an object provides a toJSON() function, this function is still called for serializing it.
  the change is that the result of toJSON() is not stringified anymore, but saved as is. previous
  versions of ArangoDB called toJSON() and after that additionally stringified its result.

  This change will affect the saving of JS Buffer objects, which will now be saved as arrays of
  bytes instead of a comma-separated string of the Buffer's byte contents.

* allow creating unique indexes on more attributes than present in shardKeys

  The following combinations of shardKeys and indexKeys are allowed/not allowed:

  shardKeys     indexKeys
      a             a        ok
      a             b    not ok
      a           a b        ok
    a b             a    not ok
    a b             b    not ok
    a b           a b        ok
    a b         a b c        ok
  a b c           a b    not ok
  a b c         a b c        ok

* fixed wrong version in web interface login screen (EE only)

* make web interface not display an exclamation mark next to ArangoDB version number 3.1

* fixed search for arbitrary document attributes in web interface in case multiple
  search values were used on different attribute names. in this case, the search always
  produced an empty result

* disallow updating `_from` and `_to` values of edges in Smart Graphs. Updating these
  attributes would lead to potential redistribution of edges to other shards, which must be
  avoided.

* fixed issue #2148

* updated graphql-sync dependency to 0.6.2

* fixed issue #2156

* fixed CRC4 assembly linkage


v3.1.0 (2016-10-29)
-------------------

* AQL breaking change in cluster:

  from ArangoDB 3.1 onwards `WITH` is required for traversals in a
  clustered environment in order to avoid deadlocks.

  Note that for queries that access only a single collection or that have all
  collection names specified somewhere else in the query string, there is no
  need to use *WITH*. *WITH* is only useful when the AQL query parser cannot
  automatically figure out which collections are going to be used by the query.
  *WITH* is only useful for queries that dynamically access collections, e.g.
  via traversals, shortest path operations or the *DOCUMENT()* function.

  more info can be found [here](https://github.com/arangodb/arangodb/blob/devel/Documentation/Books/AQL/Operations/With.md)

* added AQL function `DISTANCE` to calculate the distance between two arbitrary
  coordinates (haversine formula)

* fixed issue #2110

* added Auto-aptation of RAFT timings as calculations only


v3.1.rc2 (2016-10-10)
---------------------

* second release candidate


v3.1.rc1 (2016-09-30)
---------------------

* first release candidate


v3.1.alpha2 (2016-09-01)
------------------------

* added module.context.createDocumentationRouter to replace module.context.apiDocumentation

* bug in RAFT implementation of reads. dethroned leader still answered requests in isolation

* ui: added new graph viewer

* ui: aql-editor added tabular & graph display

* ui: aql-editor improved usability

* ui: aql-editor: query profiling support

* fixed issue #2109

* fixed issue #2111

* fixed issue #2075

* added AQL function `DISTANCE` to calculate the distance between two arbitrary
  coordinates (haversine formula)

* rewrote scheduler and dispatcher based on boost::asio

  parameters changed:
    `--scheduler.threads` and `--server.threads` are now merged into a single one: `--server.threads`

    hidden `--server.extra-threads` has been removed

    hidden `--server.aql-threads` has been removed

    hidden `--server.backend` has been removed

    hidden `--server.show-backends` has been removed

    hidden `--server.thread-affinity` has been removed

* fixed issue #2086

* fixed issue #2079

* fixed issue #2071

  make the AQL query optimizer inject filter condition expressions referred to
  by variables during filter condition aggregation.
  For example, in the following query

      FOR doc IN collection
        LET cond1 = (doc.value == 1)
        LET cond2 = (doc.value == 2)
        FILTER cond1 || cond2
        RETURN { doc, cond1, cond2 }

  the optimizer will now inject the conditions for `cond1` and `cond2` into the filter
  condition `cond1 || cond2`, expanding it to `(doc.value == 1) || (doc.value == 2)`
  and making these conditions available for index searching.

  Note that the optimizer previously already injected some conditions into other
  conditions, but only if the variable that defined the condition was not used
  elsewhere. For example, the filter condition in the query

      FOR doc IN collection
        LET cond = (doc.value == 1)
        FILTER cond
        RETURN { doc }

  already got optimized before because `cond` was only used once in the query and
  the optimizer decided to inject it into the place where it was used.

  This only worked for variables that were referred to once in the query.
  When a variable was used multiple times, the condition was not injected as
  in the following query:

      FOR doc IN collection
        LET cond = (doc.value == 1)
        FILTER cond
        RETURN { doc, cond }

  The fix for #2070 now will enable this optimization so that the query can
  use an index on `doc.value` if available.

* changed behavior of AQL array comparison operators for empty arrays:
  * `ALL` and `ANY` now always return `false` when the left-hand operand is an
    empty array. The behavior for non-empty arrays does not change:
    * `[] ALL == 1` will return `false`
    * `[1] ALL == 1` will return `true`
    * `[1, 2] ALL == 1` will return `false`
    * `[2, 2] ALL == 1` will return `false`
    * `[] ANY == 1` will return `false`
    * `[1] ANY == 1` will return `true`
    * `[1, 2] ANY == 1` will return `true`
    * `[2, 2] ANY == 1` will return `false`
  * `NONE` now always returns `true` when the left-hand operand is an empty array.
    The behavior for non-empty arrays does not change:
    * `[] NONE == 1` will return `true`
    * `[1] NONE == 1` will return `false`
    * `[1, 2] NONE == 1` will return `false`
    * `[2, 2] NONE == 1` will return `true`

* added experimental AQL functions `JSON_STRINGIFY` and `JSON_PARSE`

* added experimental support for incoming gzip-compressed requests

* added HTTP REST APIs for online log level adjustments:

  - GET `/_admin/log/level` returns the current log level settings
  - PUT `/_admin/log/level` modifies the current log level settings

* PATCH /_api/gharial/{graph-name}/vertex/{collection-name}/{vertex-key}
  - changed default value for keepNull to true

* PATCH /_api/gharial/{graph-name}/edge/{collection-name}/{edge-key}
  - changed default value for keepNull to true

* renamed `maximalSize` attribute in parameter.json files to `journalSize`

  The `maximalSize` attribute will still be picked up from collections that
  have not been adjusted. Responses from the replication API will now also use
  `journalSize` instead of `maximalSize`.

* added `--cluster.system-replication-factor` in order to adjust the
  replication factor for new system collections

* fixed issue #2012

* added a memory expection in case V8 memory gets too low

* added Optimizer Rule for other indexes in Traversals
  this allows AQL traversals to use other indexes than the edge index.
  So traversals with filters on edges can now make use of more specific
  indexes, e.g.

      FOR v, e, p IN 2 OUTBOUND @start @@edge FILTER p.edges[0].foo == "bar"

  will prefer a Hash Index on [_from, foo] above the EdgeIndex.

* fixed epoch computation in hybrid logical clock

* fixed thread affinity

* replaced require("internal").db by require("@arangodb").db

* added option `--skip-lines` for arangoimp
  this allows skipping the first few lines from the import file in case the
  CSV or TSV import are used

* fixed periodic jobs: there should be only one instance running - even if it
  runs longer than the period

* improved performance of primary index and edge index lookups

* optimizations for AQL `[*]` operator in case no filter, no projection and
  no offset/limit are used

* added AQL function `OUTERSECTION` to return the symmetric difference of its
  input arguments

* Foxx manifests of installed services are now saved to disk with indentation

* Foxx tests and scripts in development mode should now always respect updated
  files instead of loading stale modules

* When disabling Foxx development mode the setup script is now re-run

* Foxx now provides an easy way to directly serve GraphQL requests using the
  `@arangodb/foxx/graphql` module and the bundled `graphql-sync` dependency

* Foxx OAuth2 module now correctly passes the `access_token` to the OAuth2 server

* added iconv-lite and timezone modules

* web interface now allows installing GitHub and zip services in legacy mode

* added module.context.createDocumentationRouter to replace module.context.apiDocumentation

* bug in RAFT implementation of reads. dethroned leader still answered
  requests in isolation

* all lambdas in ClusterInfo might have been left with dangling references.

* Agency bug fix for handling of empty json objects as values.

* Foxx tests no longer support the Mocha QUnit interface as this resulted in weird
  inconsistencies in the BDD and TDD interfaces. This fixes the TDD interface
  as well as out-of-sequence problems when using the BDD before/after functions.

* updated bundled JavaScript modules to latest versions; joi has been updated from 8.4 to 9.2
  (see [joi 9.0.0 release notes](https://github.com/hapijs/joi/issues/920) for information on
  breaking changes and new features)

* fixed issue #2139

* updated graphql-sync dependency to 0.6.2

* fixed issue #2156


v3.0.13 (XXXX-XX-XX)
--------------------

* fixed issue #2315

* fixed issue #2210


v3.0.12 (2016-11-23)
--------------------

* fixed issue #2176

* fixed issue #2168

* fixed issues #2149, #2159

* fixed error reporting for issue #2158

* fixed assembly linkage bug in CRC4 module

* added support for descriptions field in Foxx dependencies


v3.0.11 (2016-11-08)
--------------------

* fixed issue #2140: supervisor dies instead of respawning child

* fixed issue #2131: use shard key value entered by user in web interface

* fixed issue #2129: cannot kill a long-run query

* fixed issue #2110

* fixed issue #2081

* fixed issue #2038

* changes to Foxx service configuration or dependencies should now be
  stored correctly when options are cleared or omitted

* Foxx tests no longer support the Mocha QUnit interface as this resulted in weird
  inconsistencies in the BDD and TDD interfaces. This fixes the TDD interface
  as well as out-of-sequence problems when using the BDD before/after functions.

* fixed issue #2148


v3.0.10 (2016-09-26)
--------------------

* fixed issue #2072

* fixed issue #2070

* fixed slow cluster starup issues. supervision will demonstrate more
  patience with db servers


v3.0.9 (2016-09-21)
-------------------

* fixed issue #2064

* fixed issue #2060

* speed up `collection.any()` and skiplist index creation

* fixed multiple issues where ClusterInfo bug hung agency in limbo
  timeouting on multiple collection and database callbacks


v3.0.8 (2016-09-14)
-------------------

* fixed issue #2052

* fixed issue #2005

* fixed issue #2039

* fixed multiple issues where ClusterInfo bug hung agency in limbo
  timeouting on multiple collection and database callbacks


v3.0.7 (2016-09-05)
-------------------

* new supervision job handles db server failure during collection creation.


v3.0.6 (2016-09-02)
-------------------

* fixed issue #2026

* slightly better error diagnostics for AQL query compilation and replication

* fixed issue #2018

* fixed issue #2015

* fixed issue #2012

* fixed wrong default value for arangoimp's `--on-duplicate` value

* fix execution of AQL traversal expressions when there are multiple
  conditions that refer to variables set outside the traversal

* properly return HTTP 503 in JS actions when backend is gone

* supervision creates new key in agency for failed servers

* new shards will not be allocated on failed or cleaned servers


v3.0.5 (2016-08-18)
-------------------

* execute AQL ternary operator via C++ if possible

* fixed issue #1977

* fixed extraction of _id attribute in AQL traversal conditions

* fix SSL agency endpoint

* Minimum RAFT timeout was one order of magnitude to short.

* Optimized RAFT RPCs from leader to followers for efficiency.

* Optimized RAFT RPC handling on followers with respect to compaction.

* Fixed bug in handling of duplicates and overlapping logs

* Fixed bug in supervision take over after leadership change.

v3.0.4 (2016-08-01)
-------------------

* added missing lock for periodic jobs access

* fix multiple Foxx related cluster issues

* fix handling of empty AQL query strings

* fixed issue in `INTERSECTION` AQL function with duplicate elements
  in the source arrays

* fixed issue #1970

* fixed issue #1968

* fixed issue #1967

* fixed issue #1962

* fixed issue #1959

* replaced require("internal").db by require("@arangodb").db

* fixed issue #1954

* fixed issue #1953

* fixed issue #1950

* fixed issue #1949

* fixed issue #1943

* fixed segfault in V8, by backporting https://bugs.chromium.org/p/v8/issues/detail?id=5033

* Foxx OAuth2 module now correctly passes the `access_token` to the OAuth2 server

* fixed credentialed CORS requests properly respecting --http.trusted-origin

* fixed a crash in V8Periodic task (forgotten lock)

* fixed two bugs in synchronous replication (syncCollectionFinalize)


v3.0.3 (2016-07-17)
-------------------

* fixed issue #1942

* fixed issue #1941

* fixed array index batch insertion issues for hash indexes that caused problems when
  no elements remained for insertion

* fixed AQL MERGE() function with External objects originating from traversals

* fixed some logfile recovery errors with error message "document not found"

* fixed issue #1937

* fixed issue #1936

* improved performance of arangorestore in clusters with synchronous
  replication

* Foxx tests and scripts in development mode should now always respect updated
  files instead of loading stale modules

* When disabling Foxx development mode the setup script is now re-run

* Foxx manifests of installed services are now saved to disk with indentation


v3.0.2 (2016-07-09)
-------------------

* fixed assertion failure in case multiple remove operations were used in the same query

* fixed upsert behavior in case upsert was used in a loop with the same document example

* fixed issue #1930

* don't expose local file paths in Foxx error messages.

* fixed issue #1929

* make arangodump dump the attribute `isSystem` when dumping the structure
  of a collection, additionally make arangorestore not fail when the attribute
  is missing

* fixed "Could not extract custom attribute" issue when using COLLECT with
  MIN/MAX functions in some contexts

* honor presence of persistent index for sorting

* make AQL query optimizer not skip "use-indexes-rule", even if enough
  plans have been created already

* make AQL optimizer not skip "use-indexes-rule", even if enough execution plans
  have been created already

* fix double precision value loss in VelocyPack JSON parser

* added missing SSL support for arangorestore

* improved cluster import performance

* fix Foxx thumbnails on DC/OS

* fix Foxx configuration not being saved

* fix Foxx app access from within the frontend on DC/OS

* add option --default-replication-factor to arangorestore and simplify
  the control over the number of shards when restoring

* fix a bug in the VPack -> V8 conversion if special attributes _key,
  _id, _rev, _from and _to had non-string values, which is allowed
  below the top level

* fix malloc_usable_size for darwin


v3.0.1 (2016-06-30)
-------------------

* fixed periodic jobs: there should be only one instance running - even if it
  runs longer than the period

* increase max. number of collections in AQL queries from 32 to 256

* fixed issue #1916: header "authorization" is required" when opening
  services page

* fixed issue #1915: Explain: member out of range

* fixed issue #1914: fix unterminated buffer

* don't remove lockfile if we are the same (now stale) pid
  fixes docker setups (our pid will always be 1)

* do not use revision id comparisons in compaction for determining whether a
  revision is obsolete, but marker memory addresses
  this ensures revision ids don't matter when compacting documents

* escape Unicode characters in JSON HTTP responses
  this converts UTF-8 characters in HTTP responses of arangod into `\uXXXX`
  escape sequences. This makes the HTTP responses fit into the 7 bit ASCII
  character range, which speeds up HTTP response parsing for some clients,
  namely node.js/v8

* add write before read collections when starting a user transaction
  this allows specifying the same collection in both read and write mode without
  unintended side effects

* fixed buffer overrun that occurred when building very large result sets

* index lookup optimizations for primary index and edge index

* fixed "collection is a nullptr" issue when starting a traversal from a transaction

* enable /_api/import on coordinator servers


v3.0.0 (2016-06-22)
-------------------

* minor GUI fixxes

* fix for replication and nonces


v3.0.0-rc3 (2016-06-19)
-----------------------

* renamed various Foxx errors to no longer refer to Foxx services as apps

* adjusted various error messages in Foxx to be more informative

* specifying "files" in a Foxx manifest to be mounted at the service root
  no longer results in 404s when trying to access non-file routes

* undeclared path parameters in Foxx no longer break the service

* trusted reverse proxy support is now handled more consistently

* ArangoDB request compatibility and user are now exposed in Foxx

* all bundled NPM modules have been upgraded to their latest versions


v3.0.0-rc2 (2016-06-12)
-----------------------

* added option `--server.max-packet-size` for client tools

* renamed option `--server.ssl-protocol` to `--ssl.protocol` in client tools
  (was already done for arangod, but overlooked for client tools)

* fix handling of `--ssl.protocol` value 5 (TLS v1.2) in client tools, which
  claimed to support it but didn't

* config file can use '@include' to include a different config file as base


v3.0.0-rc1 (2016-06-10)
-----------------------

* the user management has changed: it now has users that are independent of
  databases. A user can have one or more database assigned to the user.

* forward ported V8 Comparator bugfix for inline heuristics from
  https://github.com/v8/v8/commit/5ff7901e24c2c6029114567de5a08ed0f1494c81

* changed to-string conversion for AQL objects and arrays, used by the AQL
  function `TO_STRING()` and implicit to-string casts in AQL

  - arrays are now converted into their JSON-stringify equivalents, e.g.

    - `[ ]` is now converted to `[]`
    - `[ 1, 2, 3 ]` is now converted to `[1,2,3]`
    - `[ "test", 1, 2 ] is now converted to `["test",1,2]`

    Previous versions of ArangoDB converted arrays with no members into the
    empty string, and non-empty arrays into a comma-separated list of member
    values, without the surrounding angular brackets. Additionally, string
    array members were not enclosed in quotes in the result string:

    - `[ ]` was converted to ``
    - `[ 1, 2, 3 ]` was converted to `1,2,3`
    - `[ "test", 1, 2 ] was converted to `test,1,2`

  - objects are now converted to their JSON-stringify equivalents, e.g.

    - `{ }` is converted to `{}`
    - `{ a: 1, b: 2 }` is converted to `{"a":1,"b":2}`
    - `{ "test" : "foobar" }` is converted to `{"test":"foobar"}`

    Previous versions of ArangoDB always converted objects into the string
    `[object Object]`

  This change affects also the AQL functions `CONCAT()` and `CONCAT_SEPARATOR()`
  which treated array values differently in previous versions. Previous versions
  of ArangoDB automatically flattened array values on the first level of the array,
  e.g. `CONCAT([1, 2, 3, [ 4, 5, 6 ]])` produced `1,2,3,4,5,6`. Now this will produce
  `[1,2,3,[4,5,6]]`. To flatten array members on the top level, you can now use
  the more explicit `CONCAT(FLATTEN([1, 2, 3, [4, 5, 6]], 1))`.

* added C++ implementations for AQL functions `SLICE()`, `CONTAINS()` and
  `RANDOM_TOKEN()`

* as a consequence of the upgrade to V8 version 5, the implementation of the
  JavaScript `Buffer` object had to be changed. JavaScript `Buffer` objects in
  ArangoDB now always store their data on the heap. There is no shared pool
  for small Buffer values, and no pointing into existing Buffer data when
  extracting slices. This change may increase the cost of creating Buffers with
  short contents or when peeking into existing Buffers, but was required for
  safer memory management and to prevent leaks.

* the `db` object's function `_listDatabases()` was renamed to just `_databases()`
  in order to make it more consistent with the existing `_collections()` function.
  Additionally the `db` object's `_listEndpoints()` function was renamed to just
  `_endpoints()`.

* changed default value of `--server.authentication` from `false` to `true` in
  configuration files etc/relative/arangod.conf and etc/arangodb/arangod.conf.in.
  This means the server will be started with authentication enabled by default,
  requiring all client connections to provide authentication data when connecting
  to ArangoDB. Authentication can still be turned off via setting the value of
  `--server.authentication` to `false` in ArangoDB's configuration files or by
  specifying the option on the command-line.

* Changed result format for querying all collections via the API GET `/_api/collection`.

  Previous versions of ArangoDB returned an object with an attribute named `collections`
  and an attribute named `names`. Both contained all available collections, but
  `collections` contained the collections as an array, and `names` contained the
  collections again, contained in an object in which the attribute names were the
  collection names, e.g.

  ```
  {
    "collections": [
      {"id":"5874437","name":"test","isSystem":false,"status":3,"type":2},
      {"id":"17343237","name":"something","isSystem":false,"status":3,"type":2},
      ...
    ],
    "names": {
      "test": {"id":"5874437","name":"test","isSystem":false,"status":3,"type":2},
      "something": {"id":"17343237","name":"something","isSystem":false,"status":3,"type":2},
      ...
    }
  }
  ```
  This result structure was redundant, and therefore has been simplified to just

  ```
  {
    "result": [
      {"id":"5874437","name":"test","isSystem":false,"status":3,"type":2},
      {"id":"17343237","name":"something","isSystem":false,"status":3,"type":2},
      ...
    ]
  }
  ```

  in ArangoDB 3.0.

* added AQL functions `TYPENAME()` and `HASH()`

* renamed arangob tool to arangobench

* added AQL string comparison operator `LIKE`

  The operator can be used to compare strings like this:

      value LIKE search

  The operator is currently implemented by calling the already existing AQL
  function `LIKE`.

  This change also makes `LIKE` an AQL keyword. Using `LIKE` in either case as
  an attribute or collection name in AQL thus requires quoting.

* make AQL optimizer rule "remove-unnecessary-calculations" fire in more cases

  The rule will now remove calculations that are used exactly once in other
  expressions (e.g. `LET a = doc RETURN a.value`) and calculations,
  or calculations that are just references (e.g. `LET a = b`).

* renamed AQL optimizer rule "merge-traversal-filter" to "optimize-traversals"
  Additionally, the optimizer rule will remove unused edge and path result variables
  from the traversal in case they are specified in the `FOR` section of the traversal,
  but not referenced later in the query. This saves constructing edges and paths
  results.

* added AQL optimizer rule "inline-subqueries"

  This rule can pull out certain subqueries that are used as an operand to a `FOR`
  loop one level higher, eliminating the subquery completely. For example, the query

      FOR i IN (FOR j IN [1,2,3] RETURN j) RETURN i

  will be transformed by the rule to:

      FOR i IN [1,2,3] RETURN i

  The query

      FOR name IN (FOR doc IN _users FILTER doc.status == 1 RETURN doc.name) LIMIT 2 RETURN name

  will be transformed into

      FOR tmp IN _users FILTER tmp.status == 1 LIMIT 2 RETURN tmp.name

  The rule will only fire when the subquery is used as an operand to a `FOR` loop, and
  if the subquery does not contain a `COLLECT` with an `INTO` variable.

* added new endpoint "srv://" for DNS service records

* The result order of the AQL functions VALUES and ATTRIBUTES has never been
  guaranteed and it only had the "correct" ordering by accident when iterating
  over objects that were not loaded from the database. This accidental behavior
  is now changed by introduction of VelocyPack. No ordering is guaranteed unless
  you specify the sort parameter.

* removed configure option `--enable-logger`

* added AQL array comparison operators

  All AQL comparison operators now also exist in an array variant. In the
  array variant, the operator is preceded with one of the keywords *ALL*, *ANY*
  or *NONE*. Using one of these keywords changes the operator behavior to
  execute the comparison operation for all, any, or none of its left hand
  argument values. It is therefore expected that the left hand argument
  of an array operator is an array.

  Examples:

      [ 1, 2, 3 ] ALL IN [ 2, 3, 4 ]   // false
      [ 1, 2, 3 ] ALL IN [ 1, 2, 3 ]   // true
      [ 1, 2, 3 ] NONE IN [ 3 ]        // false
      [ 1, 2, 3 ] NONE IN [ 23, 42 ]   // true
      [ 1, 2, 3 ] ANY IN [ 4, 5, 6 ]   // false
      [ 1, 2, 3 ] ANY IN [ 1, 42 ]     // true
      [ 1, 2, 3 ] ANY == 2             // true
      [ 1, 2, 3 ] ANY == 4             // false
      [ 1, 2, 3 ] ANY > 0              // true
      [ 1, 2, 3 ] ANY <= 1             // true
      [ 1, 2, 3 ] NONE < 99            // false
      [ 1, 2, 3 ] NONE > 10            // true
      [ 1, 2, 3 ] ALL > 2              // false
      [ 1, 2, 3 ] ALL > 0              // true
      [ 1, 2, 3 ] ALL >= 3             // false
      ["foo", "bar"] ALL != "moo"      // true
      ["foo", "bar"] NONE == "bar"     // false
      ["foo", "bar"] ANY == "foo"      // true

* improved AQL optimizer to remove unnecessary sort operations in more cases

* allow enclosing AQL identifiers in forward ticks in addition to using
  backward ticks

  This allows for convenient writing of AQL queries in JavaScript template strings
  (which are delimited with backticks themselves), e.g.

      var q = `FOR doc IN ´collection´ RETURN doc.´name´`;

* allow to set `print.limitString` to configure the number of characters
  to output before truncating

* make logging configurable per log "topic"

  `--log.level <level>` sets the global log level to <level>, e.g. `info`,
  `debug`, `trace`.

  `--log.level topic=<level>` sets the log level for a specific topic.
  Currently, the following topics exist: `collector`, `compactor`, `mmap`,
  `performance`, `queries`, and `requests`. `performance` and `requests` are
  set to FATAL by default. `queries` is set to info. All others are
  set to the global level by default.

  The new log option `--log.output <definition>` allows directing the global
  or per-topic log output to different outputs. The output definition
  "<definition>" can be one of

    "-" for stdin
    "+" for stderr
    "syslog://<syslog-facility>"
    "syslog://<syslog-facility>/<application-name>"
    "file://<relative-path>"

  The option can be specified multiple times in order to configure the output
  for different log topics. To set up a per-topic output configuration, use
  `--log.output <topic>=<definition>`, e.g.

    queries=file://queries.txt

  logs all queries to the file "queries.txt".

* the option `--log.requests-file` is now deprecated. Instead use

    `--log.level requests=info`
    `--log.output requests=file://requests.txt`

* the option `--log.facility` is now deprecated. Instead use

    `--log.output requests=syslog://facility`

* the option `--log.performance` is now deprecated. Instead use

    `--log.level performance=trace`

* removed option `--log.source-filter`

* removed configure option `--enable-logger`

* change collection directory names to include a random id component at the end

  The new pattern is `collection-<id>-<random>`, where `<id>` is the collection
  id and `<random>` is a random number. Previous versions of ArangoDB used a
  pattern `collection-<id>` without the random number.

  ArangoDB 3.0 understands both the old and name directory name patterns.

* removed mostly unused internal spin-lock implementation

* removed support for pre-Windows 7-style locks. This removes compatibility for
  Windows versions older than Windows 7 (e.g. Windows Vista, Windows XP) and
  Windows 2008R2 (e.g. Windows 2008).

* changed names of sub-threads started by arangod

* added option `--default-number-of-shards` to arangorestore, allowing creating
  collections with a specifiable number of shards from a non-cluster dump

* removed support for CoffeeScript source files

* removed undocumented SleepAndRequeue

* added WorkMonitor to inspect server threads

* when downloading a Foxx service from the web interface the suggested filename
  is now based on the service's mount path instead of simply "app.zip"

* the `@arangodb/request` response object now stores the parsed JSON response
  body in a property `json` instead of `body` when the request was made using the
  `json` option. The `body` instead contains the response body as a string.

* the Foxx API has changed significantly, 2.8 services are still supported
  using a backwards-compatible "legacy mode"


v2.8.12 (XXXX-XX-XX)
--------------------

* issue #2091: decrease connect timeout to 5 seconds on startup

* fixed issue #2072

* slightly better error diagnostics for some replication errors

* fixed issue #1977

* fixed issue in `INTERSECTION` AQL function with duplicate elements
  in the source arrays

* fixed issue #1962

* fixed issue #1959

* export aqlQuery template handler as require('org/arangodb').aql for forwards-compatibility


v2.8.11 (2016-07-13)
--------------------

* fixed array index batch insertion issues for hash indexes that caused problems when
  no elements remained for insertion

* fixed issue #1937


v2.8.10 (2016-07-01)
--------------------

* make sure next local _rev value used for a document is at least as high as the
  _rev value supplied by external sources such as replication

* make adding a collection in both read- and write-mode to a transaction behave as
  expected (write includes read). This prevents the `unregister collection used in
  transaction` error

* fixed sometimes invalid result for `byExample(...).count()` when an index plus
  post-filtering was used

* fixed "collection is a nullptr" issue when starting a traversal from a transaction

* honor the value of startup option `--database.wait-for-sync` (that is used to control
  whether new collections are created with `waitForSync` set to `true` by default) also
  when creating collections via the HTTP API (and thus the ArangoShell). When creating
  a collection via these mechanisms, the option was ignored so far, which was inconsistent.

* fixed issue #1826: arangosh --javascript.execute: internal error (geo index issue)

* fixed issue #1823: Arango crashed hard executing very simple query on windows


v2.8.9 (2016-05-13)
-------------------

* fixed escaping and quoting of extra parameters for executables in Mac OS X App

* added "waiting for" status variable to web interface collection figures view

* fixed undefined behavior in query cache invaldation

* fixed access to /_admin/statistics API in case statistics are disable via option
  `--server.disable-statistics`

* Foxx manager will no longer fail hard when Foxx store is unreachable unless installing
  a service from the Foxx store (e.g. when behind a firewall or GitHub is unreachable).


v2.8.8 (2016-04-19)
-------------------

* fixed issue #1805: Query: internal error (location: arangod/Aql/AqlValue.cpp:182).
  Please report this error to arangodb.com (while executing)

* allow specifying collection name prefixes for `_from` and `_to` in arangoimp:

  To avoid specifying complete document ids (consisting of collection names and document
  keys) for *_from* and *_to* values when importing edges with arangoimp, there are now
  the options *--from-collection-prefix* and *--to-collection-prefix*.

  If specified, these values will be automatically prepended to each value in *_from*
  (or *_to* resp.). This allows specifying only document keys inside *_from* and/or *_to*.

  *Example*

      > arangoimp --from-collection-prefix users --to-collection-prefix products ...

  Importing the following document will then create an edge between *users/1234* and
  *products/4321*:

  ```js
  { "_from" : "1234", "_to" : "4321", "desc" : "users/1234 is connected to products/4321" }
  ```

* requests made with the interactive system API documentation in the web interface
  (Swagger) will now respect the active database instead of always using `_system`


v2.8.7 (2016-04-07)
-------------------

* optimized primary=>secondary failover

* fix to-boolean conversion for documents in AQL

* expose the User-Agent HTTP header from the ArangoShell since Github seems to
  require it now, and we use the ArangoShell for fetching Foxx repositories from Github

* work with http servers that only send

* fixed potential race condition between compactor and collector threads

* fix removal of temporary directories on arangosh exit

* javadoc-style comments in Foxx services are no longer interpreted as
  Foxx comments outside of controller/script/exports files (#1748)

* removed remaining references to class syntax for Foxx Model and Repository
  from the documentation

* added a safe-guard for corrupted master-pointer


v2.8.6 (2016-03-23)
-------------------

* arangosh can now execute JavaScript script files that contain a shebang
  in the first line of the file. This allows executing script files directly.

  Provided there is a script file `/path/to/script.js` with the shebang
  `#!arangosh --javascript.execute`:

      > cat /path/to/script.js
      #!arangosh --javascript.execute
      print("hello from script.js");

  If the script file is made executable

      > chmod a+x /path/to/script.js

  it can be invoked on the shell directly and use arangosh for its execution:

      > /path/to/script.js
      hello from script.js

  This did not work in previous versions of ArangoDB, as the whole script contents
  (including the shebang) were treated as JavaScript code.
  Now shebangs in script files will now be ignored for all files passed to arangosh's
  `--javascript.execute` parameter.

  The alternative way of executing a JavaScript file with arangosh still works:

      > arangosh --javascript.execute /path/to/script.js
      hello from script.js

* added missing reset of traversal state for nested traversals.
  The state of nested traversals (a traversal in an AQL query that was
  located in a repeatedly executed subquery or inside another FOR loop)
  was not reset properly, so that multiple invocations of the same nested
  traversal with different start vertices led to the nested traversal
  always using the start vertex provided on the first invocation.

* fixed issue #1781: ArangoDB startup time increased tremendously

* fixed issue #1783: SIGHUP should rotate the log


v2.8.5 (2016-03-11)
-------------------

* Add OpenSSL handler for TLS V1.2 as sugested by kurtkincaid in #1771

* fixed issue #1765 (The webinterface should display the correct query time)
  and #1770 (Display ACTUAL query time in aardvark's AQL editor)

* Windows: the unhandled exception handler now calls the windows logging
  facilities directly without locks.
  This fixes lockups on crashes from the logging framework.

* improve nullptr handling in logger.

* added new endpoint "srv://" for DNS service records

* `org/arangodb/request` no longer sets the content-type header to the
  string "undefined" when no content-type header should be sent (issue #1776)


v2.8.4 (2016-03-01)
-------------------

* global modules are no longer incorrectly resolved outside the ArangoDB
  JavaScript directory or the Foxx service's root directory (issue #1577)

* improved error messages from Foxx and JavaScript (issues #1564, #1565, #1744)


v2.8.3 (2016-02-22)
-------------------

* fixed AQL filter condition collapsing for deeply-nested cases, potentially
  enabling usage of indexes in some dedicated cases

* added parentheses in AQL explain command output to correctly display precedence
  of logical and arithmetic operators

* Foxx Model event listeners defined on the model are now correctly invoked by
  the Repository methods (issue #1665)

* Deleting a Foxx service in the frontend should now always succeed even if the
  files no longer exist on the file system (issue #1358)

* Routing actions loaded from the database no longer throw exceptions when
  trying to load other modules using "require"

* The `org/arangodb/request` response object now sets a property `json` to the
  parsed JSON response body in addition to overwriting the `body` property when
  the request was made using the `json` option.

* Improved Windows stability

* Fixed a bug in the interactive API documentation that would escape slashes
  in document-handle fields. Document handles are now provided as separate
  fields for collection name and document key.


v2.8.2 (2016-02-09)
-------------------

* the continuous replication applier will now prevent the master's WAL logfiles
  from being removed if they are still needed by the applier on the slave. This
  should help slaves that suffered from masters garbage collection WAL logfiles
  which would have been needed by the slave later.

  The initial synchronization will block removal of still needed WAL logfiles
  on the master for 10 minutes initially, and will extend this period when further
  requests are made to the master. Initial synchronization hands over its handle
  for blocking logfile removal to the continuous replication when started via
  the *setupReplication* function. In this case, continuous replication will
  extend the logfile removal blocking period for the required WAL logfiles when
  the slave makes additional requests.

  All handles that block logfile removal will time out automatically after at
  most 5 minutes should a master not be contacted by the slave anymore (e.g. in
  case the slave's replication is turned off, the slaves loses the connection
  to the master or the slave goes down).

* added all-in-one function *setupReplication* to synchronize data from master
  to slave and start the continuous replication:

      require("@arangodb/replication").setupReplication(configuration);

  The command will return when the initial synchronization is finished and the
  continuous replication has been started, or in case the initial synchronization
  has failed.

  If the initial synchronization is successful, the command will store the given
  configuration on the slave. It also configures the continuous replication to start
  automatically if the slave is restarted, i.e. *autoStart* is set to *true*.

  If the command is run while the slave's replication applier is already running,
  it will first stop the running applier, drop its configuration and do a
  resynchronization of data with the master. It will then use the provided configration,
  overwriting any previously existing replication configuration on the slave.

  The following example demonstrates how to use the command for setting up replication
  for the *_system* database. Note that it should be run on the slave and not the
  master:

      db._useDatabase("_system");
      require("@arangodb/replication").setupReplication({
        endpoint: "tcp://master.domain.org:8529",
        username: "myuser",
        password: "mypasswd",
        verbose: false,
        includeSystem: false,
        incremental: true,
        autoResync: true
      });

* the *sync* and *syncCollection* functions now always start the data synchronization
  as an asynchronous server job. The call to *sync* or *syncCollection* will block
  until synchronization is either complete or has failed with an error. The functions
  will automatically poll the slave periodically for status updates.

  The main benefit is that the connection to the slave does not need to stay open
  permanently and is thus not affected by timeout issues. Additionally the caller does
  not need to query the synchronization status from the slave manually as this is
  now performed automatically by these functions.

* fixed undefined behavior when explaining some types of AQL traversals, fixed
  display of some types of traversals in AQL explain output


v2.8.1 (2016-01-29)
-------------------

* Improved AQL Pattern matching by allowing to specify a different traversal
  direction for one or many of the edge collections.

      FOR v, e, p IN OUTBOUND @start @@ec1, INBOUND @@ec2, @@ec3

  will traverse *ec1* and *ec3* in the OUTBOUND direction and for *ec2* it will use
  the INBOUND direction. These directions can be combined in arbitrary ways, the
  direction defined after *IN [steps]* will we used as default direction and can
  be overriden for specific collections.
  This feature is only available for collection lists, it is not possible to
  combine it with graph names.

* detect more types of transaction deadlocks early

* fixed display of relational operators in traversal explain output

* fixed undefined behavior in AQL function `PARSE_IDENTIFIER`

* added "engines" field to Foxx services generated in the admin interface

* added AQL function `IS_SAME_COLLECTION`:

  *IS_SAME_COLLECTION(collection, document)*: Return true if *document* has the same
  collection id as the collection specified in *collection*. *document* can either be
  a [document handle](../Glossary/README.md#document-handle) string, or a document with
  an *_id* attribute. The function does not validate whether the collection actually
  contains the specified document, but only compares the name of the specified collection
  with the collection name part of the specified document.
  If *document* is neither an object with an *id* attribute nor a *string* value,
  the function will return *null* and raise a warning.

      /* true */
      IS_SAME_COLLECTION('_users', '_users/my-user')
      IS_SAME_COLLECTION('_users', { _id: '_users/my-user' })

      /* false */
      IS_SAME_COLLECTION('_users', 'foobar/baz')
      IS_SAME_COLLECTION('_users', { _id: 'something/else' })


v2.8.0 (2016-01-25)
-------------------

* avoid recursive locking


v2.8.0-beta8 (2016-01-19)
-------------------------

* improved internal datafile statistics for compaction and compaction triggering
  conditions, preventing excessive growth of collection datafiles under some
  workloads. This should also fix issue #1596.

* renamed AQL optimizer rule `remove-collect-into` to `remove-collect-variables`

* fixed primary and edge index lookups prematurely aborting searches when the
  specified id search value contained a different collection than the collection
  the index was created for


v2.8.0-beta7 (2016-01-06)
-------------------------

* added vm.runInThisContext

* added AQL keyword `AGGREGATE` for use in AQL `COLLECT` statement

  Using `AGGREGATE` allows more efficient aggregation (incrementally while building
  the groups) than previous versions of AQL, which built group aggregates afterwards
  from the total of all group values.

  `AGGREGATE` can be used inside a `COLLECT` statement only. If used, it must follow
  the declaration of grouping keys:

      FOR doc IN collection
        COLLECT gender = doc.gender AGGREGATE minAge = MIN(doc.age), maxAge = MAX(doc.age)
        RETURN { gender, minAge, maxAge }

  or, if no grouping keys are used, it can follow the `COLLECT` keyword:

      FOR doc IN collection
        COLLECT AGGREGATE minAge = MIN(doc.age), maxAge = MAX(doc.age)
        RETURN {
  minAge, maxAge
}

  Only specific expressions are allowed on the right-hand side of each `AGGREGATE`
  assignment:

  - on the top level the expression must be a call to one of the supported aggregation
    functions `LENGTH`, `MIN`, `MAX`, `SUM`, `AVERAGE`, `STDDEV_POPULATION`, `STDDEV_SAMPLE`,
    `VARIANCE_POPULATION`, or `VARIANCE_SAMPLE`

  - the expression must not refer to variables introduced in the `COLLECT` itself

* Foxx: mocha test paths with wildcard characters (asterisks) now work on Windows

* reserved AQL keyword `NONE` for future use

* web interface: fixed a graph display bug concerning dashboard view

* web interface: fixed several bugs during the dashboard initialize process

* web interface: included several bugfixes: #1597, #1611, #1623

* AQL query optimizer now converts `LENGTH(collection-name)` to an optimized
  expression that returns the number of documents in a collection

* adjusted the behavior of the expansion (`[*]`) operator in AQL for non-array values

  In ArangoDB 2.8, calling the expansion operator on a non-array value will always
  return an empty array. Previous versions of ArangoDB expanded non-array values by
  calling the `TO_ARRAY()` function for the value, which for example returned an
  array with a single value for boolean, numeric and string input values, and an array
  with the object's values for an object input value. This behavior was inconsistent
  with how the expansion operator works for the array indexes in 2.8, so the behavior
  is now unified:

  - if the left-hand side operand of `[*]` is an array, the array will be returned as
    is when calling `[*]` on it
  - if the left-hand side operand of `[*]` is not an array, an empty array will be
    returned by `[*]`

  AQL queries that rely on the old behavior can be changed by either calling `TO_ARRAY`
  explicitly or by using the `[*]` at the correct position.

  The following example query will change its result in 2.8 compared to 2.7:

      LET values = "foo" RETURN values[*]

  In 2.7 the query has returned the array `[ "foo" ]`, but in 2.8 it will return an
  empty array `[ ]`. To make it return the array `[ "foo" ]` again, an explicit
  `TO_ARRAY` function call is needed in 2.8 (which in this case allows the removal
  of the `[*]` operator altogether). This also works in 2.7:

      LET values = "foo" RETURN TO_ARRAY(values)

  Another example:

      LET values = [ { name: "foo" }, { name: "bar" } ]
      RETURN values[*].name[*]

  The above returned `[ [ "foo" ], [ "bar" ] ] in 2.7. In 2.8 it will return
  `[ [ ], [ ] ]`, because the value of `name` is not an array. To change the results
  to the 2.7 style, the query can be changed to

      LET values = [ { name: "foo" }, { name: "bar" } ]
      RETURN values[* RETURN TO_ARRAY(CURRENT.name)]

  The above also works in 2.7.
  The following types of queries won't change:

      LET values = [ 1, 2, 3 ] RETURN values[*]
      LET values = [ { name: "foo" }, { name: "bar" } ] RETURN values[*].name
      LET values = [ { names: [ "foo", "bar" ] }, { names: [ "baz" ] } ] RETURN values[*].names[*]
      LET values = [ { names: [ "foo", "bar" ] }, { names: [ "baz" ] } ] RETURN values[*].names[**]

* slightly adjusted V8 garbage collection strategy so that collection eventually
  happens in all contexts that hold V8 external references to documents and
  collections.

  also adjusted default value of `--javascript.gc-frequency` from 10 seconds to
  15 seconds, as less internal operations are carried out in JavaScript.

* fixes for AQL optimizer and traversal

* added `--create-collection-type` option to arangoimp

  This allows specifying the type of the collection to be created when
  `--create-collection` is set to `true`.

* Foxx export cache should no longer break if a broken app is loaded in the
  web admin interface.


v2.8.0-beta2 (2015-12-16)
-------------------------

* added AQL query optimizer rule "sort-in-values"

  This rule pre-sorts the right-hand side operand of the `IN` and `NOT IN`
  operators so the operation can use a binary search with logarithmic complexity
  instead of a linear search. The rule is applied when the right-hand side
  operand of an `IN` or `NOT IN` operator in a filter condition is a variable that
  is defined in a different loop/scope than the operator itself. Additionally,
  the filter condition must consist of solely the `IN` or `NOT IN` operation
  in order to avoid any side-effects.

* changed collection status terminology in web interface for collections for
  which an unload request has been issued from `in the process of being unloaded`
  to `will be unloaded`.

* unloading a collection via the web interface will now trigger garbage collection
  in all v8 contexts and force a WAL flush. This increases the chances of perfoming
  the unload faster.

* added the following attributes to the result of `collection.figures()` and the
  corresponding HTTP API at `PUT /_api/collection/<name>/figures`:

  - `documentReferences`: The number of references to documents in datafiles
    that JavaScript code currently holds. This information can be used for
    debugging compaction and unload issues.
  - `waitingFor`: An optional string value that contains information about
    which object type is at the head of the collection's cleanup queue. This
    information can be used for debugging compaction and unload issues.
  - `compactionStatus.time`: The point in time the compaction for the collection
    was last executed. This information can be used for debugging compaction
    issues.
  - `compactionStatus.message`: The action that was performed when the compaction
    was last run for the collection. This information can be used for debugging
    compaction issues.

  Note: `waitingFor` and `compactionStatus` may be empty when called on a coordinator
  in a cluster.

* the compaction will now provide queryable status info that can be used to track
  its progress. The compaction status is displayed in the web interface, too.

* better error reporting for arangodump and arangorestore

* arangodump will now fail by default when trying to dump edges that
  refer to already dropped collections. This can be circumvented by
  specifying the option `--force true` when invoking arangodump

* fixed cluster upgrade procedure

* the AQL functions `NEAR` and `WITHIN` now have stricter validations
  for their input parameters `limit`, `radius` and `distance`. They may now throw
  exceptions when invalid parameters are passed that may have not led
  to exceptions in previous versions.

* deprecation warnings now log stack traces

* Foxx: improved backwards compatibility with 2.5 and 2.6

  - reverted Model and Repository back to non-ES6 "classes" because of
    compatibility issues when using the extend method with a constructor

  - removed deprecation warnings for extend and controller.del

  - restored deprecated method Model.toJSONSchema

  - restored deprecated `type`, `jwt` and `sessionStorageApp` options
    in Controller#activateSessions

* Fixed a deadlock problem in the cluster


v2.8.0-beta1 (2015-12-06)
-------------------------

* added AQL function `IS_DATESTRING(value)`

  Returns true if *value* is a string that can be used in a date function.
  This includes partial dates such as *2015* or *2015-10* and strings containing
  invalid dates such as *2015-02-31*. The function will return false for all
  non-string values, even if some of them may be usable in date functions.


v2.8.0-alpha1 (2015-12-03)
--------------------------

* added AQL keywords `GRAPH`, `OUTBOUND`, `INBOUND` and `ANY` for use in graph
  traversals, reserved AQL keyword `ALL` for future use

  Usage of these keywords as collection names, variable names or attribute names
  in AQL queries will not be possible without quoting. For example, the following
  AQL query will still work as it uses a quoted collection name and a quoted
  attribute name:

      FOR doc IN `OUTBOUND`
        RETURN doc.`any`

* issue #1593: added AQL `POW` function for exponentation

* added cluster execution site info in explain output for AQL queries

* replication improvements:

  - added `autoResync` configuration parameter for continuous replication.

    When set to `true`, a replication slave will automatically trigger a full data
    re-synchronization with the master when the master cannot provide the log data
    the slave had asked for. Note that `autoResync` will only work when the option
    `requireFromPresent` is also set to `true` for the continuous replication, or
    when the continuous syncer is started and detects that no start tick is present.

    Automatic re-synchronization may transfer a lot of data from the master to the
    slave and may be expensive. It is therefore turned off by default.
    When turned off, the slave will never perform an automatic re-synchronization
    with the master.

  - added `idleMinWaitTime` and `idleMaxWaitTime` configuration parameters for
    continuous replication.

    These parameters can be used to control the minimum and maximum wait time the
    slave will (intentionally) idle and not poll for master log changes in case the
    master had sent the full logs already.
    The `idleMaxWaitTime` value will only be used when `adapativePolling` is set
    to `true`. When `adaptivePolling` is disable, only `idleMinWaitTime` will be
    used as a constant time span in which the slave will not poll the master for
    further changes. The default values are 0.5 seconds for `idleMinWaitTime` and
    2.5 seconds for `idleMaxWaitTime`, which correspond to the hard-coded values
    used in previous versions of ArangoDB.

  - added `initialSyncMaxWaitTime` configuration parameter for initial and continuous
    replication

    This option controls the maximum wait time (in seconds) that the initial
    synchronization will wait for a response from the master when fetching initial
    collection data. If no response is received within this time period, the initial
    synchronization will give up and fail. This option is also relevant for
    continuous replication in case *autoResync* is set to *true*, as then the
    continuous replication may trigger a full data re-synchronization in case
    the master cannot the log data the slave had asked for.

  - HTTP requests sent from the slave to the master during initial synchronization
    will now be retried if they fail with connection problems.

  - the initial synchronization now logs its progress so it can be queried using
    the regular replication status check APIs.

  - added `async` attribute for `sync` and `syncCollection` operations called from
    the ArangoShell. Setthing this attribute to `true` will make the synchronization
    job on the server go into the background, so that the shell does not block. The
    status of the started asynchronous synchronization job can be queried from the
    ArangoShell like this:

        /* starts initial synchronization */
        var replication = require("@arangodb/replication");
        var id = replication.sync({
          endpoint: "tcp://master.domain.org:8529",
          username: "myuser",
          password: "mypasswd",
          async: true
       });

       /* now query the id of the returned async job and print the status */
       print(replication.getSyncResult(id));

    The result of `getSyncResult()` will be `false` while the server-side job
    has not completed, and different to `false` if it has completed. When it has
    completed, all job result details will be returned by the call to `getSyncResult()`.


* fixed non-deterministic query results in some cluster queries

* fixed issue #1589

* return HTTP status code 410 (gone) instead of HTTP 408 (request timeout) for
  server-side operations that are canceled / killed. Sending 410 instead of 408
  prevents clients from re-starting the same (canceled) operation. Google Chrome
  for example sends the HTTP request again in case it is responded with an HTTP
  408, and this is exactly the opposite of the desired behavior when an operation
  is canceled / killed by the user.

* web interface: queries in AQL editor now cancelable

* web interface: dashboard - added replication information

* web interface: AQL editor now supports bind parameters

* added startup option `--server.hide-product-header` to make the server not send
  the HTTP response header `"Server: ArangoDB"` in its HTTP responses. By default,
  the option is turned off so the header is still sent as usual.

* added new AQL function `UNSET_RECURSIVE` to recursively unset attritutes from
  objects/documents

* switched command-line editor in ArangoShell and arangod to linenoise-ng

* added automatic deadlock detection for transactions

  In case a deadlock is detected, a multi-collection operation may be rolled back
  automatically and fail with error 29 (`deadlock detected`). Client code for
  operations containing more than one collection should be aware of this potential
  error and handle it accordingly, either by giving up or retrying the transaction.

* Added C++ implementations for the AQL arithmetic operations and the following
  AQL functions:
  - ABS
  - APPEND
  - COLLECTIONS
  - CURRENT_DATABASE
  - DOCUMENT
  - EDGES
  - FIRST
  - FIRST_DOCUMENT
  - FIRST_LIST
  - FLATTEN
  - FLOOR
  - FULLTEXT
  - LAST
  - MEDIAN
  - MERGE_RECURSIVE
  - MINUS
  - NEAR
  - NOT_NULL
  - NTH
  - PARSE_IDENTIFIER
  - PERCENTILE
  - POP
  - POSITION
  - PUSH
  - RAND
  - RANGE
  - REMOVE_NTH
  - REMOVE_VALUE
  - REMOVE_VALUES
  - ROUND
  - SHIFT
  - SQRT
  - STDDEV_POPULATION
  - STDDEV_SAMPLE
  - UNSHIFT
  - VARIANCE_POPULATION
  - VARIANCE_SAMPLE
  - WITHIN
  - ZIP

* improved performance of skipping over many documents in an AQL query when no
  indexes and no filters are used, e.g.

      FOR doc IN collection
        LIMIT 1000000, 10
        RETURN doc

* Added array indexes

  Hash indexes and skiplist indexes can now optionally be defined for array values
  so they index individual array members.

  To define an index for array values, the attribute name is extended with the
  expansion operator `[*]` in the index definition:

      arangosh> db.colName.ensureHashIndex("tags[*]");

  When given the following document

      { tags: [ "AQL", "ArangoDB", "Index" ] }

  the index will now contain the individual values `"AQL"`, `"ArangoDB"` and `"Index"`.

  Now the index can be used for finding all documents having `"ArangoDB"` somewhere in their
  tags array using the following AQL query:

      FOR doc IN colName
        FILTER "ArangoDB" IN doc.tags[*]
        RETURN doc

* rewrote AQL query optimizer rule `use-index-range` and renamed it to `use-indexes`.
  The name change affects rule names in the optimizer's output.

* rewrote AQL execution node `IndexRangeNode` and renamed it to `IndexNode`. The name
  change affects node names in the optimizer's explain output.

* added convenience function `db._explain(query)` for human-readable explanation
  of AQL queries

* module resolution as used by `require` now behaves more like in node.js

* the `org/arangodb/request` module now returns response bodies for error responses
  by default. The old behavior of not returning bodies for error responses can be
  re-enabled by explicitly setting the option `returnBodyOnError` to `false` (#1437)


v2.7.6 (2016-01-30)
-------------------

* detect more types of transaction deadlocks early


v2.7.5 (2016-01-22)
-------------------

* backported added automatic deadlock detection for transactions

  In case a deadlock is detected, a multi-collection operation may be rolled back
  automatically and fail with error 29 (`deadlock detected`). Client code for
  operations containing more than one collection should be aware of this potential
  error and handle it accordingly, either by giving up or retrying the transaction.

* improved internal datafile statistics for compaction and compaction triggering
  conditions, preventing excessive growth of collection datafiles under some
  workloads. This should also fix issue #1596.

* Foxx export cache should no longer break if a broken app is loaded in the
  web admin interface.

* Foxx: removed some incorrect deprecation warnings.

* Foxx: mocha test paths with wildcard characters (asterisks) now work on Windows


v2.7.4 (2015-12-21)
-------------------

* slightly adjusted V8 garbage collection strategy so that collection eventually
  happens in all contexts that hold V8 external references to documents and
  collections.

* added the following attributes to the result of `collection.figures()` and the
  corresponding HTTP API at `PUT /_api/collection/<name>/figures`:

  - `documentReferences`: The number of references to documents in datafiles
    that JavaScript code currently holds. This information can be used for
    debugging compaction and unload issues.
  - `waitingFor`: An optional string value that contains information about
    which object type is at the head of the collection's cleanup queue. This
    information can be used for debugging compaction and unload issues.
  - `compactionStatus.time`: The point in time the compaction for the collection
    was last executed. This information can be used for debugging compaction
    issues.
  - `compactionStatus.message`: The action that was performed when the compaction
    was last run for the collection. This information can be used for debugging
    compaction issues.

  Note: `waitingFor` and `compactionStatus` may be empty when called on a coordinator
  in a cluster.

* the compaction will now provide queryable status info that can be used to track
  its progress. The compaction status is displayed in the web interface, too.


v2.7.3 (2015-12-17)
-------------------

* fixed some replication value conversion issues when replication applier properties
  were set via ArangoShell

* fixed disappearing of documents for collections transferred via `sync` or
  `syncCollection` if the collection was dropped right before synchronization
  and drop and (re-)create collection markers were located in the same WAL file

* fixed an issue where overwriting the system sessions collection would break
  the web interface when authentication is enabled


v2.7.2 (2015-12-01)
-------------------

* replication improvements:

  - added `autoResync` configuration parameter for continuous replication.

    When set to `true`, a replication slave will automatically trigger a full data
    re-synchronization with the master when the master cannot provide the log data
    the slave had asked for. Note that `autoResync` will only work when the option
    `requireFromPresent` is also set to `true` for the continuous replication, or
    when the continuous syncer is started and detects that no start tick is present.

    Automatic re-synchronization may transfer a lot of data from the master to the
    slave and may be expensive. It is therefore turned off by default.
    When turned off, the slave will never perform an automatic re-synchronization
    with the master.

  - added `idleMinWaitTime` and `idleMaxWaitTime` configuration parameters for
    continuous replication.

    These parameters can be used to control the minimum and maximum wait time the
    slave will (intentionally) idle and not poll for master log changes in case the
    master had sent the full logs already.
    The `idleMaxWaitTime` value will only be used when `adapativePolling` is set
    to `true`. When `adaptivePolling` is disable, only `idleMinWaitTime` will be
    used as a constant time span in which the slave will not poll the master for
    further changes. The default values are 0.5 seconds for `idleMinWaitTime` and
    2.5 seconds for `idleMaxWaitTime`, which correspond to the hard-coded values
    used in previous versions of ArangoDB.

  - added `initialSyncMaxWaitTime` configuration parameter for initial and continuous
    replication

    This option controls the maximum wait time (in seconds) that the initial
    synchronization will wait for a response from the master when fetching initial
    collection data. If no response is received within this time period, the initial
    synchronization will give up and fail. This option is also relevant for
    continuous replication in case *autoResync* is set to *true*, as then the
    continuous replication may trigger a full data re-synchronization in case
    the master cannot the log data the slave had asked for.

  - HTTP requests sent from the slave to the master during initial synchronization
    will now be retried if they fail with connection problems.

  - the initial synchronization now logs its progress so it can be queried using
    the regular replication status check APIs.

* fixed non-deterministic query results in some cluster queries

* added missing lock instruction for primary index in compactor size calculation

* fixed issue #1589

* fixed issue #1583

* fixed undefined behavior when accessing the top level of a document with the `[*]`
  operator

* fixed potentially invalid pointer access in shaper when the currently accessed
  document got re-located by the WAL collector at the very same time

* Foxx: optional configuration options no longer log validation errors when assigned
  empty values (#1495)

* Foxx: constructors provided to Repository and Model sub-classes via extend are
  now correctly called (#1592)


v2.7.1 (2015-11-07)
-------------------

* switch to linenoise next generation

* exclude `_apps` collection from replication

  The slave has its own `_apps` collection which it populates on server start.
  When replicating data from the master to the slave, the data from the master may
  clash with the slave's own data in the `_apps` collection. Excluding the `_apps`
  collection from replication avoids this.

* disable replication appliers when starting in modes `--upgrade`, `--no-server`
  and `--check-upgrade`

* more detailed output in arango-dfdb

* fixed "no start tick" issue in replication applier

  This error could occur after restarting a slave server after a shutdown
  when no data was ever transferred from the master to the slave via the
  continuous replication

* fixed problem during SSL client connection abort that led to scheduler thread
  staying at 100% CPU saturation

* fixed potential segfault in AQL `NEIGHBORS` function implementation when C++ function
  variant was used and collection names were passed as strings

* removed duplicate target for some frontend JavaScript files from the Makefile

* make AQL function `MERGE()` work on a single array parameter, too.
  This allows combining the attributes of multiple objects from an array into
  a single object, e.g.

      RETURN MERGE([
        { foo: 'bar' },
        { quux: 'quetzalcoatl', ruled: true },
        { bar: 'baz', foo: 'done' }
      ])

  will now return:

      {
        "foo": "done",
        "quux": "quetzalcoatl",
        "ruled": true,
        "bar": "baz"
      }

* fixed potential deadlock in collection status changing on Windows

* fixed hard-coded `incremental` parameter in shell implementation of
  `syncCollection` function in replication module

* fix for GCC5: added check for '-stdlib' option


v2.7.0 (2015-10-09)
-------------------

* fixed request statistics aggregation
  When arangod was started in supervisor mode, the request statistics always showed
  0 requests, as the statistics aggregation thread did not run then.

* read server configuration files before dropping privileges. this ensures that
  the SSL keyfile specified in the configuration can be read with the server's start
  privileges (i.e. root when using a standard ArangoDB package).

* fixed replication with a 2.6 replication configuration and issues with a 2.6 master

* raised default value of `--server.descriptors-minimum` to 1024

* allow Foxx apps to be installed underneath URL path `/_open/`, so they can be
  (intentionally) accessed without authentication.

* added *allowImplicit* sub-attribute in collections declaration of transactions.
  The *allowImplicit* attributes allows making transactions fail should they
  read-access a collection that was not explicitly declared in the *collections*
  array of the transaction.

* added "special" password ARANGODB_DEFAULT_ROOT_PASSWORD. If you pass
  ARANGODB_DEFAULT_ROOT_PASSWORD as password, it will read the password
  from the environment variable ARANGODB_DEFAULT_ROOT_PASSWORD


v2.7.0-rc2 (2015-09-22)
-----------------------

* fix over-eager datafile compaction

  This should reduce the need to compact directly after loading a collection when a
  collection datafile contained many insertions and updates for the same documents. It
  should also prevent from re-compacting already merged datafiles in case not many
  changes were made. Compaction will also make fewer index lookups than before.

* added `syncCollection()` function in module `org/arangodb/replication`

  This allows synchronizing the data of a single collection from a master to a slave
  server. Synchronization can either restore the whole collection by transferring all
  documents from the master to the slave, or incrementally by only transferring documents
  that differ. This is done by partitioning the collection's entire key space into smaller
  chunks and comparing the data chunk-wise between master and slave. Only chunks that are
  different will be re-transferred.

  The `syncCollection()` function can be used as follows:

      require("org/arangodb/replication").syncCollection(collectionName, options);

  e.g.

      require("org/arangodb/replication").syncCollection("myCollection", {
        endpoint: "tcp://127.0.0.1:8529",  /* master */
        username: "root",                  /* username for master */
        password: "secret",                /* password for master */
        incremental: true                  /* use incremental mode */
      });


* additionally allow the following characters in document keys:

  `(` `)` `+` `,` `=` `;` `$` `!` `*` `'` `%`


v2.7.0-rc1 (2015-09-17)
-----------------------

* removed undocumented server-side-only collection functions:
  * collection.OFFSET()
  * collection.NTH()
  * collection.NTH2()
  * collection.NTH3()

* upgraded Swagger to version 2.0 for the Documentation

  This gives the user better prepared test request structures.
  More conversions will follow so finally client libraries can be auto-generated.

* added extra AQL functions for date and time calculation and manipulation.
  These functions were contributed by GitHub users @CoDEmanX and @friday.
  A big thanks for their work!

  The following extra date functions are available from 2.7 on:

  * `DATE_DAYOFYEAR(date)`: Returns the day of year number of *date*.
    The return values range from 1 to 365, or 366 in a leap year respectively.

  * `DATE_ISOWEEK(date)`: Returns the ISO week date of *date*.
    The return values range from 1 to 53. Monday is considered the first day of the week.
    There are no fractional weeks, thus the last days in December may belong to the first
    week of the next year, and the first days in January may be part of the previous year's
    last week.

  * `DATE_LEAPYEAR(date)`: Returns whether the year of *date* is a leap year.

  * `DATE_QUARTER(date)`: Returns the quarter of the given date (1-based):
    * 1: January, February, March
    * 2: April, May, June
    * 3: July, August, September
    * 4: October, November, December

  - *DATE_DAYS_IN_MONTH(date)*: Returns the number of days in *date*'s month (28..31).

  * `DATE_ADD(date, amount, unit)`: Adds *amount* given in *unit* to *date* and
    returns the calculated date.

    *unit* can be either of the following to specify the time unit to add or
    subtract (case-insensitive):
    - y, year, years
    - m, month, months
    - w, week, weeks
    - d, day, days
    - h, hour, hours
    - i, minute, minutes
    - s, second, seconds
    - f, millisecond, milliseconds

    *amount* is the number of *unit*s to add (positive value) or subtract
    (negative value).

  * `DATE_SUBTRACT(date, amount, unit)`: Subtracts *amount* given in *unit* from
    *date* and returns the calculated date.

    It works the same as `DATE_ADD()`, except that it subtracts. It is equivalent
    to calling `DATE_ADD()` with a negative amount, except that `DATE_SUBTRACT()`
    can also subtract ISO durations. Note that negative ISO durations are not
    supported (i.e. starting with `-P`, like `-P1Y`).

  * `DATE_DIFF(date1, date2, unit, asFloat)`: Calculate the difference
    between two dates in given time *unit*, optionally with decimal places.
    Returns a negative value if *date1* is greater than *date2*.

  * `DATE_COMPARE(date1, date2, unitRangeStart, unitRangeEnd)`: Compare two
    partial dates and return true if they match, false otherwise. The parts to
    compare are defined by a range of time units.

    The full range is: years, months, days, hours, minutes, seconds, milliseconds.
    Pass the unit to start from as *unitRangeStart*, and the unit to end with as
    *unitRangeEnd*. All units in between will be compared. Leave out *unitRangeEnd*
    to only compare *unitRangeStart*.

  * `DATE_FORMAT(date, format)`: Format a date according to the given format string.
    It supports the following placeholders (case-insensitive):
    - %t: timestamp, in milliseconds since midnight 1970-01-01
    - %z: ISO date (0000-00-00T00:00:00.000Z)
    - %w: day of week (0..6)
    - %y: year (0..9999)
    - %yy: year (00..99), abbreviated (last two digits)
    - %yyyy: year (0000..9999), padded to length of 4
    - %yyyyyy: year (-009999 .. +009999), with sign prefix and padded to length of 6
    - %m: month (1..12)
    - %mm: month (01..12), padded to length of 2
    - %d: day (1..31)
    - %dd: day (01..31), padded to length of 2
    - %h: hour (0..23)
    - %hh: hour (00..23), padded to length of 2
    - %i: minute (0..59)
    - %ii: minute (00..59), padded to length of 2
    - %s: second (0..59)
    - %ss: second (00..59), padded to length of 2
    - %f: millisecond (0..999)
    - %fff: millisecond (000..999), padded to length of 3
    - %x: day of year (1..366)
    - %xxx: day of year (001..366), padded to length of 3
    - %k: ISO week date (1..53)
    - %kk: ISO week date (01..53), padded to length of 2
    - %l: leap year (0 or 1)
    - %q: quarter (1..4)
    - %a: days in month (28..31)
    - %mmm: abbreviated English name of month (Jan..Dec)
    - %mmmm: English name of month (January..December)
    - %www: abbreviated English name of weekday (Sun..Sat)
    - %wwww: English name of weekday (Sunday..Saturday)
    - %&: special escape sequence for rare occasions
    - %%: literal %
    - %: ignored

* new WAL logfiles and datafiles are now created non-sparse

  This prevents SIGBUS signals being raised when memory of a sparse datafile is accessed
  and the disk is full and the accessed file part is not actually disk-backed. In
  this case the mapped memory region is not necessarily backed by physical memory, and
  accessing the memory may raise SIGBUS and crash arangod.

* the `internal.download()` function and the module `org/arangodb/request` used some
  internal library function that handled the sending of HTTP requests from inside of
  ArangoDB. This library unconditionally set an HTTP header `Accept-Encoding: gzip`
  in all outgoing HTTP requests.

  This has been fixed in 2.7, so `Accept-Encoding: gzip` is not set automatically anymore.
  Additionally, the header `User-Agent: ArangoDB` is not set automatically either. If
  client applications desire to send these headers, they are free to add it when
  constructing the requests using the `download` function or the request module.

* fixed issue #1436: org/arangodb/request advertises deflate without supporting it

* added template string generator function `aqlQuery` for generating AQL queries

  This can be used to generate safe AQL queries with JavaScript parameter
  variables or expressions easily:

      var name = 'test';
      var attributeName = '_key';
      var query = aqlQuery`FOR u IN users FILTER u.name == ${name} RETURN u.${attributeName}`;
      db._query(query);

* report memory usage for document header data (revision id, pointer to data etc.)
  in `db.collection.figures()`. The memory used for document headers will now
  show up in the already existing attribute `indexes.size`. Due to that, the index
  sizes reported by `figures()` in 2.7 will be higher than those reported by 2.6,
  but the 2.7 values are more accurate.

* IMPORTANT CHANGE: the filenames in dumps created by arangodump now contain
  not only the name of the dumped collection, but also an additional 32-digit hash
  value. This is done to prevent overwriting dump files in case-insensitive file
  systems when there exist multiple collections with the same name (but with
  different cases).

  For example, if a database has two collections: `test` and `Test`, previous
  versions of ArangoDB created the files

  * `test.structure.json` and `test.data.json` for collection `test`
  * `Test.structure.json` and `Test.data.json` for collection `Test`

  This did not work for case-insensitive filesystems, because the files for the
  second collection would have overwritten the files of the first. arangodump in
  2.7 will create the following filenames instead:

  * `test_098f6bcd4621d373cade4e832627b4f6.structure.json` and `test_098f6bcd4621d373cade4e832627b4f6.data.json`
  * `Test_0cbc6611f5540bd0809a388dc95a615b.structure.json` and `Test_0cbc6611f5540bd0809a388dc95a615b.data.json`

  These filenames will be unambiguous even in case-insensitive filesystems.

* IMPORTANT CHANGE: make arangod actually close lingering client connections
  when idle for at least the duration specified via `--server.keep-alive-timeout`.
  In previous versions of ArangoDB, connections were not closed by the server
  when the timeout was reached and the client was still connected. Now the
  connection is properly closed by the server in case of timeout. Client
  applications relying on the old behavior may now need to reconnect to the
  server when their idle connections time out and get closed (note: connections
  being idle for a long time may be closed by the OS or firewalls anyway -
  client applications should be aware of that and try to reconnect).

* IMPORTANT CHANGE: when starting arangod, the server will drop the process
  privileges to the specified values in options `--server.uid` and `--server.gid`
  instantly after parsing the startup options.

  That means when either `--server.uid` or `--server.gid` are set, the privilege
  change will happen earlier. This may prevent binding the server to an endpoint
  with a port number lower than 1024 if the arangodb user has no privileges
  for that. Previous versions of ArangoDB changed the privileges later, so some
  startup actions were still carried out under the invoking user (i.e. likely
  *root* when started via init.d or system scripts) and especially binding to
  low port numbers was still possible there.

  The default privileges for user *arangodb* will not be sufficient for binding
  to port numbers lower than 1024. To have an ArangoDB 2.7 bind to a port number
  lower than 1024, it needs to be started with either a different privileged user,
  or the privileges of the *arangodb* user have to raised manually beforehand.

* added AQL optimizer rule `patch-update-statements`

* Linux startup scripts and systemd configuration for arangod now try to
  adjust the NOFILE (number of open files) limits for the process. The limit
  value is set to 131072 (128k) when ArangoDB is started via start/stop
  commands

* When ArangoDB is started/stopped manually via the start/stop commands, the
  main process will wait for up to 10 seconds after it forks the supervisor
  and arangod child processes. If the startup fails within that period, the
  start/stop script will fail with an exit code other than zero. If the
  startup of the supervisor or arangod is still ongoing after 10 seconds,
  the main program will still return with exit code 0. The limit of 10 seconds
  is arbitrary because the time required for a startup is not known in advance.

* added startup option `--database.throw-collection-not-loaded-error`

  Accessing a not-yet loaded collection will automatically load a collection
  on first access. This flag controls what happens in case an operation
  would need to wait for another thread to finalize loading a collection. If
  set to *true*, then the first operation that accesses an unloaded collection
  will load it. Further threads that try to access the same collection while
  it is still loading immediately fail with an error (1238, *collection not loaded*).
  This is to prevent all server threads from being blocked while waiting on the
  same collection to finish loading. When the first thread has completed loading
  the collection, the collection becomes regularly available, and all operations
  from that point on can be carried out normally, and error 1238 will not be
  thrown anymore for that collection.

  If set to *false*, the first thread that accesses a not-yet loaded collection
  will still load it. Other threads that try to access the collection while
  loading will not fail with error 1238 but instead block until the collection
  is fully loaded. This configuration might lead to all server threads being
  blocked because they are all waiting for the same collection to complete
  loading. Setting the option to *true* will prevent this from happening, but
  requires clients to catch error 1238 and react on it (maybe by scheduling
  a retry for later).

  The default value is *false*.

* added better control-C support in arangosh

  When CTRL-C is pressed in arangosh, it will now print a `^C` first. Pressing
  CTRL-C again will reset the prompt if something was entered before, or quit
  arangosh if no command was entered directly before.

  This affects the arangosh version build with Readline-support only (Linux
  and MacOS).

  The MacOS version of ArangoDB for Homebrew now depends on Readline, too. The
  Homebrew formula has been changed accordingly.
  When self-compiling ArangoDB on MacOS without Homebrew, Readline now is a
  prerequisite.

* increased default value for collection-specific `indexBuckets` value from 1 to 8

  Collections created from 2.7 on will use the new default value of `8` if not
  overridden on collection creation or later using
  `collection.properties({ indexBuckets: ... })`.

  The `indexBuckets` value determines the number of buckets to use for indexes of
  type `primary`, `hash` and `edge`. Having multiple index buckets allows splitting
  an index into smaller components, which can be filled in parallel when a collection
  is loading. Additionally, resizing and reallocation of indexes are faster and
  less intrusive if the index uses multiple buckets, because resize and reallocation
  will affect only data in a single bucket instead of all index values.

  The index buckets will be filled in parallel when loading a collection if the collection
  has an `indexBuckets` value greater than 1 and the collection contains a significant
  amount of documents/edges (the current threshold is 256K documents but this value
  may change in future versions of ArangoDB).

* changed HTTP client to use poll instead of select on Linux and MacOS

  This affects the ArangoShell and user-defined JavaScript code running inside
  arangod that initiates its own HTTP calls.

  Using poll instead of select allows using arbitrary high file descriptors
  (bigger than the compiled in FD_SETSIZE). Server connections are still handled using
  epoll, which has never been affected by FD_SETSIZE.

* implemented AQL `LIKE` function using ICU regexes

* added `RETURN DISTINCT` for AQL queries to return unique results:

      FOR doc IN collection
        RETURN DISTINCT doc.status

  This change also introduces `DISTINCT` as an AQL keyword.

* removed `createNamedQueue()` and `addJob()` functions from org/arangodb/tasks

* use less locks and more atomic variables in the internal dispatcher
  and V8 context handling implementations. This leads to improved throughput in
  some ArangoDB internals and allows for higher HTTP request throughput for
  many operations.

  A short overview of the improvements can be found here:

  https://www.arangodb.com/2015/08/throughput-enhancements/

* added shorthand notation for attribute names in AQL object literals:

      LET name = "Peter"
      LET age = 42
      RETURN { name, age }

  The above is the shorthand equivalent of the generic form

      LET name = "Peter"
      LET age = 42
      RETURN { name : name, age : age }

* removed configure option `--enable-timings`

  This option did not have any effect.

* removed configure option `--enable-figures`

  This option previously controlled whether HTTP request statistics code was
  compiled into ArangoDB or not. The previous default value was `true` so
  statistics code was available in official packages. Setting the option to
  `false` led to compile errors so it is doubtful the default value was
  ever changed. By removing the option some internal statistics code was also
  simplified.

* removed run-time manipulation methods for server endpoints:

  * `db._removeEndpoint()`
  * `db._configureEndpoint()`
  * HTTP POST `/_api/endpoint`
  * HTTP DELETE `/_api/endpoint`

* AQL query result cache

  The query result cache can optionally cache the complete results of all or selected AQL queries.
  It can be operated in the following modes:

  * `off`: the cache is disabled. No query results will be stored
  * `on`: the cache will store the results of all AQL queries unless their `cache`
    attribute flag is set to `false`
  * `demand`: the cache will store the results of AQL queries that have their
    `cache` attribute set to `true`, but will ignore all others

  The mode can be set at server startup using the `--database.query-cache-mode` configuration
  option and later changed at runtime.

  The following HTTP REST APIs have been added for controlling the query cache:

  * HTTP GET `/_api/query-cache/properties`: returns the global query cache configuration
  * HTTP PUT `/_api/query-cache/properties`: modifies the global query cache configuration
  * HTTP DELETE `/_api/query-cache`: invalidates all results in the query cache

  The following JavaScript functions have been added for controlling the query cache:

  * `require("org/arangodb/aql/cache").properties()`: returns the global query cache configuration
  * `require("org/arangodb/aql/cache").properties(properties)`: modifies the global query cache configuration
  * `require("org/arangodb/aql/cache").clear()`: invalidates all results in the query cache

* do not link arangoimp against V8

* AQL function call arguments optimization

  This will lead to arguments in function calls inside AQL queries not being copied but passed
  by reference. This may speed up calls to functions with bigger argument values or queries that
  call functions a lot of times.

* upgraded V8 version to 4.3.61

* removed deprecated AQL `SKIPLIST` function.

  This function was introduced in older versions of ArangoDB with a less powerful query optimizer to
  retrieve data from a skiplist index using a `LIMIT` clause. It was marked as deprecated in ArangoDB
  2.6.

  Since ArangoDB 2.3 the behavior of the `SKIPLIST` function can be emulated using regular AQL
  constructs, e.g.

      FOR doc IN @@collection
        FILTER doc.value >= @value
        SORT doc.value DESC
        LIMIT 1
        RETURN doc

* the `skip()` function for simple queries does not accept negative input any longer.
  This feature was deprecated in 2.6.0.

* fix exception handling

  In some cases JavaScript exceptions would re-throw without information of the original problem.
  Now the original exception is logged for failure analysis.

* based REST API method PUT `/_api/simple/all` on the cursor API and make it use AQL internally.

  The change speeds up this REST API method and will lead to additional query information being
  returned by the REST API. Clients can use this extra information or ignore it.

* Foxx Queue job success/failure handlers arguments have changed from `(jobId, jobData, result, jobFailures)` to `(result, jobData, job)`.

* added Foxx Queue job options `repeatTimes`, `repeatUntil` and `repeatDelay` to automatically re-schedule jobs when they are completed.

* added Foxx manifest configuration type `password` to mask values in the web interface.

* fixed default values in Foxx manifest configurations sometimes not being used as defaults.

* fixed optional parameters in Foxx manifest configurations sometimes not being cleared correctly.

* Foxx dependencies can now be marked as optional using a slightly more verbose syntax in your manifest file.

* converted Foxx constructors to ES6 classes so you can extend them using class syntax.

* updated aqb to 2.0.

* updated chai to 3.0.

* Use more madvise calls to speed up things when memory is tight, in particular
  at load time but also for random accesses later.

* Overhauled web interface

  The web interface now has a new design.

  The API documentation for ArangoDB has been moved from "Tools" to "Links" in the web interface.

  The "Applications" tab in the web interfaces has been renamed to "Services".


v2.6.12 (2015-12-02)
--------------------

* fixed disappearing of documents for collections transferred via `sync` if the
  the collection was dropped right before synchronization and drop and (re-)create
  collection markers were located in the same WAL file

* added missing lock instruction for primary index in compactor size calculation

* fixed issue #1589

* fixed issue #1583

* Foxx: optional configuration options no longer log validation errors when assigned
  empty values (#1495)


v2.6.11 (2015-11-18)
--------------------

* fixed potentially invalid pointer access in shaper when the currently accessed
  document got re-located by the WAL collector at the very same time


v2.6.10 (2015-11-10)
--------------------

* disable replication appliers when starting in modes `--upgrade`, `--no-server`
  and `--check-upgrade`

* more detailed output in arango-dfdb

* fixed potential deadlock in collection status changing on Windows

* issue #1521: Can't dump/restore with user and password


v2.6.9 (2015-09-29)
-------------------

* added "special" password ARANGODB_DEFAULT_ROOT_PASSWORD. If you pass
  ARANGODB_DEFAULT_ROOT_PASSWORD as password, it will read the password
  from the environment variable ARANGODB_DEFAULT_ROOT_PASSWORD

* fixed failing AQL skiplist, sort and limit combination

  When using a Skiplist index on an attribute (say "a") and then using sort
  and skip on this attribute caused the result to be empty e.g.:

    require("internal").db.test.ensureSkiplist("a");
    require("internal").db._query("FOR x IN test SORT x.a LIMIT 10, 10");

  Was always empty no matter how many documents are stored in test.
  This is now fixed.

v2.6.8 (2015-09-09)
-------------------

* ARM only:

  The ArangoDB packages for ARM require the kernel to allow unaligned memory access.
  How the kernel handles unaligned memory access is configurable at runtime by
  checking and adjusting the contents `/proc/cpu/alignment`.

  In order to operate on ARM, ArangoDB requires the bit 1 to be set. This will
  make the kernel trap and adjust unaligned memory accesses. If this bit is not
  set, the kernel may send a SIGBUS signal to ArangoDB and terminate it.

  To set bit 1 in `/proc/cpu/alignment` use the following command as a privileged
  user (e.g. root):

      echo "2" > /proc/cpu/alignment

  Note that this setting affects all user processes and not just ArangoDB. Setting
  the alignment with the above command will also not make the setting permanent,
  so it will be lost after a restart of the system. In order to make the setting
  permanent, it should be executed during system startup or before starting arangod.

  The ArangoDB start/stop scripts do not adjust the alignment setting, but rely on
  the environment to have the correct alignment setting already. The reason for this
  is that the alignment settings also affect all other user processes (which ArangoDB
  is not aware of) and thus may have side-effects outside of ArangoDB. It is therefore
  more reasonable to have the system administrator carry out the change.


v2.6.7 (2015-08-25)
-------------------

* improved AssocMulti index performance when resizing.

  This makes the edge index perform less I/O when under memory pressure.


v2.6.6 (2015-08-23)
-------------------

* added startup option `--server.additional-threads` to create separate queues
  for slow requests.


v2.6.5 (2015-08-17)
-------------------

* added startup option `--database.throw-collection-not-loaded-error`

  Accessing a not-yet loaded collection will automatically load a collection
  on first access. This flag controls what happens in case an operation
  would need to wait for another thread to finalize loading a collection. If
  set to *true*, then the first operation that accesses an unloaded collection
  will load it. Further threads that try to access the same collection while
  it is still loading immediately fail with an error (1238, *collection not loaded*).
  This is to prevent all server threads from being blocked while waiting on the
  same collection to finish loading. When the first thread has completed loading
  the collection, the collection becomes regularly available, and all operations
  from that point on can be carried out normally, and error 1238 will not be
  thrown anymore for that collection.

  If set to *false*, the first thread that accesses a not-yet loaded collection
  will still load it. Other threads that try to access the collection while
  loading will not fail with error 1238 but instead block until the collection
  is fully loaded. This configuration might lead to all server threads being
  blocked because they are all waiting for the same collection to complete
  loading. Setting the option to *true* will prevent this from happening, but
  requires clients to catch error 1238 and react on it (maybe by scheduling
  a retry for later).

  The default value is *false*.

* fixed busy wait loop in scheduler threads that sometimes consumed 100% CPU while
  waiting for events on connections closed unexpectedly by the client side

* handle attribute `indexBuckets` when restoring collections via arangorestore.
  Previously the `indexBuckets` attribute value from the dump was ignored, and the
   server default value for `indexBuckets` was used when restoring a collection.

* fixed "EscapeValue already set error" crash in V8 actions that might have occurred when
  canceling V8-based operations.


v2.6.4 (2015-08-01)
-------------------

* V8: Upgrade to version 4.1.0.27 - this is intended to be the stable V8 version.

* fixed issue #1424: Arango shell should not processing arrows pushing on keyboard


v2.6.3 (2015-07-21)
-------------------

* issue #1409: Document values with null character truncated


v2.6.2 (2015-07-04)
-------------------

* fixed issue #1383: bindVars for HTTP API doesn't work with empty string

* fixed handling of default values in Foxx manifest configurations

* fixed handling of optional parameters in Foxx manifest configurations

* fixed a reference error being thrown in Foxx queues when a function-based job type is used that is not available and no options object is passed to queue.push


v2.6.1 (2015-06-24)
-------------------

* Add missing swagger files to cmake build. fixes #1368

* fixed documentation errors


v2.6.0 (2015-06-20)
-------------------

* using negative values for `SimpleQuery.skip()` is deprecated.
  This functionality will be removed in future versions of ArangoDB.

* The following simple query functions are now deprecated:

  * collection.near
  * collection.within
  * collection.geo
  * collection.fulltext
  * collection.range
  * collection.closedRange

  This also lead to the following REST API methods being deprecated from now on:

  * PUT /_api/simple/near
  * PUT /_api/simple/within
  * PUT /_api/simple/fulltext
  * PUT /_api/simple/range

  It is recommended to replace calls to these functions or APIs with equivalent AQL queries,
  which are more flexible because they can be combined with other operations:

      FOR doc IN NEAR(@@collection, @latitude, @longitude, @limit)
        RETURN doc

      FOR doc IN WITHIN(@@collection, @latitude, @longitude, @radius, @distanceAttributeName)
        RETURN doc

      FOR doc IN FULLTEXT(@@collection, @attributeName, @queryString, @limit)
        RETURN doc

      FOR doc IN @@collection
        FILTER doc.value >= @left && doc.value < @right
        LIMIT @skip, @limit
        RETURN doc`

  The above simple query functions and REST API methods may be removed in future versions
  of ArangoDB.

* deprecated now-obsolete AQL `SKIPLIST` function

  The function was introduced in older versions of ArangoDB with a less powerful query optimizer to
  retrieve data from a skiplist index using a `LIMIT` clause.

  Since 2.3 the same goal can be achieved by using regular AQL constructs, e.g.

      FOR doc IN collection FILTER doc.value >= @value SORT doc.value DESC LIMIT 1 RETURN doc

* fixed issues when switching the database inside tasks and during shutdown of database cursors

  These features were added during 2.6 alpha stage so the fixes affect devel/2.6-alpha builds only

* issue #1360: improved foxx-manager help

* added `--enable-tcmalloc` configure option.

  When this option is set, arangod and the client tools will be linked against tcmalloc, which replaces
  the system allocator. When the option is set, a tcmalloc library must be present on the system under
  one of the names `libtcmalloc`, `libtcmalloc_minimal` or `libtcmalloc_debug`.

  As this is a configure option, it is supported for manual builds on Linux-like systems only. tcmalloc
  support is currently experimental.

* issue #1353: Windows: HTTP API - incorrect path in errorMessage

* issue #1347: added option `--create-database` for arangorestore.

  Setting this option to `true` will now create the target database if it does not exist. When creating
  the target database, the username and passwords passed to arangorestore will be used to create an
  initial user for the new database.

* issue #1345: advanced debug information for User Functions

* issue #1341: Can't use bindvars in UPSERT

* fixed vulnerability in JWT implementation.

* changed default value of option `--database.ignore-datafile-errors` from `true` to `false`

  If the new default value of `false` is used, then arangod will refuse loading collections that contain
  datafiles with CRC mismatches or other errors. A collection with datafile errors will then become
  unavailable. This prevents follow up errors from happening.

  The only way to access such collection is to use the datafile debugger (arango-dfdb) and try to repair
  or truncate the datafile with it.

  If `--database.ignore-datafile-errors` is set to `true`, then collections will become available
  even if parts of their data cannot be loaded. This helps availability, but may cause (partial) data
  loss and follow up errors.

* added server startup option `--server.session-timeout` for controlling the timeout of user sessions
  in the web interface

* add sessions and cookie authentication for ArangoDB's web interface

  ArangoDB's built-in web interface now uses sessions. Session information ids are stored in cookies,
  so clients using the web interface must accept cookies in order to use it

* web interface: display query execution time in AQL editor

* web interface: renamed AQL query *submit* button to *execute*

* web interface: added query explain feature in AQL editor

* web interface: demo page added. only working if demo data is available, hidden otherwise

* web interface: added support for custom app scripts with optional arguments and results

* web interface: mounted apps that need to be configured are now indicated in the app overview

* web interface: added button for running tests to app details

* web interface: added button for configuring app dependencies to app details

* web interface: upgraded API documentation to use Swagger 2

* INCOMPATIBLE CHANGE

  removed startup option `--log.severity`

  The docs for `--log.severity` mentioned lots of severities (e.g. `exception`, `technical`, `functional`, `development`)
  but only a few severities (e.g. `all`, `human`) were actually used, with `human` being the default and `all` enabling the
  additional logging of requests. So the option pretended to control a lot of things which it actually didn't. Additionally,
  the option `--log.requests-file` was around for a long time already, also controlling request logging.

  Because the `--log.severity` option effectively did not control that much, it was removed. A side effect of removing the
  option is that 2.5 installations which used `--log.severity all` will not log requests after the upgrade to 2.6. This can
  be adjusted by setting the `--log.requests-file` option.

* add backtrace to fatal log events

* added optional `limit` parameter for AQL function `FULLTEXT`

* make fulltext index also index text values contained in direct sub-objects of the indexed
  attribute.

  Previous versions of ArangoDB only indexed the attribute value if it was a string. Sub-attributes
  of the index attribute were ignored when fulltext indexing.

  Now, if the index attribute value is an object, the object's values will each be included in the
  fulltext index if they are strings. If the index attribute value is an array, the array's values
  will each be included in the fulltext index if they are strings.

  For example, with a fulltext index present on the `translations` attribute, the following text
  values will now be indexed:

      var c = db._create("example");
      c.ensureFulltextIndex("translations");
      c.insert({ translations: { en: "fox", de: "Fuchs", fr: "renard", ru: "лиса" } });
      c.insert({ translations: "Fox is the English translation of the German word Fuchs" });
      c.insert({ translations: [ "ArangoDB", "document", "database", "Foxx" ] });

      c.fulltext("translations", "лиса").toArray();       // returns only first document
      c.fulltext("translations", "Fox").toArray();        // returns first and second documents
      c.fulltext("translations", "prefix:Fox").toArray(); // returns all three documents

* added batch document removal and lookup commands:

      collection.lookupByKeys(keys)
      collection.removeByKeys(keys)

  These commands can be used to perform multi-document lookup and removal operations efficiently
  from the ArangoShell. The argument to these operations is an array of document keys.

  Also added HTTP APIs for batch document commands:

  * PUT /_api/simple/lookup-by-keys
  * PUT /_api/simple/remove-by-keys

* properly prefix document address URLs with the current database name for calls to the REST
  API method GET `/_api/document?collection=...` (that method will return partial URLs to all
  documents in the collection).

  Previous versions of ArangoDB returned the URLs starting with `/_api/` but without the current
  database name, e.g. `/_api/document/mycollection/mykey`. Starting with 2.6, the response URLs
  will include the database name as well, e.g. `/_db/_system/_api/document/mycollection/mykey`.

* added dedicated collection export HTTP REST API

  ArangoDB now provides a dedicated collection export API, which can take snapshots of entire
  collections more efficiently than the general-purpose cursor API. The export API is useful
  to transfer the contents of an entire collection to a client application. It provides optional
  filtering on specific attributes.

  The export API is available at endpoint `POST /_api/export?collection=...`. The API has the
  same return value structure as the already established cursor API (`POST /_api/cursor`).

  An introduction to the export API is given in this blog post:
  http://jsteemann.github.io/blog/2015/04/04/more-efficient-data-exports/

* subquery optimizations for AQL queries

  This optimization avoids copying intermediate results into subqueries that are not required
  by the subquery.

  A brief description can be found here:
  http://jsteemann.github.io/blog/2015/05/04/subquery-optimizations/

* return value optimization for AQL queries

  This optimization avoids copying the final query result inside the query's main `ReturnNode`.

  A brief description can be found here:
  http://jsteemann.github.io/blog/2015/05/04/return-value-optimization-for-aql/

* speed up AQL queries containing big `IN` lists for index lookups

  `IN` lists used for index lookups had performance issues in previous versions of ArangoDB.
  These issues have been addressed in 2.6 so using bigger `IN` lists for filtering is much
  faster.

  A brief description can be found here:
  http://jsteemann.github.io/blog/2015/05/07/in-list-improvements/

* allow `@` and `.` characters in document keys, too

  This change also leads to document keys being URL-encoded when returned in HTTP `location`
  response headers.

* added alternative implementation for AQL COLLECT

  The alternative method uses a hash table for grouping and does not require its input elements
  to be sorted. It will be taken into account by the optimizer for `COLLECT` statements that do
  not use an `INTO` clause.

  In case a `COLLECT` statement can use the hash table variant, the optimizer will create an extra
  plan for it at the beginning of the planning phase. In this plan, no extra `SORT` node will be
  added in front of the `COLLECT` because the hash table variant of `COLLECT` does not require
  sorted input. Instead, a `SORT` node will be added after it to sort its output. This `SORT` node
  may be optimized away again in later stages. If the sort order of the result is irrelevant to
  the user, adding an extra `SORT null` after a hash `COLLECT` operation will allow the optimizer to
  remove the sorts altogether.

  In addition to the hash table variant of `COLLECT`, the optimizer will modify the original plan
  to use the regular `COLLECT` implementation. As this implementation requires sorted input, the
  optimizer will insert a `SORT` node in front of the `COLLECT`. This `SORT` node may be optimized
  away in later stages.

  The created plans will then be shipped through the regular optimization pipeline. In the end,
  the optimizer will pick the plan with the lowest estimated total cost as usual. The hash table
  variant does not require an up-front sort of the input, and will thus be preferred over the
  regular `COLLECT` if the optimizer estimates many input elements for the `COLLECT` node and
  cannot use an index to sort them.

  The optimizer can be explicitly told to use the regular *sorted* variant of `COLLECT` by
  suffixing a `COLLECT` statement with `OPTIONS { "method" : "sorted" }`. This will override the
  optimizer guesswork and only produce the *sorted* variant of `COLLECT`.

  A blog post on the new `COLLECT` implementation can be found here:
  http://jsteemann.github.io/blog/2015/04/22/collecting-with-a-hash-table/

* refactored HTTP REST API for cursors

  The HTTP REST API for cursors (`/_api/cursor`) has been refactored to improve its performance
  and use less memory.

  A post showing some of the performance improvements can be found here:
  http://jsteemann.github.io/blog/2015/04/01/improvements-for-the-cursor-api/

* simplified return value syntax for data-modification AQL queries

  ArangoDB 2.4 since version allows to return results from data-modification AQL queries. The
  syntax for this was quite limited and verbose:

      FOR i IN 1..10
        INSERT { value: i } IN test
        LET inserted = NEW
        RETURN inserted

  The `LET inserted = NEW RETURN inserted` was required literally to return the inserted
  documents. No calculations could be made using the inserted documents.

  This is now more flexible. After a data-modification clause (e.g. `INSERT`, `UPDATE`, `REPLACE`,
  `REMOVE`, `UPSERT`) there can follow any number of `LET` calculations. These calculations can
  refer to the pseudo-values `OLD` and `NEW` that are created by the data-modification statements.

  This allows returning projections of inserted or updated documents, e.g.:

      FOR i IN 1..10
        INSERT { value: i } IN test
        RETURN { _key: NEW._key, value: i }

  Still not every construct is allowed after a data-modification clause. For example, no functions
  can be called that may access documents.

  More information can be found here:
  http://jsteemann.github.io/blog/2015/03/27/improvements-for-data-modification-queries/

* added AQL `UPSERT` statement

  This adds an `UPSERT` statement to AQL that is a combination of both `INSERT` and `UPDATE` /
  `REPLACE`. The `UPSERT` will search for a matching document using a user-provided example.
  If no document matches the example, the *insert* part of the `UPSERT` statement will be
  executed. If there is a match, the *update* / *replace* part will be carried out:

      UPSERT { page: 'index.html' }                 /* search example */
        INSERT { page: 'index.html', pageViews: 1 } /* insert part */
        UPDATE { pageViews: OLD.pageViews + 1 }     /* update part */
        IN pageViews

  `UPSERT` can be used with an `UPDATE` or `REPLACE` clause. The `UPDATE` clause will perform
  a partial update of the found document, whereas the `REPLACE` clause will replace the found
  document entirely. The `UPDATE` or `REPLACE` parts can refer to the pseudo-value `OLD`, which
  contains all attributes of the found document.

  `UPSERT` statements can optionally return values. In the following query, the return
  attribute `found` will return the found document before the `UPDATE` was applied. If no
  document was found, `found` will contain a value of `null`. The `updated` result attribute will
  contain the inserted / updated document:

      UPSERT { page: 'index.html' }                 /* search example */
        INSERT { page: 'index.html', pageViews: 1 } /* insert part */
        UPDATE { pageViews: OLD.pageViews + 1 }     /* update part */
        IN pageViews
        RETURN { found: OLD, updated: NEW }

  A more detailed description of `UPSERT` can be found here:
  http://jsteemann.github.io/blog/2015/03/27/preview-of-the-upsert-command/

* adjusted default configuration value for `--server.backlog-size` from 10 to 64.

* issue #1231: bug xor feature in AQL: LENGTH(null) == 4

  This changes the behavior of the AQL `LENGTH` function as follows:

  - if the single argument to `LENGTH()` is `null`, then the result will now be `0`. In previous
    versions of ArangoDB, the result of `LENGTH(null)` was `4`.

  - if the single argument to `LENGTH()` is `true`, then the result will now be `1`. In previous
    versions of ArangoDB, the result of `LENGTH(true)` was `4`.

  - if the single argument to `LENGTH()` is `false`, then the result will now be `0`. In previous
    versions of ArangoDB, the result of `LENGTH(false)` was `5`.

  The results of `LENGTH()` with string, numeric, array object argument values do not change.

* issue #1298: Bulk import if data already exists (#1298)

  This change extends the HTTP REST API for bulk imports as follows:

  When documents are imported and the `_key` attribute is specified for them, the import can be
  used for inserting and updating/replacing documents. Previously, the import could be used for
  inserting new documents only, and re-inserting a document with an existing key would have failed
  with a *unique key constraint violated* error.

  The above behavior is still the default. However, the API now allows controlling the behavior
  in case of a unique key constraint error via the optional URL parameter `onDuplicate`.

  This parameter can have one of the following values:

  - `error`: when a unique key constraint error occurs, do not import or update the document but
    report an error. This is the default.

  - `update`: when a unique key constraint error occurs, try to (partially) update the existing
    document with the data specified in the import. This may still fail if the document would
    violate secondary unique indexes. Only the attributes present in the import data will be
    updated and other attributes already present will be preserved. The number of updated documents
    will be reported in the `updated` attribute of the HTTP API result.

  - `replace`: when a unique key constraint error occurs, try to fully replace the existing
    document with the data specified in the import. This may still fail if the document would
    violate secondary unique indexes. The number of replaced documents will be reported in the
    `updated` attribute of the HTTP API result.

  - `ignore`: when a unique key constraint error occurs, ignore this error. There will be no
    insert, update or replace for the particular document. Ignored documents will be reported
    separately in the `ignored` attribute of the HTTP API result.

  The result of the HTTP import API will now contain the attributes `ignored` and `updated`, which
  contain the number of ignored and updated documents respectively. These attributes will contain a
  value of zero unless the `onDuplicate` URL parameter is set to either `update` or `replace`
  (in this case the `updated` attribute may contain non-zero values) or `ignore` (in this case the
  `ignored` attribute may contain a non-zero value).

  To support the feature, arangoimp also has a new command line option `--on-duplicate` which can
  have one of the values `error`, `update`, `replace`, `ignore`. The default value is `error`.

  A few examples for using arangoimp with the `--on-duplicate` option can be found here:
  http://jsteemann.github.io/blog/2015/04/14/updating-documents-with-arangoimp/

* changed behavior of `db._query()` in the ArangoShell:

  if the command's result is printed in the shell, the first 10 results will be printed. Previously
  only a basic description of the underlying query result cursor was printed. Additionally, if the
  cursor result contains more than 10 results, the cursor is assigned to a global variable `more`,
  which can be used to iterate over the cursor result.

  Example:

      arangosh [_system]> db._query("FOR i IN 1..15 RETURN i")
      [object ArangoQueryCursor, count: 15, hasMore: true]

      [
        1,
        2,
        3,
        4,
        5,
        6,
        7,
        8,
        9,
        10
      ]

      type 'more' to show more documents


      arangosh [_system]> more
      [object ArangoQueryCursor, count: 15, hasMore: false]

      [
        11,
        12,
        13,
        14,
        15
      ]

* Disallow batchSize value 0 in HTTP `POST /_api/cursor`:

  The HTTP REST API `POST /_api/cursor` does not accept a `batchSize` parameter value of
  `0` any longer. A batch size of 0 never made much sense, but previous versions of ArangoDB
  did not check for this value. Now creating a cursor using a `batchSize` value 0 will
  result in an HTTP 400 error response

* REST Server: fix memory leaks when failing to add jobs

* 'EDGES' AQL Function

  The AQL function `EDGES` got a new fifth option parameter.
  Right now only one option is available: 'includeVertices'. This is a boolean parameter
  that allows to modify the result of the `EDGES` function.
  Default is 'includeVertices: false' which does not have any effect.
  'includeVertices: true' modifies the result, such that
  {vertex: <vertexDocument>, edge: <edgeDocument>} is returned.

* INCOMPATIBLE CHANGE:

  The result format of the AQL function `NEIGHBORS` has been changed.
  Before it has returned an array of objects containing 'vertex' and 'edge'.
  Now it will only contain the vertex directly.
  Also an additional option 'includeData' has been added.
  This is used to define if only the 'vertex._id' value should be returned (false, default),
  or if the vertex should be looked up in the collection and the complete JSON should be returned
  (true).
  Using only the id values can lead to significantly improved performance if this is the only information
  required.

  In order to get the old result format prior to ArangoDB 2.6, please use the function EDGES instead.
  Edges allows for a new option 'includeVertices' which, set to true, returns exactly the format of NEIGHBORS.
  Example:

      NEIGHBORS(<vertexCollection>, <edgeCollection>, <vertex>, <direction>, <example>)

  This can now be achieved by:

      EDGES(<edgeCollection>, <vertex>, <direction>, <example>, {includeVertices: true})

  If you are nesting several NEIGHBORS steps you can speed up their performance in the following way:

  Old Example:

  FOR va IN NEIGHBORS(Users, relations, 'Users/123', 'outbound') FOR vc IN NEIGHBORS(Products, relations, va.vertex._id, 'outbound') RETURN vc

  This can now be achieved by:

  FOR va IN NEIGHBORS(Users, relations, 'Users/123', 'outbound') FOR vc IN NEIGHBORS(Products, relations, va, 'outbound', null, {includeData: true}) RETURN vc
                                                                                                          ^^^^                  ^^^^^^^^^^^^^^^^^^^
                                                                                                  Use intermediate directly     include Data for final

* INCOMPATIBLE CHANGE:

  The AQL function `GRAPH_NEIGHBORS` now provides an additional option `includeData`.
  This option allows controlling whether the function should return the complete vertices
  or just their IDs. Returning only the IDs instead of the full vertices can lead to
  improved performance .

  If provided, `includeData` is set to `true`, all vertices in the result will be returned
  with all their attributes. The default value of `includeData` is `false`.
  This makes the default function results incompatible with previous versions of ArangoDB.

  To get the old result style in ArangoDB 2.6, please set the options as follows in calls
  to `GRAPH_NEIGHBORS`:

      GRAPH_NEIGHBORS(<graph>, <vertex>, { includeData: true })

* INCOMPATIBLE CHANGE:

  The AQL function `GRAPH_COMMON_NEIGHBORS` now provides an additional option `includeData`.
  This option allows controlling whether the function should return the complete vertices
  or just their IDs. Returning only the IDs instead of the full vertices can lead to
  improved performance .

  If provided, `includeData` is set to `true`, all vertices in the result will be returned
  with all their attributes. The default value of `includeData` is `false`.
  This makes the default function results incompatible with previous versions of ArangoDB.

  To get the old result style in ArangoDB 2.6, please set the options as follows in calls
  to `GRAPH_COMMON_NEIGHBORS`:

      GRAPH_COMMON_NEIGHBORS(<graph>, <vertexExamples1>, <vertexExamples2>, { includeData: true }, { includeData: true })

* INCOMPATIBLE CHANGE:

  The AQL function `GRAPH_SHORTEST_PATH` now provides an additional option `includeData`.
  This option allows controlling whether the function should return the complete vertices
  and edges or just their IDs. Returning only the IDs instead of full vertices and edges
  can lead to improved performance .

  If provided, `includeData` is set to `true`, all vertices and edges in the result will
  be returned with all their attributes. There is also an optional parameter `includePath` of
  type object.
  It has two optional sub-attributes `vertices` and `edges`, both of type boolean.
  Both can be set individually and the result will include all vertices on the path if
  `includePath.vertices == true` and all edges if `includePath.edges == true` respectively.

  The default value of `includeData` is `false`, and paths are now excluded by default.
  This makes the default function results incompatible with previous versions of ArangoDB.

  To get the old result style in ArangoDB 2.6, please set the options as follows in calls
  to `GRAPH_SHORTEST_PATH`:

      GRAPH_SHORTEST_PATH(<graph>, <source>, <target>, { includeData: true, includePath: { edges: true, vertices: true } })

  The attributes `startVertex` and `vertex` that were present in the results of `GRAPH_SHORTEST_PATH`
  in previous versions of ArangoDB will not be produced in 2.6. To calculate these attributes in 2.6,
  please extract the first and last elements from the `vertices` result attribute.

* INCOMPATIBLE CHANGE:

  The AQL function `GRAPH_DISTANCE_TO` will now return only the id the destination vertex
  in the `vertex` attribute, and not the full vertex data with all vertex attributes.

* INCOMPATIBLE CHANGE:

  All graph measurements functions in JavaScript module `general-graph` that calculated a
  single figure previously returned an array containing just the figure. Now these functions
  will return the figure directly and not put it inside an array.

  The affected functions are:

  * `graph._absoluteEccentricity`
  * `graph._eccentricity`
  * `graph._absoluteCloseness`
  * `graph._closeness`
  * `graph._absoluteBetweenness`
  * `graph._betweenness`
  * `graph._radius`
  * `graph._diameter`

* Create the `_graphs` collection in new databases with `waitForSync` attribute set to `false`

  The previous `waitForSync` value was `true`, so default the behavior when creating and dropping
  graphs via the HTTP REST API changes as follows if the new settings are in effect:

  * `POST /_api/graph` by default returns `HTTP 202` instead of `HTTP 201`
  * `DELETE /_api/graph/graph-name` by default returns `HTTP 202` instead of `HTTP 201`

  If the `_graphs` collection still has its `waitForSync` value set to `true`, then the HTTP status
  code will not change.

* Upgraded ICU to version 54; this increases performance in many places.
  based on https://code.google.com/p/chromium/issues/detail?id=428145

* added support for HTTP push aka chunked encoding

* issue #1051: add info whether server is running in service or user mode?

  This will add a "mode" attribute to the result of the result of HTTP GET `/_api/version?details=true`

  "mode" can have the following values:

  - `standalone`: server was started manually (e.g. on command-line)
  - `service`: service is running as Windows service, in daemon mode or under the supervisor

* improve system error messages in Windows port

* increased default value of `--server.request-timeout` from 300 to 1200 seconds for client tools
  (arangosh, arangoimp, arangodump, arangorestore)

* increased default value of `--server.connect-timeout` from 3 to 5 seconds for client tools
  (arangosh, arangoimp, arangodump, arangorestore)

* added startup option `--server.foxx-queues-poll-interval`

  This startup option controls the frequency with which the Foxx queues manager is checking
  the queue (or queues) for jobs to be executed.

  The default value is `1` second. Lowering this value will result in the queue manager waking
  up and checking the queues more frequently, which may increase CPU usage of the server.
  When not using Foxx queues, this value can be raised to save some CPU time.

* added startup option `--server.foxx-queues`

  This startup option controls whether the Foxx queue manager will check queue and job entries.
  Disabling this option can reduce server load but will prevent jobs added to Foxx queues from
  being processed at all.

  The default value is `true`, enabling the Foxx queues feature.

* make Foxx queues really database-specific.

  Foxx queues were and are stored in a database-specific collection `_queues`. However, a global
  cache variable for the queues led to the queue names being treated database-independently, which
  was wrong.

  Since 2.6, Foxx queues names are truly database-specific, so the same queue name can be used in
  two different databases for two different queues. Until then, it is advisable to think of queues
  as already being database-specific, and using the database name as a queue name prefix to be
  avoid name conflicts, e.g.:

      var queueName = "myQueue";
      var Foxx = require("org/arangodb/foxx");
      Foxx.queues.create(db._name() + ":" + queueName);

* added support for Foxx queue job types defined as app scripts.

  The old job types introduced in 2.4 are still supported but are known to cause issues in 2.5
  and later when the server is restarted or the job types are not defined in every thread.

  The new job types avoid this issue by storing an explicit mount path and script name rather
  than an assuming the job type is defined globally. It is strongly recommended to convert your
  job types to the new script-based system.

* renamed Foxx sessions option "sessionStorageApp" to "sessionStorage". The option now also accepts session storages directly.

* Added the following JavaScript methods for file access:
  * fs.copyFile() to copy single files
  * fs.copyRecursive() to copy directory trees
  * fs.chmod() to set the file permissions (non-Windows only)

* Added process.env for accessing the process environment from JavaScript code

* Cluster: kickstarter shutdown routines will more precisely follow the shutdown of its nodes.

* Cluster: don't delete agency connection objects that are currently in use.

* Cluster: improve passing along of HTTP errors

* fixed issue #1247: debian init script problems

* multi-threaded index creation on collection load

  When a collection contains more than one secondary index, they can be built in memory in
  parallel when the collection is loaded. How many threads are used for parallel index creation
  is determined by the new configuration parameter `--database.index-threads`. If this is set
  to 0, indexes are built by the opening thread only and sequentially. This is equivalent to
  the behavior in 2.5 and before.

* speed up building up primary index when loading collections

* added `count` attribute to `parameters.json` files of collections. This attribute indicates
  the number of live documents in the collection on unload. It is read when the collection is
  (re)loaded to determine the initial size for the collection's primary index

* removed remainders of MRuby integration, removed arangoirb

* simplified `controllers` property in Foxx manifests. You can now specify a filename directly
  if you only want to use a single file mounted at the base URL of your Foxx app.

* simplified `exports` property in Foxx manifests. You can now specify a filename directly if
  you only want to export variables from a single file in your Foxx app.

* added support for node.js-style exports in Foxx exports. Your Foxx exports file can now export
  arbitrary values using the `module.exports` property instead of adding properties to the
  `exports` object.

* added `scripts` property to Foxx manifests. You should now specify the `setup` and `teardown`
  files as properties of the `scripts` object in your manifests and can define custom,
  app-specific scripts that can be executed from the web interface or the CLI.

* added `tests` property to Foxx manifests. You can now define test cases using the `mocha`
  framework which can then be executed inside ArangoDB.

* updated `joi` package to 6.0.8.

* added `extendible` package.

* added Foxx model lifecycle events to repositories. See #1257.

* speed up resizing of edge index.

* allow to split an edge index into buckets which are resized individually.
  This is controlled by the `indexBuckets` attribute in the `properties`
  of the collection.

* fix a cluster deadlock bug in larger clusters by marking a thread waiting
  for a lock on a DBserver as blocked


v2.5.7 (2015-08-02)
-------------------

* V8: Upgrade to version 4.1.0.27 - this is intended to be the stable V8 version.


v2.5.6 (2015-07-21)
-------------------

* alter Windows build infrastructure so we can properly store pdb files.

* potentially fixed issue #1313: Wrong metric calculation at dashboard

  Escape whitespace in process name when scanning /proc/pid/stats

  This fixes statistics values read from that file

* Fixed variable naming in AQL `COLLECT INTO` results in case the COLLECT is placed
  in a subquery which itself is followed by other constructs that require variables


v2.5.5 (2015-05-29)
-------------------

* fixed vulnerability in JWT implementation.

* fixed format string for reading /proc/pid/stat

* take into account barriers used in different V8 contexts


v2.5.4 (2015-05-14)
-------------------

* added startup option `--log.performance`: specifying this option at startup will log
  performance-related info messages, mainly timings via the regular logging mechanisms

* cluster fixes

* fix for recursive copy under Windows


v2.5.3 (2015-04-29)
-------------------

* Fix fs.move to work across filesystem borders; Fixes Foxx app installation problems;
  issue #1292.

* Fix Foxx app install when installed on a different drive on Windows

* issue #1322: strange AQL result

* issue #1318: Inconsistent db._create() syntax

* issue #1315: queries to a collection fail with an empty response if the
  collection contains specific JSON data

* issue #1300: Make arangodump not fail if target directory exists but is empty

* allow specifying higher values than SOMAXCONN for `--server.backlog-size`

  Previously, arangod would not start when a `--server.backlog-size` value was
  specified that was higher than the platform's SOMAXCONN header value.

  Now, arangod will use the user-provided value for `--server.backlog-size` and
  pass it to the listen system call even if the value is higher than SOMAXCONN.
  If the user-provided value is higher than SOMAXCONN, arangod will log a warning
  on startup.

* Fixed a cluster deadlock bug. Mark a thread that is in a RemoteBlock as
  blocked to allow for additional dispatcher threads to be started.

* Fix locking in cluster by using another ReadWriteLock class for collections.

* Add a second DispatcherQueue for AQL in the cluster. This fixes a
  cluster-AQL thread explosion bug.


v2.5.2 (2015-04-11)
-------------------

* modules stored in _modules are automatically flushed when changed

* added missing query-id parameter in documentation of HTTP DELETE `/_api/query` endpoint

* added iterator for edge index in AQL queries

  this change may lead to less edges being read when used together with a LIMIT clause

* make graph viewer in web interface issue less expensive queries for determining
  a random vertex from the graph, and for determining vertex attributes

* issue #1285: syntax error, unexpected $undefined near '@_to RETURN obj

  this allows AQL bind parameter names to also start with underscores

* moved /_api/query to C++

* issue #1289: Foxx models created from database documents expose an internal method

* added `Foxx.Repository#exists`

* parallelize initialization of V8 context in multiple threads

* fixed a possible crash when the debug-level was TRACE

* cluster: do not initialize statistics collection on each
  coordinator, this fixes a race condition at startup

* cluster: fix a startup race w.r.t. the _configuration collection

* search for db:// JavaScript modules only after all local files have been
  considered, this speeds up the require command in a cluster considerably

* general cluster speedup in certain areas


v2.5.1 (2015-03-19)
-------------------

* fixed bug that caused undefined behavior when an AQL query was killed inside
  a calculation block

* fixed memleaks in AQL query cleanup in case out-of-memory errors are thrown

* by default, Debian and RedHat packages are built with debug symbols

* added option `--database.ignore-logfile-errors`

  This option controls how collection datafiles with a CRC mismatch are treated.

  If set to `false`, CRC mismatch errors in collection datafiles will lead
  to a collection not being loaded at all. If a collection needs to be loaded
  during WAL recovery, the WAL recovery will also abort (if not forced with
  `--wal.ignore-recovery-errors true`). Setting this flag to `false` protects
  users from unintentionally using a collection with corrupted datafiles, from
  which only a subset of the original data can be recovered.

  If set to `true`, CRC mismatch errors in collection datafiles will lead to
  the datafile being partially loaded. All data up to until the mismatch will
  be loaded. This will enable users to continue with collection datafiles
  that are corrupted, but will result in only a partial load of the data.
  The WAL recovery will still abort when encountering a collection with a
  corrupted datafile, at least if `--wal.ignore-recovery-errors` is not set to
  `true`.

  The default value is *true*, so for collections with corrupted datafiles
  there might be partial data loads once the WAL recovery has finished. If
  the WAL recovery will need to load a collection with a corrupted datafile,
  it will still stop when using the default values.

* INCOMPATIBLE CHANGE:

  make the arangod server refuse to start if during startup it finds a non-readable
  `parameter.json` file for a database or a collection.

  Stopping the startup process in this case requires manual intervention (fixing
  the unreadable files), but prevents follow-up errors due to ignored databases or
  collections from happening.

* datafiles and `parameter.json` files written by arangod are now created with read and write
  privileges for the arangod process user, and with read and write privileges for the arangod
  process group.

  Previously, these files were created with user read and write permissions only.

* INCOMPATIBLE CHANGE:

  abort WAL recovery if one of the collection's datafiles cannot be opened

* INCOMPATIBLE CHANGE:

  never try to raise the privileges after dropping them, this can lead to a race condition while
  running the recovery

  If you require to run ArangoDB on a port lower than 1024, you must run ArangoDB as root.

* fixed inefficiencies in `remove` methods of general-graph module

* added option `--database.slow-query-threshold` for controlling the default AQL slow query
  threshold value on server start

* add system error strings for Windows on many places

* rework service startup so we announce 'RUNNING' only when we're finished starting.

* use the Windows eventlog for FATAL and ERROR - log messages

* fix service handling in NSIS Windows installer, specify human readable name

* add the ICU_DATA environment variable to the fatal error messages

* fixed issue #1265: arangod crashed with SIGSEGV

* fixed issue #1241: Wildcards in examples


v2.5.0 (2015-03-09)
-------------------

* installer fixes for Windows

* fix for downloading Foxx

* fixed issue #1258: http pipelining not working?


v2.5.0-beta4 (2015-03-05)
-------------------------

* fixed issue #1247: debian init script problems


v2.5.0-beta3 (2015-02-27)
-------------------------

* fix Windows install path calculation in arango

* fix Windows logging of long strings

* fix possible undefinedness of const strings in Windows


v2.5.0-beta2 (2015-02-23)
-------------------------

* fixed issue #1256: agency binary not found #1256

* fixed issue #1230: API: document/col-name/_key and cursor return different floats

* front-end: dashboard tries not to (re)load statistics if user has no access

* V8: Upgrade to version 3.31.74.1

* etcd: Upgrade to version 2.0 - This requires go 1.3 to compile at least.

* refuse to startup if ICU wasn't initialized, this will i.e. prevent errors from being printed,
  and libraries from being loaded.

* front-end: unwanted removal of index table header after creating new index

* fixed issue #1248: chrome: applications filtering not working

* fixed issue #1198: queries remain in aql editor (front-end) if you navigate through different tabs

* Simplify usage of Foxx

  Thanks to our user feedback we learned that Foxx is a powerful, yet rather complicated concept.
  With this release we tried to make it less complicated while keeping all its strength.
  That includes a rewrite of the documentation as well as some code changes as listed below:

  * Moved Foxx applications to a different folder.

    The naming convention now is: <app-path>/_db/<dbname>/<mountpoint>/APP
    Before it was: <app-path>/databases/<dbname>/<appname>:<appversion>
    This caused some trouble as apps where cached based on name and version and updates did not apply.
    Hence the path on filesystem and the app's access URL had no relation to one another.
    Now the path on filesystem is identical to the URL (except for slashes and the appended APP)

  * Rewrite of Foxx routing

    The routing of Foxx has been exposed to major internal changes we adjusted because of user feedback.
    This allows us to set the development mode per mount point without having to change paths and hold
    apps at separate locations.

  * Foxx Development mode

    The development mode used until 2.4 is gone. It has been replaced by a much more mature version.
    This includes the deprecation of the javascript.dev-app-path parameter, which is useless since 2.5.
    Instead of having two separate app directories for production and development, apps now reside in
    one place, which is used for production as well as for development.
    Apps can still be put into development mode, changing their behavior compared to production mode.
    Development mode apps are still reread from disk at every request, and still they ship more debug
    output.

    This change has also made the startup options `--javascript.frontend-development-mode` and
    `--javascript.dev-app-path` obsolete. The former option will not have any effect when set, and the
    latter option is only read and used during the upgrade to 2.5 and does not have any effects later.

  * Foxx install process

    Installing Foxx apps has been a two step process: import them into ArangoDB and mount them at a
    specific mount point. These operations have been joined together. You can install an app at one
    mount point, that's it. No fetch, mount, unmount, purge cycle anymore. The commands have been
    simplified to just:

    * install: get your Foxx app up and running
    * uninstall: shut it down and erase it from disk

  * Foxx error output

    Until 2.4 the errors produced by Foxx were not optimal. Often, the error message was just
    `unable to parse manifest` and contained only an internal stack trace.
    In 2.5 we made major improvements there, including a much more fine-grained error output that
    helps you debug your Foxx apps. The error message printed is now much closer to its source and
    should help you track it down.

    Also we added the default handlers for unhandled errors in Foxx apps:

    * You will get a nice internal error page whenever your Foxx app is called but was not installed
      due to any error
    * You will get a proper error message when having an uncaught error appears in any app route

    In production mode the messages above will NOT contain any information about your Foxx internals
    and are safe to be exposed to third party users.
    In development mode the messages above will contain the stacktrace (if available), making it easier for
    your in-house devs to track down errors in the application.

* added `console` object to Foxx apps. All Foxx apps now have a console object implementing
  the familiar Console API in their global scope, which can be used to log diagnostic
  messages to the database.

* added `org/arangodb/request` module, which provides a simple API for making HTTP requests
  to external services.

* added optimizer rule `propagate-constant-attributes`

  This rule will look inside `FILTER` conditions for constant value equality comparisons,
  and insert the constant values in other places in `FILTER`s. For example, the rule will
  insert `42` instead of `i.value` in the second `FILTER` of the following query:

      FOR i IN c1 FOR j IN c2 FILTER i.value == 42 FILTER j.value == i.value RETURN 1

* added `filtered` value to AQL query execution statistics

  This value indicates how many documents were filtered by `FilterNode`s in the AQL query.
  Note that `IndexRangeNode`s can also filter documents by selecting only the required ranges
  from the index. The `filtered` value will not include the work done by `IndexRangeNode`s,
  but only the work performed by `FilterNode`s.

* added support for sparse hash and skiplist indexes

  Hash and skiplist indexes can optionally be made sparse. Sparse indexes exclude documents
  in which at least one of the index attributes is either not set or has a value of `null`.

  As such documents are excluded from sparse indexes, they may contain fewer documents than
  their non-sparse counterparts. This enables faster indexing and can lead to reduced memory
  usage in case the indexed attribute does occur only in some, but not all documents of the
  collection. Sparse indexes will also reduce the number of collisions in non-unique hash
  indexes in case non-existing or optional attributes are indexed.

  In order to create a sparse index, an object with the attribute `sparse` can be added to
  the index creation commands:

      db.collection.ensureHashIndex(attributeName, { sparse: true });
      db.collection.ensureHashIndex(attributeName1, attributeName2, { sparse: true });
      db.collection.ensureUniqueConstraint(attributeName, { sparse: true });
      db.collection.ensureUniqueConstraint(attributeName1, attributeName2, { sparse: true });

      db.collection.ensureSkiplist(attributeName, { sparse: true });
      db.collection.ensureSkiplist(attributeName1, attributeName2, { sparse: true });
      db.collection.ensureUniqueSkiplist(attributeName, { sparse: true });
      db.collection.ensureUniqueSkiplist(attributeName1, attributeName2, { sparse: true });

  Note that in place of the above specialized index creation commands, it is recommended to use
  the more general index creation command `ensureIndex`:

  ```js
  db.collection.ensureIndex({ type: "hash", sparse: true, unique: true, fields: [ attributeName ] });
  db.collection.ensureIndex({ type: "skiplist", sparse: false, unique: false, fields: [ "a", "b" ] });
  ```

  When not explicitly set, the `sparse` attribute defaults to `false` for new indexes.

  This causes a change in behavior when creating a unique hash index without specifying the
  sparse flag: in 2.4, unique hash indexes were implicitly sparse, always excluding `null` values.
  There was no option to control this behavior, and sparsity was neither supported for non-unique
  hash indexes nor skiplists in 2.4. This implicit sparsity of unique hash indexes was considered
  an inconsistency, and therefore the behavior was cleaned up in 2.5. As of 2.5, indexes will
  only be created sparse if sparsity is explicitly requested. Existing unique hash indexes from 2.4
  or before will automatically be migrated so they are still sparse after the upgrade to 2.5.

  Geo indexes are implicitly sparse, meaning documents without the indexed location attribute or
  containing invalid location coordinate values will be excluded from the index automatically. This
  is also a change when compared to pre-2.5 behavior, when documents with missing or invalid
  coordinate values may have caused errors on insertion when the geo index' `unique` flag was set
  and its `ignoreNull` flag was not.

  This was confusing and has been rectified in 2.5. The method `ensureGeoConstaint()` now does the
  same as `ensureGeoIndex()`. Furthermore, the attributes `constraint`, `unique`, `ignoreNull` and
  `sparse` flags are now completely ignored when creating geo indexes.

  The same is true for fulltext indexes. There is no need to specify non-uniqueness or sparsity for
  geo or fulltext indexes. They will always be non-unique and sparse.

  As sparse indexes may exclude some documents, they cannot be used for every type of query.
  Sparse hash indexes cannot be used to find documents for which at least one of the indexed
  attributes has a value of `null`. For example, the following AQL query cannot use a sparse
  index, even if one was created on attribute `attr`:

      FOR doc In collection
        FILTER doc.attr == null
        RETURN doc

  If the lookup value is non-constant, a sparse index may or may not be used, depending on
  the other types of conditions in the query. If the optimizer can safely determine that
  the lookup value cannot be `null`, a sparse index may be used. When uncertain, the optimizer
  will not make use of a sparse index in a query in order to produce correct results.

  For example, the following queries cannot use a sparse index on `attr` because the optimizer
  will not know beforehand whether the comparison values for `doc.attr` will include `null`:

      FOR doc In collection
        FILTER doc.attr == SOME_FUNCTION(...)
        RETURN doc

      FOR other IN otherCollection
        FOR doc In collection
          FILTER doc.attr == other.attr
          RETURN doc

  Sparse skiplist indexes can be used for sorting if the optimizer can safely detect that the
  index range does not include `null` for any of the index attributes.

* inspection of AQL data-modification queries will now detect if the data-modification part
  of the query can run in lockstep with the data retrieval part of the query, or if the data
  retrieval part must be executed before the data modification can start.

  Executing the two in lockstep allows using much smaller buffers for intermediate results
  and starts the actual data-modification operations much earlier than if the two phases
  were executed separately.

* Allow dynamic attribute names in AQL object literals

  This allows using arbitrary expressions to construct attribute names in object
  literals specified in AQL queries. To disambiguate expressions and other unquoted
  attribute names, dynamic attribute names need to be enclosed in brackets (`[` and `]`).
  Example:

      FOR i IN 1..100
        RETURN { [ CONCAT('value-of-', i) ] : i }

* make AQL optimizer rule "use-index-for-sort" remove sort also in case a non-sorted
  index (e.g. a hash index) is used for only equality lookups and all sort attributes
  are covered by the index.

  Example that does not require an extra sort (needs hash index on `value`):

      FOR doc IN collection FILTER doc.value == 1 SORT doc.value RETURN doc

  Another example that does not require an extra sort (with hash index on `value1`, `value2`):

      FOR doc IN collection FILTER doc.value1 == 1 && doc.value2 == 2 SORT doc.value1, doc.value2 RETURN doc

* make AQL optimizer rule "use-index-for-sort" remove sort also in case the sort criteria
  excludes the left-most index attributes, but the left-most index attributes are used
  by the index for equality-only lookups.

  Example that can use the index for sorting (needs skiplist index on `value1`, `value2`):

      FOR doc IN collection FILTER doc.value1 == 1 SORT doc.value2 RETURN doc

* added selectivity estimates for primary index, edge index, and hash index

  The selectivity estimates are returned by the `GET /_api/index` REST API method
  in a sub-attribute `selectivityEstimate` for each index that supports it. This
  attribute will be omitted for indexes that do not provide selectivity estimates.
  If provided, the selectivity estimate will be a numeric value between 0 and 1.

  Selectivity estimates will also be reported in the result of `collection.getIndexes()`
  for all indexes that support this. If no selectivity estimate can be determined for
  an index, the attribute `selectivityEstimate` will be omitted here, too.

  The web interface also shows selectivity estimates for each index that supports this.

  Currently the following index types can provide selectivity estimates:
  - primary index
  - edge index
  - hash index (unique and non-unique)

  No selectivity estimates will be provided when running in cluster mode.

* fixed issue #1226: arangod log issues

* added additional logger if arangod is started in foreground mode on a tty

* added AQL optimizer rule "move-calculations-down"

* use exclusive native SRWLocks on Windows instead of native mutexes

* added AQL functions `MD5`, `SHA1`, and `RANDOM_TOKEN`.

* reduced number of string allocations when parsing certain AQL queries

  parsing numbers (integers or doubles) does not require a string allocation
  per number anymore

* RequestContext#bodyParam now accepts arbitrary joi schemas and rejects invalid (but well-formed) request bodies.

* enforce that AQL user functions are wrapped inside JavaScript function () declarations

  AQL user functions were always expected to be wrapped inside a JavaScript function, but previously
  this was not enforced when registering a user function. Enforcing the AQL user functions to be contained
  inside functions prevents functions from doing some unexpected things that may have led to undefined
  behavior.

* Windows service uninstalling: only remove service if it points to the currently running binary,
  or --force was specified.

* Windows (debug only): print stacktraces on crash and run minidump

* Windows (cygwin): if you run arangosh in a cygwin shell or via ssh we will detect this and use
  the appropriate output functions.

* Windows: improve process management

* fix IPv6 reverse ip lookups - so far we only did IPv4 addresses.

* improve join documentation, add outer join example

* run jslint for unit tests too, to prevent "memory leaks" by global js objects with native code.

* fix error logging for exceptions - we wouldn't log the exception message itself so far.

* improve error reporting in the http client (Windows & *nix)

* improve error reports in cluster

* Standard errors can now contain custom messages.


v2.4.7 (XXXX-XX-XX)
-------------------

* fixed issue #1282: Geo WITHIN_RECTANGLE for nested lat/lng


v2.4.6 (2015-03-18)
-------------------

* added option `--database.ignore-logfile-errors`

  This option controls how collection datafiles with a CRC mismatch are treated.

  If set to `false`, CRC mismatch errors in collection datafiles will lead
  to a collection not being loaded at all. If a collection needs to be loaded
  during WAL recovery, the WAL recovery will also abort (if not forced with
  `--wal.ignore-recovery-errors true`). Setting this flag to `false` protects
  users from unintentionally using a collection with corrupted datafiles, from
  which only a subset of the original data can be recovered.

  If set to `true`, CRC mismatch errors in collection datafiles will lead to
  the datafile being partially loaded. All data up to until the mismatch will
  be loaded. This will enable users to continue with a collection datafiles
  that are corrupted, but will result in only a partial load of the data.
  The WAL recovery will still abort when encountering a collection with a
  corrupted datafile, at least if `--wal.ignore-recovery-errors` is not set to
  `true`.

  The default value is *true*, so for collections with corrupted datafiles
  there might be partial data loads once the WAL recovery has finished. If
  the WAL recovery will need to load a collection with a corrupted datafile,
  it will still stop when using the default values.

* INCOMPATIBLE CHANGE:

  make the arangod server refuse to start if during startup it finds a non-readable
  `parameter.json` file for a database or a collection.

  Stopping the startup process in this case requires manual intervention (fixing
  the unreadable files), but prevents follow-up errors due to ignored databases or
  collections from happening.

* datafiles and `parameter.json` files written by arangod are now created with read and write
  privileges for the arangod process user, and with read and write privileges for the arangod
  process group.

  Previously, these files were created with user read and write permissions only.

* INCOMPATIBLE CHANGE:

  abort WAL recovery if one of the collection's datafiles cannot be opened

* INCOMPATIBLE CHANGE:

  never try to raise the privileges after dropping them, this can lead to a race condition while
  running the recovery

  If you require to run ArangoDB on a port lower than 1024, you must run ArangoDB as root.

* fixed inefficiencies in `remove` methods of general-graph module

* added option `--database.slow-query-threshold` for controlling the default AQL slow query
  threshold value on server start


v2.4.5 (2015-03-16)
-------------------

* added elapsed time to HTTP request logging output (`--log.requests-file`)

* added AQL current and slow query tracking, killing of AQL queries

  This change enables retrieving the list of currently running AQL queries inside the selected database.
  AQL queries with an execution time beyond a certain threshold can be moved to a "slow query" facility
  and retrieved from there. Queries can also be killed by specifying the query id.

  This change adds the following HTTP REST APIs:

  - `GET /_api/query/current`: for retrieving the list of currently running queries
  - `GET /_api/query/slow`: for retrieving the list of slow queries
  - `DELETE /_api/query/slow`: for clearing the list of slow queries
  - `GET /_api/query/properties`: for retrieving the properties for query tracking
  - `PUT /_api/query/properties`: for adjusting the properties for query tracking
  - `DELETE /_api/query/<id>`: for killing an AQL query

  The following JavaScript APIs have been added:

  - require("org/arangodb/aql/queries").current();
  - require("org/arangodb/aql/queries").slow();
  - require("org/arangodb/aql/queries").clearSlow();
  - require("org/arangodb/aql/queries").properties();
  - require("org/arangodb/aql/queries").kill();

* fixed issue #1265: arangod crashed with SIGSEGV

* fixed issue #1241: Wildcards in examples

* fixed comment parsing in Foxx controllers


v2.4.4 (2015-02-24)
-------------------

* fixed the generation template for foxx apps. It now does not create deprecated functions anymore

* add custom visitor functionality for `GRAPH_NEIGHBORS` function, too

* increased default value of traversal option *maxIterations* to 100 times of its previous
  default value


v2.4.3 (2015-02-06)
-------------------

* fix multi-threading with openssl when running under Windows

* fix timeout on socket operations when running under Windows

* Fixed an error in Foxx routing which caused some apps that worked in 2.4.1 to fail with status 500: `undefined is not a function` errors in 2.4.2
  This error was occurring due to seldom internal rerouting introduced by the malformed application handler.


v2.4.2 (2015-01-30)
-------------------

* added custom visitor functionality for AQL traversals

  This allows more complex result processing in traversals triggered by AQL. A few examples
  are shown in [this article](http://jsteemann.github.io/blog/2015/01/28/using-custom-visitors-in-aql-graph-traversals/).

* improved number of results estimated for nodes of type EnumerateListNode and SubqueryNode
  in AQL explain output

* added AQL explain helper to explain arbitrary AQL queries

  The helper function prints the query execution plan and the indexes to be used in the
  query. It can be invoked from the ArangoShell or the web interface as follows:

      require("org/arangodb/aql/explainer").explain(query);

* enable use of indexes for certain AQL conditions with non-equality predicates, in
  case the condition(s) also refer to indexed attributes

  The following queries will now be able to use indexes:

      FILTER a.indexed == ... && a.indexed != ...
      FILTER a.indexed == ... && a.nonIndexed != ...
      FILTER a.indexed == ... && ! (a.indexed == ...)
      FILTER a.indexed == ... && ! (a.nonIndexed == ...)
      FILTER a.indexed == ... && ! (a.indexed != ...)
      FILTER a.indexed == ... && ! (a.nonIndexed != ...)
      FILTER (a.indexed == ... && a.nonIndexed == ...) || (a.indexed == ... && a.nonIndexed == ...)
      FILTER (a.indexed == ... && a.nonIndexed != ...) || (a.indexed == ... && a.nonIndexed != ...)

* Fixed spuriously occurring "collection not found" errors when running queries on local
  collections on a cluster DB server

* Fixed upload of Foxx applications to the server for apps exceeding approx. 1 MB zipped.

* Malformed Foxx applications will now return a more useful error when any route is requested.

  In Production a Foxx app mounted on /app will display an html page on /app/* stating a 503 Service temporarily not available.
  It will not state any information about your Application.
  Before it was a 404 Not Found without any information and not distinguishable from a correct not found on your route.

  In Development Mode the html page also contains information about the error occurred.

* Unhandled errors thrown in Foxx routes are now handled by the Foxx framework itself.

  In Production the route will return a status 500 with a body {error: "Error statement"}.
  In Development the route will return a status 500 with a body {error: "Error statement", stack: "..."}

  Before, it was status 500 with a plain text stack including ArangoDB internal routing information.

* The Applications tab in web interface will now request development apps more often.
  So if you have a fixed a syntax error in your app it should always be visible after reload.


v2.4.1 (2015-01-19)
-------------------

* improved WAL recovery output

* fixed certain OR optimizations in AQL optimizer

* better diagnostics for arangoimp

* fixed invalid result of HTTP REST API method `/_admin/foxx/rescan`

* fixed possible segmentation fault when passing a Buffer object into a V8 function
  as a parameter

* updated AQB module to 1.8.0.


v2.4.0 (2015-01-13)
-------------------

* updated AQB module to 1.7.0.

* fixed V8 integration-related crashes

* make `fs.move(src, dest)` also fail when both `src` and `dest` are
  existing directories. This ensures the same behavior of the move operation
  on different platforms.

* fixed AQL insert operation for multi-shard collections in cluster

* added optional return value for AQL data-modification queries.
  This allows returning the documents inserted, removed or updated with the query, e.g.

      FOR doc IN docs REMOVE doc._key IN docs LET removed = OLD RETURN removed
      FOR doc IN docs INSERT { } IN docs LET inserted = NEW RETURN inserted
      FOR doc IN docs UPDATE doc._key WITH { } IN docs LET previous = OLD RETURN previous
      FOR doc IN docs UPDATE doc._key WITH { } IN docs LET updated = NEW RETURN updated

  The variables `OLD` and `NEW` are automatically available when a `REMOVE`, `INSERT`,
  `UPDATE` or `REPLACE` statement is immediately followed by a `LET` statement.
  Note that the `LET` and `RETURN` statements in data-modification queries are not as
  flexible as the general versions of `LET` and `RETURN`. When returning documents from
  data-modification operations, only a single variable can be assigned using `LET`, and
  the assignment can only be either `OLD` or `NEW`, but not an arbitrary expression. The
  `RETURN` statement also allows using the just-created variable only, and no arbitrary
  expressions.


v2.4.0-beta1 (2014-12-26)
--------------------------

* fixed superstates in FoxxGenerator

* fixed issue #1065: Aardvark: added creation of documents and edges with _key property

* fixed issue #1198: Aardvark: current AQL editor query is now cached

* Upgraded V8 version from 3.16.14 to 3.29.59

  The built-in version of V8 has been upgraded from 3.16.14 to 3.29.59.
  This activates several ES6 (also dubbed *Harmony* or *ES.next*) features in
  ArangoDB, both in the ArangoShell and the ArangoDB server. They can be
  used for scripting and in server-side actions such as Foxx routes, traversals
  etc.

  The following ES6 features are available in ArangoDB 2.4 by default:

  * iterators
  * the `of` operator
  * symbols
  * predefined collections types (Map, Set etc.)
  * typed arrays

  Many other ES6 features are disabled by default, but can be made available by
  starting arangod or arangosh with the appropriate options:

  * arrow functions
  * proxies
  * generators
  * String, Array, and Number enhancements
  * constants
  * enhanced object and numeric literals

  To activate all these ES6 features in arangod or arangosh, start it with
  the following options:

      arangosh --javascript.v8-options="--harmony --harmony_generators"

  More details on the available ES6 features can be found in
  [this blog](https://jsteemann.github.io/blog/2014/12/19/using-es6-features-in-arangodb/).

* Added Foxx generator for building Hypermedia APIs

  A more detailed description is [here](https://www.arangodb.com/2014/12/08/building-hypermedia-apis-foxxgenerator)

* New `Applications` tab in web interface:

  The `applications` tab got a complete redesign.
  It will now only show applications that are currently running on ArangoDB.
  For a selected application, a new detailed view has been created.
  This view provides a better overview of the app:
  * author
  * license
  * version
  * contributors
  * download links
  * API documentation

  To install a new application, a new dialog is now available.
  It provides the features already available in the console application `foxx-manager` plus some more:
  * install an application from Github
  * install an application from a zip file
  * install an application from ArangoDB's application store
  * create a new application from scratch: this feature uses a generator to
    create a Foxx application with pre-defined CRUD methods for a given list
    of collections. The generated Foxx app can either be downloaded as a zip file or
    be installed on the server. Starting with a new Foxx app has never been easier.

* fixed issue #1102: Aardvark: Layout bug in documents overview

  The documents overview was entirely destroyed in some situations on Firefox.
  We replaced the plugin we used there.

* fixed issue #1168: Aardvark: pagination buttons jumping

* fixed issue #1161: Aardvark: Click on Import JSON imports previously uploaded file

* removed configure options `--enable-all-in-one-v8`, `--enable-all-in-one-icu`,
  and `--enable-all-in-one-libev`.

* global internal rename to fix naming incompatibilities with JSON:

  Internal functions with names containing `array` have been renamed to `object`,
  internal functions with names containing `list` have been renamed to `array`.
  The renaming was mainly done in the C++ parts. The documentation has also been
  adjusted so that the correct JSON type names are used in most places.

  The change also led to the addition of a few function aliases in AQL:

  * `TO_LIST` now is an alias of the new `TO_ARRAY`
  * `IS_LIST` now is an alias of the new `IS_ARRAY`
  * `IS_DOCUMENT` now is an alias of the new `IS_OBJECT`

  The changed also renamed the option `mergeArrays` to `mergeObjects` for AQL
  data-modification query options and HTTP document modification API

* AQL: added optimizer rule "remove-filter-covered-by-index"

  This rule removes FilterNodes and CalculationNodes from an execution plan if the
  filter is already covered by a previous IndexRangeNode. Removing the CalculationNode
  and the FilterNode will speed up query execution because the query requires less
  computation.

* AQL: added optimizer rule "remove-sort-rand"

  This rule removes a `SORT RAND()` expression from a query and moves the random
  iteration into the appropriate `EnumerateCollectionNode`. This is more efficient
  than individually enumerating and then sorting randomly.

* AQL: range optimizations for IN and OR

  This change enables usage of indexes for several additional cases. Filters containing
  the `IN` operator can now make use of indexes, and multiple OR- or AND-combined filter
  conditions can now also use indexes if the filters are accessing the same indexed
  attribute.

  Here are a few examples of queries that can now use indexes but couldn't before:

    FOR doc IN collection
      FILTER doc.indexedAttribute == 1 || doc.indexedAttribute > 99
      RETURN doc

    FOR doc IN collection
      FILTER doc.indexedAttribute IN [ 3, 42 ] || doc.indexedAttribute > 99
      RETURN doc

    FOR doc IN collection
      FILTER (doc.indexedAttribute > 2 && doc.indexedAttribute < 10) ||
             (doc.indexedAttribute > 23 && doc.indexedAttribute < 42)
      RETURN doc

* fixed issue #500: AQL parentheses issue

  This change allows passing subqueries as AQL function parameters without using
  duplicate brackets (e.g. `FUNC(query)` instead of `FUNC((query))`

* added optional `COUNT` clause to AQL `COLLECT`

  This allows more efficient group count calculation queries, e.g.

      FOR doc IN collection
        COLLECT age = doc.age WITH COUNT INTO length
        RETURN { age: age, count: length }

  A count-only query is also possible:

      FOR doc IN collection
        COLLECT WITH COUNT INTO length
        RETURN length

* fixed missing makeDirectory when fetching a Foxx application from a zip file

* fixed issue #1134: Change the default endpoint to localhost

  This change will modify the IP address ArangoDB listens on to 127.0.0.1 by default.
  This will make new ArangoDB installations unaccessible from clients other than
  localhost unless changed. This is a security feature.

  To make ArangoDB accessible from any client, change the server's configuration
  (`--server.endpoint`) to either `tcp://0.0.0.0:8529` or the server's publicly
  visible IP address.

* deprecated `Repository#modelPrototype`. Use `Repository#model` instead.

* IMPORTANT CHANGE: by default, system collections are included in replication and all
  replication API return values. This will lead to user accounts and credentials
  data being replicated from master to slave servers. This may overwrite
  slave-specific database users.

  If this is undesired, the `_users` collection can be excluded from replication
  easily by setting the `includeSystem` attribute to `false` in the following commands:

  * replication.sync({ includeSystem: false });
  * replication.applier.properties({ includeSystem: false });

  This will exclude all system collections (including `_aqlfunctions`, `_graphs` etc.)
  from the initial synchronization and the continuous replication.

  If this is also undesired, it is also possible to specify a list of collections to
  exclude from the initial synchronization and the continuous replication using the
  `restrictCollections` attribute, e.g.:

      replication.applier.properties({
        includeSystem: true,
        restrictType: "exclude",
        restrictCollections: [ "_users", "_graphs", "foo" ]
      });

  The HTTP API methods for fetching the replication inventory and for dumping collections
  also support the `includeSystem` control flag via a URL parameter.

* removed DEPRECATED replication methods:
  * `replication.logger.start()`
  * `replication.logger.stop()`
  * `replication.logger.properties()`
  * HTTP PUT `/_api/replication/logger-start`
  * HTTP PUT `/_api/replication/logger-stop`
  * HTTP GET `/_api/replication/logger-config`
  * HTTP PUT `/_api/replication/logger-config`

* fixed issue #1174, which was due to locking problems in distributed
  AQL execution

* improved cluster locking for AQL avoiding deadlocks

* use DistributeNode for modifying queries with REPLACE and UPDATE, if
  possible


v2.3.6 (2015-XX-XX)
-------------------

* fixed AQL subquery optimization that produced wrong result when multiple subqueries
  directly followed each other and and a directly following `LET` statement did refer
  to any but the first subquery.


v2.3.5 (2015-01-16)
-------------------

* fixed intermittent 404 errors in Foxx apps after mounting or unmounting apps

* fixed issue #1200: Expansion operator results in "Cannot call method 'forEach' of null"

* fixed issue #1199: Cannot unlink root node of plan


v2.3.4 (2014-12-23)
-------------------

* fixed cerberus path for MyArangoDB


v2.3.3 (2014-12-17)
-------------------

* fixed error handling in instantiation of distributed AQL queries, this
  also fixes a bug in cluster startup with many servers

* issue #1185: parse non-fractional JSON numbers with exponent (e.g. `4e-261`)

* issue #1159: allow --server.request-timeout and --server.connect-timeout of 0


v2.3.2 (2014-12-09)
-------------------

* fixed issue #1177: Fix bug in the user app's storage

* fixed issue #1173: AQL Editor "Save current query" resets user password

* fixed missing makeDirectory when fetching a Foxx application from a zip file

* put in warning about default changed: fixed issue #1134: Change the default endpoint to localhost

* fixed issue #1163: invalid fullCount value returned from AQL

* fixed range operator precedence

* limit default maximum number of plans created by AQL optimizer to 256 (from 1024)

* make AQL optimizer not generate an extra plan if an index can be used, but modify
  existing plans in place

* fixed AQL cursor ttl (time-to-live) issue

  Any user-specified cursor ttl value was not honored since 2.3.0.

* fixed segfault in AQL query hash index setup with unknown shapes

* fixed memleaks

* added AQL optimizer rule for removing `INTO` from a `COLLECT` statement if not needed

* fixed issue #1131

  This change provides the `KEEP` clause for `COLLECT ... INTO`. The `KEEP` clause
  allows controlling which variables will be kept in the variable created by `INTO`.

* fixed issue #1147, must protect dispatcher ID for etcd

v2.3.1 (2014-11-28)
-------------------

* recreate password if missing during upgrade

* fixed issue #1126

* fixed non-working subquery index optimizations

* do not restrict summary of Foxx applications to 60 characters

* fixed display of "required" path parameters in Foxx application documentation

* added more optimizations of constants values in AQL FILTER conditions

* fixed invalid or-to-in optimization for FILTERs containing comparisons
  with boolean values

* fixed replication of `_graphs` collection

* added AQL list functions `PUSH`, `POP`, `UNSHIFT`, `SHIFT`, `REMOVE_VALUES`,
  `REMOVE_VALUE`, `REMOVE_NTH` and `APPEND`

* added AQL functions `CALL` and `APPLY` to dynamically call other functions

* fixed AQL optimizer cost estimation for LIMIT node

* prevent Foxx queues from permanently writing to the journal even when
  server is idle

* fixed AQL COLLECT statement with INTO clause, which copied more variables
  than v2.2 and thus lead to too much memory consumption.
  This deals with #1107.

* fixed AQL COLLECT statement, this concerned every COLLECT statement,
  only the first group had access to the values of the variables before
  the COLLECT statement. This deals with #1127.

* fixed some AQL internals, where sometimes too many items were
  fetched from upstream in the presence of a LIMIT clause. This should
  generally improve performance.


v2.3.0 (2014-11-18)
-------------------

* fixed syslog flags. `--log.syslog` is deprecated and setting it has no effect,
  `--log.facility` now works as described. Application name has been changed from
  `triagens` to `arangod`. It can be changed using `--log.application`. The syslog
  will only contain the actual log message. The datetime prefix is omitted.

* fixed deflate in SimpleHttpClient

* fixed issue #1104: edgeExamples broken or changed

* fixed issue #1103: Error while importing user queries

* fixed issue #1100: AQL: HAS() fails on doc[attribute_name]

* fixed issue #1098: runtime error when creating graph vertex

* hide system applications in **Applications** tab by default

  Display of system applications can be toggled by using the *system applications*
  toggle in the UI.

* added HTTP REST API for managing tasks (`/_api/tasks`)

* allow passing character lists as optional parameter to AQL functions `TRIM`,
  `LTRIM` and `RTRIM`

  These functions now support trimming using custom character lists. If no character
  lists are specified, all whitespace characters will be removed as previously:

      TRIM("  foobar\t \r\n ")         // "foobar"
      TRIM(";foo;bar;baz, ", "; ")     // "foo;bar;baz"

* added AQL string functions `LTRIM`, `RTRIM`, `FIND_FIRST`, `FIND_LAST`, `SPLIT`,
  `SUBSTITUTE`

* added AQL functions `ZIP`, `VALUES` and `PERCENTILE`

* made AQL functions `CONCAT` and `CONCAT_SEPARATOR` work with list arguments

* dynamically create extra dispatcher threads if required

* fixed issue #1097: schemas in the API docs no longer show required properties as optional


v2.3.0-beta2 (2014-11-08)
-------------------------

* front-end: new icons for uploading and downloading JSON documents into a collection

* front-end: fixed documents pagination css display error

* front-end: fixed flickering of the progress view

* front-end: fixed missing event for documents filter function

* front-end: jsoneditor: added CMD+Return (Mac) CTRL+Return (Linux/Win) shortkey for
  saving a document

* front-end: added information tooltip for uploading json documents.

* front-end: added database management view to the collapsed navigation menu

* front-end: added collection truncation feature

* fixed issue #1086: arangoimp: Odd errors if arguments are not given properly

* performance improvements for AQL queries that use JavaScript-based expressions
  internally

* added AQL geo functions `WITHIN_RECTANGLE` and `IS_IN_POLYGON`

* fixed non-working query results download in AQL editor of web interface

* removed debug print message in AQL editor query export routine

* fixed issue #1075: Aardvark: user name required even if auth is off #1075

  The fix for this prefills the username input field with the current user's
  account name if any and `root` (the default username) otherwise. Additionally,
  the tooltip text has been slightly adjusted.

* fixed issue #1069: Add 'raw' link to swagger ui so that the raw swagger
  json can easily be retrieved

  This adds a link to the Swagger API docs to an application's detail view in
  the **Applications** tab of the web interface. The link produces the Swagger
  JSON directly. If authentication is turned on, the link requires authentication,
  too.

* documentation updates


v2.3.0-beta1 (2014-11-01)
-------------------------

* added dedicated `NOT IN` operator for AQL

  Previously, a `NOT IN` was only achievable by writing a negated `IN` condition:

      FOR i IN ... FILTER ! (i IN [ 23, 42 ]) ...

  This can now alternatively be expressed more intuitively as follows:

      FOR i IN ... FILTER i NOT IN [ 23, 42 ] ...

* added alternative logical operator syntax for AQL

  Previously, the logical operators in AQL could only be written as:
  - `&&`: logical and
  - `||`: logical or
  - `!`: negation

  ArangoDB 2.3 introduces the alternative variants for these operators:
  - `AND`: logical and
  - `OR`: logical or
  - `NOT`: negation

  The new syntax is just an alternative to the old syntax, allowing easier
  migration from SQL. The old syntax is still fully supported and will be.

* improved output of `ArangoStatement.parse()` and POST `/_api/query`

  If an AQL query can be parsed without problems, The return value of
  `ArangoStatement.parse()` now contains an attribute `ast` with the abstract
  syntax tree of the query (before optimizations). Though this is an internal
  representation of the query and is subject to change, it can be used to inspect
  how ArangoDB interprets a given query.

* improved `ArangoStatement.explain()` and POST `/_api/explain`

  The commands for explaining AQL queries have been improved.

* added command-line option `--javascript.v8-contexts` to control the number of
  V8 contexts created in arangod.

  Previously, the number of V8 contexts was equal to the number of server threads
  (as specified by option `--server.threads`).

  However, it may be sensible to create different amounts of threads and V8
  contexts. If the option is not specified, the number of V8 contexts created
  will be equal to the number of server threads. Thus no change in configuration
  is required to keep the old behavior.

  If you are using the default config files or merge them with your local config
  files, please review if the default number of server threads is okay in your
  environment. Additionally you should verify that the number of V8 contexts
  created (as specified in option `--javascript.v8-contexts`) is okay.

* the number of server.threads specified is now the minimum of threads
  started. There are situation in which threads are waiting for results of
  distributed database servers. In this case the number of threads is
  dynamically increased.

* removed index type "bitarray"

  Bitarray indexes were only half-way documented and integrated in previous versions
  of ArangoDB so their benefit was limited. The support for bitarray indexes has
  thus been removed in ArangoDB 2.3. It is not possible to create indexes of type
  "bitarray" with ArangoDB 2.3.

  When a collection is opened that contains a bitarray index definition created
  with a previous version of ArangoDB, ArangoDB will ignore it and log the following
  warning:

      index type 'bitarray' is not supported in this version of ArangoDB and is ignored

  Future versions of ArangoDB may automatically remove such index definitions so the
  warnings will eventually disappear.

* removed internal "_admin/modules/flush" in order to fix requireApp

* added basic support for handling binary data in Foxx

  Requests with binary payload can be processed in Foxx applications by
  using the new method `res.rawBodyBuffer()`. This will return the unparsed request
  body as a Buffer object.

  There is now also the method `req.requestParts()` available in Foxx to retrieve
  the individual components of a multipart HTTP request.

  Buffer objects can now be used when setting the response body of any Foxx action.
  Additionally, `res.send()` has been added as a convenience method for returning
  strings, JSON objects or buffers from a Foxx action:

      res.send("<p>some HTML</p>");
      res.send({ success: true });
      res.send(new Buffer("some binary data"));

  The convenience method `res.sendFile()` can now be used to easily return the
  contents of a file from a Foxx action:

      res.sendFile(applicationContext.foxxFilename("image.png"));

  `fs.write` now accepts not only strings but also Buffer objects as second parameter:

      fs.write(filename, "some data");
      fs.write(filename, new Buffer("some binary data"));

  `fs.readBuffer` can be used to return the contents of a file in a Buffer object.

* improved performance of insertion into non-unique hash indexes significantly in case
  many duplicate keys are used in the index

* issue #1042: set time zone in log output

  the command-line option `--log.use-local-time` was added to print dates and times in
  the server-local timezone instead of UTC

* command-line options that require a boolean value now validate the
  value given on the command-line

  This prevents issues if no value is specified for an option that
  requires a boolean value. For example, the following command-line would
  have caused trouble in 2.2, because `--server.endpoint` would have been
  used as the value for the `--server.disable-authentication` options
  (which requires a boolean value):

      arangod --server.disable-authentication --server.endpoint tcp://127.0.0.1:8529 data

  In 2.3, running this command will fail with an error and requires to
  be modified to:

      arangod --server.disable-authentication true --server.endpoint tcp://127.0.0.1:8529 data

* improved performance of CSV import in arangoimp

* fixed issue #1027: Stack traces are off-by-one

* fixed issue #1026: Modules loaded in different files within the same app
  should refer to the same module

* fixed issue #1025: Traversal not as expected in undirected graph

* added a _relation function in the general-graph module.

  This deprecated _directedRelation and _undirectedRelation.
  ArangoDB does not offer any constraints for undirected edges
  which caused some confusion of users how undirected relations
  have to be handled. Relation now only supports directed relations
  and the user can actively simulate undirected relations.

* changed return value of Foxx.applicationContext#collectionName:

  Previously, the function could return invalid collection names because
  invalid characters were not replaced in the application name prefix, only
  in the collection name passed.

  Now, the function replaces invalid characters also in the application name
  prefix, which might to slightly different results for application names that
  contained any characters outside the ranges [a-z], [A-Z] and [0-9].

* prevent XSS in AQL editor and logs view

* integrated tutorial into ArangoShell and web interface

* added option `--backslash-escape` for arangoimp when running CSV file imports

* front-end: added download feature for (filtered) documents

* front-end: added download feature for the results of a user query

* front-end: added function to move documents to another collection

* front-end: added sort-by attribute to the documents filter

* front-end: added sorting feature to database, graph management and user management view.

* issue #989: front-end: Databases view not refreshing after deleting a database

* issue #991: front-end: Database search broken

* front-end: added infobox which shows more information about a document (_id, _rev, _key) or
  an edge (_id, _rev, _key, _from, _to). The from and to attributes are clickable and redirect
  to their document location.

* front-end: added edit-mode for deleting multiple documents at the same time.

* front-end: added delete button to the detailed document/edge view.

* front-end: added visual feedback for saving documents/edges inside the editor (error/success).

* front-end: added auto-focusing for the first input field in a modal.

* front-end: added validation for user input in a modal.

* front-end: user defined queries are now stored inside the database and are bound to the current
  user, instead of using the local storage functionality of the browsers. The outcome of this is
  that user defined queries are now independently usable from any device. Also queries can now be
  edited through the standard document editor of the front-end through the _users collection.

* front-end: added import and export functionality for user defined queries.

* front-end: added new keywords and functions to the aql-editor theme

* front-end: applied tile-style to the graph view

* front-end: now using the new graph api including multi-collection support

* front-end: foxx apps are now deletable

* front-end: foxx apps are now installable and updateable through github, if github is their
  origin.

* front-end: added foxx app version control. Multiple versions of a single foxx app are now
  installable and easy to manage and are also arranged in groups.

* front-end: the user-set filter of a collection is now stored until the user navigates to
  another collection.

* front-end: fetching and filtering of documents, statistics, and query operations are now
  handled with asynchronous ajax calls.

* front-end: added progress indicator if the front-end is waiting for a server operation.

* front-end: fixed wrong count of documents in the documents view of a collection.

* front-end: fixed unexpected styling of the manage db view and navigation.

* front-end: fixed wrong handling of select fields in a modal view.

* front-end: fixed wrong positioning of some tooltips.

* automatically call `toJSON` function of JavaScript objects (if present)
  when serializing them into database documents. This change allows
  storing JavaScript date objects in the database in a sensible manner.


v2.2.7 (2014-11-19)
-------------------

* fixed issue #998: Incorrect application URL for non-system Foxx apps

* fixed issue #1079: AQL editor: keyword WITH in UPDATE query is not highlighted

* fix memory leak in cluster nodes

* fixed registration of AQL user-defined functions in Web UI (JS shell)

* fixed error display in Web UI for certain errors
  (now error message is printed instead of 'undefined')

* fixed issue #1059: bug in js module console

* fixed issue #1056: "fs": zip functions fail with passwords

* fixed issue #1063: Docs: measuring unit of --wal.logfile-size?

* fixed issue #1062: Docs: typo in 14.2 Example data


v2.2.6 (2014-10-20)
-------------------

* fixed issue #972: Compilation Issue

* fixed issue #743: temporary directories are now unique and one can read
  off the tool that created them, if empty, they are removed atexit

* Highly improved performance of all AQL GRAPH_* functions.

* Orphan collections in general graphs can now be found via GRAPH_VERTICES
  if either "any" or no direction is defined

* Fixed documentation for AQL function GRAPH_NEIGHBORS.
  The option "vertexCollectionRestriction" is meant to filter the target
  vertices only, and should not filter the path.

* Fixed a bug in GRAPH_NEIGHBORS which enforced only empty results
  under certain conditions


v2.2.5 (2014-10-09)
-------------------

* fixed issue #961: allow non-JSON values in undocument request bodies

* fixed issue 1028: libicu is now statically linked

* fixed cached lookups of collections on the server, which may have caused spurious
  problems after collection rename operations


v2.2.4 (2014-10-01)
-------------------

* fixed accessing `_from` and `_to` attributes in `collection.byExample` and
  `collection.firstExample`

  These internal attributes were not handled properly in the mentioned functions, so
  searching for them did not always produce documents

* fixed issue #1030: arangoimp 2.2.3 crashing, not logging on large Windows CSV file

* fixed issue #1025: Traversal not as expected in undirected graph

* fixed issue #1020

  This requires re-introducing the startup option `--database.force-sync-properties`.

  This option can again be used to force fsyncs of collection, index and database properties
  stored as JSON strings on disk in files named `parameter.json`. Syncing these files after
  a write may be necessary if the underlying storage does not sync file contents by itself
  in a "sensible" amount of time after a file has been written and closed.

  The default value is `true` so collection, index and database properties will always be
  synced to disk immediately. This affects creating, renaming and dropping collections as
  well as creating and dropping databases and indexes. Each of these operations will perform
  an additional fsync on the `parameter.json` file if the option is set to `true`.

  It might be sensible to set this option to `false` for workloads that create and drop a
  lot of collections (e.g. test runs).

  Document operations such as creating, updating and dropping documents are not affected
  by this option.

* fixed issue #1016: AQL editor bug

* fixed issue #1014: WITHIN function returns wrong distance

* fixed AQL shortest path calculation in function `GRAPH_SHORTEST_PATH` to return
  complete vertex objects instead of just vertex ids

* allow changing of attributes of documents stored in server-side JavaScript variables

  Previously, the following did not work:

      var doc = db.collection.document(key);
      doc._key = "abc"; // overwriting internal attributes not supported
      doc.value = 123;  // overwriting existing attributes not supported

  Now, modifying documents stored in server-side variables (e.g. `doc` in the above case)
  is supported. Modifying the variables will not update the documents in the database,
  but will modify the JavaScript object (which can be written back to the database using
  `db.collection.update` or `db.collection.replace`)

* fixed issue #997: arangoimp apparently doesn't support files >2gig on Windows

  large file support (requires using `_stat64` instead of `stat`) is now supported on
  Windows


v2.2.3 (2014-09-02)
-------------------

* added `around` for Foxx controller

* added `type` option for HTTP API `GET /_api/document?collection=...`

  This allows controlling the type of results to be returned. By default, paths to
  documents will be returned, e.g.

      [
        `/_api/document/test/mykey1`,
        `/_api/document/test/mykey2`,
        ...
      ]

  To return a list of document ids instead of paths, the `type` URL parameter can be
  set to `id`:

      [
        `test/mykey1`,
        `test/mykey2`,
        ...
      ]

  To return a list of document keys only, the `type` URL parameter can be set to `key`:

      [
        `mykey1`,
        `mykey2`,
        ...
      ]


* properly capitalize HTTP response header field names in case the `x-arango-async`
  HTTP header was used in a request.

* fixed several documentation issues

* speedup for several general-graph functions, AQL functions starting with `GRAPH_`
  and traversals


v2.2.2 (2014-08-08)
-------------------

* allow storing non-reserved attribute names starting with an underscore

  Previous versions of ArangoDB parsed away all attribute names that started with an
  underscore (e.g. `_test', '_foo', `_bar`) on all levels of a document (root level
  and sub-attribute levels). While this behavior was documented, it was unintuitive and
  prevented storing documents inside other documents, e.g.:

      {
        "_key" : "foo",
        "_type" : "mydoc",
        "references" : [
          {
            "_key" : "something",
            "_rev" : "...",
            "value" : 1
          },
          {
            "_key" : "something else",
            "_rev" : "...",
            "value" : 2
          }
        ]
      }

  In the above example, previous versions of ArangoDB removed all attributes and
  sub-attributes that started with underscores, meaning the embedded documents would lose
  some of their attributes. 2.2.2 should preserve such attributes, and will also allow
  storing user-defined attribute names on the top-level even if they start with underscores
  (such as `_type` in the above example).

* fix conversion of JavaScript String, Number and Boolean objects to JSON.

  Objects created in JavaScript using `new Number(...)`, `new String(...)`, or
  `new Boolean(...)` were not converted to JSON correctly.

* fixed a race condition on task registration (i.e. `require("org/arangodb/tasks").register()`)

  this race condition led to undefined behavior when a just-created task with no offset and
  no period was instantly executed and deleted by the task scheduler, before the `register`
  function returned to the caller.

* changed run-tests.sh to execute all suitable tests.

* switch to new version of gyp

* fixed upgrade button


v2.2.1 (2014-07-24)
-------------------

* fixed hanging write-ahead log recovery for certain cases that involved dropping
  databases

* fixed issue with --check-version: when creating a new database the check failed

* issue #947 Foxx applicationContext missing some properties

* fixed issue with --check-version: when creating a new database the check failed

* added startup option `--wal.suppress-shape-information`

  Setting this option to `true` will reduce memory and disk space usage and require
  less CPU time when modifying documents or edges. It should therefore be turned on
  for standalone ArangoDB servers. However, for servers that are used as replication
  masters, setting this option to `true` will effectively disable the usage of the
  write-ahead log for replication, so it should be set to `false` for any replication
  master servers.

  The default value for this option is `false`.

* added optional `ttl` attribute to specify result cursor expiration for HTTP API method
  `POST /_api/cursor`

  The `ttl` attribute can be used to prevent cursor results from timing out too early.

* issue #947: Foxx applicationContext missing some properties

* (reported by Christian Neubauer):

  The problem was that in Google's V8, signed and unsigned chars are not always declared cleanly.
  so we need to force v8 to compile with forced signed chars which is done by the Flag:
    -fsigned-char
  at least it is enough to follow the instructions of compiling arango on rasperry
  and add "CFLAGS='-fsigned-char'" to the make command of V8 and remove the armv7=0

* Fixed a bug with the replication client. In the case of single document
  transactions the collection was not write locked.


v2.2.0 (2014-07-10)
-------------------

* The replication methods `logger.start`, `logger.stop` and `logger.properties` are
  no-ops in ArangoDB 2.2 as there is no separate replication logger anymore. Data changes
  are logged into the write-ahead log in ArangoDB 2.2, and not separately by the
  replication logger. The replication logger object is still there in ArangoDB 2.2 to
  ensure backwards-compatibility, however, logging cannot be started, stopped or
  configured anymore. Using any of these methods will do nothing.

  This also affects the following HTTP API methods:
  - `PUT /_api/replication/logger-start`
  - `PUT /_api/replication/logger-stop`
  - `GET /_api/replication/logger-config`
  - `PUT /_api/replication/logger-config`

  Using any of these methods is discouraged from now on as they will be removed in
  future versions of ArangoDB.

* INCOMPATIBLE CHANGE: replication of transactions has changed. Previously, transactions
  were logged on a master in one big block and shipped to a slave in one block, too.
  Now transactions will be logged and replicated as separate entries, allowing transactions
  to be bigger and also ensure replication progress.

  This change also affects the behavior of the `stop` method of the replication applier.
  If the replication applier is now stopped manually using the `stop` method and later
  restarted using the `start` method, any transactions that were unfinished at the
  point of stopping will be aborted on a slave, even if they later commit on the master.

  In ArangoDB 2.2, stopping the replication applier manually should be avoided unless the
  goal is to stop replication permanently or to do a full resync with the master anyway.
  If the replication applier still must be stopped, it should be made sure that the
  slave has fetched and applied all pending operations from a master, and that no
  extra transactions are started on the master before the `stop` command on the slave
  is executed.

  Replication of transactions in ArangoDB 2.2 might also lock the involved collections on
  the slave while a transaction is either committed or aborted on the master and the
  change has been replicated to the slave. This change in behavior may be important for
  slave servers that are used for read-scaling. In order to avoid long lasting collection
  locks on the slave, transactions should be kept small.

  The `_replication` system collection is not used anymore in ArangoDB 2.2 and its usage is
  discouraged.

* INCOMPATIBLE CHANGE: the figures reported by the `collection.figures` method
  now only reflect documents and data contained in the journals and datafiles of
  collections. Documents or deletions contained only in the write-ahead log will
  not influence collection figures until the write-ahead log garbage collection
  kicks in. The figures for a collection might therefore underreport the total
  resource usage of a collection.

  Additionally, the attributes `lastTick` and `uncollectedLogfileEntries` have been
  added to the result of the `figures` operation and the HTTP API method
  `PUT /_api/collection/figures`

* added `insert` method as an alias for `save`. Documents can now be inserted into
  a collection using either method:

      db.test.save({ foo: "bar" });
      db.test.insert({ foo: "bar" });

* added support for data-modification AQL queries

* added AQL keywords `INSERT`, `UPDATE`, `REPLACE` and `REMOVE` (and `WITH`) to
  support data-modification AQL queries.

  Unquoted usage of these keywords for attribute names in AQL queries will likely
  fail in ArangoDB 2.2. If any such attribute name needs to be used in a query, it
  should be enclosed in backticks to indicate the usage of a literal attribute
  name.

  For example, the following query will fail in ArangoDB 2.2 with a parse error:

      FOR i IN foo RETURN i.remove

  and needs to be rewritten like this:

      FOR i IN foo RETURN i.`remove`

* disallow storing of JavaScript objects that contain JavaScript native objects
  of type `Date`, `Function`, `RegExp` or `External`, e.g.

      db.test.save({ foo: /bar/ });
      db.test.save({ foo: new Date() });

  will now print

      Error: <data> cannot be converted into JSON shape: could not shape document

  Previously, objects of these types were silently converted into an empty object
  (i.e. `{ }`).

  To store such objects in a collection, explicitly convert them into strings
  like this:

      db.test.save({ foo: String(/bar/) });
      db.test.save({ foo: String(new Date()) });

* The replication methods `logger.start`, `logger.stop` and `logger.properties` are
  no-ops in ArangoDB 2.2 as there is no separate replication logger anymore. Data changes
  are logged into the write-ahead log in ArangoDB 2.2, and not separately by the
  replication logger. The replication logger object is still there in ArangoDB 2.2 to
  ensure backwards-compatibility, however, logging cannot be started, stopped or
  configured anymore. Using any of these methods will do nothing.

  This also affects the following HTTP API methods:
  - `PUT /_api/replication/logger-start`
  - `PUT /_api/replication/logger-stop`
  - `GET /_api/replication/logger-config`
  - `PUT /_api/replication/logger-config`

  Using any of these methods is discouraged from now on as they will be removed in
  future versions of ArangoDB.

* INCOMPATIBLE CHANGE: replication of transactions has changed. Previously, transactions
  were logged on a master in one big block and shipped to a slave in one block, too.
  Now transactions will be logged and replicated as separate entries, allowing transactions
  to be bigger and also ensure replication progress.

  This change also affects the behavior of the `stop` method of the replication applier.
  If the replication applier is now stopped manually using the `stop` method and later
  restarted using the `start` method, any transactions that were unfinished at the
  point of stopping will be aborted on a slave, even if they later commit on the master.

  In ArangoDB 2.2, stopping the replication applier manually should be avoided unless the
  goal is to stop replication permanently or to do a full resync with the master anyway.
  If the replication applier still must be stopped, it should be made sure that the
  slave has fetched and applied all pending operations from a master, and that no
  extra transactions are started on the master before the `stop` command on the slave
  is executed.

  Replication of transactions in ArangoDB 2.2 might also lock the involved collections on
  the slave while a transaction is either committed or aborted on the master and the
  change has been replicated to the slave. This change in behavior may be important for
  slave servers that are used for read-scaling. In order to avoid long lasting collection
  locks on the slave, transactions should be kept small.

  The `_replication` system collection is not used anymore in ArangoDB 2.2 and its usage is
  discouraged.

* INCOMPATIBLE CHANGE: the figures reported by the `collection.figures` method
  now only reflect documents and data contained in the journals and datafiles of
  collections. Documents or deletions contained only in the write-ahead log will
  not influence collection figures until the write-ahead log garbage collection
  kicks in. The figures for a collection might therefore underreport the total
  resource usage of a collection.

  Additionally, the attributes `lastTick` and `uncollectedLogfileEntries` have been
  added to the result of the `figures` operation and the HTTP API method
  `PUT /_api/collection/figures`

* added `insert` method as an alias for `save`. Documents can now be inserted into
  a collection using either method:

      db.test.save({ foo: "bar" });
      db.test.insert({ foo: "bar" });

* added support for data-modification AQL queries

* added AQL keywords `INSERT`, `UPDATE`, `REPLACE` and `REMOVE` (and `WITH`) to
  support data-modification AQL queries.

  Unquoted usage of these keywords for attribute names in AQL queries will likely
  fail in ArangoDB 2.2. If any such attribute name needs to be used in a query, it
  should be enclosed in backticks to indicate the usage of a literal attribute
  name.

  For example, the following query will fail in ArangoDB 2.2 with a parse error:

      FOR i IN foo RETURN i.remove

  and needs to be rewritten like this:

      FOR i IN foo RETURN i.`remove`

* disallow storing of JavaScript objects that contain JavaScript native objects
  of type `Date`, `Function`, `RegExp` or `External`, e.g.

      db.test.save({ foo: /bar/ });
      db.test.save({ foo: new Date() });

  will now print

      Error: <data> cannot be converted into JSON shape: could not shape document

  Previously, objects of these types were silently converted into an empty object
  (i.e. `{ }`).

  To store such objects in a collection, explicitly convert them into strings
  like this:

      db.test.save({ foo: String(/bar/) });
      db.test.save({ foo: String(new Date()) });

* honor startup option `--server.disable-statistics` when deciding whether or not
  to start periodic statistics collection jobs

  Previously, the statistics collection jobs were started even if the server was
  started with the `--server.disable-statistics` flag being set to `true`

* removed startup option `--random.no-seed`

  This option had no effect in previous versions of ArangoDB and was thus removed.

* removed startup option `--database.remove-on-drop`

  This option was used for debugging only.

* removed startup option `--database.force-sync-properties`

  This option is now superfluous as collection properties are now stored in the
  write-ahead log.

* introduced write-ahead log

  All write operations in an ArangoDB server instance are automatically logged
  to the server's write-ahead log. The write-ahead log is a set of append-only
  logfiles, and it is used in case of a crash recovery and for replication.
  Data from the write-ahead log will eventually be moved into the journals or
  datafiles of collections, allowing the server to remove older write-ahead log
  logfiles. Figures of collections will be updated when data are moved from the
  write-ahead log into the journals or datafiles of collections.

  Cross-collection transactions in ArangoDB should benefit considerably by this
  change, as less writes than in previous versions are required to ensure the data
  of multiple collections are atomically and durably committed. All data-modifying
  operations inside transactions (insert, update, remove) will write their
  operations into the write-ahead log directly, making transactions with multiple
  operations also require less physical memory than in previous versions of ArangoDB,
  that required all transaction data to fit into RAM.

  The `_trx` system collection is not used anymore in ArangoDB 2.2 and its usage is
  discouraged.

  The data in the write-ahead log can also be used in the replication context.
  The `_replication` collection that was used in previous versions of ArangoDB to
  store all changes on the server is not used anymore in ArangoDB 2.2. Instead,
  slaves can read from a master's write-ahead log to get informed about most
  recent changes. This removes the need to store data-modifying operations in
  both the actual place and the `_replication` collection.

* removed startup option `--server.disable-replication-logger`

  This option is superfluous in ArangoDB 2.2. There is no dedicated replication
  logger in ArangoDB 2.2. There is now always the write-ahead log, and it is also
  used as the server's replication log. Specifying the startup option
  `--server.disable-replication-logger` will do nothing in ArangoDB 2.2, but the
  option should not be used anymore as it might be removed in a future version.

* changed behavior of replication logger

  There is no dedicated replication logger in ArangoDB 2.2 as there is the
  write-ahead log now. The existing APIs for starting and stopping the replication
  logger still exist in ArangoDB 2.2 for downwards-compatibility, but calling
  the start or stop operations are no-ops in ArangoDB 2.2. When querying the
  replication logger status via the API, the server will always report that the
  replication logger is running. Configuring the replication logger is a no-op
  in ArangoDB 2.2, too. Changing the replication logger configuration has no
  effect. Instead, the write-ahead log configuration can be changed.

* removed MRuby integration for arangod

  ArangoDB had an experimental MRuby integration in some of the publish builds.
  This wasn't continuously developed, and so it has been removed in ArangoDB 2.2.

  This change has led to the following startup options being superfluous:

  - `--ruby.gc-interval`
  - `--ruby.action-directory`
  - `--ruby.modules-path`
  - `--ruby.startup-directory`

  Specifying these startup options will do nothing in ArangoDB 2.2, but the
  options should be avoided from now on as they might be removed in future versions.

* reclaim index memory when last document in collection is deleted

  Previously, deleting documents from a collection did not lead to index sizes being
  reduced. Instead, the already allocated index memory was re-used when a collection
  was refilled.

  Now, index memory for primary indexes and hash indexes is reclaimed instantly when
  the last document from a collection is removed.

* inlined and optimized functions in hash indexes

* added AQL TRANSLATE function

  This function can be used to perform lookups from static lists, e.g.

      LET countryNames = { US: "United States", UK: "United Kingdom", FR: "France" }
      RETURN TRANSLATE("FR", countryNames)

* fixed datafile debugger

* fixed check-version for empty directory

* moved try/catch block to the top of routing chain

* added mountedApp function for foxx-manager

* fixed issue #883: arango 2.1 - when starting multi-machine cluster, UI web
  does not change to cluster overview

* fixed dfdb: should not start any other V8 threads

* cleanup of version-check, added module org/arangodb/database-version,
  added --check-version option

* fixed issue #881: [2.1.0] Bombarded (every 10 sec or so) with
  "WARNING format string is corrupt" when in non-system DB Dashboard

* specialized primary index implementation to allow faster hash table
  rebuilding and reduce lookups in datafiles for the actual value of `_key`.

* issue #862: added `--overwrite` option to arangoimp

* removed number of property lookups for documents during AQL queries that
  access documents

* prevent buffering of long print results in arangosh's and arangod's print
  command

  this change will emit buffered intermediate print results and discard the
  output buffer to quickly deliver print results to the user, and to prevent
  constructing very large buffers for large results

* removed sorting of attribute names for use in a collection's shaper

  sorting attribute names was done on document insert to keep attributes
  of a collection in sorted order for faster comparisons. The sort order
  of attributes was only used in one particular and unlikely case, so it
  was removed. Collections with many different attribute names should
  benefit from this change by faster inserts and slightly less memory usage.

* fixed a bug in arangodump which got the collection name in _from and _to
  attributes of edges wrong (all were "_unknown")

* fixed a bug in arangorestore which did not recognize wrong _from and _to
  attributes of edges

* improved error detection and reporting in arangorestore


v2.1.1 (2014-06-06)
-------------------

* fixed dfdb: should not start any other V8 threads

* signature for collection functions was modified

  The basic change was the substitution of the input parameter of the
  function by an generic options object which can contain multiple
  option parameter of the function.
  Following functions were modified
  remove
  removeBySample
  replace
  replaceBySample
  update
  updateBySample

  Old signature is yet supported but it will be removed in future versions

v2.1.0 (2014-05-29)
-------------------

* implemented upgrade procedure for clusters

* fixed communication issue with agency which prevented reconnect
  after an agent failure

* fixed cluster dashboard in the case that one but not all servers
  in the cluster are down

* fixed a bug with coordinators creating local database objects
  in the wrong order (_system needs to be done first)

* improved cluster dashboard


v2.1.0-rc2 (2014-05-25)
-----------------------

* fixed issue #864: Inconsistent behavior of AQL REVERSE(list) function


v2.1.0-rc1 (XXXX-XX-XX)
-----------------------

* added server-side periodic task management functions:

  - require("org/arangodb/tasks").register(): registers a periodic task
  - require("org/arangodb/tasks").unregister(): unregisters and removes a
    periodic task
  - require("org/arangodb/tasks").get(): retrieves a specific tasks or all
    existing tasks

  the previous undocumented function `internal.definePeriodic` is now
  deprecated and will be removed in a future release.

* decrease the size of some seldom used system collections on creation.

  This will make these collections use less disk space and mapped memory.

* added AQL date functions

* added AQL FLATTEN() list function

* added index memory statistics to `db.<collection>.figures()` function

  The `figures` function will now return a sub-document `indexes`, which lists
  the number of indexes in the `count` sub-attribute, and the total memory
  usage of the indexes in bytes in the `size` sub-attribute.

* added AQL CURRENT_DATABASE() function

  This function returns the current database's name.

* added AQL CURRENT_USER() function

  This function returns the current user from an AQL query. The current user is the
  username that was specified in the `Authorization` HTTP header of the request. If
  authentication is turned off or the query was executed outside a request context,
  the function will return `null`.

* fixed issue #796: Searching with newline chars broken?

  fixed slightly different handling of backslash escape characters in a few
  AQL functions. Now handling of escape sequences should be consistent, and
  searching for newline characters should work the same everywhere

* added OpenSSL version check for configure

  It will report all OpenSSL versions < 1.0.1g as being too old.
  `configure` will only complain about an outdated OpenSSL version but not stop.

* require C++ compiler support (requires g++ 4.8, clang++ 3.4 or Visual Studio 13)

* less string copying returning JSONified documents from ArangoDB, e.g. via
  HTTP GET `/_api/document/<collection>/<document>`

* issue #798: Lower case http headers from arango

  This change allows returning capitalized HTTP headers, e.g.
  `Content-Length` instead of `content-length`.
  The HTTP spec says that headers are case-insensitive, but
  in fact several clients rely on a specific case in response
  headers.
  This change will capitalize HTTP headers if the `X-Arango-Version`
  request header is sent by the client and contains a value of at
  least `20100` (for version 2.1). The default value for the
  compatibility can also be set at server start, using the
  `--server.default-api-compatibility` option.

* simplified usage of `db._createStatement()`

  Previously, the function could not be called with a query string parameter as
  follows:

      db._createStatement(queryString);

  Calling it as above resulted in an error because the function expected an
  object as its parameter. From now on, it's possible to call the function with
  just the query string.

* make ArangoDB not send back a `WWW-Authenticate` header to a client in case the
  client sends the `X-Omit-WWW-Authenticate` HTTP header.

  This is done to prevent browsers from showing their built-in HTTP authentication
  dialog for AJAX requests that require authentication.
  ArangoDB will still return an HTTP 401 (Unauthorized) if the request doesn't
  contain valid credentials, but it will omit the `WWW-Authenticate` header,
  allowing clients to bypass the browser's authentication dialog.

* added REST API method HTTP GET `/_api/job/job-id` to query the status of an
  async job without potentially fetching it from the list of done jobs

* fixed non-intuitive behavior in jobs API: previously, querying the status
  of an async job via the API HTTP PUT `/_api/job/job-id` removed a currently
  executing async job from the list of queryable jobs on the server.
  Now, when querying the result of an async job that is still executing,
  the job is kept in the list of queryable jobs so its result can be fetched
  by a subsequent request.

* use a new data structure for the edge index of an edge collection. This
  improves the performance for the creation of the edge index and in
  particular speeds up removal of edges in graphs. Note however that
  this change might change the order in which edges starting at
  or ending in a vertex are returned. However, this order was never
  guaranteed anyway and it is not sensible to guarantee any particular
  order.

* provide a size hint to edge and hash indexes when initially filling them
  this will lead to less re-allocations when populating these indexes

  this may speed up building indexes when opening an existing collection

* don't requeue identical context methods in V8 threads in case a method is
  already registered

* removed arangod command line option `--database.remove-on-compacted`

* export the sort attribute for graph traversals to the HTTP interface

* add support for arangodump/arangorestore for clusters


v2.0.8 (XXXX-XX-XX)
-------------------

* fixed too-busy iteration over skiplists

  Even when a skiplist query was restricted by a limit clause, the skiplist
  index was queried without the limit. this led to slower-than-necessary
  execution times.

* fixed timeout overflows on 32 bit systems

  this bug has led to problems when select was called with a high timeout
  value (2000+ seconds) on 32bit systems that don't have a forgiving select
  implementation. when the call was made on these systems, select failed
  so no data would be read or sent over the connection

  this might have affected some cluster-internal operations.

* fixed ETCD issues on 32 bit systems

  ETCD was non-functional on 32 bit systems at all. The first call to the
  watch API crashed it. This was because atomic operations worked on data
  structures that were not properly aligned on 32 bit systems.

* fixed issue #848: db.someEdgeCollection.inEdge does not return correct
  value when called the 2nd time after a .save to the edge collection


v2.0.7 (2014-05-05)
-------------------

* issue #839: Foxx Manager missing "unfetch"

* fixed a race condition at startup

  this fixes undefined behavior in case the logger was involved directly at
  startup, before the logger initialization code was called. This should have
  occurred only for code that was executed before the invocation of main(),
  e.g. during ctor calls of statically defined objects.


v2.0.6 (2014-04-22)
-------------------

* fixed issue #835: arangosh doesn't show correct database name



v2.0.5 (2014-04-21)
-------------------

* Fixed a caching problem in IE JS Shell

* added cancelation for async jobs

* upgraded to new gyp for V8

* new Windows installer


v2.0.4 (2014-04-14)
-------------------

* fixed cluster authentication front-end issues for Firefox and IE, there are
  still problems with Chrome


v2.0.3 (2014-04-14)
-------------------

* fixed AQL optimizer bug

* fixed front-end issues

* added password change dialog


v2.0.2 (2014-04-06)
-------------------

* during cluster startup, do not log (somewhat expected) connection errors with
  log level error, but with log level info

* fixed dashboard modals

* fixed connection check for cluster planning front end: firefox does
  not support async:false

* document how to persist a cluster plan in order to relaunch an existing
  cluster later


v2.0.1 (2014-03-31)
-------------------

* make ArangoDB not send back a `WWW-Authenticate` header to a client in case the
  client sends the `X-Omit-WWW-Authenticate` HTTP header.

  This is done to prevent browsers from showing their built-in HTTP authentication
  dialog for AJAX requests that require authentication.
  ArangoDB will still return an HTTP 401 (Unauthorized) if the request doesn't
  contain valid credentials, but it will omit the `WWW-Authenticate` header,
  allowing clients to bypass the browser's authentication dialog.

* fixed isses in arango-dfdb:

  the dfdb was not able to unload certain system collections, so these couldn't be
  inspected with the dfdb sometimes. Additionally, it did not truncate corrupt
  markers from datafiles under some circumstances

* added `changePassword` attribute for users

* fixed non-working "save" button in collection edit view of web interface
  clicking the save button did nothing. one had to press enter in one of the input
  fields to send modified form data

* fixed V8 compile error on MacOS X

* prevent `body length: -9223372036854775808` being logged in development mode for
  some Foxx HTTP responses

* fixed several bugs in web interface dashboard

* fixed issue #783: coffee script not working in manifest file

* fixed issue #783: coffee script not working in manifest file

* fixed issue #781: Cant save current query from AQL editor ui

* bumped version in `X-Arango-Version` compatibility header sent by arangosh and other
  client tools from `1.5` to `2.0`.

* fixed startup options for arango-dfdb, added details option for arango-dfdb

* fixed display of missing error messages and codes in arangosh

* when creating a collection via the web interface, the collection type was always
  "document", regardless of the user's choice


v2.0.0 (2014-03-10)
-------------------

* first 2.0 release


v2.0.0-rc2 (2014-03-07)
-----------------------

* fixed cluster authorization


v2.0.0-rc1 (2014-02-28)
-----------------------

* added sharding :-)

* added collection._dbName attribute to query the name of the database from a collection

  more detailed documentation on the sharding and cluster features can be found in the user
  manual, section **Sharding**

* INCOMPATIBLE CHANGE: using complex values in AQL filter conditions with operators other
  than equality (e.g. >=, >, <=, <) will disable usage of skiplist indexes for filter
  evaluation.

  For example, the following queries will be affected by change:

      FOR doc IN docs FILTER doc.value < { foo: "bar" } RETURN doc
      FOR doc IN docs FILTER doc.value >= [ 1, 2, 3 ] RETURN doc

  The following queries will not be affected by the change:

      FOR doc IN docs FILTER doc.value == 1 RETURN doc
      FOR doc IN docs FILTER doc.value == "foo" RETURN doc
      FOR doc IN docs FILTER doc.value == [ 1, 2, 3 ] RETURN doc
      FOR doc IN docs FILTER doc.value == { foo: "bar" } RETURN doc

* INCOMPATIBLE CHANGE: removed undocumented method `collection.saveOrReplace`

  this feature was never advertised nor documented nor tested.

* INCOMPATIBLE CHANGE: removed undocumented REST API method `/_api/simple/BY-EXAMPLE-HASH`

  this feature was never advertised nor documented nor tested.

* added explicit startup parameter `--server.reuse-address`

  This flag can be used to control whether sockets should be acquired with the SO_REUSEADDR
  flag.

  Regardless of this setting, sockets on Windows are always acquired using the
  SO_EXCLUSIVEADDRUSE flag.

* removed undocumented REST API method GET `/_admin/database-name`

* added user validation API at POST `/_api/user/<username>`

* slightly improved users management API in `/_api/user`:

  Previously, when creating a new user via HTTP POST, the username needed to be
  passed in an attribute `username`. When users were returned via this API,
  the usernames were returned in an attribute named `user`. This was slightly
  confusing and was changed in 2.0 as follows:

  - when adding a user via HTTP POST, the username can be specified in an attribute
  `user`. If this attribute is not used, the API will look into the attribute `username`
  as before and use that value.
  - when users are returned via HTTP GET, the usernames are still returned in an
    attribute `user`.

  This change should be fully downwards-compatible with the previous version of the API.

* added AQL SLICE function to extract slices from lists

* made module loader more node compatible

* the startup option `--javascript.package-path` for arangosh is now deprecated and does
  nothing. Using it will not cause an error, but the option is ignored.

* added coffee script support

* Several UI improvements.

* Exchanged icons in the graphviewer toolbar

* always start networking and HTTP listeners when starting the server (even in
  console mode)

* allow vertex and edge filtering with user-defined functions in TRAVERSAL,
  TRAVERSAL_TREE and SHORTEST_PATH AQL functions:

      // using user-defined AQL functions for edge and vertex filtering
      RETURN TRAVERSAL(friends, friendrelations, "friends/john", "outbound", {
        followEdges: "myfunctions::checkedge",
        filterVertices: "myfunctions::checkvertex"
      })

      // using the following custom filter functions
      var aqlfunctions = require("org/arangodb/aql/functions");
      aqlfunctions.register("myfunctions::checkedge", function (config, vertex, edge, path) {
        return (edge.type !== 'dislikes'); // don't follow these edges
      }, false);

      aqlfunctions.register("myfunctions::checkvertex", function (config, vertex, path) {
        if (vertex.isDeleted || ! vertex.isActive) {
          return [ "prune", "exclude" ]; // exclude these and don't follow them
        }
        return [ ]; // include everything else
      }, false);

* fail if invalid `strategy`, `order` or `itemOrder` attribute values
  are passed to the AQL TRAVERSAL function. Omitting these attributes
  is not considered an error, but specifying an invalid value for any
  of these attributes will make an AQL query fail.

* issue #751: Create database through API should return HTTP status code 201

  By default, the server now returns HTTP 201 (created) when creating a new
  database successfully. To keep compatibility with older ArangoDB versions, the
  startup parameter `--server.default-api-compatibility` can be set to a value
  of `10400` to indicate API compatibility with ArangoDB 1.4. The compatibility
  can also be enforced by setting the `X-Arango-Version` HTTP header in a
  client request to this API on a per-request basis.

* allow direct access from the `db` object to collections whose names start
  with an underscore (e.g. db._users).

  Previously, access to such collections via the `db` object was possible from
  arangosh, but not from arangod (and thus Foxx and actions). The only way
  to access such collections from these places was via the `db._collection(<name>)`
  workaround.

* allow `\n` (as well as `\r\n`) as line terminator in batch requests sent to
  `/_api/batch` HTTP API.

* use `--data-binary` instead of `--data` parameter in generated cURL examples

* issue #703: Also show path of logfile for fm.config()

* issue #675: Dropping a collection used in "graph" module breaks the graph

* added "static" Graph.drop() method for graphs API

* fixed issue #695: arangosh server.password error

* use pretty-printing in `--console` mode by default

* simplified ArangoDB startup options

  Some startup options are now superfluous or their usage is simplified. The
  following options have been changed:

  * `--javascript.modules-path`: this option has been removed. The modules paths
    are determined by arangod and arangosh automatically based on the value of
    `--javascript.startup-directory`.

    If the option is set on startup, it is ignored so startup will not abort with
    an error `unrecognized option`.

  * `--javascript.action-directory`: this option has been removed. The actions
    directory is determined by arangod automatically based on the value of
    `--javascript.startup-directory`.

    If the option is set on startup, it is ignored so startup will not abort with
    an error `unrecognized option`.

  * `--javascript.package-path`: this option is still available but it is not
    required anymore to set the standard package paths (e.g. `js/npm`). arangod
    will automatically use this standard package path regardless of whether it
    was specified via the options.

    It is possible to use this option to add additional package paths to the
    standard value.

  Configuration files included with arangod are adjusted accordingly.

* layout of the graphs tab adapted to better fit with the other tabs

* database selection is moved to the bottom right corner of the web interface

* removed priority queue index type

  this feature was never advertised nor documented nor tested.

* display internal attributes in document source view of web interface

* removed separate shape collections

  When upgrading to ArangoDB 2.0, existing collections will be converted to include
  shapes and attribute markers in the datafiles instead of using separate files for
  shapes.

  When a collection is converted, existing shapes from the SHAPES directory will
  be written to a new datafile in the collection directory, and the SHAPES directory
  will be removed afterwards.

  This saves up to 2 MB of memory and disk space for each collection
  (savings are higher, the less different shapes there are in a collection).
  Additionally, one less file descriptor per opened collection will be used.

  When creating a new collection, the amount of sync calls may be reduced. The same
  may be true for documents with yet-unknown shapes. This may help performance
  in these cases.

* added AQL functions `NTH` and `POSITION`

* added signal handler for arangosh to save last command in more cases

* added extra prompt placeholders for arangosh:
  - `%e`: current endpoint
  - `%u`: current user

* added arangosh option `--javascript.gc-interval` to control amount of
  garbage collection performed by arangosh

* fixed issue #651: Allow addEdge() to take vertex ids in the JS library

* removed command-line option `--log.format`

  In previous versions, this option did not have an effect for most log messages, so
  it got removed.

* removed C++ logger implementation

  Logging inside ArangoDB is now done using the LOG_XXX() macros. The LOGGER_XXX()
  macros are gone.

* added collection status "loading"


v1.4.16 (XXXX-XX-XX)
--------------------

* fixed too eager datafile deletion

  this issue could have caused a crash when the compaction had marked datafiles as obsolete
  and they were removed while "old" temporary query results still pointed to the old datafile
  positions

* fixed issue #826: Replication fails when a collection's configuration changes


v1.4.15 (2014-04-19)
--------------------

* bugfix for AQL query optimizer

  the following type of query was too eagerly optimized, leading to errors in code-generation:

      LET a = (FOR i IN [] RETURN i) LET b = (FOR i IN [] RETURN i) RETURN 1

  the problem occurred when both lists in the subqueries were empty. In this case invalid code
  was generated and the query couldn't be executed.


v1.4.14 (2014-04-05)
--------------------

* fixed race conditions during shape / attribute insertion

  A race condition could have led to spurious `cannot find attribute #xx` or
  `cannot find shape #xx` (where xx is a number) warning messages being logged
  by the server. This happened when a new attribute was inserted and at the same
  time was queried by another thread.

  Also fixed a race condition that may have occurred when a thread tried to
  access the shapes / attributes hash tables while they were resized. In this
  cases, the shape / attribute may have been hashed to a wrong slot.

* fixed a memory barrier / cpu synchronization problem with libev, affecting
  Windows with Visual Studio 2013 (probably earlier versions are affected, too)

  The issue is described in detail here:
  http://lists.schmorp.de/pipermail/libev/2014q1/002318.html


v1.4.13 (2014-03-14)
--------------------

* added diagnostic output for Foxx application upload

* allow dump & restore from ArangoDB 1.4 with an ArangoDB 2.0 server

* allow startup options `temp-path` and `default-language` to be specified from the arangod
  configuration file and not only from the command line

* fixed too eager compaction

  The compaction will now wait for several seconds before trying to re-compact the same
  collection. Additionally, some other limits have been introduced for the compaction.


v1.4.12 (2014-03-05)
--------------------

* fixed display bug in web interface which caused the following problems:
  - documents were displayed in web interface as being empty
  - document attributes view displayed many attributes with content "undefined"
  - document source view displayed many attributes with name "TYPEOF" and value "undefined"
  - an alert popping up in the browser with message "Datatables warning..."

* re-introduced old-style read-write locks to supports Windows versions older than
  Windows 2008R2 and Windows 7. This should re-enable support for Windows Vista and
  Windows 2008.


v1.4.11 (2014-02-27)
--------------------

* added SHORTEST_PATH AQL function

  this calculates the shortest paths between two vertices, using the Dijkstra
  algorithm, employing a min-heap

  By default, ArangoDB does not know the distance between any two vertices and
  will use a default distance of 1. A custom distance function can be registered
  as an AQL user function to make the distance calculation use any document
  attributes or custom logic:

      RETURN SHORTEST_PATH(cities, motorways, "cities/CGN", "cities/MUC", "outbound", {
        paths: true,
        distance: "myfunctions::citydistance"
      })

      // using the following custom distance function
      var aqlfunctions = require("org/arangodb/aql/functions");
      aqlfunctions.register("myfunctions::distance", function (config, vertex1, vertex2, edge) {
        return Math.sqrt(Math.pow(vertex1.x - vertex2.x) + Math.pow(vertex1.y - vertex2.y));
      }, false);

* fixed bug in Graph.pathTo function

* fixed small memleak in AQL optimizer

* fixed access to potentially uninitialized variable when collection had a cap constraint


v1.4.10 (2014-02-21)
--------------------

* fixed graph constructor to allow graph with some parameter to be used

* added node.js "events" and "stream"

* updated npm packages

* added loading of .json file

* Fixed http return code in graph api with waitForSync parameter.

* Fixed documentation in graph, simple and index api.

* removed 2 tests due to change in ruby library.

* issue #756: set access-control-expose-headers on CORS response

  the following headers are now whitelisted by ArangoDB in CORS responses:
  - etag
  - content-encoding
  - content-length
  - location
  - server
  - x-arango-errors
  - x-arango-async-id


v1.4.9 (2014-02-07)
-------------------

* return a document's current etag in response header for HTTP HEAD requests on
  documents that return an HTTP 412 (precondition failed) error. This allows
  retrieving the document's current revision easily.

* added AQL function `SKIPLIST` to directly access skiplist indexes from AQL

  This is a shortcut method to use a skiplist index for retrieving specific documents in
  indexed order. The function capability is rather limited, but it may be used
  for several cases to speed up queries. The documents are returned in index order if
  only one condition is used.

      /* return all documents with mycollection.created > 12345678 */
      FOR doc IN SKIPLIST(mycollection, { created: [[ '>', 12345678 ]] })
        RETURN doc

      /* return first document with mycollection.created > 12345678 */
      FOR doc IN SKIPLIST(mycollection, { created: [[ '>', 12345678 ]] }, 0, 1)
        RETURN doc

      /* return all documents with mycollection.created between 12345678 and 123456790 */
      FOR doc IN SKIPLIST(mycollection, { created: [[ '>', 12345678 ], [ '<=', 123456790 ]] })
        RETURN doc

      /* return all documents with mycollection.a equal 1 and .b equal 2 */
      FOR doc IN SKIPLIST(mycollection, { a: [[ '==', 1 ]], b: [[ '==', 2 ]] })
        RETURN doc

  The function requires a skiplist index with the exact same attributes to
  be present on the specified collection. All attributes present in the skiplist
  index must be specified in the conditions specified for the `SKIPLIST` function.
  Attribute declaration order is important, too: attributes must be specified in the
  same order in the condition as they have been declared in the skiplist index.

* added command-line option `--server.disable-authentication-unix-sockets`

  with this option, authentication can be disabled for all requests coming
  in via UNIX domain sockets, enabling clients located on the same host as
  the ArangoDB server to connect without authentication.
  Other connections (e.g. TCP/IP) are not affected by this option.

  The default value for this option is `false`.
  Note: this option is only supported on platforms that support Unix domain
  sockets.

* call global arangod instance destructor on shutdown

* issue #755: TRAVERSAL does not use strategy, order and itemOrder options

  these options were not honored when configuring a traversal via the AQL
  TRAVERSAL function. Now, these options are used if specified.

* allow vertex and edge filtering with user-defined functions in TRAVERSAL,
  TRAVERSAL_TREE and SHORTEST_PATH AQL functions:

      // using user-defined AQL functions for edge and vertex filtering
      RETURN TRAVERSAL(friends, friendrelations, "friends/john", "outbound", {
        followEdges: "myfunctions::checkedge",
        filterVertices: "myfunctions::checkvertex"
      })

      // using the following custom filter functions
      var aqlfunctions = require("org/arangodb/aql/functions");
      aqlfunctions.register("myfunctions::checkedge", function (config, vertex, edge, path) {
        return (edge.type !== 'dislikes'); // don't follow these edges
      }, false);

      aqlfunctions.register("myfunctions::checkvertex", function (config, vertex, path) {
        if (vertex.isDeleted || ! vertex.isActive) {
          return [ "prune", "exclude" ]; // exclude these and don't follow them
        }
        return [ ]; // include everything else
      }, false);

* issue #748: add vertex filtering to AQL's TRAVERSAL[_TREE]() function


v1.4.8 (2014-01-31)
-------------------

* install foxx apps in the web interface

* fixed a segfault in the import API


v1.4.7 (2014-01-23)
-------------------

* issue #744: Add usage example arangoimp from Command line

* issue #738: added __dirname, __filename pseudo-globals. Fixes #733. (@by pluma)

* mount all Foxx applications in system apps directory on startup


v1.4.6 (2014-01-20)
-------------------

* issue #736: AQL function to parse collection and key from document handle

* added fm.rescan() method for Foxx-Manager

* fixed issue #734: foxx cookie and route problem

* added method `fm.configJson` for arangosh

* include `startupPath` in result of API `/_api/foxx/config`


v1.4.5 (2014-01-15)
-------------------

* fixed issue #726: Alternate Windows Install Method

* fixed issue #716: dpkg -P doesn't remove everything

* fixed bugs in description of HTTP API `_api/index`

* fixed issue #732: Rest API GET revision number

* added missing documentation for several methods in HTTP API `/_api/edge/...`

* fixed typos in description of HTTP API `_api/document`

* defer evaluation of AQL subqueries and logical operators (lazy evaluation)

* Updated font in WebFrontend, it now contains a version that renders properly on Windows

* generally allow function return values as call parameters to AQL functions

* fixed potential deadlock in global context method execution

* added override file "arangod.conf.local" (and co)


v1.4.4 (2013-12-24)
-------------------

* uid and gid are now set in the scripts, there is no longer a separate config file for
  arangod when started from a script

* foxx-manager is now an alias for arangosh

* arango-dfdb is now an alias for arangod, moved from bin to sbin

* changed from readline to linenoise for Windows

* added --install-service and --uninstall-service for Windows

* removed --daemon and --supervisor for Windows

* arangosh and arangod now uses the config-file which maps the binary name, i. e. if you
  rename arangosh to foxx-manager it will use the config file foxx-manager.conf

* fixed lock file for Windows

* fixed issue #711, #687: foxx-manager throws internal errors

* added `--server.ssl-protocol` option for client tools
  this allows connecting from arangosh, arangoimp, arangoimp etc. to an ArangoDB
  server that uses a non-default value for `--server.ssl-protocol`. The default
  value for the SSL protocol is 4 (TLSv1). If the server is configured to use a
  different protocol, it was not possible to connect to it with the client tools.

* added more detailed request statistics

  This adds the number of async-executed HTTP requests plus the number of HTTP
  requests per individual HTTP method type.

* added `--force` option for arangorestore
  this option allows continuing a restore operation even if the server reports errors
  in the middle of the restore operation

* better error reporting for arangorestore
  in case the server returned an HTTP error, arangorestore previously reported this
  error as `internal error` without any details only. Now server-side errors are
  reported by arangorestore with the server's error message

* include more system collections in dumps produced by arangodump
  previously some system collections were intentionally excluded from dumps, even if the
  dump was run with `--include-system-collections`. for example, the collections `_aal`,
  `_modules`, `_routing`, and `_users` were excluded. This makes sense in a replication
  context but not always in a dump context.
  When specifying `--include-system-collections`, arangodump will now include the above-
  mentioned collections in the dump, too. Some other system collections are still excluded
  even when the dump is run with `--include-system-collections`, for example `_replication`
  and `_trx`.

* fixed issue #701: ArangoStatement undefined in arangosh

* fixed typos in configuration files


v1.4.3 (2013-11-25)
-------------------

* fixed a segfault in the AQL optimizer, occurring when a constant non-list value was
  used on the right-hand side of an IN operator that had a collection attribute on the
  left-hand side

* issue #662:

  Fixed access violation errors (crashes) in the Windows version, occurring under some
  circumstances when accessing databases with multiple clients in parallel

* fixed issue #681: Problem with ArchLinux PKGBUILD configuration


v1.4.2 (2013-11-20)
-------------------

* fixed issue #669: Tiny documentation update

* ported Windows version to use native Windows API SRWLocks (slim read-write locks)
  and condition variables instead of homemade versions

  MSDN states the following about the compatibility of SRWLocks and Condition Variables:

      Minimum supported client:
      Windows Server 2008 [desktop apps | Windows Store apps]

      Minimum supported server:
      Windows Vista [desktop apps | Windows Store apps]

* fixed issue #662: ArangoDB on Windows hanging

  This fixes a deadlock issue that occurred on Windows when documents were written to
  a collection at the same time when some other thread tried to drop the collection.

* fixed file-based logging in Windows

  the logger complained on startup if the specified log file already existed

* fixed startup of server in daemon mode (`--daemon` startup option)

* fixed a segfault in the AQL optimizer

* issue #671: Method graph.measurement does not exist

* changed Windows condition variable implementation to use Windows native
  condition variables

  This is an attempt to fix spurious Windows hangs as described in issue #662.

* added documentation for JavaScript traversals

* added --code-page command-line option for Windows version of arangosh

* fixed a problem when creating edges via the web interface.

  The problem only occurred if a collection was created with type "document
  collection" via the web interface, and afterwards was dropped and re-created
  with type "edge collection". If the web interface page was not reloaded,
  the old collection type (document) was cached, making the subsequent creation
  of edges into the (seeming-to-be-document) collection fail.

  The fix is to not cache the collection type in the web interface. Users of
  an older version of the web interface can reload the collections page if they
  are affected.

* fixed a caching problem in arangosh: if a collection was created using the web
  interface, and then removed via arangosh, arangosh did not actually drop the
  collection due to caching.

  Because the `drop` operation was not carried out, this caused misleading error
  messages when trying to re-create the collection (e.g. `cannot create collection:
  duplicate name`).

* fixed ALT-introduced characters for arangosh console input on Windows

  The Windows readline port was not able to handle characters that are built
  using CTRL or ALT keys. Regular characters entered using the CTRL or ALT keys
  were silently swallowed and not passed to the terminal input handler.

  This did not seem to cause problems for the US keyboard layout, but was a
  severe issue for keyboard layouts that require the ALT (or ALT-GR) key to
  construct characters. For example, entering the character `{` with a German
  keyboard layout requires pressing ALT-GR + 9.

* fixed issue #665: Hash/skiplist combo madness bit my ass

  this fixes a problem with missing/non-deterministic rollbacks of inserts in
  case of a unique constraint violation into a collection with multiple secondary
  indexes (with at least one of them unique)

* fixed issue #664: ArangoDB installer on Windows requires drive c:

* partly fixed issue #662: ArangoDB on Windows hanging

  This fixes dropping databases on Windows. In previous 1.4 versions on Windows,
  one shape collection file was not unloaded and removed when dropping a database,
  leaving one directory and one shape collection file in the otherwise-dropped
  database directory.

* fixed issue #660: updated documentation on indexes


v1.4.1 (2013-11-08)
-------------------

* performance improvements for skip-list deletes


v1.4.1-rc1 (2013-11-07)
-----------------------

* fixed issue #635: Web-Interface should have a "Databases" Menu for Management

* fixed issue #624: Web-Interface is missing a Database selector

* fixed segfault in bitarray query

* fixed issue #656: Cannot create unique index through web interface

* fixed issue #654: bitarray index makes server down

* fixed issue #653: Slow query

* fixed issue #650: Randomness of any() should be improved

* made AQL `DOCUMENT()` function polymorphic and work with just one parameter.

  This allows using the `DOCUMENT` function like this:

      DOCUMENT('users/john')
      DOCUMENT([ 'users/john', 'users/amy' ])

  in addition to the existing use cases:

      DOCUMENT(users, 'users/john')
      DOCUMENT(users, 'john')
      DOCUMENT(users, [ 'users/john' ])
      DOCUMENT(users, [ 'users/john', 'users/amy' ])
      DOCUMENT(users, [ 'john', 'amy' ])

* simplified usage of ArangoDB batch API

  It is not necessary anymore to send the batch boundary in the HTTP `Content-Type`
  header. Previously, the batch API expected the client to send a Content-Type header
  of`multipart/form-data; boundary=<some boundary value>`. This is still supported in
  ArangoDB 2.0, but clients can now also omit this header. If the header is not
  present in a client request, ArangoDB will ignore the request content type and
  read the MIME boundary from the beginning of the request body.

  This also allows using the batch API with the Swagger "Try it out" feature (which is
  not too good at sending a different or even dynamic content-type request header).

* added API method GET `/_api/database/user`

  This returns the list of databases a specific user can see without changing the
  username/passwd.

* issue #424: Documentation about IDs needs to be upgraded


v1.4.0 (2013-10-29)
-------------------

* fixed issue #648: /batch API is missing from Web Interface API Documentation (Swagger)

* fixed issue #647: Icon tooltips missing

* fixed issue #646: index creation in web interface

* fixed issue #645: Allow jumping from edge to linked vertices

* merged PR for issue #643: Some minor corrections and a link to "Downloads"

* fixed issue #642: Completion of error handling

* fixed issue #639: compiling v1.4 on maverick produces warnings on -Wstrict-null-sentinel

* fixed issue #634: Web interface bug: Escape does not always propagate

* fixed issue #620: added startup option `--server.default-api-compatibility`

  This adds the following changes to the ArangoDB server and clients:
  - the server provides a new startup option `--server.default-api-compatibility`.
    This option can be used to determine the compatibility of (some) server API
    return values. The value for this parameter is a server version number,
    calculated as follows: `10000 * major + 100 * minor` (e.g. `10400` for ArangoDB
    1.3). The default value is `10400` (1.4), the minimum allowed value is `10300`
    (1.3).

    When setting this option to a value lower than the current server version,
    the server might respond with old-style results to "old" clients, increasing
    compatibility with "old" (non-up-to-date) clients.

  - the server will on each incoming request check for an HTTP header
    `x-arango-version`. Clients can optionally set this header to the API
    version number they support. For example, if a client sends the HTTP header
    `x-arango-version: 10300`, the server will pick this up and might send ArangoDB
    1.3-style responses in some situations.

    Setting either the startup parameter or using the HTTP header (or both) allows
    running "old" clients with newer versions of ArangoDB, without having to adjust
    the clients too much.

  - the `location` headers returned by the server for the APIs `/_api/document/...`
    and `/_api/collection/...` will have different values depending on the used API
    version. If the API compatibility is `10300`, the `location` headers returned
    will look like this:

        location: /_api/document/....

    whereas when an API compatibility of `10400` or higher is used, the `location`
    headers will look like this:

        location: /_db/<database name>/_api/document/...

  Please note that even in the presence of this, old API versions still may not
  be supported forever by the server.

* fixed issue #643: Some minor corrections and a link to "Downloads" by @frankmayer

* started issue #642: Completion of error handling

* fixed issue #639: compiling v1.4 on maverick produces warnings on
  -Wstrict-null-sentinel

* fixed issue #621: Standard Config needs to be fixed

* added function to manage indexes (web interface)

* improved server shutdown time by signaling shutdown to applicationserver,
  logging, cleanup and compactor threads

* added foxx-manager `replace` command

* added foxx-manager `installed` command (a more intuitive alias for `list`)

* fixed issue #617: Swagger API is missing '/_api/version'

* fixed issue #615: Swagger API: Some commands have no parameter entry forms

* fixed issue #614: API : Typo in : Request URL /_api/database/current

* fixed issue #609: Graph viz tool - different background color

* fixed issue #608: arangosh config files - eventually missing in the manual

* fixed issue #607: Admin interface: no core documentation

* fixed issue #603: Aardvark Foxx App Manager

* fixed a bug in type-mapping between AQL user functions and the AQL layer

  The bug caused errors like the following when working with collection documents
  in an AQL user function:

      TypeError: Cannot assign to read only property '_id' of #<ShapedJson>

* create less system collections when creating a new database

  This is achieved by deferring collection creation until the collections are actually
  needed by ArangoDB. The following collections are affected by the change:
  - `_fishbowl`
  - `_structures`


v1.4.0-beta2 (2013-10-14)
-------------------------

* fixed compaction on Windows

  The compaction on Windows did not ftruncate the cleaned datafiles to a smaller size.
  This has been fixed so not only the content of the files is cleaned but also files
  are re-created with potentially smaller sizes.

* only the following system collections will be excluded from replication from now on:
  - `_replication`
  - `_trx`
  - `_users`
  - `_aal`
  - `_fishbowl`
  - `_modules`
  - `_routing`

  Especially the following system collections will now be included in replication:
  - `_aqlfunctions`
  - `_graphs`

  In previous versions of ArangoDB, all system collections were excluded from the
  replication.

  The change also caused a change in the replication logger and applier:
  in previous versions of ArangoDB, only a collection's id was logged for an operation.
  This has not caused problems for non-system collections but for system collections
  there ids might differ. In addition to a collection id ArangoDB will now also log the
  name of a collection for each replication event.

  The replication applier will now look for the collection name attribute in logged
  events preferably.

* added database selection to arango-dfdb

* provide foxx-manager, arangodump, and arangorestore in Windows build

* ArangoDB 1.4 will refuse to start if option `--javascript.app-path` is not set.

* added startup option `--server.allow-method-override`

  This option can be set to allow overriding the HTTP request method in a request using
  one of the following custom headers:

  - x-http-method-override
  - x-http-method
  - x-method-override

  This allows bypassing proxies and tools that would otherwise just let certain types of
  requests pass. Enabling this option may impose a security risk, so it should only be
  used in very controlled environments.

  The default value for this option is `false` (no method overriding allowed).

* added "details" URL parameter for bulk import API

  Setting the `details` URL parameter to `true` in a call to POST `/_api/import` will make
  the import return details about non-imported documents in the `details` attribute. If
  `details` is `false` or omitted, no `details` attribute will be present in the response.
  This is the same behavior that previous ArangoDB versions exposed.

* added "complete" option for bulk import API

  Setting the `complete` URL parameter to `true` in a call to POST `/_api/import` will make
  the import completely fail if at least one of documents cannot be imported successfully.

  It defaults to `false`, which will make ArangoDB continue importing the other documents
  from the import even if some documents cannot be imported. This is the same behavior that
  previous ArangoDB versions exposed.

* added missing swagger documentation for `/_api/log`

* calling `/_api/logs` (or `/_admin/logs`) is only permitted from the `_system` database now.

  Calling this API method for/from other database will result in an HTTP 400.

' ported fix from https://github.com/novus/nvd3/commit/0894152def263b8dee60192f75f66700cea532cc

  This prevents JavaScript errors from occurring in Chrome when in the admin interface,
  section "Dashboard".

* show current database name in web interface (bottom right corner)

* added missing documentation for /_api/import in swagger API docs

* allow specification of database name for replication sync command replication applier

  This allows syncing from a master database with a different name than the slave database.

* issue #601: Show DB in prompt

  arangosh now displays the database name as part of the prompt by default.

  Can change the prompt by using the `--prompt` option, e.g.

      > arangosh --prompt "my db is named \"%d\"> "


v1.4.0-beta1 (2013-10-01)
-------------------------

* make the Foxx manager use per-database app directories

  Each database now has its own subdirectory for Foxx applications. Each database
  can thus use different Foxx applications if required. A Foxx app for a specific
  database resides in `<app-path>/databases/<database-name>/<app-name>`.

  System apps are shared between all databases. They reside in `<app-path>/system/<app-name>`.

* only trigger an engine reset in development mode for URLs starting with `/dev/`

  This prevents ArangoDB from reloading all Foxx applications when it is not
  actually necessary.

* changed error code from 10 (bad parameter) to 1232 (invalid key generator) for
  errors that are due to an invalid key generator specification when creating a new
  collection

* automatic detection of content-type / mime-type for Foxx assets based on filenames,
  added possibility to override auto detection

* added endpoint management API at `/_api/endpoint`

* changed HTTP return code of PUT `/_api/cursor` from 400 to 404 in case a
  non-existing cursor is referred to

* issue #360: added support for asynchronous requests

  Incoming HTTP requests with the headers `x-arango-async: true` or
  `x-arango-async: store` will be answered by the server instantly with a generic
  HTTP 202 (Accepted) response.

  The actual requests will be queued and processed by the server asynchronously,
  allowing the client to continue sending other requests without waiting for the
  server to process the actually requested operation.

  The exact point in time when a queued request is executed is undefined. If an
  error occurs during execution of an asynchronous request, the client will not
  be notified by the server.

  The maximum size of the asynchronous task queue can be controlled using the new
  option `--scheduler.maximal-queue-size`. If the queue contains this many number of
  tasks and a new asynchronous request comes in, the server will reject it with an
  HTTP 500 (internal server error) response.

  Results of incoming requests marked with header `x-arango-async: true` will be
  discarded by the server immediately. Clients have no way of accessing the result
  of such asynchronously executed request. This is just _fire and forget_.

  To later retrieve the result of an asynchronously executed request, clients can
  mark a request with the header `x-arango-async: keep`. This makes the server
  store the result of the request in memory until explicitly fetched by a client
  via the `/_api/job` API. The `/_api/job` API also provides methods for basic
  inspection of which pending or already finished requests there are on the server,
  plus ways for garbage collecting unneeded results.

* Added new option `--scheduler.maximal-queue-size`.

* issue #590: Manifest Lint

* added data dump and restore tools, arangodump and arangorestore.

  arangodump can be used to create a logical dump of an ArangoDB database, or
  just dedicated collections. It can be used to dump both a collection's structure
  (properties and indexes) and data (documents).

  arangorestore can be used to restore data from a dump created with arangodump.
  arangorestore currently does not re-create any indexes, and doesn't yet handle
  referenced documents in edges properly when doing just partial restores.
  This will be fixed until 1.4 stable.

* introduced `--server.database` option for arangosh, arangoimp, and arangob.

  The option allows these client tools to use a certain database for their actions.
  In arangosh, the current database can be switched at any time using the command

      db._useDatabase(<name>);

  When no database is specified, all client tools will assume they should use the
  default database `_system`. This is done for downwards-compatibility reasons.

* added basic multi database support (alpha)

  New databases can be created using the REST API POST `/_api/database` and the
  shell command `db._createDatabase(<name>)`.

  The default database in ArangoDB is called `_system`. This database is always
  present and cannot be deleted by the user. When an older version of ArangoDB is
  upgraded to 1.4, the previously only database will automatically become the
  `_system` database.

  New databases can be created with the above commands, and can be deleted with the
  REST API DELETE `/_api/database/<name>` or the shell command `db._dropDatabase(<name>);`.

  Deleting databases is still unstable in ArangoDB 1.4 alpha and might crash the
  server. This will be fixed until 1.4 stable.

  To access a specific database via the HTTP REST API, the `/_db/<name>/` prefix
  can be used in all URLs. ArangoDB will check if an incoming request starts with
  this prefix, and will automatically pick the database name from it. If the prefix
  is not there, ArangoDB will assume the request is made for the default database
  (`_system`). This is done for downwards-compatibility reasons.

  That means, the following URL pathnames are logically identical:

      /_api/document/mycollection/1234
      /_db/_system/document/mycollection/1234

  To access a different database (e.g. `test`), the URL pathname would look like this:

      /_db/test/document/mycollection/1234

  New databases can also be created and existing databases can only be dropped from
  within the default database (`_system`). It is not possible to drop the `_system`
  database itself.

  Cross-database operations are unintended and unsupported. The intention of the
  multi-database feature is to have the possibility to have a few databases managed
  by ArangoDB in parallel, but to only access one database at a time from a connection
  or a request.

  When accessing the web interface via the URL pathname `/_admin/html/` or `/_admin/aardvark`,
  the web interface for the default database (`_system`) will be displayed.
  To access the web interface for a different database, the database name can be
  put into the URLs as a prefix, e.g. `/_db/test/_admin/html` or
  `/_db/test/_admin/aardvark`.

  All internal request handlers and also all user-defined request handlers and actions
  (including Foxx) will only get to see the unprefixed URL pathnames (i.e. excluding
  any database name prefix). This is to ensure downwards-compatibility.

  To access the name of the requested database from any action (including Foxx), use
  use `req.database`.

  For example, when calling the URL `/myapp/myaction`, the content of `req.database`
  will be `_system` (the default database because no database got specified) and the
  content of `req.url` will be `/myapp/myaction`.

  When calling the URL `/_db/test/myapp/myaction`, the content of `req.database` will be
  `test`, and the content of `req.url` will still be `/myapp/myaction`.

* Foxx now excludes files starting with . (dot) when bundling assets

  This mitigates problems with editor swap files etc.

* made the web interface a Foxx application

  This change caused the files for the web interface to be moved from `html/admin` to
  `js/apps/aardvark` in the file system.

  The base URL for the admin interface changed from `_admin/html/index.html` to
  `_admin/aardvark/index.html`.

  The "old" redirection to `_admin/html/index.html` will now produce a 404 error.

  When starting ArangoDB with the `--upgrade` option, this will automatically be remedied
  by putting in a redirection from `/` to `/_admin/aardvark/index.html`, and from
  `/_admin/html/index.html` to `/_admin/aardvark/index.html`.

  This also obsoletes the following configuration (command-line) options:
  - `--server.admin-directory`
  - `--server.disable-admin-interface`

  when using these now obsolete options when the server is started, no error is produced
  for downwards-compatibility.

* changed User-Agent value sent by arangoimp, arangosh, and arangod from "VOC-Agent" to
  "ArangoDB"

* changed journal file creation behavior as follows:

  Previously, a journal file for a collection was always created when a collection was
  created. When a journal filled up and became full, the current journal was made a
  datafile, and a new (empty) journal was created automatically. There weren't many
  intended situations when a collection did not have at least one journal.

  This is changed now as follows:
  - when a collection is created, no journal file will be created automatically
  - when there is a write into a collection without a journal, the journal will be
    created lazily
  - when there is a write into a collection with a full journal, a new journal will
    be created automatically

  From the end user perspective, nothing should have changed, except that there is now
  less disk usage for empty collections. Disk usage of infrequently updated collections
  might also be reduced significantly by running the `rotate()` method of a collection,
  and not writing into a collection subsequently.

* added method `collection.rotate()`

  This allows premature rotation of a collection's current journal file into a (read-only)
  datafile. The purpose of using `rotate()` is to prematurely allow compaction (which is
  performed on datafiles only) on data, even if the journal was not filled up completely.

  Using `rotate()` may make sense in the following scenario:

      c = db._create("test");
      for (i = 0; i < 1000; ++i) {
        c.save(...); // insert lots of data here
      }

      ...
      c.truncate(); // collection is now empty
      // only data in datafiles will be compacted by following compaction runs
      // all data in the current journal would not be compacted

      // calling rotate will make the current journal a datafile, and thus make it
      // eligible for compaction
      c.rotate();

  Using `rotate()` may also be useful when data in a collection is known to not change
  in the immediate future. After having completed all write operations on a collection,
  performing a `rotate()` will reduce the size of the current journal to the actually
  required size (remember that journals are pre-allocated with a specific size) before
  making the journal a datafile. Thus `rotate()` may cause disk space savings, even if
  the datafiles does not qualify for compaction after rotation.

  Note: rotating the journal is asynchronous, so that the actual rotation may be executed
  after `rotate()` returns to the caller.

* changed compaction to merge small datafiles together (up to 3 datafiles are merged in
  a compaction run)

  In the regular case, this should leave less small datafiles stay around on disk and allow
  using less file descriptors in total.

* added AQL MINUS function

* added AQL UNION_DISTINCT function (more efficient than combination of `UNIQUE(UNION())`)

* updated mruby to 2013-08-22

* issue #587: Add db._create() in help for startup arangosh

* issue #586: Share a link on installation instructions in the User Manual

* issue #585: Bison 2.4 missing on Mac for custom build

* issue #584: Web interface images broken in devel

* issue #583: Small documentation update

* issue #581: Parameter binding for attributes

* issue #580: Small improvements (by @guidoreina)

* issue #577: Missing documentation for collection figures in implementor manual

* issue #576: Get disk usage for collections and graphs

  This extends the result of the REST API for /_api/collection/figures with
  the attributes `compactors.count`, `compactors.fileSize`, `shapefiles.count`,
  and `shapefiles.fileSize`.

* issue #575: installing devel version on mac (low prio)

* issue #574: Documentation (POST /_admin/routing/reload)

* issue #558: HTTP cursors, allow count to ignore LIMIT


v1.4.0-alpha1 (2013-08-02)
--------------------------

* added replication. check online manual for details.

* added server startup options `--server.disable-replication-logger` and
  `--server.disable-replication-applier`

* removed action deployment tool, this now handled with Foxx and its manager or
  by kaerus node utility

* fixed a server crash when using byExample / firstExample inside a transaction
  and the collection contained a usable hash/skiplist index for the example

* defineHttp now only expects a single context

* added collection detail dialog (web interface)

  Shows collection properties, figures (datafiles, journals, attributes, etc.)
  and indexes.

* added documents filter (web interface)

  Allows searching for documents based on attribute values. One or many filter
  conditions can be defined, using comparison operators such as '==', '<=', etc.

* improved AQL editor (web interface)

  Editor supports keyboard shortcuts (Submit, Undo, Redo, Select).
  Editor allows saving and reusing of user-defined queries.
  Added example queries to AQL editor.
  Added comment button.

* added document import (web interface)

  Allows upload of JSON-data from files. Files must have an extension of .json.

* added dashboard (web interface)

  Shows the status of replication and multiple system charts, e.g.
  Virtual Memory Size, Request Time, HTTP Connections etc.

* added API method `/_api/graph` to query all graphs with all properties.

* added example queries in web interface AQL editor

* added arango.reconnect(<host>) method for arangosh to dynamically switch server or
  user name

* added AQL range operator `..`

  The `..` operator can be used to easily iterate over a sequence of numeric
  values. It will produce a list of values in the defined range, with both bounding
  values included.

  Example:

      2010..2013

  will produce the following result:

      [ 2010, 2011, 2012, 2013 ]

* added AQL RANGE function

* added collection.first(count) and collection.last(count) document access functions

  These functions allow accessing the first or last n documents in a collection. The order
  is determined by document insertion/update time.

* added AQL INTERSECTION function

* INCOMPATIBLE CHANGE: changed AQL user function namespace resolution operator from `:` to `::`

  AQL user-defined functions were introduced in ArangoDB 1.3, and the namespace resolution
  operator for them was the single colon (`:`). A function call looked like this:

      RETURN mygroup:myfunc()

  The single colon caused an ambiguity in the AQL grammar, making it indistinguishable from
  named attributes or the ternary operator in some cases, e.g.

      { mygroup:myfunc ? mygroup:myfunc }

  The change of the namespace resolution operator from `:` to `::` fixes this ambiguity.

  Existing user functions in the database will be automatically fixed when starting ArangoDB
  1.4 with the `--upgrade` option. However, queries using user-defined functions need to be
  adjusted on the client side to use the new operator.

* allow multiple AQL LET declarations separated by comma, e.g.
  LET a = 1, b = 2, c = 3

* more useful AQL error messages

  The error position (line/column) is more clearly indicated for parse errors.
  Additionally, if a query references a collection that cannot be found, the error
  message will give a hint on the collection name

* changed return value for AQL `DOCUMENT` function in case document is not found

  Previously, when the AQL `DOCUMENT` function was called with the id of a document and
  the document could not be found, it returned `undefined`. This value is not part of the
  JSON type system and this has caused some problems.
  Starting with ArangoDB 1.4, the `DOCUMENT` function will return `null` if the document
  looked for cannot be found.

  In case the function is called with a list of documents, it will continue to return all
  found documents, and will not return `null` for non-found documents. This has not changed.

* added single line comments for AQL

  Single line comments can be started with a double forward slash: `//`.
  They end at the end of the line, or the end of the query string, whichever is first.

* fixed documentation issues #567, #568, #571.

* added collection.checksum(<withData>) method to calculate CRC checksums for
  collections

  This can be used to
  - check if data in a collection has changed
  - compare the contents of two collections on different ArangoDB instances

* issue #565: add description line to aal.listAvailable()

* fixed several out-of-memory situations when double freeing or invalid memory
  accesses could happen

* less msyncing during the creation of collections

  This is achieved by not syncing the initial (standard) markers in shapes collections.
  After all standard markers are written, the shapes collection will get synced.

* renamed command-line option `--log.filter` to `--log.source-filter` to avoid
  misunderstandings

* introduced new command-line option `--log.content-filter` to optionally restrict
  logging to just specific log messages (containing the filter string, case-sensitive).

  For example, to filter on just log entries which contain `ArangoDB`, use:

      --log.content-filter "ArangoDB"

* added optional command-line option `--log.requests-file` to log incoming HTTP
  requests to a file.

  When used, all HTTP requests will be logged to the specified file, containing the
  client IP address, HTTP method, requests URL, HTTP response code, and size of the
  response body.

* added a signal handler for SIGUSR1 signal:

  when ArangoDB receives this signal, it will respond all further incoming requests
  with an HTTP 503 (Service Unavailable) error. This will be the case until another
  SIGUSR1 signal is caught. This will make ArangoDB start serving requests regularly
  again. Note: this is not implemented on Windows.

* limited maximum request URI length to 16384 bytes:

  Incoming requests with longer request URIs will be responded to with an HTTP
  414 (Request-URI Too Long) error.

* require version 1.0 or 1.1 in HTTP version signature of requests sent by clients:

  Clients sending requests with a non-HTTP 1.0 or non-HTTP 1.1 version number will
  be served with an HTTP 505 (HTTP Version Not Supported) error.

* updated manual on indexes:

  using system attributes such as `_id`, `_key`, `_from`, `_to`, `_rev` in indexes is
  disallowed and will be rejected by the server. This was the case since ArangoDB 1.3,
  but was not properly documented.

* issue #563: can aal become a default object?

  aal is now a prefab object in arangosh

* prevent certain system collections from being renamed, dropped, or even unloaded.

  Which restrictions there are for which system collections may vary from release to
  release, but users should in general not try to modify system collections directly
  anyway.

  Note: there are no such restrictions for user-created collections.

* issue #559: added Foxx documentation to user manual

* added server startup option `--server.authenticate-system-only`. This option can be
  used to restrict the need for HTTP authentication to internal functionality and APIs,
  such as `/_api/*` and `/_admin/*`.
  Setting this option to `true` will thus force authentication for the ArangoDB APIs
  and the web interface, but allow unauthenticated requests for other URLs (including
  user defined actions and Foxx applications).
  The default value of this option is `false`, meaning that if authentication is turned
  on, authentication is still required for *all* incoming requests. Only by setting the
  option to `true` this restriction is lifted and authentication becomes required for
  URLs starting with `/_` only.

  Please note that authentication still needs to be enabled regularly by setting the
  `--server.disable-authentication` parameter to `false`. Otherwise no authentication
  will be required for any URLs as before.

* protect collections against unloading when there are still document barriers around.

* extended cap constraints to optionally limit the active data size in a collection to
  a specific number of bytes.

  The arguments for creating a cap constraint are now:
  `collection.ensureCapConstraint(<count>, <byteSize>);`

  It is supported to specify just a count as in ArangoDB 1.3 and before, to specify
  just a fileSize, or both. The first met constraint will trigger the automated
  document removal.

* added `db._exists(doc)` and `collection.exists(doc)` for easy document existence checks

* added API `/_api/current-database` to retrieve information about the database the
  client is currently connected to (note: the API `/_api/current-database` has been
  removed in the meantime. The functionality is accessible via `/_api/database/current`
  now).

* ensure a proper order of tick values in datafiles/journals/compactors.
  any new files written will have the _tick values of their markers in order. for
  older files, there are edge cases at the beginning and end of the datafiles when
  _tick values are not properly in order.

* prevent caching of static pages in PathHandler.
  whenever a static page is requested that is served by the general PathHandler, the
  server will respond to HTTP GET requests with a "Cache-Control: max-age=86400" header.

* added "doCompact" attribute when creating collections and to collection.properties().
  The attribute controls whether collection datafiles are compacted.

* changed the HTTP return code from 400 to 404 for some cases when there is a referral
  to a non-existing collection or document.

* introduced error code 1909 `too many iterations` that is thrown when graph traversals
  hit the `maxIterations` threshold.

* optionally limit traversals to a certain number of iterations
  the limitation can be achieved via the traversal API by setting the `maxIterations`
  attribute, and also via the AQL `TRAVERSAL` and `TRAVERSAL_TREE` functions by setting
  the same attribute. If traversals are not limited by the end user, a server-defined
  limit for `maxIterations` may be used to prevent server-side traversals from running
  endlessly.

* added graph traversal API at `/_api/traversal`

* added "API" link in web interface, pointing to REST API generated with Swagger

* moved "About" link in web interface into "links" menu

* allow incremental access to the documents in a collection from out of AQL
  this allows reading documents from a collection chunks when a full collection scan
  is required. memory usage might be must lower in this case and queries might finish
  earlier if there is an additional LIMIT statement

* changed AQL COLLECT to use a stable sort, so any previous SORT order is preserved

* issue #547: Javascript error in the web interface

* issue #550: Make AQL graph functions support key in addition to id

* issue #526: Unable to escape when an errorneous command is entered into the js shell

* issue #523: Graph and vertex methods for the javascript api

* issue #517: Foxx: Route parameters with capital letters fail

* issue #512: Binded Parameters for LIMIT


v1.3.3 (2013-08-01)
-------------------

* issue #570: updateFishbowl() fails once

* updated and fixed generated examples

* issue #559: added Foxx documentation to user manual

* added missing error reporting for errors that happened during import of edges


v1.3.2 (2013-06-21)
-------------------

* fixed memleak in internal.download()

* made the shape-collection journal size adaptive:
  if too big shapes come in, a shape journal will be created with a big-enough size
  automatically. the maximum size of a shape journal is still restricted, but to a
  very big value that should never be reached in practice.

* fixed a segfault that occurred when inserting documents with a shape size bigger
  than the default shape journal size (2MB)

* fixed a locking issue in collection.truncate()

* fixed value overflow in accumulated filesizes reported by collection.figures()

* issue #545: AQL FILTER unnecessary (?) loop

* issue #549: wrong return code with --daemon


v1.3.1 (2013-05-24)
-------------------

* removed currently unused _ids collection

* fixed usage of --temp-path in aranogd and arangosh

* issue #540: suppress return of temporary internal variables in AQL

* issue #530: ReferenceError: ArangoError is not a constructor

* issue #535: Problem with AQL user functions javascript API

* set --javascript.app-path for test execution to prevent startup error

* issue #532: Graph _edgesCache returns invalid data?

* issue #531: Arangod errors

* issue #529: Really weird transaction issue

* fixed usage of --temp-path in aranogd and arangosh


v1.3.0 (2013-05-10)
-------------------

* fixed problem on restart ("datafile-xxx is not sealed") when server was killed
  during a compaction run

* fixed leak when using cursors with very small batchSize

* issue #508: `unregistergroup` function not mentioned in http interface docs

* issue #507: GET /_api/aqlfunction returns code inside parentheses

* fixed issue #489: Bug in aal.install

* fixed issue 505: statistics not populated on MacOS


v1.3.0-rc1 (2013-04-24)
-----------------------

* updated documentation for 1.3.0

* added node modules and npm packages

* changed compaction to only compact datafiles with more at least 10% of dead
  documents (byte size-wise)

* issue #498: fixed reload of authentication info when using
  `require("org/arangodb/users").reload()`

* issue #495: Passing an empty array to create a document results in a
  "phantom" document

* added more precision for requests statistics figures

* added "sum" attribute for individual statistics results in statistics API
  at /_admin/statistics

* made "limit" an optional parameter in AQL function NEAR().
  limit can now be either omitted completely, or set to 0. If so, an internal
  default value (currently 100) will be applied for the limit.

* issue #481

* added "attributes.count" to output of `collection.figures()`
  this also affects the REST API /_api/collection/<name>/figures

* added IndexedPropertyGetter for ShapedJson objects

* added API for user-defined AQL functions

* issue #475: A better error message for deleting a non-existent graph

* issue #474: Web interface problems with the JS Shell

* added missing documentation for AQL UNION function

* added transaction support.
  This provides ACID transactions for ArangoDB. Transactions can be invoked
  using the `db._executeTransaction()` function, or the `/_api/transaction`
  REST API.

* switched to semantic versioning (at least for alpha & alpha naming)

* added saveOrReplace() for server-side JS

v1.3.alpha1 (2013-04-05)
------------------------

* cleanup of Module, Package, ArangoApp and modules "internal", "fs", "console"

* use Error instead of string in throw to allow stack-trace

* issue #454: error while creation of Collection

* make `collection.count()` not recalculate the number of documents on the fly, but
  use some internal document counters.

* issue #457: invalid string value in web interface

* make datafile id (datafile->_fid) identical to the numeric part of the filename.
  E.g. the datafile `journal-123456.db` will now have a datafile marker with the same
  fid (i.e. `123456`) instead of a different value. This change will only affect
  datafiles that are created with 1.3 and not any older files.
  The intention behind this change is to make datafile debugging easier.

* consistently discard document attributes with reserved names (system attributes)
  but without any known meaning, for example `_test`, `_foo`, ...

  Previously, these attributes were saved with the document regularly in some cases,
  but were discarded in other cases.
  Now these attributes are discarded consistently. "Real" system attributes such as
  `_key`, `_from`, `_to` are not affected and will work as before.

  Additionally, attributes with an empty name (``) are discarded when documents are
  saved.

  Though using reserved or empty attribute names in documents was not really and
  consistently supported in previous versions of ArangoDB, this change might cause
  an incompatibility for clients that rely on this feature.

* added server startup flag `--database.force-sync-properties` to force syncing of
  collection properties on collection creation, deletion and on property update.
  The default value is true to mimic the behavior of previous versions of ArangoDB.
  If set to false, collection properties are written to disk but no call to sync()
  is made.

* added detailed output of server version and components for REST APIs
  `/_admin/version` and `/_api/version`. To retrieve this extended information,
  call the REST APIs with URL parameter `details=true`.

* issue #443: For git-based builds include commit hash in version

* adjust startup log output to be more compact, less verbose

* set the required minimum number of file descriptors to 256.
  On server start, this number is enforced on systems that have rlimit. If the limit
  cannot be enforced, starting the server will fail.
  Note: 256 is considered to be the absolute minimum value. Depending on the use case
  for ArangoDB, a much higher number of file descriptors should be used.

  To avoid checking & potentially changing the number of maximum open files, use the
  startup option `--server.descriptors-minimum 0`

* fixed shapedjson to json conversion for special numeric values (NaN, +inf, -inf).
  Before, "NaN", "inf", or "-inf" were written into the JSONified output, but these
  values are not allowed in JSON. Now, "null" is written to the JSONified output as
  required.

* added AQL functions VARIANCE_POPULATION(), VARIANCE_SAMPLE(), STDDEV_POPULATION(),
  STDDEV_SAMPLE(), AVERAGE(), MEDIAN() to calculate statistical values for lists

* added AQL SQRT() function

* added AQL TRIM(), LEFT() and RIGHT() string functions

* fixed issue #436: GET /_api/document on edge

* make AQL REVERSE() and LENGTH() functions work on strings, too

* disabled DOT generation in `make doxygen`. this speeds up docs generation

* renamed startup option `--dispatcher.report-intervall` to `--dispatcher.report-interval`

* renamed startup option `--scheduler.report-intervall` to `--scheduler.report-interval`

* slightly changed output of REST API method /_admin/log.
  Previously, the log messages returned also contained the date and log level, now
  they will only contain the log message, and no date and log level information.
  This information can be re-created by API users from the `timestamp` and `level`
  attributes of the result.

* removed configure option `--enable-zone-debug`
  memory zone debugging is now automatically turned on when compiling with ArangoDB
  `--enable-maintainer-mode`

* removed configure option `--enable-arangob`
  arangob is now always included in the build


v1.2.3 (XXXX-XX-XX)
-------------------

* added optional parameter `edgexamples` for AQL function EDGES() and NEIGHBORS()

* added AQL function NEIGHBORS()

* added freebsd support

* fixed firstExample() query with `_id` and `_key` attributes

* issue triAGENS/ArangoDB-PHP#55: AQL optimizer may have mis-optimized duplicate
  filter statements with limit


v1.2.2 (2013-03-26)
-------------------

* fixed save of objects with common sub-objects

* issue #459: fulltext internal memory allocation didn't scale well
  This fix improves loading times for collections with fulltext indexes that have
  lots of equal words indexed.

* issue #212: auto-increment support

  The feature can be used by creating a collection with the extra `keyOptions`
  attribute as follows:

      db._create("mycollection", { keyOptions: { type: "autoincrement", offset: 1, increment: 10, allowUserKeys: true } });

  The `type` attribute will make sure the keys will be auto-generated if no
  `_key` attribute is specified for a document.

  The `allowUserKeys` attribute determines whether users might still supply own
  `_key` values with documents or if this is considered an error.

  The `increment` value determines the actual increment value, whereas the `offset`
  value can be used to seed to value sequence with a specific starting value.
  This will be useful later in a multi-master setup, when multiple servers can use
  different auto-increment seed values and thus generate non-conflicting auto-increment values.

  The default values currently are:

  - `allowUserKeys`: `true`
  - `offset`: `0`
  - `increment`: `1`

  The only other available key generator type currently is `traditional`.
  The `traditional` key generator will auto-generate keys in a fashion as ArangoDB
  always did (some increasing integer value, with a more or less unpredictable
  increment value).

  Note that for the `traditional` key generator there is only the option to disallow
  user-supplied keys and give the server the sole responsibility for key generation.
  This can be achieved by setting the `allowUserKeys` property to `false`.

  This change also introduces the following errors that API implementors may want to check
  the return values for:

  - 1222: `document key unexpected`: will be raised when a document is created with
    a `_key` attribute, but the underlying collection was set up with the `keyOptions`
    attribute `allowUserKeys: false`.

  - 1225: `out of keys`: will be raised when the auto-increment key generator runs
    out of keys. This may happen when the next key to be generated is 2^64 or higher.
    In practice, this will only happen if the values for `increment` or `offset` are
    not set appropriately, or if users are allowed to supply own keys, those keys
    are near the 2^64 threshold, and later the auto-increment feature kicks in and
    generates keys that cross that threshold.

    In practice it should not occur with proper configuration and proper usage of the
    collections.

  This change may also affect the following REST APIs:
  - POST `/_api/collection`: the server does now accept the optional `keyOptions`
    attribute in the second parameter
  - GET `/_api/collection/properties`: will return the `keyOptions` attribute as part
    of the collection's properties. The previous optional attribute `createOptions`
    is now gone.

* fixed `ArangoStatement.explain()` method with bind variables

* fixed misleading "cursor not found" error message in arangosh that occurred when
  `count()` was called for client-side cursors

* fixed handling of empty attribute names, which may have crashed the server under
  certain circumstances before

* fixed usage of invalid pointer in error message output when index description could
  not be opened


v1.2.1 (2013-03-14)
-------------------

* issue #444: please darken light color in arangosh

* issue #442: pls update post install info on osx

* fixed conversion of special double values (NaN, -inf, +inf) when converting from
  shapedjson to JSON

* fixed compaction of markers (location of _key was not updated correctly in memory,
  leading to _keys pointing to undefined memory after datafile rotation)

* fixed edge index key pointers to use document master pointer plus offset instead
  of direct _key address

* fixed case when server could not create any more journal or compactor files.
  Previously a wrong status code may have been returned, and not being able to create
  a new compactor file may have led to an infinite loop with error message
  "could not create compactor".

* fixed value truncation for numeric filename parts when renaming datafiles/journals


v1.2.0 (2013-03-01)
-------------------

* by default statistics are now switch off; in order to enable comment out
  the "disable-statistics = yes" line in "arangod.conf"

* fixed issue #435: csv parser skips data at buffer border

* added server startup option `--server.disable-statistics` to turn off statistics
  gathering without recompilation of ArangoDB.
  This partly addresses issue #432.

* fixed dropping of indexes without collection name, e.g.
  `db.xxx.dropIndex("123456");`
  Dropping an index like this failed with an assertion error.

* fixed issue #426: arangoimp should be able to import edges into edge collections

* fixed issue #425: In case of conflict ArangoDB returns HTTP 400 Bad request
  (with 1207 Error) instead of HTTP 409 Conflict

* fixed too greedy token consumption in AQL for negative values:
  e.g. in the statement `RETURN { a: 1 -2 }` the minus token was consumed as part
  of the value `-2`, and not interpreted as the binary arithmetic operator


v1.2.beta3 (2013-02-22)
-----------------------

* issue #427: ArangoDB Importer Manual has no navigation links (previous|home|next)

* issue #319: Documentation missing for Emergency console and incomplete for datafile debugger.

* issue #370: add documentation for reloadRouting and flushServerModules

* issue #393: added REST API for user management at /_api/user

* issue #393, #128: added simple cryptographic functions for user actions in module "crypto":
  * require("org/arangodb/crypto").md5()
  * require("org/arangodb/crypto").sha256()
  * require("org/arangodb/crypto").rand()

* added replaceByExample() Javascript and REST API method

* added updateByExample() Javascript and REST API method

* added optional "limit" parameter for removeByExample() Javascript and REST API method

* fixed issue #413

* updated bundled V8 version from 3.9.4 to 3.16.14.1
  Note: the Windows version used a more recent version (3.14.0.1) and was not updated.

* fixed issue #404: keep original request url in request object


v1.2.beta2 (2013-02-15)
-----------------------

* fixed issue #405: 1.2 compile warnings

* fixed issue #333: [debian] Group "arangodb" is not used when starting vie init.d script

* added optional parameter 'excludeSystem' to GET /_api/collection
  This parameter can be used to disable returning system collections in the list
  of all collections.

* added AQL functions KEEP() and UNSET()

* fixed issue #348: "HTTP Interface for Administration and Monitoring"
  documentation errors.

* fix stringification of specific positive int64 values. Stringification of int64
  values with the upper 32 bits cleared and the 33rd bit set were broken.

* issue #395:  Collection properties() function should return 'isSystem' for
  Javascript and REST API

* make server stop after upgrade procedure when invoked with `--upgrade option`.
  When started with the `--upgrade` option, the server will perfom
  the upgrade, and then exit with a status code indicating the result of the
  upgrade (0 = success, 1 = failure). To start the server regularly in either
  daemon or console mode, the `--upgrade` option must not be specified.
  This change was introduced to allow init.d scripts check the result of
  the upgrade procedure, even in case an upgrade was successful.
  this was introduced as part of issue #391.

* added AQL function EDGES()

* added more crash-protection when reading corrupted collections at startup

* added documentation for AQL function CONTAINS()

* added AQL function LIKE()

* replaced redundant error return code 1520 (Unable to open collection) with error code
  1203 (Collection not found). These error codes have the same meanings, but one of
  them was returned from AQL queries only, the other got thrown by other parts of
  ArangoDB. Now, error 1203 (Collection not found) is used in AQL too in case a
  non-existing collection is used.

v1.2.beta1 (2013-02-01)
-----------------------

* fixed issue #382: [Documentation error] Maschine... should be Machine...

* unified history file locations for arangod, arangosh, and arangoirb.
  - The readline history for arangod (emergency console) is now stored in file
    $HOME/.arangod. It was stored in $HOME/.arango before.
  - The readline history for arangosh is still stored in $HOME/.arangosh.
  - The readline history for arangoirb is now stored in $HOME/.arangoirb. It was
    stored in $HOME/.arango-mrb before.

* fixed issue #381: _users user should have a unique constraint

* allow negative list indexes in AQL to access elements from the end of a list,
  e.g. ```RETURN values[-1]``` will return the last element of the `values` list.

* collection ids, index ids, cursor ids, and document revision ids created and
  returned by ArangoDB are now returned as strings with numeric content inside.
  This is done to prevent some value overrun/truncation in any part of the
  complete client/server workflow.
  In ArangoDB 1.1 and before, these values were previously returned as
  (potentially very big) integer values. This may cause problems (clipping, overrun,
  precision loss) for clients that do not support big integers natively and store
  such values in IEEE754 doubles internally. This type loses precision after about
  52 bits and is thus not safe to hold an id.
  Javascript and 32 bit-PHP are examples for clients that may cause such problems.
  Therefore, ids are now returned by ArangoDB as strings, with the string
  content being the integer value as before.

  Example for documents ("_rev" attribute):
  - Document returned by ArangoDB 1.1: { "_rev": 1234, ... }
  - Document returned by ArangoDB 1.2: { "_rev": "1234", ... }

  Example for collections ("id" attribute / "_id" property):
  - Collection returned by ArangoDB 1.1: { "id": 9327643, "name": "test", ... }
  - Collection returned by ArangoDB 1.2: { "id": "9327643", "name": "test", ... }

  Example for cursors ("id" attribute):
  - Collection returned by ArangoDB 1.1: { "id": 11734292, "hasMore": true, ... }
  - Collection returned by ArangoDB 1.2: { "id": "11734292", "hasMore": true, ... }

* global variables are not automatically available anymore when starting the
  arangod Javascript emergency console (i.e. ```arangod --console```).

  Especially, the variables `db`, `edges`, and `internal` are not available
  anymore. `db` and `internal` can be made available in 1.2 by
  ```var db = require("org/arangodb").db;``` and
  ```var internal = require("internal");```, respectively.
  The reason for this change is to get rid of global variables in the server
  because this will allow more specific inclusion of functionality.

  For convenience, the global variable `db` is still available by default in
  arangosh. The global variable `edges`, which since ArangoDB 1.1 was kind of
  a redundant wrapper of `db`, has been removed in 1.2 completely.
  Please use `db` instead, and if creating an edge collection, use the explicit
  ```db._createEdgeCollection()``` command.

* issue #374: prevent endless redirects when calling admin interface with
  unexpected URLs

* issue #373: TRAVERSAL() `trackPaths` option does not work. Instead `paths` does work

* issue #358: added support for CORS

* honor optional waitForSync property for document removal, replace, update, and
  save operations in arangosh. The waitForSync parameter for these operations
  was previously honored by the REST API and on the server-side, but not when
  the waitForSync parameter was specified for a document operation in arangosh.

* calls to db.collection.figures() and /_api/collection/<collection>/figures now
  additionally return the number of shapes used in the collection in the
  extra attribute "shapes.count"

* added AQL TRAVERSAL_TREE() function to return a hierarchical result from a traversal

* added AQL TRAVERSAL() function to return the results from a traversal

* added AQL function ATTRIBUTES() to return the attribute names of a document

* removed internal server-side AQL functions from global scope.

  Now the AQL internal functions can only be accessed via the exports of the
  ahuacatl module, which can be included via ```require("org/arangodb/ahuacatl")```.
  It shouldn't be necessary for clients to access this module at all, but
  internal code may use this module.

  The previously global AQL-related server-side functions were moved to the
  internal namespace. This produced the following function name changes on
  the server:

     old name              new name
     ------------------------------------------------------
     AHUACATL_RUN       => require("internal").AQL_QUERY
     AHUACATL_EXPLAIN   => require("internal").AQL_EXPLAIN
     AHUACATL_PARSE     => require("internal").AQL_PARSE

  Again, clients shouldn't have used these functions at all as there is the
  ArangoStatement object to execute AQL queries.

* fixed issue #366: Edges index returns strange description

* added AQL function MATCHES() to check a document against a list of examples

* added documentation and tests for db.collection.removeByExample

* added --progress option for arangoimp. This will show the percentage of the input
  file that has been processed by arangoimp while the import is still running. It can
  be used as a rough indicator of progress for the entire import.

* make the server log documents that cannot be imported via /_api/import into the
  logfile using the warning log level. This may help finding illegal documents in big
  import runs.

* check on server startup whether the database directory and all collection directories
  are writable. if not, the server startup will be aborted. this prevents serious
  problems with collections being non-writable and this being detected at some pointer
  after the server has been started

* allow the following AQL constructs: FUNC(...)[...], FUNC(...).attribute

* fixed issue #361: Bug in Admin Interface. Header disappears when clicking new collection

* Added in-memory only collections

  Added collection creation parameter "isVolatile":
  if set to true, the collection is created as an in-memory only collection,
  meaning that all document data of that collection will reside in memory only,
  and will not be stored permanently to disk.
  This means that all collection data will be lost when the collection is unloaded
  or the server is shut down.
  As this collection type does not have datafile disk overhead for the regular
  document operations, it may be faster than normal disk-backed collections. The
  actual performance gains strongly depend on the underlying OS, filesystem, and
  settings though.
  This collection type should be used for caches only and not for any sensible data
  that cannot be re-created otherwise.
  Some platforms, namely Windows, currently do not support this collection type.
  When creating an in-memory collection on such platform, an error message will be
  returned by ArangoDB telling the user the platform does not support it.

  Note: in-memory collections are an experimental feature. The feature might
  change drastically or even be removed altogether in a future version of ArangoDB.

* fixed issue #353: Please include "pretty print" in Emergency Console

* fixed issue #352: "pretty print" console.log
  This was achieved by adding the dump() function for the "internal" object

* reduced insertion time for edges index
  Inserting into the edges index now avoids costly comparisons in case of a hash
  collision, reducing the prefilling/loading timer for bigger edge collections

* added fulltext queries to AQL via FULLTEXT() function. This allows search
  fulltext indexes from an AQL query to find matching documents

* added fulltext index type. This index type allows indexing words and prefixes of
  words from a specific document attribute. The index can be queries using a
  SimpleQueryFull object, the HTTP REST API at /_api/simple/fulltext, or via AQL

* added collection.revision() method to determine whether a collection has changed.
  The revision method returns a revision string that can be used by client programs
  for equality/inequality comparisons. The value returned by the revision method
  should be treated by clients as an opaque string and clients should not try to
  figure out the sense of the revision id. This is still useful enough to check
  whether data in a collection has changed.

* issue #346: adaptively determine NUMBER_HEADERS_PER_BLOCK

* issue #338: arangosh cursor positioning problems

* issue #326: use limit optimization with filters

* issue #325: use index to avoid sorting

* issue #324: add limit optimization to AQL

* removed arango-password script and added Javascript functionality to add/delete
  users instead. The functionality is contained in module `users` and can be invoked
  as follows from arangosh and arangod:
  * require("users").save("name", "passwd");
  * require("users").replace("name", "newPasswd");
  * require("users").remove("name");
  * require("users").reload();
  These functions are intentionally not offered via the web interface.
  This also addresses issue #313

* changed print output in arangosh and the web interface for JSON objects.
  Previously, printing a JSON object in arangosh resulted in the attribute values
  being printed as proper JSON, but attribute names were printed unquoted and
  unescaped. This was fine for the purpose of arangosh, but lead to invalid
  JSON being produced. Now, arangosh will produce valid JSON that can be used
  to send it back to ArangoDB or use it with arangoimp etc.

* fixed issue #300: allow importing documents via the REST /_api/import API
  from a JSON list, too.
  So far, the API only supported importing from a format that had one JSON object
  on each line. This is sometimes inconvenient, e.g. when the result of an AQL
  query or any other list is to be imported. This list is a JSON list and does not
  necessary have a document per line if pretty-printed.
  arangoimp now supports the JSON list format, too. However, the format requires
  arangoimp and the server to read the entire dataset at once. If the dataset is
  too big (bigger than --max-upload-size) then the import will be rejected. Even if
  increased, the entire list must fit in memory on both the client and the server,
  and this may be more resource-intensive than importing individual lines in chunks.

* removed unused parameter --reuse-ids for arangoimp. This parameter did not have
  any effect in 1.2, was never publicly announced and did evil (TM) things.

* fixed issue #297 (partly): added whitespace between command line and
  command result in arangosh, added shell colors for better usability

* fixed issue #296: system collections not usable from AQL

* fixed issue #295: deadlock on shutdown

* fixed issue #293: AQL queries should exploit edges index

* fixed issue #292: use index when filtering on _key in AQL

* allow user-definable document keys
  users can now define their own document keys by using the _key attribute
  when creating new documents or edges. Once specified, the value of _key is
  immutable.
  The restrictions for user-defined key values are:
  * the key must be at most 254 bytes long
  * it must consist of the letters a-z (lower or upper case), the digits 0-9,
    the underscore (_) or dash (-) characters only
  * any other characters, especially multi-byte sequences, whitespace or
    punctuation characters cannot be used inside key values

  Specifying a document key is optional when creating new documents. If no
  document key is specified, ArangoDB will create a document key itself.
  There are no guarantees about the format and pattern of auto-generated document
  keys other than the above restrictions.
  Clients should therefore treat auto-generated document keys as opaque values.
  Keys can be used to look up and reference documents, e.g.:
  * saving a document: `db.users.save({ "_key": "fred", ... })`
  * looking up a document: `db.users.document("fred")`
  * referencing other documents: `edges.relations.save("users/fred", "users/john", ...)`

  This change is downwards-compatible to ArangoDB 1.1 because in ArangoDB 1.1
  users were not able to define their own keys. If the user does not supply a _key
  attribute when creating a document, ArangoDB 1.2 will still generate a key of
  its own as ArangoDB 1.1 did. However, all documents returned by ArangoDB 1.2 will
  include a _key attribute and clients should be able to handle that (e.g. by
  ignoring it if not needed). Documents returned will still include the _id attribute
  as in ArangoDB 1.1.

* require collection names everywhere where a collection id was allowed in
  ArangoDB 1.1 & 1.0
  This change requires clients to use a collection name in place of a collection id
  at all places the client deals with collections.
  Examples:
  * creating edges: the _from and _to attributes must now contain collection names instead
    of collection ids: `edges.relations.save("test/my-key1", "test/my-key2", ...)`
  * retrieving edges: the returned _from and _to attributes now will contain collection
    names instead of ids, too: _from: `test/fred` instead of `1234/3455`
  * looking up documents: db.users.document("fred") or db._document("users/fred")

  Collection names must be used in REST API calls instead of collection ids, too.
  This change is thus not completely downwards-compatible to ArangoDB 1.1. ArangoDB 1.1
  required users to use collection ids in many places instead of collection names.
  This was unintuitive and caused overhead in cases when just the collection name was
  known on client-side but not its id. This overhead can now be avoided so clients can
  work with the collection names directly. There is no need to work with collection ids
  on the client side anymore.
  This change will likely require adjustments to API calls issued by clients, and also
  requires a change in how clients handle the _id value of returned documents. Previously,
  the _id value of returned documents contained the collection id, a slash separator and
  the document number. Since 1.2, _id will contain the collection name, a slash separator
  and the document key. The same applies to the _from and _to attribute values of edges
  that are returned by ArangoDB.

  Also removed (now unnecessary) location header in responses of the collections REST API.
  The location header was previously returned because it was necessary for clients.
  When clients created a collection, they specified the collection name. The collection
  id was generated on the server, but the client needed to use the server-generated
  collection id for further API calls, e.g. when creating edges etc. Therefore, the
  full collection URL, also containing the collection id, was returned by the server in
  responses to the collection API, in the HTTP location header.
  Returning the location header has become unnecessary in ArangoDB 1.2 because users
  can access collections by name and do not need to care about collection ids.


v1.1.3 (2013-XX-XX)
-------------------

* fix case when an error message was looked up for an error code but no error
  message was found. In this case a NULL ptr was returned and not checked everywhere.
  The place this error popped up was when inserting into a non-unique hash index
  failed with a specific, invalid error code.

* fixed issue #381:  db._collection("_users").getIndexes();

* fixed issue #379: arango-password fatal issue javscript.startup-directory

* fixed issue #372: Command-Line Options for the Authentication and Authorization


v1.1.2 (2013-01-20)
-------------------

* upgraded to mruby 2013-01-20 583983385b81c21f82704b116eab52d606a609f4

* fixed issue #357: Some spelling and grammar errors

* fixed issue #355: fix quotes in pdf manual

* fixed issue #351: Strange arangosh error message for long running query

* fixed randomly hanging connections in arangosh on MacOS

* added "any" query method: this returns a random document from a collection. It
  is also available via REST HTTP at /_api/simple/any.

* added deployment tool

* added getPeerVertex

* small fix for logging of long messages: the last character of log messages longer
  than 256 bytes was not logged.

* fixed truncation of human-readable log messages for web interface: the trailing \0
  byte was not appended for messages longer than 256 bytes

* fixed issue #341: ArangoDB crashes when stressed with Batch jobs
  Contrary to the issue title, this did not have anything to do with batch jobs but
  with too high memory usage. The memory usage of ArangoDB is now reduced for cases
   when there are lots of small collections with few documents each

* started with issue #317: Feature Request (from Google Groups): DATE handling

* backported issue #300: Extend arangoImp to Allow importing result set-like
  (list of documents) formatted files

* fixed issue #337: "WaitForSync" on new collection does not work on Win/X64

* fixed issue #336: Collections REST API docs

* fixed issue #335: mmap errors due to wrong memory address calculation

* fixed issue #332: arangoimp --use-ids parameter seems to have no impact

* added option '--server.disable-authentication' for arangosh as well. No more passwd
  prompts if not needed

* fixed issue #330: session logging for arangosh

* fixed issue #329: Allow passing script file(s) as parameters for arangosh to run

* fixed issue #328: 1.1 compile warnings

* fixed issue #327: Javascript parse errors in front end


v1.1.1 (2012-12-18)
-------------------

* fixed issue #339: DELETE /_api/cursor/cursor-identifier return incollect errorNum

  The fix for this has led to a signature change of the function actions.resultNotFound().
  The meaning of parameter #3 for This function has changed from the error message string
  to the error code. The error message string is now parameter #4.
  Any client code that uses this function in custom actions must be adjusted.

* fixed issue #321: Problem upgrading arangodb 1.0.4 to 1.1.0 with Homebrew (OSX 10.8.2)

* fixed issue #230: add navigation and search for online documentation

* fixed issue #315: Strange result in PATH

* fixed issue #323: Wrong function returned in error message of AQL CHAR_LENGTH()

* fixed some log errors on startup / shutdown due to pid file handling and changing
  of directories


v1.1.0 (2012-12-05)
-------------------

* WARNING:
  arangod now performs a database version check at startup. It will look for a file
  named "VERSION" in its database directory. If the file is not present, arangod will
  perform an automatic upgrade of the database directory. This should be the normal
  case when upgrading from ArangoDB 1.0 to ArangoDB 1.1.

  If the VERSION file is present but is from an older version of ArangoDB, arangod
  will refuse to start and ask the user to run a manual upgrade first. A manual upgrade
  can be performed by starting arangod with the option `--upgrade`.

  This upgrade procedure shall ensure that users have full control over when they
  perform any updates/upgrades of their data, and can plan backups accordingly. The
  procedure also guarantees that the server is not run without any required system
  collections or with in incompatible data state.

* added AQL function DOCUMENT() to retrieve a document by its _id value

* fixed issue #311: fixed segfault on unload

* fixed issue #309: renamed stub "import" button from web interface

* fixed issue #307: added WaitForSync column in collections list in in web interface

* fixed issue #306: naming in web interface

* fixed issue #304: do not clear AQL query text input when switching tabs in
  web interface

* fixed issue #303: added documentation about usage of var keyword in web interface

* fixed issue #301: PATCH does not work in web interface

# fixed issue #269: fix make distclean & clean

* fixed issue #296: system collections not usable from AQL

* fixed issue #295: deadlock on shutdown

* added collection type label to web interface

* fixed issue #290: the web interface now disallows creating non-edges in edge collections
  when creating collections via the web interface, the collection type must also be
  specified (default is document collection)

* fixed issue #289: tab-completion does not insert any spaces

* fixed issue #282: fix escaping in web interface

* made AQL function NOT_NULL take any number of arguments. Will now return its
  first argument that is not null, or null if all arguments are null. This is downwards
  compatible.

* changed misleading AQL function name NOT_LIST() to FIRST_LIST() and slightly changed
  the behavior. The function will now return its first argument that is a list, or null
  if none of the arguments are lists.
  This is mostly downwards-compatible. The only change to the previous implementation in
  1.1-beta will happen if two arguments were passed and the 1st and 2nd arguments were
  both no lists. In previous 1.1, the 2nd argument was returned as is, but now null
  will be returned.

* add AQL function FIRST_DOCUMENT(), with same behavior as FIRST_LIST(), but working
  with documents instead of lists.

* added UPGRADING help text

* fixed issue #284: fixed Javascript errors when adding edges/vertices without own
  attributes

* fixed issue #283: AQL LENGTH() now works on documents, too

* fixed issue #281: documentation for skip lists shows wrong example

* fixed AQL optimizer bug, related to OR-combined conditions that filtered on the
  same attribute but with different conditions

* fixed issue #277: allow usage of collection names when creating edges
  the fix of this issue also implies validation of collection names / ids passed to
  the REST edge create method. edges with invalid collection ids or names in the
  "from" or "to" values will be rejected and not saved


v1.1.beta2 (2012-11-13)
-----------------------

* fixed arangoirb compilation

* fixed doxygen


v1.1.beta1 (2012-10-24)
-----------------------

* fixed AQL optimizer bug

* WARNING:
  - the user has changed from "arango" to "arangodb", the start script has changed from
    "arangod" to "arangodb", the database directory has changed from "/var/arangodb" to
    "/var/lib/arangodb" to be compliant with various Linux policies

  - In 1.1, we have introduced types for collections: regular documents go into document
    collections, and edges go into edge collections. The prefixing (db.xxx vs. edges.xxx)
    works slightly different in 1.1: edges.xxx can still be used to access collections,
    however, it will not determine the type of existing collections anymore. To create an
    edge collection 1.1, you can use db._createEdgeCollection() or edges._create().
    And there's of course also db._createDocumentCollection().
    db._create() is also still there and will create a document collection by default,
    whereas edges._create() will create an edge collection.

  - the admin web interface that was previously available via the simple URL suffix /
    is now available via a dedicated URL suffix only: /_admin/html
    The reason for this is that routing and URLs are now subject to changes by the end user,
    and only URLs parts prefixed with underscores (e.g. /_admin or /_api) are reserved
    for ArangoDB's internal usage.

* the server now handles requests with invalid Content-Length header values as follows:
  - if Content-Length is negative, the server will respond instantly with HTTP 411
    (length required)

  - if Content-Length is positive but shorter than the supplied body, the server will
    respond with HTTP 400 (bad request)

  - if Content-Length is positive but longer than the supplied body, the server will
    wait for the client to send the missing bytes. The server allows 90 seconds for this
    and will close the connection if the client does not send the remaining data

  - if Content-Length is bigger than the maximum allowed size (512 MB), the server will
    fail with HTTP 413 (request entity too large).

  - if the length of the HTTP headers is greater than the maximum allowed size (1 MB),
    the server will fail with HTTP 431 (request header fields too large)

* issue #265: allow optional base64 encoding/decoding of action response data

* issue #252: create _modules collection using arango-upgrade (note: arango-upgrade was
  finally replaced by the `--upgrade` option for arangod)

* issue #251: allow passing arbitrary options to V8 engine using new command line option:
  --javascript.v8-options. Using this option, the Harmony features or other settings in
  v8 can be enabled if the end user requires them

* issue #248: allow AQL optimizer to pull out completely uncorrelated subqueries to the
  top level, resulting in less repeated evaluation of the subquery

* upgraded to Doxygen 1.8.0

* issue #247: added AQL function MERGE_RECURSIVE

* issue #246: added clear() function in arangosh

* issue #245: Documentation: Central place for naming rules/limits inside ArangoDB

* reduced size of hash index elements by 50 %, allowing more index elements to fit in
  memory

* issue #235: GUI Shell throws Error:ReferenceError: db is not defined

* issue #229: methods marked as "under construction"

* issue #228: remove unfinished APIs (/_admin/config/*)

* having the OpenSSL library installed is now a prerequisite to compiling ArangoDB
  Also removed the --enable-ssl configure option because ssl is always required.

* added AQL functions TO_LIST, NOT_LIST

* issue #224: add optional Content-Id for batch requests

* issue #221: more documentation on AQL explain functionality. Also added
  ArangoStatement.explain() client method

* added db._createStatement() method on server as well (was previously available
  on the client only)

* issue #219: continue in case of "document not found" error in PATHS() function

* issue #213: make waitForSync overridable on specific actions

* changed AQL optimizer to use indexes in more cases. Previously, indexes might
  not have been used when in a reference expression the inner collection was
  specified last. Example: FOR u1 IN users FOR u2 IN users FILTER u1._id == u2._id
  Previously, this only checked whether an index could be used for u2._id (not
  possible). It was not checked whether an index on u1._id could be used (possible).
  Now, for expressions that have references/attribute names on both sides of the
  above as above, indexes are checked for both sides.

* issue #204: extend the CSV import by TSV and by user configurable
  separator character(s)

* issue #180: added support for batch operations

* added startup option --server.backlog-size
  this allows setting the value of the backlog for the listen() system call.
  the default value is 10, the maximum value is platform-dependent

* introduced new configure option "--enable-maintainer-mode" for
  ArangoDB maintainers. this option replaces the previous compile switches
  --with-boost-test, --enable-bison, --enable-flex and --enable-errors-dependency
  the individual configure options have been removed. --enable-maintainer-mode
  turns them all on.

* removed potentially unused configure option --enable-memfail

* fixed issue #197: HTML web interface calls /_admin/user-manager/session

* fixed issue #195: VERSION file in database directory

* fixed issue #193: REST API HEAD request returns a message body on 404

* fixed issue #188: intermittent issues with 1.0.0
  (server-side cursors not cleaned up in all cases, pthreads deadlock issue)

* issue #189: key store should use ISO datetime format bug

* issue #187: run arango-upgrade on server start (note: arango-upgrade was finally
  replaced by the `--upgrade` option for arangod)n

* fixed issue #183: strange unittest error

* fixed issue #182: manual pages

* fixed issue #181: use getaddrinfo

* moved default database directory to "/var/lib/arangodb" in accordance with
  http://www.pathname.com/fhs/pub/fhs-2.3.html

* fixed issue #179: strange text in import manual

* fixed issue #178: test for aragoimp is missing

* fixed issue #177: a misleading error message was returned if unknown variables
  were used in certain positions in an AQL query.

* fixed issue #176: explain how to use AQL from the arangosh

* issue #175: re-added hidden (and deprecated) option --server.http-port. This
  option is only there to be downwards-compatible to Arango 1.0.

* fixed issue #174: missing Documentation for `within`

* fixed issue #170: add db.<coll_name>.all().toArray() to arangosh help screen

* fixed issue #169: missing argument in Simple Queries

* added program arango-upgrade. This program must be run after installing ArangoDB
  and after upgrading from a previous version of ArangoDB. The arango-upgrade script
  will ensure all system collections are created and present in the correct state.
  It will also perform any necessary data updates.
  Note: arango-upgrade was finally replaced by the `--upgrade` option for arangod.

* issue #153: edge collection should be a flag for a collection
  collections now have a type so that the distinction between document and edge
  collections can now be done at runtime using a collection's type value.
  A collection's type can be queried in Javascript using the <collection>.type() method.

  When new collections are created using db._create(), they will be document
  collections by default. When edge._create() is called, an edge collection will be created.
  To explicitly create a collection of a specific/different type, use the methods
  _createDocumentCollection() or _createEdgeCollection(), which are available for
  both the db and the edges object.
  The Javascript objects ArangoEdges and ArangoEdgesCollection have been removed
  completely.
  All internal and test code has been adjusted for this, and client code
  that uses edges.* should also still work because edges is still there and creates
  edge collections when _create() is called.

  INCOMPATIBLE CHANGE: Client code might still need to be changed in the following aspect:
  Previously, collections did not have a type so documents and edges could be inserted
  in the same collection. This is now disallowed. Edges can only be inserted into
  edge collections now. As there were no collection types in 1.0, ArangoDB will perform
  an automatic upgrade when migrating from 1.0 to 1.1.
  The automatic upgrade will check every collection and determine its type as follows:
  - if among the first 50 documents in the collection there are documents with
    attributes "_from" and "_to", the collection is typed as an edge collection
  - if among the first 50 documents in the collection there are no documents with
    attributes "_from" and "_to", the collection is made as a document collection

* issue #150: call V8 garbage collection on server periodically

* issue #110: added support for partial updates

  The REST API for documents now offers an HTTP PATCH method to partially update
  documents. Overwriting/replacing documents is still available via the HTTP PUT method
  as before. The Javascript API in the shell also offers a new update() method in extension to
  the previously existing replace() method.


v1.0.4 (2012-11-12)
-------------------

* issue #275: strange error message in arangosh 1.0.3 at startup


v1.0.3 (2012-11-08)
-------------------

* fixed AQL optimizer bug

* issue #273: fixed segfault in arangosh on HTTP 40x

* issue #265: allow optional base64 encoding/decoding of action response data

* issue #252: _modules collection not created automatically


v1.0.2 (2012-10-22)
-------------------

* repository CentOS-X.Y moved to CentOS-X, same for Debian

* bugfix for rollback from edges

* bugfix for hash indexes

* bugfix for StringBuffer::erase_front

* added autoload for modules

* added AQL function TO_LIST


v1.0.1 (2012-09-30)
-------------------

* draft for issue #165: front-end application howto

* updated mruby to cf8fdea4a6598aa470e698e8cbc9b9b492319d

* fix for issue #190: install doesn't create log directory

* fix for issue #194: potential race condition between creating and dropping collections

* fix for issue #193: REST API HEAD request returns a message body on 404

* fix for issue #188: intermittent issues with 1.0.0

* fix for issue #163: server cannot create collection because of abandoned files

* fix for issue #150: call V8 garbage collection on server periodically


v1.0.0 (2012-08-17)
-------------------

* fix for issue #157: check for readline and ncurses headers, not only libraries


v1.0.beta4 (2012-08-15)
-----------------------

* fix for issue #152: fix memleak for barriers


v1.0.beta3 (2012-08-10)
-----------------------

* fix for issue #151: Memleak, collection data not removed

* fix for issue #149: Inconsistent port for admin interface

* fix for issue #163: server cannot create collection because of abandoned files

* fix for issue #157: check for readline and ncurses headers, not only libraries

* fix for issue #108: db.<collection>.truncate() inefficient

* fix for issue #109: added startup note about cached collection names and how to
  refresh them

* fix for issue #156: fixed memleaks in /_api/import

* fix for issue #59: added tests for /_api/import

* modified return value for calls to /_api/import: now, the attribute "empty" is
  returned as well, stating the number of empty lines in the input. Also changed the
  return value of the error code attribute ("errorNum") from 1100 ("corrupted datafile")
  to 400 ("bad request") in case invalid/unexpected JSON data was sent to the server.
  This error code is more appropriate as no datafile is broken but just input data is
  incorrect.

* fix for issue #152: Memleak for barriers

* fix for issue #151: Memleak, collection data not removed

* value of --database.maximal-journal-size parameter is now validated on startup. If
  value is smaller than the minimum value (currently 1048576), an error is thrown and
  the server will not start. Before this change, the global value of maximal journal
  size was not validated at server start, but only on collection level

* increased sleep value in statistics creation loop from 10 to 500 microseconds. This
  reduces accuracy of statistics values somewhere after the decimal points but saves
  CPU time.

* avoid additional sync() calls when writing partial shape data (attribute name data)
  to disk. sync() will still be called when the shape marker (will be written after
  the attributes) is written to disk

* issue #147: added flag --database.force-sync-shapes to force synching of shape data
  to disk. The default value is true so it is the same behavior as in version 1.0.
  if set to false, shape data is synched to disk if waitForSync for the collection is
  set to true, otherwise, shape data is not synched.

* fix for issue #145: strange issue on Travis: added epsilon for numeric comparison in
  geo index

* fix for issue #136: adjusted message during indexing

* issue #131: added timeout for HTTP keep-alive connections. The default value is 300
  seconds. There is a startup parameter server.keep-alive-timeout to configure the value.
  Setting it to 0 will disable keep-alive entirely on the server.

* fix for issue #137: AQL optimizer should use indexes for ref accesses with
  2 named attributes


v1.0.beta2 (2012-08-03)
-----------------------

* fix for issue #134: improvements for centos RPM

* fixed problem with disable-admin-interface in config file


v1.0.beta1 (2012-07-29)
-----------------------

* fixed issue #118: We need a collection "debugger"

* fixed issue #126: Access-Shaper must be cached

* INCOMPATIBLE CHANGE: renamed parameters "connect-timeout" and "request-timeout"
  for arangosh and arangoimp to "--server.connect-timeout" and "--server.request-timeout"

* INCOMPATIBLE CHANGE: authorization is now required on the server side
  Clients sending requests without HTTP authorization will be rejected with HTTP 401
  To allow backwards compatibility, the server can be started with the option
  "--server.disable-authentication"

* added options "--server.username" and "--server.password" for arangosh and arangoimp
  These parameters must be used to specify the user and password to be used when
  connecting to the server. If no password is given on the command line, arangosh/
  arangoimp will interactively prompt for a password.
  If no user name is specified on the command line, the default user "root" will be
  used.

* added startup option "--server.ssl-cipher-list" to determine which ciphers to
  use in SSL context. also added SSL_OP_CIPHER_SERVER_PREFERENCE to SSL default
  options so ciphers are tried in server and not in client order

* changed default SSL protocol to TLSv1 instead of SSLv2

* changed log-level of SSL-related messages

* added SSL connections if server is compiled with OpenSSL support. Use --help-ssl

* INCOMPATIBLE CHANGE: removed startup option "--server.admin-port".
  The new endpoints feature (see --server.endpoint) allows opening multiple endpoints
  anyway, and the distinction between admin and "other" endpoints can be emulated
  later using privileges.

* INCOMPATIBLE CHANGE: removed startup options "--port", "--server.port", and
  "--server.http-port" for arangod.
  These options have been replaced by the new "--server.endpoint" parameter

* INCOMPATIBLE CHANGE: removed startup option "--server" for arangosh and arangoimp.
  These options have been replaced by the new "--server.endpoint" parameter

* Added "--server.endpoint" option to arangod, arangosh, and arangoimp.
  For arangod, this option allows specifying the bind endpoints for the server
  The server can be bound to one or multiple endpoints at once. For arangosh
  and arangoimp, the option specifies the server endpoint to connect to.
  The following endpoint syntax is currently supported:
  - tcp://host:port or http@tcp://host:port (HTTP over IPv4)
  - tcp://[host]:port or http@tcp://[host]:port (HTTP over IPv6)
  - ssl://host:port or http@tcp://host:port (HTTP over SSL-encrypted IPv4)
  - ssl://[host]:port or http@tcp://[host]:port (HTTP over SSL-encrypted IPv6)
  - unix:///path/to/socket or http@unix:///path/to/socket (HTTP over UNIX socket)

  If no port is specified, the default port of 8529 will be used.

* INCOMPATIBLE CHANGE: removed startup options "--server.require-keep-alive" and
  "--server.secure-require-keep-alive".
  The server will now behave as follows which should be more conforming to the
  HTTP standard:
  * if a client sends a "Connection: close" header, the server will close the
    connection
  * if a client sends a "Connection: keep-alive" header, the server will not
    close the connection
  * if a client does not send any "Connection" header, the server will assume
    "keep-alive" if the request was an HTTP/1.1 request, and "close" if the
    request was an HTTP/1.0 request

* (minimal) internal optimizations for HTTP request parsing and response header
  handling

* fixed Unicode unescaping bugs for \f and surrogate pairs in BasicsC/strings.c

* changed implementation of TRI_BlockCrc32 algorithm to use 8 bytes at a time

* fixed issue #122: arangod doesn't start if <log.file> cannot be created

* fixed issue #121: wrong collection size reported

* fixed issue #98: Unable to change journalSize

* fixed issue #88: fds not closed

* fixed escaping of document data in HTML admin front end

* added HTTP basic authentication, this is always turned on

* added server startup option --server.disable-admin-interface to turn off the
  HTML admin interface

* honor server startup option --database.maximal-journal-size when creating new
  collections without specific journalsize setting. Previously, these
  collections were always created with journal file sizes of 32 MB and the
  --database.maximal-journal-size setting was ignored

* added server startup option --database.wait-for-sync to control the default
  behavior

* renamed "--unit-tests" to "--javascript.unit-tests"


v1.0.alpha3 (2012-06-30)
------------------------

* fixed issue #116: createCollection=create option doesn't work

* fixed issue #115: Compilation issue under OSX 10.7 Lion & 10.8 Mountain Lion
  (homebrew)

* fixed issue #114: image not found

* fixed issue #111: crash during "make unittests"

* fixed issue #104: client.js -> ARANGO_QUIET is not defined


v1.0.alpha2 (2012-06-24)
------------------------

* fixed issue #112: do not accept document with duplicate attribute names

* fixed issue #103: Should we cleanup the directory structure

* fixed issue #100: "count" attribute exists in cursor response with "count:
  false"

* fixed issue #84 explain command

* added new MRuby version (2012-06-02)

* added --log.filter

* cleanup of command line options:
** --startup.directory => --javascript.startup-directory
** --quite => --quiet
** --gc.interval => --javascript.gc-interval
** --startup.modules-path => --javascript.modules-path
** --action.system-directory => --javascript.action-directory
** --javascript.action-threads => removed (is now the same pool as --server.threads)

* various bug-fixes

* support for import

* added option SKIP_RANGES=1 for make unittests

* fixed several range-related assertion failures in the AQL query optimizer

* fixed AQL query optimizations for some edge cases (e.g. nested subqueries with
  invalid constant filter expressions)


v1.0.alpha1 (2012-05-28)
------------------------

Alpha Release of ArangoDB 1.0<|MERGE_RESOLUTION|>--- conflicted
+++ resolved
@@ -1,11 +1,9 @@
 devel
 -----
 
-<<<<<<< HEAD
 * added collection.indexes() as an alias for collection.getIndexes()
-=======
+
 * disable V8 engine and JavaScript APIs for agency nodes
->>>>>>> 006995a6
 
 * renamed MMFiles engine compactor thread from "Compactor" to "MMFilesCompactor".
   
