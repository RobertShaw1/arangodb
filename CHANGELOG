v3.3.12 (XXXX-XX-XX)
--------------------

* fixed issue #5727: Edge document with user provided key is inserted as many
  times as the number of shards, violating the primary index

* fixed internal issue #2658: AQL modification queries did not allow `_rev`
  checking. There is now a new option `ignoreRevs` which can be set to `false`
  in order to force AQL modification queries to match revision ids before
  doing any modifications

* fixed issue #5679: Replication applier restrictions will crash synchronisation
  after initial sync

* fixed potential issue in RETURN DISTINCT CollectBlock implementation
  that led to the block producing an empty result

* changed communication tasks to use boost strands instead of locks,
  this fixes a race condition with parallel VST communication over
  SSL

<<<<<<< HEAD
* fixed agency restart from compaction without data
=======
* fixed for agent coming back to agency with changed endpoint and
  total data loss

>>>>>>> bc8e73fc

v3.3.11 (2018-06-26)
--------------------

* upgraded arangosync version to 0.5.3

* upgraded arangodb starter version to 0.12.0

* fixed internal issue #2559: "unexpected document key" error when custom
  shard keys are used and the "allowUserKeys" key generator option is set
  to false

* fixed AQL DOCUMENT lookup function for documents for sharded collections with
  more than a single shard and using a custom shard key (i.e. some shard
  key attribute other than `_key`).
  The previous implementation of DOCUMENT restricted to lookup to a single
  shard in all cases, though this restriction was invalid. That lead to 
  `DOCUMENT` not finding documents in cases the wrong shard was contacted. The
  fixed implementation in 3.3.11 will reach out to all shards to find the
  document, meaning it will produce the correct result, but will cause more
  cluster-internal traffic. This increase in traffic may be high if the number
  of shards is also high, because each invocation of `DOCUMENT` will have to
  contact all shards.
  There will be no performance difference for non-sharded collections or
  collections that are sharded by `_key` or that only have a single shard.

* reimplemented replication view in web UI

* fixed internal issue #2256: ui, document id not showing up when deleting a document

* fixed internal issue #2163: wrong labels within foxx validation of service 
  input parameters

* fixed internal issue #2160: fixed misplaced tooltips in indices view

* added new arangoinspect client tool, to help users and customers easily collect
  information of any ArangoDB server setup, and facilitate troubleshooting for the
  ArangoDB Support Team


v3.3.10 (2018-06-04)
--------------------

* make optimizer rule "remove-filter-covered-by-index" not stop after removing
  a sub-condition from a FILTER statement, but pass the optimized FILTER
  statement again into the optimizer rule for further optimizations.
  This allows optimizing away some more FILTER conditions than before.

* allow accessing /_admin/status URL on followers too in active failover setup

* fix cluster COLLECT optimization for attributes that were in "sorted" variant of
  COLLECT and that were provided by a sorted index on the collected attribute

* apply fulltext index optimization rule for multiple fulltext searches in
  the same query

  this fixes https://stackoverflow.com/questions/50496274/two-fulltext-searches-on-arangodb-cluster-v8-is-involved

* validate `_from` and `_to` values of edges on updates consistently

* fixed issue #5400: Unexpected AQL Result

* fixed issue #5429: Frequent 'updated local foxx repository' messages

* fixed issue #5252: Empty result if FULLTEXT() is used together with LIMIT offset

* fixed issue #5035: fixed a vulnerability issue within the web ui's index view

* inception was ignoring leader's configuration


v3.3.9 (2018-05-17)
-------------------

* added `/_admin/repair/distributeShardsLike` that repairs collections with
  distributeShardsLike where the shards aren't actually distributed like in the
  prototype collection, as could happen due to internal issue #1770

* fixed Foxx queues bug when queues are created in a request handler with an
  ArangoDB authentication header

* upgraded arangosync version to 0.5.1

* upgraded arangodb starter version to 0.11.3

* fix cluster upgrading issue introduced in 3.3.8

  the issue made arangod crash when starting a DB server with option
  `--database.auto-upgrade true`

* fix C++ implementation of AQL ZIP function to return each distinct attribute
  name only once. The previous implementation added non-unique attribute names
  multiple times, which led to follow-up issues.
  Now if an attribute name occurs multiple times in the input list of attribute
  names, it will only be incorporated once into the result object, with the
  value that corresponds to the first occurrence.
  This fix also changes the V8 implementation of the ZIP function, which now
  will always return the first value for non-unique attribute names and not the
  last occurring value.

* self heal during a Foxx service install, upgrade or replace no longer breaks
  the respective operation

* make /_api/index, /_api/database and /_api/user REST handlers use the scheduler's
  internal queue, so they do not run in an I/O handling thread

* fixed issue #4919: C++ implementation of LIKE function now matches the old and
  correct behavior of the JavaScript implementation.

* added REST API endpoint /_admin/server/availability for monitoring purposes

* UI: fixed an unreasonable event bug within the modal view engine

* fixed issue #3811: gharial api is now checking existence of _from and _to vertices
  during edge creation

* fixed internal issue #2149: number of documents in the UI is not adjusted after
  moving them

* fixed internal issue #2150: UI - loading a saved query does not update the list
  of bind parameters

* fixed internal issue #2147 - fixed database filter in UI

* fixed issue #4934: Wrong used GeoIndex depending on FILTER order

* added `query` and `aql.literal` helpers to `@arangodb` module.

* remove post-sort from GatherNode in cluster AQL queries that do use indexes
  for filtering but that do not require a sorted result

  This optimization can speed up gathering data from multiple shards, because
  it allows to remove a merge sort of the individual shards' results.

* extend the already existing "reduce-extraction-to-projection" AQL optimizer
  rule for RocksDB to provide projections of up to 5 document attributes. The
  previous implementation only supported a projection for a single document
  attribute. The new implementation will extract up to 5 document attributes from
  a document while scanning a collection via an EnumerateCollectionNode.
  Additionally the new version of the optimizer rule can also produce projections
  when scanning an index via an IndexNode.
  The optimization is benefial especially for huge documents because it will copy
  out only the projected attributes from the document instead of copying the entire
  document data from the storage engine.

  When applied, the explainer will show the projected attributes in a `projections`
  remark for an EnumerateCollectionNode or IndexNode. The optimization is limited
  to the RocksDB storage engine.

* added index-only optimization for AQL queries that can satisfy the retrieval of
  all required document attributes directly from an index.

  This optimization will be triggered for the RocksDB engine if an index is used
  that covers all required attributes of the document used later on in the query.
  If applied, it will save retrieving the actual document data (which would require
  an extra lookup in RocksDB), but will instead build the document data solely
  from the index values found. It will only be applied when using up to 5 attributes
  from the document, and only if the rest of the document data is not used later
  on in the query.

  The optimization is currently available for the RocksDB engine for the index types
  primary, edge, hash, skiplist and persistent.

  If the optimization is applied, it will show up as "index only" in an AQL
  query's execution plan for an IndexNode.

* added scan-only optimization for AQL queries that iterate over collections or
  indexes and that do not need to return the actual document values.

  Not fetching the document values from the storage engine will provide a
  considerable speedup when using the RocksDB engine, but may also help a bit
  in case of the MMFiles engine. The optimization will only be applied when
  full-scanning or index-scanning a collection without refering to any of its
  documents later on, and, for an IndexNode, if all filter conditions for the
  documents of the collection are covered by the index.

  If the optimization is applied, it will show up as "scan only" in an AQL
  query's execution plan for an EnumerateCollectionNode or an IndexNode.

* extend existing "collect-in-cluster" optimizer rule to run grouping, counting
  and deduplication on the DB servers in several cases, so that the coordinator
  will only need to sum up the potentially smaller results from the individual shards.

  The following types of COLLECT queries are covered now:
  - RETURN DISTINCT expr
  - COLLECT WITH COUNT INTO ...
  - COLLECT var1 = expr1, ..., varn = exprn (WITH COUNT INTO ...), without INTO or KEEP
  - COLLECT var1 = expr1, ..., varn = exprn AGGREGATE ..., without INTO or KEEP, for
    aggregate functions COUNT/LENGTH, SUM, MIN and MAX.

* honor specified COLLECT method in AQL COLLECT options

  for example, when the user explicitly asks for the COLLECT method
  to be `sorted`, the optimizer will now not produce an alternative
  version of the plan using the hash method.

  additionally, if the user explcitly asks for the COLLECT method to
  be `hash`, the optimizer will now change the existing plan to use
  the hash method if possible instead of just creating an alternative
  plan.

  `COLLECT ... OPTIONS { method: 'sorted' }` => always use sorted method
  `COLLECT ... OPTIONS { method: 'hash' }`   => use hash if this is technically possible
  `COLLECT ...` (no options)                 => create a plan using sorted, and another plan using hash method

* added bulk document lookups for MMFiles engine, which will improve the performance
  of document lookups from an inside an index in case the index lookup produces many 
  documents


v3.3.8 (2018-04-24)
-------------------

* included version of ArangoDB Starter (`arangodb` binary) updated to v0.10.11,
  see [Starter changelog](https://github.com/arangodb-helper/arangodb/blob/master/CHANGELOG.md)

* added arangod startup option `--dump-options` to print all configuration parameters
  as a JSON object

* fixed: (Enterprise only) If you restore a SmartGraph where the collections
  are still existing and are supposed to be dropped on restore we ended up in
  duplicate name error. This is now gone and the SmartGraph is correctly restored.

* fix lookups by `_id` in smart graph edge collections

* improve startup resilience in case there are datafile errors (MMFiles)

  also allow repairing broken VERSION files automatically on startup by
  specifying the option `--database.ignore-datafile-errors true`

* fix issue #4582: UI query editor now supports usage of empty string as bind parameter value

* fixed internal issue #2148: Number of documents found by filter is misleading in web UI

* added startup option `--database.required-directory-state`

  using this option it is possible to require the database directory to be
  in a specific state on startup. the options for this value are:

  - non-existing: database directory must not exist
  - existing: database directory must exist
  - empty: database directory must exist but be empty
  - populated: database directory must exist and contain specific files already
  - any: any state allowed

* field "$schema" in Foxx manifest.json files no longer produce warnings

* added `@arangodb/locals` module to expose the Foxx service context as an
  alternative to using `module.context` directly.

* supervision can be put into maintenance mode


v3.3.7 (2018-04-11)
-------------------

* added hidden option `--query.registry-ttl` to control the lifetime of cluster AQL
  query parts

* fixed internal issue #2237: AQL queries on collections with replicationFactor:
  "satellite" crashed arangod in single server mode

* fixed restore of satellite collections: replicationFactor was set to 1 during
  restore

* fixed dump and restore of smart graphs:
  a) The dump will not include the hidden shadow collections anymore, they were dumped
     accidentially and only contain duplicated data.
  b) Restore will now ignore hidden shadow collections as all data is contained
     in the smart-edge collection. You can manually include these collections from an
     old dump (3.3.5 or earlier) by using `--force`.
  c) Restore of a smart-graph will now create smart collections properly instead
     of getting into `TIMEOUT_IN_CLUSTER_OPERATION`

* fixed issue in AQL query optimizer rule "restrict-to-single-shard", which
  may have sent documents to a wrong shard in AQL INSERT queries that specified
  the value for `_key` using an expression (and not a constant value)
  Important: if you were affected by this bug in v3.3.5 it is required that you
  recreate your dataset in v3.3.6 (i.e. dumping and restoring) instead of doing
  a simple binary upgrade

* added /_admin/status HTTP API for debugging purposes

* added ArangoShell helper function for packaging all information about an
  AQL query so it can be run and analyzed elsewhere:

  query = "FOR doc IN mycollection FILTER doc.value > 42 RETURN doc";
  require("@arangodb/aql/explainer").debugDump("/tmp/query-debug-info", query);

  Entitled users can send the generated file to the ArangoDB support to facilitate
  reproduction and debugging.

* added hidden option `--server.ask-jwt-secret`. This is an internal option
  for debugging and should not be exposed to end-users.

* fix for internal issue #2215. supervision will now wait for agent to
  fully prepare before adding 10 second grace period after leadership change

* fixed internal issue #2215's FailedLeader timeout bug


v3.3.5 (2018-03-28)
-------------------

* fixed issue #4934: Wrong used GeoIndex depending on FILTER order

* make build id appear in startup log message alongside with other version info

* make AQL data modification operations that are sent to all shards and that are
  supposed to return values (i.e. `RETURN OLD` or `RETURN NEW`) not return fake
  empty result rows if the document to be updated/replaced/removed was not present
  on the target shard

* added AQL optimizer rule `restrict-to-single-shard`

  This rule will kick in if a collection operation (index lookup or data
  modification operation) will only affect a single shard, and the operation can be
  restricted to the single shard and is not applied for all shards. This optimization
  can be applied for queries that access a collection only once in the query, and that
  do not use traversals, shortest path queries and that do not access collection data
  dynamically using the `DOCUMENT`, `FULLTEXT`, `NEAR` or `WITHIN` AQL functions.
  Additionally, the optimizer will only pull off this optimization if can safely
  determine the values of all the collection's shard keys from the query, and when the
  shard keys are covered by a single index (this is always true if the shard key is
  the default `_key`)

* display missing attributes of GatherNodes in AQL explain output

* make AQL optimizer rule `undistribute-remove-after-enum-coll` fire in a few
  more cases in which it is possible

* slightly improve index selection for the RocksDB engine when there are multiple
  competing indexes with the same attribute prefixes, but different amount of
  attributes covered. In this case, the more specialized index will be preferred
  now

* fix issue #4924: removeFollower now prefers to remove the last follower(s)

* added "collect-in-cluster" optimizer rule to have COLLECT WITH COUNT queries
  without grouping being executed on the DB servers and the coordinator only summing
  up the counts from the individual shards

* fixed issue #4900: Nested FOR query uses index but ignores other filters

* properly exit v8::Context in one place where it was missing before

* added hidden option `--cluster.index-create-timeout` for controlling the
  default value of the index creation timeout in cluster
  under normal circumstances, this option does not need to be adjusted

* increase default timeout for index creation in cluster to 3600s

* fixed issue #4843: Query-Result has more Docs than the Collection itself

* fixed the behavior of ClusterInfo when waiting for current to catch
  up with plan in create collection.

* fixed issue #4827: COLLECT on edge _to field doesn't group distinct values as expected (MMFiles)


v3.3.4 (2018-03-01)
-------------------

* fix AQL `fullCount` result value in some cluster cases when it was off a bit

* fix issue #4651: Simple query taking forever until a request timeout error

* fix issue #4657: fixed incomplete content type header

* Vastly improved the Foxx Store UI

* fix issue #4677: AQL WITH with bind parameters results in "access after data-modification"
  for two independent UPSERTs

* remove unused startup option `--ldap.permissions-attribute-name`

* fix issue #4457: create /var/tmp/arangod with correct user in supervisor mode

* remove long disfunctional admin/long_echo handler

* fixed Foxx API:

  * PUT /_api/foxx/service: Respect force flag
  * PATCH /_api/foxx/service: Check whether a service under given mount exists

* internal issue #1726: supervision failed to remove multiple servers
  from health monitoring at once.

* more information from inception, why agent is activated

* fixed a bug where supervision tried to deal with shards of virtual collections

* Behaviour of permissions for databases and collections changed:
  The new fallback rule for databases for which an access level is not explicitly specified:
  Choose the higher access level of:
    * A wildcard database grant
    * A database grant on the `_system` database
  The new fallback rule for collections for which an access level is not explicitly specified:
  Choose the higher access level of:
    * Any wildcard access grant in the same database, or on "*/*"
    * The access level for the current database
    * The access level for the `_system` database

* fix internal issue 1770: collection creation using distributeShardsLike yields
  errors and did not distribute shards correctly in the following cases:
  1. If numberOfShards * replicationFactor % nrDBServers != 0
     (shards * replication is not divisible by DBServers).
  2. If there was failover / move shard case on the leading collection
     and creating the follower collection afterwards.

* fix timeout issues in replication client expiration

* added missing edge filter to neighbors-only traversals
  in case a filter condition was moved into the traverser and the traversal was
  executed in breadth-first mode and was returning each visited vertex exactly
  once, and there was a filter on the edges of the path and the resulting vertices
  and edges were not used later, the edge filter was not applied

* fixed issue #4160: Run arangod with "--database.auto-upgrade" option always crash silently without error log

* fix internal issue #1848: AQL optimizer was trying to resolve attribute accesses
  to attributes of constant object values at query compile time, but only did so far
  the very first attribute in each object

  this fixes https://stackoverflow.com/questions/48648737/beginner-bug-in-for-loops-from-objects

* fix inconvenience: If we want to start server with a non-existing
  --javascript.app-path it will now be created (if possible)

* fixed: REST API `POST _api/foxx` now returns HTTP code 201 on success, as documented.
         returned 200 before.

* fixed: REST API `PATCH _api/foxx/dependencies` now updates the existing dependencies
         instead of replacing them.

* fixed: Foxx upload of single javascript file. You now can upload via http-url pointing
         to a javascript file.

* fixed issue #4395: If your foxx app includes an `APP` folder it got
         accidently removed by selfhealing this is not the case anymore.

* fixed internal issue #1969 - command apt-get purge/remove arangodb3e was failing


v3.3.3 (2018-01-26)
-------------------

* fix issue #4272: VERSION file keeps disappearing

* fix internal issue #81: quotation marks disappeared when switching table/json
  editor in the query editor ui

* added option `--rocksdb.throttle` to control whether write-throttling is enabled
  Write-throttling is turned on by default, to reduce chances of compactions getting
  too far behind and blocking incoming writes.

* fixed issue #4308: Crash when getter for error.name throws an error (on Windows)

* UI: fixed a query editor caching and parsing issue

* Fixed internal issue #1683: fixes an UI issue where a collection name gets wrongly cached
  within the documents overview of a collection.

* Fixed an issue with the index estimates in RocksDB in the case a transaction is aborted.
  Former the index estimates were modified if the transaction commited or not.
  Now they will only be modified if the transaction commited successfully.

* UI: optimized login view for very small screen sizes

* UI: optimized error messages for invalid query bind parameter

* Truncate in RocksDB will now do intermediate commits every 10.000 documents
  if truncate fails or the server crashes during this operation all deletes
  that have been commited so far are persisted.

* make the default value of `--rocksdb.block-cache-shard-bits` use the RocksDB
  default value. This will mostly mean the default number block cache shard
  bits is lower than before, allowing each shard to store more data and cause
  less evictions from block cache

* UI: optimized login view for very small screen sizes

* issue #4222: Permission error preventing AQL query import / export on webui

* UI: optimized error messages for invalid query bind parameter

* UI: upgraded swagger ui to version 3.9.0

* issue #3504: added option `--force-same-database` for arangorestore

  with this option set to true, it is possible to make any arangorestore attempt
  fail if the specified target database does not match the database name
  specified in the source dump's "dump.json" file. it can thus be used to
  prevent restoring data into the "wrong" database

  The option is set to `false` by default to ensure backwards-compatibility

* make the default value of `--rocksdb.block-cache-shard-bits` use the RocksDB
  default value. This will mostly mean the default number block cache shard
  bits is lower than before, allowing each shard to store more data and cause
  less evictions from block cache

* fixed issue #4255: AQL SORT consuming too much memory

* fixed incorrect persistence of RAFT vote and term


v3.3.2 (2018-01-04)
-------------------

* fixed issue #4199: Internal failure: JavaScript exception in file 'arangosh.js'
  at 98,7: ArangoError 4: Expecting type String

* fixed issue in agency supervision with a good server being left in
  failedServers

* distinguish isReady and allInSync in clusterInventory

* fixed issue #4197: AQL statement not working in 3.3.1 when upgraded from 3.2.10

* do not reuse collection ids when restoring collections from a dump, but assign
  new collection ids, this should prevent collection id conflicts

* fix issue #4393: broken handling of unix domain sockets in
  JS_Download

v3.3.1 (2017-12-28)
-------------------

* UI: displayed wrong wfs property for a collection when using RocksDB as
  storage engine

* added `--ignore-missing` option to arangoimp
  this option allows importing lines with less fields than specified in the CSV
  header line

* changed misleading error message from "no leader" to "not a leader"

* optimize usage of AQL FULLTEXT index function to a FOR loop with index
  usage in some cases
  When the optimization is applied, this especially speeds up fulltext index
  queries in the cluster

* UI: improved the behavior during collection creation in a cluster environment

* Agency lockup fixes for very small machines.

* Agency performance improvement by finer grained locking.

* Use steady_clock in agency whereever possible.

* Agency prevent Supervision thread crash.

* Fix agency integer overflow in timeout calculation.


v3.3.0 (2012-12-14)
-------------------

* release version

* added a missing try/catch block in the supervision thread


v3.3.rc8 (2017-12-12)
---------------------

* UI: fixed broken foxx configuration keys. Some valid configuration values
  could not be edited via the ui.

* UI: Shard distribution view now has an accordion view instead of displaying
  all shards of all collections at once.

* UI: pressing the return key inside a select2 box no longer triggers the modals

* UI: coordinators and db servers are now in sorted order (ascending)


v3.3.rc7 (2017-12-07)
---------------------

* fixed issue #3741: fix terminal color output in Windows

* UI: fixed issue #3822: disabled name input field for system collections

* fixed issue #3640: limit in subquery

* fixed issue #3745: Invalid result when using OLD object with array attribute in UPSERT statement

* UI: edge collections were wrongly added to from and to vertices select box during graph creation

* UI: added not found views for documents and collections

* UI: using default user database api during database creation now

* UI: the graph viewer backend now picks one random start vertex of the
  first 1000 documents instead of calling any(). The implementation of
  "any" is known to scale bad on huge collections with RocksDB.

* UI: fixed disappearing of the navigation label in some case special case

* UI: the graph viewer now displays updated label values correctly.
  Additionally the included node/edge editor now closes automatically
	after a successful node/edge update.

* fixed issue #3917: traversals with high maximal depth take extremely long
  in planning phase.


v3.3.rc4 (2017-11-28)
---------------------

* minor bug-fixes


v3.3.rc3 (2017-11-24)
---------------------

* bug-fixes


v3.3.rc2 (2017-11-22)
---------------------

* UI: document/edge editor now remembering their modes (e.g. code or tree)

* UI: optimized error messages for invalid graph definitions. Also fixed a
  graph renderer cleanup error.

* UI: added a delay within the graph viewer while changing the colors of the
  graph. Necessary due different browser behaviour.

* added options `--encryption.keyfile` and `--encryption.key-generator` to arangodump
  and arangorestore

* UI: the graph viewer now displays updated label values correctly.
  Additionally the included node/edge editor now closes automatically
	after a successful node/edge update.

* removed `--recycle-ids` option for arangorestore

  using that option could have led to problems on the restore, with potential
  id conflicts between the originating server (the source dump server) and the
  target server (the restore server)


v3.3.rc1 (2017-11-17)
---------------------

* add readonly mode REST API

* allow compilation of ArangoDB source code with g++ 7

* upgrade minimum required g++ compiler version to g++ 5.4
  That means ArangoDB source code will not compile with g++ 4.x or g++ < 5.4 anymore.

* AQL: during a traversal if a vertex is not found. It will not print an ERROR to the log and continue
  with a NULL value, but will register a warning at the query and continue with a NULL value.
  The situation is not desired as an ERROR as ArangoDB can store edges pointing to non-existing
  vertex which is perfectly valid, but it may be a n issue on the data model, so users
  can directly see it on the query now and do not "by accident" have to check the LOG output.


v3.3.beta1 (2017-11-07)
-----------------------

* introduce `enforceReplicationFactor`: An optional parameter controlling
  if the server should bail out during collection creation if there are not
  enough DBServers available for the desired `replicationFactor`.

* fixed issue #3516: Show execution time in arangosh

  this change adds more dynamic prompt components for arangosh
  The following components are now available for dynamic prompts,
  settable via the `--console.prompt` option in arangosh:

  - '%t': current time as timestamp
  - '%a': elpased time since ArangoShell start in seconds
  - '%p': duration of last command in seconds
  - '%d': name of current database
  - '%e': current endpoint
  - '%E': current endpoint without protocol
  - '%u': current user

  The time a command takes can be displayed easily by starting arangosh with `--console.prompt "%p> "`.

* make the ArangoShell refill its collection cache when a yet-unknown collection
  is first accessed. This fixes the following problem:

      arangosh1> db._collections();  // shell1 lists all collections
      arangosh2> db._create("test"); // shell2 now creates a new collection 'test'
      arangosh1> db.test.insert({}); // shell1 is not aware of the collection created
                                     // in shell2, so the insert will fail

* incremental transfer of initial collection data now can handle partial
  responses for a chunk, allowing the leader/master to send smaller chunks
  (in terms of HTTP response size) and limit memory usage

* initial creation of shards for cluster collections is now faster with
  replicationFactor values bigger than 1. this is achieved by an optimization
  for the case when the collection on the leader is still empty

* potential fix for issue #3517: several "filesystem full" errors in logs
  while there's a lot of disk space

* added C++ implementations for AQL function `SUBSTRING()`, `LEFT()`, `RIGHT()` and `TRIM()`


v3.3.milestone2 (2017-10-19)
----------------------------

* added new replication module

* make AQL `DISTINCT` not change the order of the results it is applied on

* show C++ function name of call site in ArangoDB log output

  This requires option `--log.line-number` to be set to *true*

* fixed issue #3408: Hard crash in query for pagination

* UI: fixed unresponsive events in cluster shards view

* UI: added word wrapping to query editor

* fixed issue #3395: AQL: cannot instantiate CollectBlock with undetermined
  aggregation method

* minimum number of V8 contexts in console mode must be 2, not 1. this is
  required to ensure the console gets one dedicated V8 context and all other
  operations have at least one extra context. This requirement was not enforced
  anymore.

* UI: fixed wrong user attribute name validation, issue #3228

* make AQL return a proper error message in case of a unique key constraint
  violation. previously it only returned the generic "unique constraint violated"
  error message but omitted the details about which index caused the problem.

  This addresses https://stackoverflow.com/questions/46427126/arangodb-3-2-unique-constraint-violation-id-or-key

* fix potential overflow in CRC marker check when a corrupted CRC marker
  is found at the very beginning of an MMFiles datafile


v3.3.milestone1 (2017-10-11)
----------------------------

* added option `--server.local-authentication`

* UI: added user roles

* added config option `--log.color` to toggle colorful logging to terminal

* added config option `--log.thread-name` to additionally log thread names

* usernames must not start with `:role:`, added new options:
    --server.authentication-timeout
    --ldap.roles-attribute-name
    --ldap.roles-transformation
    --ldap.roles-search
    --ldap.superuser-role
    --ldap.roles-include
    --ldap.roles-exclude

* performance improvements for full collection scans and a few other operations
  in MMFiles engine

* added `--rocksdb.encryption-key-generator` for enterprise

* removed `--compat28` parameter from arangodump and replication API

  older ArangoDB versions will no longer be supported by these tools.

* increase the recommended value for `/proc/sys/vm/max_map_count` to a value
  eight times as high as the previous recommended value. Increasing the
  values helps to prevent an ArangoDB server from running out of memory mappings.

  The raised minimum recommended value may lead to ArangoDB showing some startup
  warnings as follows:

      WARNING {memory} maximum number of memory mappings per process is 65530, which seems too low. it is recommended to set it to at least 512000
      WARNING {memory} execute 'sudo sysctl -w "vm.max_map_count=512000"'


v3.2.7 (2017-11-13)
-------------------

* Cluster customers, which have upgraded from 3.1 to 3.2 need to upgrade
  to 3.2.7. The cluster supervision is otherwise not operational.

* Fixed issue #3597: AQL with path filters returns unexpected results
  In some cases breadth first search in combination with vertex filters
  yields wrong result, the filter was not applied correctly.

* enable JEMalloc background thread for purging and returning unused memory
  back to the operating system (Linux only)

* fixed some undefined behavior in some internal value caches for AQL GatherNodes
  and SortNodes, which could have led to sorted results being effectively not
  correctly sorted.

* make the replication applier for the RocksDB engine start automatically after a
  restart of the server if the applier was configured with its `autoStart` property
  set to `true`. previously the replication appliers were only automatically restarted
  at server start for the MMFiles engine.

* fixed arangodump batch size adaptivity in cluster mode and upped default batch size
  for arangodump

  these changes speed up arangodump in cluster context

* smart graphs now return a proper inventory in response to replication inventory
  requests

* fixed issue #3618: Inconsistent behavior of OR statement with object bind parameters

* only users with read/write rights on the "_system" database can now execute
  "_admin/shutdown" as well as modify properties of the write-ahead log (WAL)

* increase default maximum number of V8 contexts to at least 16 if not explicitly
  configured otherwise.
  the procedure for determining the actual maximum value of V8 contexts is unchanged
  apart from the value `16` and works as follows:
  - if explicitly set, the value of the configuration option `--javascript.v8-contexts`
    is used as the maximum number of V8 contexts
  - when the option is not set, the maximum number of V8 contexts is determined
    by the configuration option `--server.threads` if that option is set. if
    `--server.threads` is not set, then the maximum number of V8 contexts is the
    server's reported hardware concurrency (number of processors visible
    to the arangod process). if that would result in a maximum value of less than 16
    in any of these two cases, then the maximum value will be increased to 16.

* fixed issue #3447: ArangoError 1202: AQL: NotFound: (while executing) when
  updating collection

* potential fix for issue #3581: Unexpected "rocksdb unique constraint
  violated" with unique hash index

* fixed geo index optimizer rule for geo indexes with a single (array of coordinates)
  attribute.

* improved the speed of the shards overview in cluster (API endpoint /_api/cluster/shardDistribution API)
  It is now guaranteed to return after ~2 seconds even if the entire cluster is unresponsive.

* fix agency precondition check for complex objects
  this fixes issues with several CAS operations in the agency

* several fixes for agency restart and shutdown

* the cluster-internal representation of planned collection objects is now more
  lightweight than before, using less memory and not allocating any cache for indexes
  etc.

* fixed issue #3403: How to kill long running AQL queries with the browser console's
  AQL (display issue)

* fixed issue #3549: server reading ENGINE config file fails on common standard
  newline character

* UI: fixed error notifications for collection modifications

* several improvements for the truncate operation on collections:

  * the timeout for the truncate operation was increased in cluster mode in
    order to prevent too frequent "could not truncate collection" errors

  * after a truncate operation, collections in MMFiles still used disk space.
    to reclaim disk space used by truncated collection, the truncate actions
    in the web interface and from the ArangoShell now issue an extra WAL flush
    command (in cluster mode, this command is also propagated to all servers).
    the WAL flush allows all servers to write out any pending operations into the
    datafiles of the truncated collection. afterwards, a final journal rotate
    command is sent, which enables the compaction to entirely remove all datafiles
    and journals for the truncated collection, so that all disk space can be
    reclaimed

  * for MMFiles a special method will be called after a truncate operation so that
    all indexes of the collection can free most of their memory. previously some
    indexes (hash and skiplist indexes) partially kept already allocated memory
    in order to avoid future memory allocations

  * after a truncate operation in the RocksDB engine, an additional compaction
    will be triggered for the truncated collection. this compaction removes all
    deletions from the key space so that follow-up scans over the collection's key
    range do not have to filter out lots of already-removed values

  These changes make truncate operations potentially more time-consuming than before,
  but allow for memory/disk space savings afterwards.

* enable JEMalloc background threads for purging and returning unused memory
  back to the operating system (Linux only)

  JEMalloc will create its background threads on demand. The number of background
  threads is capped by the number of CPUs or active arenas. The background threads run
  periodically and purge unused memory pages, allowing memory to be returned to the
  operating system.

  This change will make the arangod process create several additional threads.
  It is accompanied by an increased `TasksMax` value in the systemd service configuration
  file for the arangodb3 service.

* upgraded bundled V8 engine to bugfix version v5.7.492.77

  this upgrade fixes a memory leak in upstream V8 described in
  https://bugs.chromium.org/p/v8/issues/detail?id=5945 that will result in memory
  chunks only getting uncommitted but not unmapped


v3.2.6 (2017-10-26)
-------------------

* UI: fixed event cleanup in cluster shards view

* UI: reduced cluster dashboard api calls

* fixed a permission problem that prevented collection contents to be displayed
  in the web interface

* removed posix_fadvise call from RocksDB's PosixSequentialFile::Read(). This is
  consistent with Facebook PR 2573 (#3505)

  this fix should improve the performance of the replication with the RocksDB
  storage engine

* allow changing of collection replication factor for existing collections

* UI: replicationFactor of a collection is now changeable in a cluster
  environment

* several fixes for the cluster agency

* fixed undefined behavior in the RocksDB-based geo index

* fixed Foxxmaster failover

* purging or removing the Debian/Ubuntu arangodb3 packages now properly stops
  the arangod instance before actuallying purging or removing


v3.2.5 (2017-10-16)
-------------------

* general-graph module and _api/gharial now accept cluster options
  for collection creation. It is now possible to set replicationFactor and
  numberOfShards for all collections created via this graph object.
  So adding a new collection will not result in a singleShard and
  no replication anymore.

* fixed issue #3408: Hard crash in query for pagination

* minimum number of V8 contexts in console mode must be 2, not 1. this is
  required to ensure the console gets one dedicated V8 context and all other
  operations have at least one extra context. This requirement was not enforced
  anymore.

* fixed issue #3395: AQL: cannot instantiate CollectBlock with undetermined
  aggregation method

* UI: fixed wrong user attribute name validation, issue #3228

* fix potential overflow in CRC marker check when a corrupted CRC marker
  is found at the very beginning of an MMFiles datafile

* UI: fixed unresponsive events in cluster shards view

* Add statistics about the V8 context counts and number of available/active/busy
  threads we expose through the server statistics interface.


v3.2.4 (2017-09-26)
-------------------

* UI: no default index selected during index creation

* UI: added replicationFactor option during SmartGraph creation

* make the MMFiles compactor perform less writes during normal compaction
  operation

  This partially fixes issue #3144

* make the MMFiles compactor configurable

  The following options have been added:

* `--compaction.db-sleep-time`: sleep interval between two compaction runs
    (in s)
  * `--compaction.min-interval"`: minimum sleep time between two compaction
     runs (in s)
  * `--compaction.min-small-data-file-size`: minimal filesize threshold
    original datafiles have to be below for a compaction
  * `--compaction.dead-documents-threshold`: minimum unused count of documents
    in a datafile
  * `--compaction.dead-size-threshold`: how many bytes of the source data file
    are allowed to be unused at most
  * `--compaction.dead-size-percent-threshold`: how many percent of the source
    datafile should be unused at least
  * `--compaction.max-files`: Maximum number of files to merge to one file
  * `--compaction.max-result-file-size`: how large may the compaction result
    file become (in bytes)
  * `--compaction.max-file-size-factor`: how large the resulting file may
    be in comparison to the collection's `--database.maximal-journal-size' setting`

* fix downwards-incompatibility in /_api/explain REST handler

* fix Windows implementation for fs.getTempPath() to also create a
  sub-directory as we do on linux

* fixed a multi-threading issue in cluster-internal communication

* performance improvements for traversals and edge lookups

* removed internal memory zone handling code. the memory zones were a leftover
  from the early ArangoDB days and did not provide any value in the current
  implementation.

* (Enterprise only) added `skipInaccessibleCollections` option for AQL queries:
  if set, AQL queries (especially graph traversals) will treat collections to
  which a user has no access rights to as if these collections were empty.

* adjusted scheduler thread handling to start and stop less threads in
  normal operations

* leader-follower replication catchup code has been rewritten in C++

* early stage AQL optimization now also uses the C++ implementations of
  AQL functions if present. Previously it always referred to the JavaScript
  implementations and ignored the C++ implementations. This change gives
  more flexibility to the AQL optimizer.

* ArangoDB tty log output is now colored for log messages with levels
  FATAL, ERR and WARN.

* changed the return values of AQL functions `REGEX_TEST` and `REGEX_REPLACE`
  to `null` when the input regex is invalid. Previous versions of ArangoDB
  partly returned `false` for invalid regexes and partly `null`.

* added `--log.role` option for arangod

  When set to `true`, this option will make the ArangoDB logger print a single
  character with the server's role into each logged message. The roles are:

  - U: undefined/unclear (used at startup)
  - S: single server
  - C: coordinator
  - P: primary
  - A: agent

  The default value for this option is `false`, so no roles will be logged.


v3.2.3 (2017-09-07)
-------------------

* fixed issue #3106: orphan collections could not be registered in general-graph module

* fixed wrong selection of the database inside the internal cluster js api

* added startup option `--server.check-max-memory-mappings` to make arangod check
  the number of memory mappings currently used by the process and compare it with
  the maximum number of allowed mappings as determined by /proc/sys/vm/max_map_count

  The default value is `true`, so the checks will be performed. When the current
  number of mappings exceeds 90% of the maximum number of mappings, the creation
  of further V8 contexts will be deferred.

  Note that this option is effective on Linux systems only.

* arangoimp now has a `--remove-attribute` option

* added V8 context lifetime control options
  `--javascript.v8-contexts-max-invocations` and `--javascript.v8-contexts-max-age`

  These options allow specifying after how many invocations a used V8 context is
  disposed, or after what time a V8 context is disposed automatically after its
  creation. If either of the two thresholds is reached, an idl V8 context will be
  disposed.

  The default value of `--javascript.v8-contexts-max-invocations` is 0, meaning that
  the maximum number of invocations per context is unlimited. The default value
  for `--javascript.v8-contexts-max-age` is 60 seconds.

* fixed wrong UI cluster health information

* fixed issue #3070: Add index in _jobs collection

* fixed issue #3125: HTTP Foxx API JSON parsing

* fixed issue #3120: Foxx queue: job isn't running when server.authentication = true

* fixed supervision failure detection and handling, which happened with simultaneous
  agency leadership change


v3.2.2 (2017-08-23)
-------------------

* make "Rebalance shards" button work in selected database only, and not make
  it rebalance the shards of all databases

* fixed issue #2847: adjust the response of the DELETE `/_api/users/database/*` calls

* fixed issue #3075: Error when upgrading arangoDB on linux ubuntu 16.04

* fixed a buffer overrun in linenoise console input library for long input strings

* increase size of the linenoise input buffer to 8 KB

* abort compilation if the detected GCC or CLANG isn't in the range of compilers
  we support

* fixed spurious cluster hangups by always sending AQL-query related requests
  to the correct servers, even after failover or when a follower drops

  The problem with the previous shard-based approach was that responsibilities
  for shards may change from one server to another at runtime, after the query
  was already instanciated. The coordinator and other parts of the query then
  sent further requests for the query to the servers now responsible for the
  shards.
  However, an AQL query must send all further requests to the same servers on
  which the query was originally instanciated, even in case of failover.
  Otherwise this would potentially send requests to servers that do not know
  about the query, and would also send query shutdown requests to the wrong
  servers, leading to abandoned queries piling up and using resources until
  they automatically time out.

* fixed issue with RocksDB engine acquiring the collection count values too
  early, leading to the collection count values potentially being slightly off
  even in exclusive transactions (for which the exclusive access should provide
  an always-correct count value)

* fixed some issues in leader-follower catch-up code, specifically for the
  RocksDB engine

* make V8 log fatal errors to syslog before it terminates the process.
  This change is effective on Linux only.

* fixed issue with MMFiles engine creating superfluous collection journals
  on shutdown

* fixed issue #3067: Upgrade from 3.2 to 3.2.1 reset autoincrement keys

* fixed issue #3044: ArangoDB server shutdown unexpectedly

* fixed issue #3039: Incorrect filter interpretation

* fixed issue #3037: Foxx, internal server error when I try to add a new service

* improved MMFiles fulltext index document removal performance
  and fulltext index query performance for bigger result sets

* ui: fixed a display bug within the slow and running queries view

* ui: fixed a bug when success event triggers twice in a modal

* ui: fixed the appearance of the documents filter

* ui: graph vertex collections not restricted to 10 anymore

* fixed issue #2835: UI detection of JWT token in case of server restart or upgrade

* upgrade jemalloc version to 5.0.1

  This fixes problems with the memory allocator returing "out of memory" when
  calling munmap to free memory in order to return it to the OS.

  It seems that calling munmap on Linux can increase the number of mappings, at least
  when a region is partially unmapped. This can lead to the process exceeding its
  maximum number of mappings, and munmap and future calls to mmap returning errors.

  jemalloc version 5.0.1 does not have the `--enable-munmap` configure option anymore,
  so the problem is avoided. To return memory to the OS eventually, jemalloc 5's
  background purge threads are used on Linux.

* fixed issue #2978: log something more obvious when you log a Buffer

* fixed issue #2982: AQL parse error?

* fixed issue #3125: HTTP Foxx API Json parsing

v3.2.1 (2017-08-09)
-------------------

* added C++ implementations for AQL functions `LEFT()`, `RIGHT()` and `TRIM()`

* fixed docs for issue #2968: Collection _key autoincrement value increases on error

* fixed issue #3011: Optimizer rule reduce-extraction-to-projection breaks queries

* Now allowing to restore users in a sharded environment as well
  It is still not possible to restore collections that are sharded
  differently than by _key.

* fixed an issue with restoring of system collections and user rights.
  It was not possible to restore users into an authenticated server.

* fixed issue #2977: Documentation for db._createDatabase is wrong

* ui: added bind parameters to slow query history view

* fixed issue #1751: Slow Query API should provide bind parameters, webui should display them

* ui: fixed a bug when moving multiple documents was not possible

* fixed docs for issue #2968: Collection _key autoincrement value increases on error

* AQL CHAR_LENGTH(null) returns now 0. Since AQL TO_STRING(null) is '' (string of length 0)

* ui: now supports single js file upload for Foxx services in addition to zip files

* fixed a multi-threading issue in the agency when callElection was called
  while the Supervision was calling updateSnapshot

* added startup option `--query.tracking-with-bindvars`

  This option controls whether the list of currently running queries
  and the list of slow queries should contain the bind variables used
  in the queries or not.

  The option can be changed at runtime using the commands

      // enables tracking of bind variables
      // set to false to turn tracking of bind variables off
      var value = true;
      require("@arangodb/aql/queries").properties({
        trackBindVars: value
      });

* index selectivity estimates are now available in the cluster as well

* fixed issue #2943: loadIndexesIntoMemory not returning the same structure
  as the rest of the collection APIs

* fixed issue #2949: ArangoError 1208: illegal name

* fixed issue #2874: Collection properties do not return `isVolatile`
  attribute

* potential fix for issue #2939: Segmentation fault when starting
  coordinator node

* fixed issue #2810: out of memory error when running UPDATE/REPLACE
  on medium-size collection

* fix potential deadlock errors in collector thread

* disallow the usage of volatile collections in the RocksDB engine
  by throwing an error when a collection is created with attribute
  `isVolatile` set to `true`.
  Volatile collections are unsupported by the RocksDB engine, so
  creating them should not succeed and silently create a non-volatile
  collection

* prevent V8 from issuing SIGILL instructions when it runs out of memory

  Now arangod will attempt to log a FATAL error into its logfile in case V8
  runs out of memory. In case V8 runs out of memory, it will still terminate the
  entire process. But at least there should be something in the ArangoDB logs
  indicating what the problem was. Apart from that, the arangod process should
  now be exited with SIGABRT rather than SIGILL as it shouldn't return into the
  V8 code that aborted the process with `__builtin_trap`.

  this potentially fixes issue #2920: DBServer crashing automatically post upgrade to 3.2

* Foxx queues and tasks now ensure that the scripts in them run with the same
  permissions as the Foxx code who started the task / queue

* fixed issue #2928: Offset problems

* fixed issue #2876: wrong skiplist index usage in edge collection

* fixed issue #2868: cname missing from logger-follow results in rocksdb

* fixed issue #2889: Traversal query using incorrect collection id

* fixed issue #2884: AQL traversal uniqueness constraints "propagating" to other traversals? Weird results

* arangoexport: added `--query` option for passing an AQL query to export the result

* fixed issue #2879: No result when querying for the last record of a query

* ui: allows now to edit default access level for collections in database
  _system for all users except the root user.

* The _users collection is no longer accessible outside the arngod process, _queues is always read-only

* added new option "--rocksdb.max-background-jobs"

* removed options "--rocksdb.max-background-compactions", "--rocksdb.base-background-compactions" and "--rocksdb.max-background-flushes"

* option "--rocksdb.compaction-read-ahead-size" now defaults to 2MB

* change Windows build so that RocksDB doesn't enforce AVX optimizations by default
  This fixes startup crashes on servers that do not have AVX CPU extensions

* speed up RocksDB secondary index creation and dropping

* removed RocksDB note in Geo index docs


v3.2.0 (2017-07-20)
-------------------

* fixed UI issues

* fixed multi-threading issues in Pregel

* fixed Foxx resilience

* added command-line option `--javascript.allow-admin-execute`

  This option can be used to control whether user-defined JavaScript code
  is allowed to be executed on server by sending via HTTP to the API endpoint
  `/_admin/execute`  with an authenticated user account.
  The default value is `false`, which disables the execution of user-defined
  code. This is also the recommended setting for production. In test environments,
  it may be convenient to turn the option on in order to send arbitrary setup
  or teardown commands for execution on the server.


v3.2.beta6 (2017-07-18)
-----------------------

* various bugfixes


v3.2.beta5 (2017-07-16)
-----------------------

* numerous bugfixes


v3.2.beta4 (2017-07-04)
-----------------------

* ui: fixed document view _from and _to linking issue for special characters

* added function `db._parse(query)` for parsing an AQL query and returning information about it

* fixed one medium priority and two low priority security user interface
  issues found by owasp zap.

* ui: added index deduplicate options

* ui: fixed renaming of collections for the rocksdb storage engine

* documentation and js fixes for secondaries

* RocksDB storage format was changed, users of the previous beta/alpha versions
  must delete the database directory and re-import their data

* enabled permissions on database and collection level

* added and changed some user related REST APIs
    * added `PUT /_api/user/{user}/database/{database}/{collection}` to change collection permission
    * added `GET /_api/user/{user}/database/{database}/{collection}`
    * added optional `full` parameter to the `GET /_api/user/{user}/database/` REST call

* added user functions in the arangoshell `@arangodb/users` module
    * added `grantCollection` and `revokeCollection` functions
    * added `permission(user, database, collection)` to retrieve collection specific rights

* added "deduplicate" attribute for array indexes, which controls whether inserting
  duplicate index values from the same document into a unique array index will lead to
  an error or not:

      // with deduplicate = true, which is the default value:
      db._create("test");
      db.test.ensureIndex({ type: "hash", fields: ["tags[*]"], deduplicate: true });
      db.test.insert({ tags: ["a", "b"] });
      db.test.insert({ tags: ["c", "d", "c"] }); // will work, because deduplicate = true
      db.test.insert({ tags: ["a"] }); // will fail

      // with deduplicate = false
      db._create("test");
      db.test.ensureIndex({ type: "hash", fields: ["tags[*]"], deduplicate: false });
      db.test.insert({ tags: ["a", "b"] });
      db.test.insert({ tags: ["c", "d", "c"] }); // will not work, because deduplicate = false
      db.test.insert({ tags: ["a"] }); // will fail

  The "deduplicate" attribute is now also accepted by the index creation HTTP
  API endpoint POST /_api/index and is returned by GET /_api/index.

* added optimizer rule "remove-filters-covered-by-traversal"

* Debian/Ubuntu installer: make messages about future package upgrades more clear

* fix a hangup in VST

  The problem happened when the two first chunks of a VST message arrived
  together on a connection that was newly switched to VST.

* fix deletion of outdated WAL files in RocksDB engine

* make use of selectivity estimates in hash, skiplist and persistent indexes
  in RocksDB engine

* changed VM overcommit recommendation for user-friendliness

* fix a shutdown bug in the cluster: a destroyed query could still be active

* do not terminate the entire server process if a temp file cannot be created
  (Windows only)

* fix log output in the front-end, it stopped in case of too many messages


v3.2.beta3 (2017-06-27)
-----------------------

* numerous bugfixes


v3.2.beta2 (2017-06-20)
-----------------------

* potentially fixed issue #2559: Duplicate _key generated on insertion

* fix invalid results (too many) when a skipping LIMIT was used for a
  traversal. `LIMIT x` or `LIMIT 0, x` were not affected, but `LIMIT s, x`
  may have returned too many results

* fix races in SSL communication code

* fix invalid locking in JWT authentication cache, which could have
  crashed the server

* fix invalid first group results for sorted AQL COLLECT when LIMIT
  was used

* fix potential race, which could make arangod hang on startup

* removed `exception` field from transaction error result; users should throw
  explicit `Error` instances to return custom exceptions (addresses issue #2561)

* fixed issue #2613: Reduce log level when Foxx manager tries to self heal missing database

* add a read only mode for users and collection level authorization

* removed `exception` field from transaction error result; users should throw
  explicit `Error` instances to return custom exceptions (addresses issue #2561)

* fixed issue #2677: Foxx disabling development mode creates non-deterministic service bundle

* fixed issue #2684: Legacy service UI not working


v3.2.beta1 (2017-06-12)
-----------------------

* provide more context for index errors (addresses issue #342)

* arangod now validates several OS/environment settings on startup and warns if
  the settings are non-ideal. Most of the checks are executed on Linux systems only.

* fixed issue #2515: The replace-or-with-in optimization rule might prevent use of indexes

* added `REGEX_REPLACE` AQL function

* the RocksDB storage format was changed, users of the previous alpha versions
  must delete the database directory and re-import their data

* added server startup option `--query.fail-on-warning`

  setting this option to `true` will abort any AQL query with an exception if
  it causes a warning at runtime. The value can be overridden per query by
  setting the `failOnWarning` attribute in a query's options.

* added --rocksdb.num-uncompressed-levels to adjust number of non-compressed levels

* added checks for memory managment and warn (i. e. if hugepages are enabled)

* set default SSL cipher suite string to "HIGH:!EXPORT:!aNULL@STRENGTH"

* fixed issue #2469: Authentication = true does not protect foxx-routes

* fixed issue #2459: compile success but can not run with rocksdb

* `--server.maximal-queue-size` is now an absolute maximum. If the queue is
  full, then 503 is returned. Setting it to 0 means "no limit".

* (Enterprise only) added authentication against an LDAP server

* fixed issue #2083: Foxx services aren't distributed to all coordinators

* fixed issue #2384: new coordinators don't pick up existing Foxx services

* fixed issue #2408: Foxx service validation causes unintended side-effects

* extended HTTP API with routes for managing Foxx services

* added distinction between hasUser and authorized within Foxx
  (cluster internal requests are authorized requests but don't have a user)

* arangoimp now has a `--threads` option to enable parallel imports of data

* PR #2514: Foxx services that can't be fixed by self-healing now serve a 503 error

* added `time` function to `@arangodb` module


v3.2.alpha4 (2017-04-25)
------------------------

* fixed issue #2450: Bad optimization plan on simple query

* fixed issue #2448: ArangoDB Web UI takes no action when Delete button is clicked

* fixed issue #2442: Frontend shows already deleted databases during login

* added 'x-content-type-options: nosniff' to avoid MSIE bug

* set default value for `--ssl.protocol` from TLSv1 to TLSv1.2.

* AQL breaking change in cluster:
  The SHORTEST_PATH statement using edge-collection names instead
  of a graph name now requires to explicitly name the vertex-collection names
  within the AQL query in the cluster. It can be done by adding `WITH <name>`
  at the beginning of the query.

  Example:
  ```
  FOR v,e IN OUTBOUND SHORTEST_PATH @start TO @target edges [...]
  ```

  Now has to be:

  ```
  WITH vertices
  FOR v,e IN OUTBOUND SHORTEST_PATH @start TO @target edges [...]
  ```

  This change is due to avoid dead-lock sitations in clustered case.
  An error stating the above is included.

* add implicit use of geo indexes when using SORT/FILTER in AQL, without
  the need to use the special-purpose geo AQL functions `NEAR` or `WITHIN`.

  the special purpose `NEAR` AQL function can now be substituted with the
  following AQL (provided there is a geo index present on the `doc.latitude`
  and `doc.longitude` attributes):

      FOR doc in geoSort
        SORT DISTANCE(doc.latitude, doc.longitude, 0, 0)
        LIMIT 5
        RETURN doc

  `WITHIN` can be substituted with the following AQL:

      FOR doc in geoFilter
        FILTER DISTANCE(doc.latitude, doc.longitude, 0, 0) < 2000
        RETURN doc

  Compared to using the special purpose AQL functions this approach has the
  advantage that it is more composable, and will also honor any `LIMIT` values
  used in the AQL query.

* potential fix for shutdown hangs on OSX

* added KB, MB, GB prefix for integer parameters, % for integer parameters
  with a base value

* added JEMALLOC 4.5.0

* added `--vm.resident-limit` and `--vm.path` for file-backed memory mapping
  after reaching a configurable maximum RAM size

* try recommended limit for file descriptors in case of unlimited
  hard limit

* issue #2413: improve logging in case of lock timeout and deadlocks

* added log topic attribute to /_admin/log api

* removed internal build option `USE_DEV_TIMERS`

  Enabling this option activated some proprietary timers for only selected
  events in arangod. Instead better use `perf` to gather timings.


v3.2.alpha3 (2017-03-22)
------------------------

* increase default collection lock timeout from 30 to 900 seconds

* added function `db._engine()` for retrieval of storage engine information at
  server runtime

  There is also an HTTP REST handler at GET /_api/engine that returns engine
  information.

* require at least cmake 3.2 for building ArangoDB

* make arangod start with less V8 JavaScript contexts

  This speeds up the server start (a little bit) and makes it use less memory.
  Whenever a V8 context is needed by a Foxx action or some other operation and
  there is no usable V8 context, a new one will be created dynamically now.

  Up to `--javascript.v8-contexts` V8 contexts will be created, so this option
  will change its meaning. Previously as many V8 contexts as specified by this
  option were created at server start, and the number of V8 contexts did not
  change at runtime. Now up to this number of V8 contexts will be in use at the
  same time, but the actual number of V8 contexts is dynamic.

  The garbage collector thread will automatically delete unused V8 contexts after
  a while. The number of spare contexts will go down to as few as configured in
  the new option `--javascript.v8-contexts-minimum`. Actually that many V8 contexts
  are also created at server start.

  The first few requests in new V8 contexts will take longer than in contexts
  that have been there already. Performance may therefore suffer a bit for the
  initial requests sent to ArangoDB or when there are only few but performance-
  critical situations in which new V8 contexts will be created. If this is a
  concern, it can easily be fixed by setting `--javascipt.v8-contexts-minimum`
  and `--javascript.v8-contexts` to a relatively high value, which will guarantee
  that many number of V8 contexts to be created at startup and kept around even
  when unused.

  Waiting for an unused V8 context will now also abort if no V8 context can be
  acquired/created after 120 seconds.

* improved diagnostic messages written to logfiles by supervisor process

* fixed issue #2367

* added "bindVars" to attributes of currently running and slow queries

* added "jsonl" as input file type for arangoimp

* upgraded version of bundled zlib library from 1.2.8 to 1.2.11

* added input file type `auto` for arangoimp so it can automatically detect the
  type of the input file from the filename extension

* fixed variables parsing in GraphQL

* added `--translate` option for arangoimp to translate attribute names from
  the input files to attriubte names expected by ArangoDB

  The `--translate` option can be specified multiple times (once per translation
  to be executed). The following example renames the "id" column from the input
  file to "_key", and the "from" column to "_from", and the "to" column to "_to":

      arangoimp --type csv --file data.csv --translate "id=_key" --translate "from=_from" --translate "to=_to"

  `--translate` works for CSV and TSV inputs only.

* changed default value for `--server.max-packet-size` from 128 MB to 256 MB

* fixed issue #2350

* fixed issue #2349

* fixed issue #2346

* fixed issue #2342

* change default string truncation length from 80 characters to 256 characters for
  `print`/`printShell` functions in ArangoShell and arangod. This will emit longer
  prefixes of string values before truncating them with `...`, which is helpful
  for debugging.

* always validate incoming JSON HTTP requests for duplicate attribute names

  Incoming JSON data with duplicate attribute names will now be rejected as
  invalid. Previous versions of ArangoDB only validated the uniqueness of
  attribute names inside incoming JSON for some API endpoints, but not
  consistently for all APIs.

* don't let read-only transactions block the WAL collector

* allow passing own `graphql-sync` module instance to Foxx GraphQL router

* arangoexport can now export to csv format

* arangoimp: fixed issue #2214

* Foxx: automatically add CORS response headers

* added "OPTIONS" to CORS `access-control-allow-methods` header

* Foxx: Fix arangoUser sometimes not being set correctly

* fixed issue #1974


v3.2.alpha2 (2017-02-20)
------------------------

* ui: fixed issue #2065

* ui: fixed a dashboard related memory issue

* Internal javascript rest actions will now hide their stack traces to the client
  unless maintainer mode is activated. Instead they will always log to the logfile

* Removed undocumented internal HTTP API:
  * PUT _api/edges

  The documented GET _api/edges and the undocumented POST _api/edges remains unmodified.

* updated V8 version to 5.7.0.0

* change undocumented behaviour in case of invalid revision ids in
  If-Match and If-None-Match headers from 400 (BAD) to 412 (PRECONDITION
  FAILED).

* change undocumented behaviour in case of invalid revision ids in
  JavaScript document operations from 1239 ("illegal document revision")
  to 1200 ("conflict").

* added data export tool, arangoexport.

  arangoexport can be used to export collections to json, jsonl or xml
  and export a graph or collections to xgmml.

* fixed a race condition when closing a connection

* raised default hard limit on threads for very small to 64

* fixed negative counting of http connection in UI


v3.2.alpha1 (2017-02-05)
------------------------

* added figure `httpRequests` to AQL query statistics

* removed revisions cache intermediate layer implementation

* obsoleted startup options `--database.revision-cache-chunk-size` and
  `--database.revision-cache-target-size`

* fix potential port number over-/underruns

* added startup option `--log.shorten-filenames` for controlling whether filenames
  in log messages should be shortened to just the filename with the absolute path

* removed IndexThreadFeature, made `--database.index-threads` option obsolete

* changed index filling to make it more parallel, dispatch tasks to boost::asio

* more detailed stacktraces in Foxx apps

* generated Foxx services now use swagger tags


v3.1.24 (XXXX-XX-XX)
--------------------

* fixed one more LIMIT issue in traversals


v3.1.23 (2017-06-19)
--------------------

* potentially fixed issue #2559: Duplicate _key generated on insertion

* fix races in SSL communication code

* fix invalid results (too many) when a skipping LIMIT was used for a
  traversal. `LIMIT x` or `LIMIT 0, x` were not affected, but `LIMIT s, x`
  may have returned too many results

* fix invalid first group results for sorted AQL COLLECT when LIMIT
  was used

* fix invalid locking in JWT authentication cache, which could have
  crashed the server

* fix undefined behavior in traverser when traversals were used inside
  a FOR loop


v3.1.22 (2017-06-07)
--------------------

* fixed issue #2505: Problem with export + report of a bug

* documented changed behavior of WITH

* fixed ui glitch in aardvark

* avoid agency compaction bug

* fixed issue #2283: disabled proxy communication internally


v3.1.21 (2017-05-22)
--------------------

* fixed issue #2488:  AQL operator IN error when data use base64 chars

* more randomness in seeding RNG

v3.1.20 (2016-05-16)
--------------------

* fixed incorrect sorting for distributeShardsLike

* improve reliability of AgencyComm communication with Agency

* fixed shard numbering bug, where ids were erouneously incremented by 1

* remove an unnecessary precondition in createCollectionCoordinator

* funny fail rotation fix

* fix in SimpleHttpClient for correct advancement of readBufferOffset

* forward SIG_HUP in supervisor process to the server process to fix logrotaion
  You need to stop the remaining arangod server process manually for the upgrade to work.


v3.1.19 (2017-04-28)
--------------------

* Fixed a StackOverflow issue in Traversal and ShortestPath. Occured if many (>1000) input
  values in a row do not return any result. Fixes issue: #2445

* fixed issue #2448

* fixed issue #2442

* added 'x-content-type-options: nosniff' to avoid MSIE bug

* fixed issue #2441

* fixed issue #2440

* Fixed a StackOverflow issue in Traversal and ShortestPath. Occured if many (>1000) input
  values in a row do not return any result. Fixes issue: #2445

* fix occasional hanging shutdowns on OS X


v3.1.18 (2017-04-18)
--------------------

* fixed error in continuous synchronization of collections

* fixed spurious hangs on server shutdown

* better error messages during restore collection

* completely overhaul supervision. More detailed tests

* Fixed a dead-lock situation in cluster traversers, it could happen in
  rare cases if the computation on one DBServer could be completed much earlier
  than the other server. It could also be restricted to SmartGraphs only.

* (Enterprise only) Fixed a bug in SmartGraph DepthFirstSearch. In some
  more complicated queries, the maxDepth limit of 1 was not considered strictly
  enough, causing the traverser to do unlimited depth searches.

* fixed issue #2415

* fixed issue #2422

* fixed issue #1974


v3.1.17 (2017-04-04)
--------------------

* (Enterprise only) fixed a bug where replicationFactor was not correctly
  forwarded in SmartGraph creation.

* fixed issue #2404

* fixed issue #2397

* ui - fixed smart graph option not appearing

* fixed issue #2389

* fixed issue #2400


v3.1.16 (2017-03-27)
--------------------

* fixed issue #2392

* try to raise file descriptors to at least 8192, warn otherwise

* ui - aql editor improvements + updated ace editor version (memory leak)

* fixed lost HTTP requests

* ui - fixed some event issues

* avoid name resolution when given connection string is a valid ip address

* helps with issue #1842, bug in COLLECT statement in connection with LIMIT.

* fix locking bug in cluster traversals

* increase lock timeout defaults

* increase various cluster timeouts

* limit default target size for revision cache to 1GB, which is better for
  tight RAM situations (used to be 40% of (totalRAM - 1GB), use
  --database.revision-cache-target-size <VALUEINBYTES> to get back the
  old behaviour

* fixed a bug with restarted servers indicating status as "STARTUP"
  rather that "SERVING" in Nodes UI.


v3.1.15 (2017-03-20)
--------------------

* add logrotate configuration as requested in #2355

* fixed issue #2376

* ui - changed document api due a chrome bug

* ui - fixed a submenu bug

* added endpoint /_api/cluster/endpoints in cluster case to get all
  coordinator endpoints

* fix documentation of /_api/endpoint, declaring this API obsolete.

* Foxx response objects now have a `type` method for manipulating the content-type header

* Foxx tests now support `xunit` and `tap` reporters


v3.1.14 (2017-03-13)
--------------------

* ui - added feature request (multiple start nodes within graph viewer) #2317

* added missing locks to authentication cache methods

* ui - added feature request (multiple start nodes within graph viewer) #2317

* ui - fixed wrong merge of statistics information from different coordinators

* ui - fixed issue #2316

* ui - fixed wrong protocol usage within encrypted environment

* fixed compile error on Mac Yosemite

* minor UI fixes


v3.1.13 (2017-03-06)
--------------------

* fixed variables parsing in GraphQL

* fixed issue #2214

* fixed issue #2342

* changed thread handling to queue only user requests on coordinator

* use exponential backoff when waiting for collection locks

* repair short name server lookup in cluster in the case of a removed
  server


v3.1.12 (2017-02-28)
--------------------

* disable shell color escape sequences on Windows

* fixed issue #2326

* fixed issue #2320

* fixed issue #2315

* fixed a race condition when closing a connection

* raised default hard limit on threads for very small to 64

* fixed negative counting of http connection in UI

* fixed a race when renaming collections

* fixed a race when dropping databases


v3.1.11 (2017-02-17)
--------------------

* fixed a race between connection closing and sending out last chunks of data to clients
  when the "Connection: close" HTTP header was set in requests

* ui: optimized smart graph creation usability

* ui: fixed #2308

* fixed a race in async task cancellation via `require("@arangodb/tasks").unregisterTask()`

* fixed spuriously hanging threads in cluster AQL that could sit idle for a few minutes

* fixed potential numeric overflow for big index ids in index deletion API

* fixed sort issue in cluster, occurring when one of the local sort buffers of a
  GatherNode was empty

* reduce number of HTTP requests made for certain kinds of join queries in cluster,
  leading to speedup of some join queries

* supervision deals with demised coordinators correctly again

* implement a timeout in TraverserEngineRegistry

* agent communication reduced in large batches of append entries RPCs

* inception no longer estimates RAFT timings

* compaction in agents has been moved to a separate thread

* replicated logs hold local timestamps

* supervision jobs failed leader and failed follower revisited for
  function in precarious stability situations

* fixed bug in random number generator for 64bit int


v3.1.10 (2017-02-02)
--------------------

* updated versions of bundled node modules:
  - joi: from 8.4.2 to 9.2.0
  - joi-to-json-schema: from 2.2.0 to 2.3.0
  - sinon: from 1.17.4 to 1.17.6
  - lodash: from 4.13.1 to 4.16.6

* added shortcut for AQL ternary operator
  instead of `condition ? true-part : false-part` it is now possible to also use a
  shortcut variant `condition ? : false-part`, e.g.

      FOR doc IN docs RETURN doc.value ?: 'not present'

  instead of

      FOR doc IN docs RETURN doc.value ? doc.value : 'not present'

* fixed wrong sorting order in cluster, if an index was used to sort with many
  shards.

* added --replication-factor, --number-of-shards and --wait-for-sync to arangobench

* turn on UTF-8 string validation for VelocyPack values received via VST connections

* fixed issue #2257

* upgraded Boost version to 1.62.0

* added optional detail flag for db.<collection>.count()
  setting the flag to `true` will make the count operation returned the per-shard
  counts for the collection:

      db._create("test", { numberOfShards: 10 });
      for (i = 0; i < 1000; ++i) {
        db.test.insert({value: i});
      }
      db.test.count(true);

      {
        "s100058" : 99,
        "s100057" : 103,
        "s100056" : 100,
        "s100050" : 94,
        "s100055" : 90,
        "s100054" : 122,
        "s100051" : 109,
        "s100059" : 99,
        "s100053" : 95,
        "s100052" : 89
      }

* added optional memory limit for AQL queries:

      db._query("FOR i IN 1..100000 SORT i RETURN i", {}, { options: { memoryLimit: 100000 } });

  This option limits the default maximum amount of memory (in bytes) that a single
  AQL query can use.
  When a single AQL query reaches the specified limit value, the query will be
  aborted with a *resource limit exceeded* exception. In a cluster, the memory
  accounting is done per shard, so the limit value is effectively a memory limit per
  query per shard.

  The global limit value can be overriden per query by setting the *memoryLimit*
  option value for individual queries when running an AQL query.

* added server startup option `--query.memory-limit`

* added convenience function to create vertex-centric indexes.

  Usage: `db.collection.ensureVertexCentricIndex("label", {type: "hash", direction: "outbound"})`
  That will create an index that can be used on OUTBOUND with filtering on the
  edge attribute `label`.

* change default log output for tools to stdout (instead of stderr)

* added option -D to define a configuration file environment key=value

* changed encoding behavior for URLs encoded in the C++ code of ArangoDB:
  previously the special characters `-`, `_`, `~` and `.` were returned as-is
  after URL-encoding, now `.` will be encoded to be `%2e`.
  This also changes the behavior of how incoming URIs are processed: previously
  occurrences of `..` in incoming request URIs were collapsed (e.g. `a/../b/` was
  collapsed to a plain `b/`). Now `..` in incoming request URIs are not collapsed.

* Foxx request URL suffix is no longer unescaped

* @arangodb/request option json now defaults to `true` if the response body is not empty and encoding is not explicitly set to `null` (binary).
  The option can still be set to `false` to avoid unnecessary attempts at parsing the response as JSON.

* Foxx configuration values for unknown options will be discarded when saving the configuration in production mode using the web interface

* module.context.dependencies is now immutable

* process.stdout.isTTY now returns `true` in arangosh and when running arangod with the `--console` flag

* add support for Swagger tags in Foxx


v3.1.9 (XXXX-XX-XX)
-------------------

* macos CLI package: store databases and apps in the users home directory

* ui: fixed re-login issue within a non system db, when tab was closed

* fixed a race in the VelocyStream Commtask implementation

* fixed issue #2256


v3.1.8 (2017-01-09)
-------------------

* add Windows silent installer

* add handling of debug symbols during Linux & windows release builds.

* fixed issue #2181

* fixed issue #2248: reduce V8 max old space size from 3 GB to 1 GB on 32 bit systems

* upgraded Boost version to 1.62.0

* fixed issue #2238

* fixed issue #2234

* agents announce new endpoints in inception phase to leader

* agency leadership accepts updatet endpoints to given uuid

* unified endpoints replace localhost with 127.0.0.1

* fix several problems within an authenticated cluster


v3.1.7 (2016-12-29)
-------------------

* fixed one too many elections in RAFT

* new agency comm backported from devel


v3.1.6 (2016-12-20)
-------------------

* fixed issue #2227

* fixed issue #2220

* agency constituent/agent bug fixes in race conditions picking up
  leadership

* supervision does not need waking up anymore as it is running
  regardless

* agents challenge their leadership more rigorously


v3.1.5 (2016-12-16)
-------------------

* lowered default value of `--database.revision-cache-target-size` from 75% of
  RAM to less than 40% of RAM

* fixed issue #2218

* fixed issue #2217

* Foxx router.get/post/etc handler argument can no longer accidentally omitted

* fixed issue #2223


v3.1.4 (2016-12-08)
-------------------

* fixed issue #2211

* fixed issue #2204

* at cluster start, coordinators wait until at least one DBserver is there,
  and either at least two DBservers are there or 15s have passed, before they
  initiate the bootstrap of system collections.

* more robust agency startup from devel

* supervision's AddFollower adds many followers at once

* supervision has new FailedFollower job

* agency's Node has new method getArray

* agency RAFT timing estimates more conservative in waitForSync
  scenario

* agency RAFT timing estimates capped at maximum 2.0/10.0 for low/high


v3.1.3 (2016-12-02)
-------------------

* fix a traversal bug when using skiplist indexes:
  if we have a skiplist of ["a", "unused", "_from"] and a traversal like:
  FOR v,e,p IN OUTBOUND @start @@edges
    FILTER p.edges[0].a == 'foo'
    RETURN v
  And the above index applied on "a" is considered better than EdgeIndex, than
  the executor got into undefined behaviour.

* fix endless loop when trying to create a collection with replicationFactor: -1


v3.1.2 (2016-11-24)
-------------------

* added support for descriptions field in Foxx dependencies

* (Enterprise only) fixed a bug in the statistic report for SmartGraph traversals.
Now they state correctly how many documents were fetched from the index and how many
have been filtered.

* Prevent uniform shard distribution when replicationFactor == numServers

v3.1.1 (2016-11-15)
-------------------

* fixed issue #2176

* fixed issue #2168

* display index usage of traversals in AQL explainer output (previously missing)

* fixed issue #2163

* preserve last-used HLC value across server starts

* allow more control over handling of pre-3.1 _rev values

  this changes the server startup option `--database.check-30-revisions` from a boolean (true/false)
  parameter to a string parameter with the following possible values:

  - "fail":
    will validate _rev values of 3.0 collections on collection loading and throw an exception when invalid _rev values are found.
    in this case collections with invalid _rev values are marked as corrupted and cannot be used in the ArangoDB 3.1 instance.
    the fix procedure for such collections is to export the collections from 3.0 database with arangodump and restore them in 3.1 with arangorestore.
    collections that do not contain invalid _rev values are marked as ok and will not be re-checked on following loads.
    collections that contain invalid _rev values will be re-checked on following loads.

  - "true":
    will validate _rev values of 3.0 collections on collection loading and print a warning when invalid _rev values are found.
    in this case collections with invalid _rev values can be used in the ArangoDB 3.1 instance.
    however, subsequent operations on documents with invalid _rev values may silently fail or fail with explicit errors.
    the fix procedure for such collections is to export the collections from 3.0 database with arangodump and restore them in 3.1 with arangorestore.
    collections that do not contain invalid _rev values are marked as ok and will not be re-checked on following loads.
    collections that contain invalid _rev values will be re-checked on following loads.

  - "false":
    will not validate _rev values on collection loading and not print warnings.
    no hint is given when invalid _rev values are found.
    subsequent operations on documents with invalid _rev values may silently fail or fail with explicit errors.
    this setting does not affect whether collections are re-checked later.
    collections will be re-checked on following loads if `--database.check-30-revisions` is later set to either `true` or `fail`.

  The change also suppresses warnings that were printed when collections were restored using arangorestore, and the restore
  data contained invalid _rev values. Now these warnings are suppressed, and new HLC _rev values are generated for these documents
  as before.

* added missing functions to AQL syntax highlighter in web interface

* fixed display of `ANY` direction in traversal explainer output (direction `ANY` was shown as either
  `INBOUND` or `OUTBOUND`)

* changed behavior of toJSON() function when serializing an object before saving it in the database

  if an object provides a toJSON() function, this function is still called for serializing it.
  the change is that the result of toJSON() is not stringified anymore, but saved as is. previous
  versions of ArangoDB called toJSON() and after that additionally stringified its result.

  This change will affect the saving of JS Buffer objects, which will now be saved as arrays of
  bytes instead of a comma-separated string of the Buffer's byte contents.

* allow creating unique indexes on more attributes than present in shardKeys

  The following combinations of shardKeys and indexKeys are allowed/not allowed:

  shardKeys     indexKeys
      a             a        ok
      a             b    not ok
      a           a b        ok
    a b             a    not ok
    a b             b    not ok
    a b           a b        ok
    a b         a b c        ok
  a b c           a b    not ok
  a b c         a b c        ok

* fixed wrong version in web interface login screen (EE only)

* make web interface not display an exclamation mark next to ArangoDB version number 3.1

* fixed search for arbitrary document attributes in web interface in case multiple
  search values were used on different attribute names. in this case, the search always
  produced an empty result

* disallow updating `_from` and `_to` values of edges in Smart Graphs. Updating these
  attributes would lead to potential redistribution of edges to other shards, which must be
  avoided.

* fixed issue #2148

* updated graphql-sync dependency to 0.6.2

* fixed issue #2156

* fixed CRC4 assembly linkage


v3.1.0 (2016-10-29)
-------------------

* AQL breaking change in cluster:

  from ArangoDB 3.1 onwards `WITH` is required for traversals in a
  clustered environment in order to avoid deadlocks.

  Note that for queries that access only a single collection or that have all
  collection names specified somewhere else in the query string, there is no
  need to use *WITH*. *WITH* is only useful when the AQL query parser cannot
  automatically figure out which collections are going to be used by the query.
  *WITH* is only useful for queries that dynamically access collections, e.g.
  via traversals, shortest path operations or the *DOCUMENT()* function.

  more info can be found [here](https://github.com/arangodb/arangodb/blob/devel/Documentation/Books/AQL/Operations/With.md)

* added AQL function `DISTANCE` to calculate the distance between two arbitrary
  coordinates (haversine formula)

* fixed issue #2110

* added Auto-aptation of RAFT timings as calculations only


v3.1.rc2 (2016-10-10)
---------------------

* second release candidate


v3.1.rc1 (2016-09-30)
---------------------

* first release candidate


v3.1.alpha2 (2016-09-01)
------------------------

* added module.context.createDocumentationRouter to replace module.context.apiDocumentation

* bug in RAFT implementation of reads. dethroned leader still answered requests in isolation

* ui: added new graph viewer

* ui: aql-editor added tabular & graph display

* ui: aql-editor improved usability

* ui: aql-editor: query profiling support

* fixed issue #2109

* fixed issue #2111

* fixed issue #2075

* added AQL function `DISTANCE` to calculate the distance between two arbitrary
  coordinates (haversine formula)

* rewrote scheduler and dispatcher based on boost::asio

  parameters changed:
    `--scheduler.threads` and `--server.threads` are now merged into a single one: `--server.threads`

    hidden `--server.extra-threads` has been removed

    hidden `--server.aql-threads` has been removed

    hidden `--server.backend` has been removed

    hidden `--server.show-backends` has been removed

    hidden `--server.thread-affinity` has been removed

* fixed issue #2086

* fixed issue #2079

* fixed issue #2071

  make the AQL query optimizer inject filter condition expressions referred to
  by variables during filter condition aggregation.
  For example, in the following query

      FOR doc IN collection
        LET cond1 = (doc.value == 1)
        LET cond2 = (doc.value == 2)
        FILTER cond1 || cond2
        RETURN { doc, cond1, cond2 }

  the optimizer will now inject the conditions for `cond1` and `cond2` into the filter
  condition `cond1 || cond2`, expanding it to `(doc.value == 1) || (doc.value == 2)`
  and making these conditions available for index searching.

  Note that the optimizer previously already injected some conditions into other
  conditions, but only if the variable that defined the condition was not used
  elsewhere. For example, the filter condition in the query

      FOR doc IN collection
        LET cond = (doc.value == 1)
        FILTER cond
        RETURN { doc }

  already got optimized before because `cond` was only used once in the query and
  the optimizer decided to inject it into the place where it was used.

  This only worked for variables that were referred to once in the query.
  When a variable was used multiple times, the condition was not injected as
  in the following query:

      FOR doc IN collection
        LET cond = (doc.value == 1)
        FILTER cond
        RETURN { doc, cond }

  The fix for #2070 now will enable this optimization so that the query can
  use an index on `doc.value` if available.

* changed behavior of AQL array comparison operators for empty arrays:
  * `ALL` and `ANY` now always return `false` when the left-hand operand is an
    empty array. The behavior for non-empty arrays does not change:
    * `[] ALL == 1` will return `false`
    * `[1] ALL == 1` will return `true`
    * `[1, 2] ALL == 1` will return `false`
    * `[2, 2] ALL == 1` will return `false`
    * `[] ANY == 1` will return `false`
    * `[1] ANY == 1` will return `true`
    * `[1, 2] ANY == 1` will return `true`
    * `[2, 2] ANY == 1` will return `false`
  * `NONE` now always returns `true` when the left-hand operand is an empty array.
    The behavior for non-empty arrays does not change:
    * `[] NONE == 1` will return `true`
    * `[1] NONE == 1` will return `false`
    * `[1, 2] NONE == 1` will return `false`
    * `[2, 2] NONE == 1` will return `true`

* added experimental AQL functions `JSON_STRINGIFY` and `JSON_PARSE`

* added experimental support for incoming gzip-compressed requests

* added HTTP REST APIs for online loglevel adjustments:

  - GET `/_admin/log/level` returns the current loglevel settings
  - PUT `/_admin/log/level` modifies the current loglevel settings

* PATCH /_api/gharial/{graph-name}/vertex/{collection-name}/{vertex-key}
  - changed default value for keepNull to true

* PATCH /_api/gharial/{graph-name}/edge/{collection-name}/{edge-key}
  - changed default value for keepNull to true

* renamed `maximalSize` attribute in parameter.json files to `journalSize`

  The `maximalSize` attribute will still be picked up from collections that
  have not been adjusted. Responses from the replication API will now also use
  `journalSize` instead of `maximalSize`.

* added `--cluster.system-replication-factor` in order to adjust the
  replication factor for new system collections

* fixed issue #2012

* added a memory expection in case V8 memory gets too low

* added Optimizer Rule for other indexes in Traversals
  this allows AQL traversals to use other indexes than the edge index.
  So traversals with filters on edges can now make use of more specific
  indexes, e.g.

      FOR v, e, p IN 2 OUTBOUND @start @@edge FILTER p.edges[0].foo == "bar"

  will prefer a Hash Index on [_from, foo] above the EdgeIndex.

* fixed epoch computation in hybrid logical clock

* fixed thread affinity

* replaced require("internal").db by require("@arangodb").db

* added option `--skip-lines` for arangoimp
  this allows skipping the first few lines from the import file in case the
  CSV or TSV import are used

* fixed periodic jobs: there should be only one instance running - even if it
  runs longer than the period

* improved performance of primary index and edge index lookups

* optimizations for AQL `[*]` operator in case no filter, no projection and
  no offset/limit are used

* added AQL function `OUTERSECTION` to return the symmetric difference of its
  input arguments

* Foxx manifests of installed services are now saved to disk with indentation

* Foxx tests and scripts in development mode should now always respect updated
  files instead of loading stale modules

* When disabling Foxx development mode the setup script is now re-run

* Foxx now provides an easy way to directly serve GraphQL requests using the
  `@arangodb/foxx/graphql` module and the bundled `graphql-sync` dependency

* Foxx OAuth2 module now correctly passes the `access_token` to the OAuth2 server

* added iconv-lite and timezone modules

* web interface now allows installing GitHub and zip services in legacy mode

* added module.context.createDocumentationRouter to replace module.context.apiDocumentation

* bug in RAFT implementation of reads. dethroned leader still answered
  requests in isolation

* all lambdas in ClusterInfo might have been left with dangling references.

* Agency bug fix for handling of empty json objects as values.

* Foxx tests no longer support the Mocha QUnit interface as this resulted in weird
  inconsistencies in the BDD and TDD interfaces. This fixes the TDD interface
  as well as out-of-sequence problems when using the BDD before/after functions.

* updated bundled JavaScript modules to latest versions; joi has been updated from 8.4 to 9.2
  (see [joi 9.0.0 release notes](https://github.com/hapijs/joi/issues/920) for information on
  breaking changes and new features)

* fixed issue #2139

* updated graphql-sync dependency to 0.6.2

* fixed issue #2156


v3.0.13 (XXXX-XX-XX)
--------------------

* fixed issue #2315

* fixed issue #2210


v3.0.12 (2016-11-23)
--------------------

* fixed issue #2176

* fixed issue #2168

* fixed issues #2149, #2159

* fixed error reporting for issue #2158

* fixed assembly linkage bug in CRC4 module

* added support for descriptions field in Foxx dependencies


v3.0.11 (2016-11-08)
--------------------

* fixed issue #2140: supervisor dies instead of respawning child

* fixed issue #2131: use shard key value entered by user in web interface

* fixed issue #2129: cannot kill a long-run query

* fixed issue #2110

* fixed issue #2081

* fixed issue #2038

* changes to Foxx service configuration or dependencies should now be
  stored correctly when options are cleared or omitted

* Foxx tests no longer support the Mocha QUnit interface as this resulted in weird
  inconsistencies in the BDD and TDD interfaces. This fixes the TDD interface
  as well as out-of-sequence problems when using the BDD before/after functions.

* fixed issue #2148


v3.0.10 (2016-09-26)
--------------------

* fixed issue #2072

* fixed issue #2070

* fixed slow cluster starup issues. supervision will demonstrate more
  patience with db servers


v3.0.9 (2016-09-21)
-------------------

* fixed issue #2064

* fixed issue #2060

* speed up `collection.any()` and skiplist index creation

* fixed multiple issues where ClusterInfo bug hung agency in limbo
  timeouting on multiple collection and database callbacks


v3.0.8 (2016-09-14)
-------------------

* fixed issue #2052

* fixed issue #2005

* fixed issue #2039

* fixed multiple issues where ClusterInfo bug hung agency in limbo
  timeouting on multiple collection and database callbacks


v3.0.7 (2016-09-05)
-------------------

* new supervision job handles db server failure during collection creation.


v3.0.6 (2016-09-02)
-------------------

* fixed issue #2026

* slightly better error diagnostics for AQL query compilation and replication

* fixed issue #2018

* fixed issue #2015

* fixed issue #2012

* fixed wrong default value for arangoimp's `--on-duplicate` value

* fix execution of AQL traversal expressions when there are multiple
  conditions that refer to variables set outside the traversal

* properly return HTTP 503 in JS actions when backend is gone

* supervision creates new key in agency for failed servers

* new shards will not be allocated on failed or cleaned servers


v3.0.5 (2016-08-18)
-------------------

* execute AQL ternary operator via C++ if possible

* fixed issue #1977

* fixed extraction of _id attribute in AQL traversal conditions

* fix SSL agency endpoint

* Minimum RAFT timeout was one order of magnitude to short.

* Optimized RAFT RPCs from leader to followers for efficiency.

* Optimized RAFT RPC handling on followers with respect to compaction.

* Fixed bug in handling of duplicates and overlapping logs

* Fixed bug in supervision take over after leadership change.

v3.0.4 (2016-08-01)
-------------------

* added missing lock for periodic jobs access

* fix multiple foxx related cluster issues

* fix handling of empty AQL query strings

* fixed issue in `INTERSECTION` AQL function with duplicate elements
  in the source arrays

* fixed issue #1970

* fixed issue #1968

* fixed issue #1967

* fixed issue #1962

* fixed issue #1959

* replaced require("internal").db by require("@arangodb").db

* fixed issue #1954

* fixed issue #1953

* fixed issue #1950

* fixed issue #1949

* fixed issue #1943

* fixed segfault in V8, by backporting https://bugs.chromium.org/p/v8/issues/detail?id=5033

* Foxx OAuth2 module now correctly passes the `access_token` to the OAuth2 server

* fixed credentialed CORS requests properly respecting --http.trusted-origin

* fixed a crash in V8Periodic task (forgotten lock)

* fixed two bugs in synchronous replication (syncCollectionFinalize)


v3.0.3 (2016-07-17)
-------------------

* fixed issue #1942

* fixed issue #1941

* fixed array index batch insertion issues for hash indexes that caused problems when
  no elements remained for insertion

* fixed AQL MERGE() function with External objects originating from traversals

* fixed some logfile recovery errors with error message "document not found"

* fixed issue #1937

* fixed issue #1936

* improved performance of arangorestore in clusters with synchronous
  replication

* Foxx tests and scripts in development mode should now always respect updated
  files instead of loading stale modules

* When disabling Foxx development mode the setup script is now re-run

* Foxx manifests of installed services are now saved to disk with indentation


v3.0.2 (2016-07-09)
-------------------

* fixed assertion failure in case multiple remove operations were used in the same query

* fixed upsert behavior in case upsert was used in a loop with the same document example

* fixed issue #1930

* don't expose local file paths in Foxx error messages.

* fixed issue #1929

* make arangodump dump the attribute `isSystem` when dumping the structure
  of a collection, additionally make arangorestore not fail when the attribute
  is missing

* fixed "Could not extract custom attribute" issue when using COLLECT with
  MIN/MAX functions in some contexts

* honor presence of persistent index for sorting

* make AQL query optimizer not skip "use-indexes-rule", even if enough
  plans have been created already

* make AQL optimizer not skip "use-indexes-rule", even if enough execution plans
  have been created already

* fix double precision value loss in VelocyPack JSON parser

* added missing SSL support for arangorestore

* improved cluster import performance

* fix Foxx thumbnails on DC/OS

* fix Foxx configuration not being saved

* fix Foxx app access from within the frontend on DC/OS

* add option --default-replication-factor to arangorestore and simplify
  the control over the number of shards when restoring

* fix a bug in the VPack -> V8 conversion if special attributes _key,
  _id, _rev, _from and _to had non-string values, which is allowed
  below the top level

* fix malloc_usable_size for darwin


v3.0.1 (2016-06-30)
-------------------

* fixed periodic jobs: there should be only one instance running - even if it
  runs longer than the period

* increase max. number of collections in AQL queries from 32 to 256

* fixed issue #1916: header "authorization" is required" when opening
  services page

* fixed issue #1915: Explain: member out of range

* fixed issue #1914: fix unterminated buffer

* don't remove lockfile if we are the same (now stale) pid
  fixes docker setups (our pid will always be 1)

* do not use revision id comparisons in compaction for determining whether a
  revision is obsolete, but marker memory addresses
  this ensures revision ids don't matter when compacting documents

* escape Unicode characters in JSON HTTP responses
  this converts UTF-8 characters in HTTP responses of arangod into `\uXXXX`
  escape sequences. This makes the HTTP responses fit into the 7 bit ASCII
  character range, which speeds up HTTP response parsing for some clients,
  namely node.js/v8

* add write before read collections when starting a user transaction
  this allows specifying the same collection in both read and write mode without
  unintended side effects

* fixed buffer overrun that occurred when building very large result sets

* index lookup optimizations for primary index and edge index

* fixed "collection is a nullptr" issue when starting a traversal from a transaction

* enable /_api/import on coordinator servers


v3.0.0 (2016-06-22)
-------------------

* minor GUI fixxes

* fix for replication and nonces


v3.0.0-rc3 (2016-06-19)
-----------------------

* renamed various Foxx errors to no longer refer to Foxx services as apps

* adjusted various error messages in Foxx to be more informative

* specifying "files" in a Foxx manifest to be mounted at the service root
  no longer results in 404s when trying to access non-file routes

* undeclared path parameters in Foxx no longer break the service

* trusted reverse proxy support is now handled more consistently

* ArangoDB request compatibility and user are now exposed in Foxx

* all bundled NPM modules have been upgraded to their latest versions


v3.0.0-rc2 (2016-06-12)
-----------------------

* added option `--server.max-packet-size` for client tools

* renamed option `--server.ssl-protocol` to `--ssl.protocol` in client tools
  (was already done for arangod, but overlooked for client tools)

* fix handling of `--ssl.protocol` value 5 (TLS v1.2) in client tools, which
  claimed to support it but didn't

* config file can use '@include' to include a different config file as base


v3.0.0-rc1 (2016-06-10)
-----------------------

* the user management has changed: it now has users that are independent of
  databases. A user can have one or more database assigned to the user.

* forward ported V8 Comparator bugfix for inline heuristics from
  https://github.com/v8/v8/commit/5ff7901e24c2c6029114567de5a08ed0f1494c81

* changed to-string conversion for AQL objects and arrays, used by the AQL
  function `TO_STRING()` and implicit to-string casts in AQL

  - arrays are now converted into their JSON-stringify equivalents, e.g.

    - `[ ]` is now converted to `[]`
    - `[ 1, 2, 3 ]` is now converted to `[1,2,3]`
    - `[ "test", 1, 2 ] is now converted to `["test",1,2]`

    Previous versions of ArangoDB converted arrays with no members into the
    empty string, and non-empty arrays into a comma-separated list of member
    values, without the surrounding angular brackets. Additionally, string
    array members were not enclosed in quotes in the result string:

    - `[ ]` was converted to ``
    - `[ 1, 2, 3 ]` was converted to `1,2,3`
    - `[ "test", 1, 2 ] was converted to `test,1,2`

  - objects are now converted to their JSON-stringify equivalents, e.g.

    - `{ }` is converted to `{}`
    - `{ a: 1, b: 2 }` is converted to `{"a":1,"b":2}`
    - `{ "test" : "foobar" }` is converted to `{"test":"foobar"}`

    Previous versions of ArangoDB always converted objects into the string
    `[object Object]`

  This change affects also the AQL functions `CONCAT()` and `CONCAT_SEPARATOR()`
  which treated array values differently in previous versions. Previous versions
  of ArangoDB automatically flattened array values on the first level of the array,
  e.g. `CONCAT([1, 2, 3, [ 4, 5, 6 ]])` produced `1,2,3,4,5,6`. Now this will produce
  `[1,2,3,[4,5,6]]`. To flatten array members on the top level, you can now use
  the more explicit `CONCAT(FLATTEN([1, 2, 3, [4, 5, 6]], 1))`.

* added C++ implementations for AQL functions `SLICE()`, `CONTAINS()` and
  `RANDOM_TOKEN()`

* as a consequence of the upgrade to V8 version 5, the implementation of the
  JavaScript `Buffer` object had to be changed. JavaScript `Buffer` objects in
  ArangoDB now always store their data on the heap. There is no shared pool
  for small Buffer values, and no pointing into existing Buffer data when
  extracting slices. This change may increase the cost of creating Buffers with
  short contents or when peeking into existing Buffers, but was required for
  safer memory management and to prevent leaks.

* the `db` object's function `_listDatabases()` was renamed to just `_databases()`
  in order to make it more consistent with the existing `_collections()` function.
  Additionally the `db` object's `_listEndpoints()` function was renamed to just
  `_endpoints()`.

* changed default value of `--server.authentication` from `false` to `true` in
  configuration files etc/relative/arangod.conf and etc/arangodb/arangod.conf.in.
  This means the server will be started with authentication enabled by default,
  requiring all client connections to provide authentication data when connecting
  to ArangoDB. Authentication can still be turned off via setting the value of
  `--server.authentication` to `false` in ArangoDB's configuration files or by
  specifying the option on the command-line.

* Changed result format for querying all collections via the API GET `/_api/collection`.

  Previous versions of ArangoDB returned an object with an attribute named `collections`
  and an attribute named `names`. Both contained all available collections, but
  `collections` contained the collections as an array, and `names` contained the
  collections again, contained in an object in which the attribute names were the
  collection names, e.g.

  ```
  {
    "collections": [
      {"id":"5874437","name":"test","isSystem":false,"status":3,"type":2},
      {"id":"17343237","name":"something","isSystem":false,"status":3,"type":2},
      ...
    ],
    "names": {
      "test": {"id":"5874437","name":"test","isSystem":false,"status":3,"type":2},
      "something": {"id":"17343237","name":"something","isSystem":false,"status":3,"type":2},
      ...
    }
  }
  ```
  This result structure was redundant, and therefore has been simplified to just

  ```
  {
    "result": [
      {"id":"5874437","name":"test","isSystem":false,"status":3,"type":2},
      {"id":"17343237","name":"something","isSystem":false,"status":3,"type":2},
      ...
    ]
  }
  ```

  in ArangoDB 3.0.

* added AQL functions `TYPENAME()` and `HASH()`

* renamed arangob tool to arangobench

* added AQL string comparison operator `LIKE`

  The operator can be used to compare strings like this:

      value LIKE search

  The operator is currently implemented by calling the already existing AQL
  function `LIKE`.

  This change also makes `LIKE` an AQL keyword. Using `LIKE` in either case as
  an attribute or collection name in AQL thus requires quoting.

* make AQL optimizer rule "remove-unnecessary-calculations" fire in more cases

  The rule will now remove calculations that are used exactly once in other
  expressions (e.g. `LET a = doc RETURN a.value`) and calculations,
  or calculations that are just references (e.g. `LET a = b`).

* renamed AQL optimizer rule "merge-traversal-filter" to "optimize-traversals"
  Additionally, the optimizer rule will remove unused edge and path result variables
  from the traversal in case they are specified in the `FOR` section of the traversal,
  but not referenced later in the query. This saves constructing edges and paths
  results.

* added AQL optimizer rule "inline-subqueries"

  This rule can pull out certain subqueries that are used as an operand to a `FOR`
  loop one level higher, eliminating the subquery completely. For example, the query

      FOR i IN (FOR j IN [1,2,3] RETURN j) RETURN i

  will be transformed by the rule to:

      FOR i IN [1,2,3] RETURN i

  The query

      FOR name IN (FOR doc IN _users FILTER doc.status == 1 RETURN doc.name) LIMIT 2 RETURN name

  will be transformed into

      FOR tmp IN _users FILTER tmp.status == 1 LIMIT 2 RETURN tmp.name

  The rule will only fire when the subquery is used as an operand to a `FOR` loop, and
  if the subquery does not contain a `COLLECT` with an `INTO` variable.

* added new endpoint "srv://" for DNS service records

* The result order of the AQL functions VALUES and ATTRIBUTES has never been
  guaranteed and it only had the "correct" ordering by accident when iterating
  over objects that were not loaded from the database. This accidental behavior
  is now changed by introduction of VelocyPack. No ordering is guaranteed unless
  you specify the sort parameter.

* removed configure option `--enable-logger`

* added AQL array comparison operators

  All AQL comparison operators now also exist in an array variant. In the
  array variant, the operator is preceded with one of the keywords *ALL*, *ANY*
  or *NONE*. Using one of these keywords changes the operator behavior to
  execute the comparison operation for all, any, or none of its left hand
  argument values. It is therefore expected that the left hand argument
  of an array operator is an array.

  Examples:

      [ 1, 2, 3 ] ALL IN [ 2, 3, 4 ]   // false
      [ 1, 2, 3 ] ALL IN [ 1, 2, 3 ]   // true
      [ 1, 2, 3 ] NONE IN [ 3 ]        // false
      [ 1, 2, 3 ] NONE IN [ 23, 42 ]   // true
      [ 1, 2, 3 ] ANY IN [ 4, 5, 6 ]   // false
      [ 1, 2, 3 ] ANY IN [ 1, 42 ]     // true
      [ 1, 2, 3 ] ANY == 2             // true
      [ 1, 2, 3 ] ANY == 4             // false
      [ 1, 2, 3 ] ANY > 0              // true
      [ 1, 2, 3 ] ANY <= 1             // true
      [ 1, 2, 3 ] NONE < 99            // false
      [ 1, 2, 3 ] NONE > 10            // true
      [ 1, 2, 3 ] ALL > 2              // false
      [ 1, 2, 3 ] ALL > 0              // true
      [ 1, 2, 3 ] ALL >= 3             // false
      ["foo", "bar"] ALL != "moo"      // true
      ["foo", "bar"] NONE == "bar"     // false
      ["foo", "bar"] ANY == "foo"      // true

* improved AQL optimizer to remove unnecessary sort operations in more cases

* allow enclosing AQL identifiers in forward ticks in addition to using
  backward ticks

  This allows for convenient writing of AQL queries in JavaScript template strings
  (which are delimited with backticks themselves), e.g.

      var q = `FOR doc IN ´collection´ RETURN doc.´name´`;

* allow to set `print.limitString` to configure the number of characters
  to output before truncating

* make logging configurable per log "topic"

  `--log.level <level>` sets the global log level to <level>, e.g. `info`,
  `debug`, `trace`.

  `--log.level topic=<level>` sets the log level for a specific topic.
  Currently, the following topics exist: `collector`, `compactor`, `mmap`,
  `performance`, `queries`, and `requests`. `performance` and `requests` are
  set to FATAL by default. `queries` is set to info. All others are
  set to the global level by default.

  The new log option `--log.output <definition>` allows directing the global
  or per-topic log output to different outputs. The output definition
  "<definition>" can be one of

    "-" for stdin
    "+" for stderr
    "syslog://<syslog-facility>"
    "syslog://<syslog-facility>/<application-name>"
    "file://<relative-path>"

  The option can be specified multiple times in order to configure the output
  for different log topics. To set up a per-topic output configuration, use
  `--log.output <topic>=<definition>`, e.g.

    queries=file://queries.txt

  logs all queries to the file "queries.txt".

* the option `--log.requests-file` is now deprecated. Instead use

    `--log.level requests=info`
    `--log.output requests=file://requests.txt`

* the option `--log.facility` is now deprecated. Instead use

    `--log.output requests=syslog://facility`

* the option `--log.performance` is now deprecated. Instead use

    `--log.level performance=trace`

* removed option `--log.source-filter`

* removed configure option `--enable-logger`

* change collection directory names to include a random id component at the end

  The new pattern is `collection-<id>-<random>`, where `<id>` is the collection
  id and `<random>` is a random number. Previous versions of ArangoDB used a
  pattern `collection-<id>` without the random number.

  ArangoDB 3.0 understands both the old and name directory name patterns.

* removed mostly unused internal spin-lock implementation

* removed support for pre-Windows 7-style locks. This removes compatibility for
  Windows versions older than Windows 7 (e.g. Windows Vista, Windows XP) and
  Windows 2008R2 (e.g. Windows 2008).

* changed names of sub-threads started by arangod

* added option `--default-number-of-shards` to arangorestore, allowing creating
  collections with a specifiable number of shards from a non-cluster dump

* removed support for CoffeeScript source files

* removed undocumented SleepAndRequeue

* added WorkMonitor to inspect server threads

* when downloading a Foxx service from the web interface the suggested filename
  is now based on the service's mount path instead of simply "app.zip"

* the `@arangodb/request` response object now stores the parsed JSON response
  body in a property `json` instead of `body` when the request was made using the
  `json` option. The `body` instead contains the response body as a string.

* the Foxx API has changed significantly, 2.8 services are still supported
  using a backwards-compatible "legacy mode"


v2.8.12 (XXXX-XX-XX)
--------------------

* issue #2091: decrease connect timeout to 5 seconds on startup

* fixed issue #2072

* slightly better error diagnostics for some replication errors

* fixed issue #1977

* fixed issue in `INTERSECTION` AQL function with duplicate elements
  in the source arrays

* fixed issue #1962

* fixed issue #1959

* export aqlQuery template handler as require('org/arangodb').aql for forwards-compatibility


v2.8.11 (2016-07-13)
--------------------

* fixed array index batch insertion issues for hash indexes that caused problems when
  no elements remained for insertion

* fixed issue #1937


v2.8.10 (2016-07-01)
--------------------

* make sure next local _rev value used for a document is at least as high as the
  _rev value supplied by external sources such as replication

* make adding a collection in both read- and write-mode to a transaction behave as
  expected (write includes read). This prevents the `unregister collection used in
  transaction` error

* fixed sometimes invalid result for `byExample(...).count()` when an index plus
  post-filtering was used

* fixed "collection is a nullptr" issue when starting a traversal from a transaction

* honor the value of startup option `--database.wait-for-sync` (that is used to control
  whether new collections are created with `waitForSync` set to `true` by default) also
  when creating collections via the HTTP API (and thus the ArangoShell). When creating
  a collection via these mechanisms, the option was ignored so far, which was inconsistent.

* fixed issue #1826: arangosh --javascript.execute: internal error (geo index issue)

* fixed issue #1823: Arango crashed hard executing very simple query on windows


v2.8.9 (2016-05-13)
-------------------

* fixed escaping and quoting of extra parameters for executables in Mac OS X App

* added "waiting for" status variable to web interface collection figures view

* fixed undefined behavior in query cache invaldation

* fixed access to /_admin/statistics API in case statistics are disable via option
  `--server.disable-statistics`

* Foxx manager will no longer fail hard when Foxx store is unreachable unless installing
  a service from the Foxx store (e.g. when behind a firewall or GitHub is unreachable).


v2.8.8 (2016-04-19)
-------------------

* fixed issue #1805: Query: internal error (location: arangod/Aql/AqlValue.cpp:182).
  Please report this error to arangodb.com (while executing)

* allow specifying collection name prefixes for `_from` and `_to` in arangoimp:

  To avoid specifying complete document ids (consisting of collection names and document
  keys) for *_from* and *_to* values when importing edges with arangoimp, there are now
  the options *--from-collection-prefix* and *--to-collection-prefix*.

  If specified, these values will be automatically prepended to each value in *_from*
  (or *_to* resp.). This allows specifying only document keys inside *_from* and/or *_to*.

  *Example*

      > arangoimp --from-collection-prefix users --to-collection-prefix products ...

  Importing the following document will then create an edge between *users/1234* and
  *products/4321*:

  ```js
  { "_from" : "1234", "_to" : "4321", "desc" : "users/1234 is connected to products/4321" }
  ```

* requests made with the interactive system API documentation in the web interface
  (Swagger) will now respect the active database instead of always using `_system`


v2.8.7 (2016-04-07)
-------------------

* optimized primary=>secondary failover

* fix to-boolean conversion for documents in AQL

* expose the User-Agent HTTP header from the ArangoShell since Github seems to
  require it now, and we use the ArangoShell for fetching Foxx repositories from Github

* work with http servers that only send

* fixed potential race condition between compactor and collector threads

* fix removal of temporary directories on arangosh exit

* javadoc-style comments in Foxx services are no longer interpreted as
  Foxx comments outside of controller/script/exports files (#1748)

* removed remaining references to class syntax for Foxx Model and Repository
  from the documentation

* added a safe-guard for corrupted master-pointer


v2.8.6 (2016-03-23)
-------------------

* arangosh can now execute JavaScript script files that contain a shebang
  in the first line of the file. This allows executing script files directly.

  Provided there is a script file `/path/to/script.js` with the shebang
  `#!arangosh --javascript.execute`:

      > cat /path/to/script.js
      #!arangosh --javascript.execute
      print("hello from script.js");

  If the script file is made executable

      > chmod a+x /path/to/script.js

  it can be invoked on the shell directly and use arangosh for its execution:

      > /path/to/script.js
      hello from script.js

  This did not work in previous versions of ArangoDB, as the whole script contents
  (including the shebang) were treated as JavaScript code.
  Now shebangs in script files will now be ignored for all files passed to arangosh's
  `--javascript.execute` parameter.

  The alternative way of executing a JavaScript file with arangosh still works:

      > arangosh --javascript.execute /path/to/script.js
      hello from script.js

* added missing reset of traversal state for nested traversals.
  The state of nested traversals (a traversal in an AQL query that was
  located in a repeatedly executed subquery or inside another FOR loop)
  was not reset properly, so that multiple invocations of the same nested
  traversal with different start vertices led to the nested traversal
  always using the start vertex provided on the first invocation.

* fixed issue #1781: ArangoDB startup time increased tremendously

* fixed issue #1783: SIGHUP should rotate the log


v2.8.5 (2016-03-11)
-------------------

* Add OpenSSL handler for TLS V1.2 as sugested by kurtkincaid in #1771

* fixed issue #1765 (The webinterface should display the correct query time)
  and #1770 (Display ACTUAL query time in aardvark's AQL editor)

* Windows: the unhandled exception handler now calls the windows logging
  facilities directly without locks.
  This fixes lockups on crashes from the logging framework.

* improve nullptr handling in logger.

* added new endpoint "srv://" for DNS service records

* `org/arangodb/request` no longer sets the content-type header to the
  string "undefined" when no content-type header should be sent (issue #1776)


v2.8.4 (2016-03-01)
-------------------

* global modules are no longer incorrectly resolved outside the ArangoDB
  JavaScript directory or the Foxx service's root directory (issue #1577)

* improved error messages from Foxx and JavaScript (issues #1564, #1565, #1744)


v2.8.3 (2016-02-22)
-------------------

* fixed AQL filter condition collapsing for deeply-nested cases, potentially
  enabling usage of indexes in some dedicated cases

* added parentheses in AQL explain command output to correctly display precedence
  of logical and arithmetic operators

* Foxx Model event listeners defined on the model are now correctly invoked by
  the Repository methods (issue #1665)

* Deleting a Foxx service in the frontend should now always succeed even if the
  files no longer exist on the file system (issue #1358)

* Routing actions loaded from the database no longer throw exceptions when
  trying to load other modules using "require"

* The `org/arangodb/request` response object now sets a property `json` to the
  parsed JSON response body in addition to overwriting the `body` property when
  the request was made using the `json` option.

* Improved Windows stability

* Fixed a bug in the interactive API documentation that would escape slashes
  in document-handle fields. Document handles are now provided as separate
  fields for collection name and document key.


v2.8.2 (2016-02-09)
-------------------

* the continuous replication applier will now prevent the master's WAL logfiles
  from being removed if they are still needed by the applier on the slave. This
  should help slaves that suffered from masters garbage collection WAL logfiles
  which would have been needed by the slave later.

  The initial synchronization will block removal of still needed WAL logfiles
  on the master for 10 minutes initially, and will extend this period when further
  requests are made to the master. Initial synchronization hands over its handle
  for blocking logfile removal to the continuous replication when started via
  the *setupReplication* function. In this case, continuous replication will
  extend the logfile removal blocking period for the required WAL logfiles when
  the slave makes additional requests.

  All handles that block logfile removal will time out automatically after at
  most 5 minutes should a master not be contacted by the slave anymore (e.g. in
  case the slave's replication is turned off, the slaves loses the connection
  to the master or the slave goes down).

* added all-in-one function *setupReplication* to synchronize data from master
  to slave and start the continuous replication:

      require("@arangodb/replication").setupReplication(configuration);

  The command will return when the initial synchronization is finished and the
  continuous replication has been started, or in case the initial synchronization
  has failed.

  If the initial synchronization is successful, the command will store the given
  configuration on the slave. It also configures the continuous replication to start
  automatically if the slave is restarted, i.e. *autoStart* is set to *true*.

  If the command is run while the slave's replication applier is already running,
  it will first stop the running applier, drop its configuration and do a
  resynchronization of data with the master. It will then use the provided configration,
  overwriting any previously existing replication configuration on the slave.

  The following example demonstrates how to use the command for setting up replication
  for the *_system* database. Note that it should be run on the slave and not the
  master:

      db._useDatabase("_system");
      require("@arangodb/replication").setupReplication({
        endpoint: "tcp://master.domain.org:8529",
        username: "myuser",
        password: "mypasswd",
        verbose: false,
        includeSystem: false,
        incremental: true,
        autoResync: true
      });

* the *sync* and *syncCollection* functions now always start the data synchronization
  as an asynchronous server job. The call to *sync* or *syncCollection* will block
  until synchronization is either complete or has failed with an error. The functions
  will automatically poll the slave periodically for status updates.

  The main benefit is that the connection to the slave does not need to stay open
  permanently and is thus not affected by timeout issues. Additionally the caller does
  not need to query the synchronization status from the slave manually as this is
  now performed automatically by these functions.

* fixed undefined behavior when explaining some types of AQL traversals, fixed
  display of some types of traversals in AQL explain output


v2.8.1 (2016-01-29)
-------------------

* Improved AQL Pattern matching by allowing to specify a different traversal
  direction for one or many of the edge collections.

      FOR v, e, p IN OUTBOUND @start @@ec1, INBOUND @@ec2, @@ec3

  will traverse *ec1* and *ec3* in the OUTBOUND direction and for *ec2* it will use
  the INBOUND direction. These directions can be combined in arbitrary ways, the
  direction defined after *IN [steps]* will we used as default direction and can
  be overriden for specific collections.
  This feature is only available for collection lists, it is not possible to
  combine it with graph names.

* detect more types of transaction deadlocks early

* fixed display of relational operators in traversal explain output

* fixed undefined behavior in AQL function `PARSE_IDENTIFIER`

* added "engines" field to Foxx services generated in the admin interface

* added AQL function `IS_SAME_COLLECTION`:

  *IS_SAME_COLLECTION(collection, document)*: Return true if *document* has the same
  collection id as the collection specified in *collection*. *document* can either be
  a [document handle](../Glossary/README.md#document-handle) string, or a document with
  an *_id* attribute. The function does not validate whether the collection actually
  contains the specified document, but only compares the name of the specified collection
  with the collection name part of the specified document.
  If *document* is neither an object with an *id* attribute nor a *string* value,
  the function will return *null* and raise a warning.

      /* true */
      IS_SAME_COLLECTION('_users', '_users/my-user')
      IS_SAME_COLLECTION('_users', { _id: '_users/my-user' })

      /* false */
      IS_SAME_COLLECTION('_users', 'foobar/baz')
      IS_SAME_COLLECTION('_users', { _id: 'something/else' })


v2.8.0 (2016-01-25)
-------------------

* avoid recursive locking


v2.8.0-beta8 (2016-01-19)
-------------------------

* improved internal datafile statistics for compaction and compaction triggering
  conditions, preventing excessive growth of collection datafiles under some
  workloads. This should also fix issue #1596.

* renamed AQL optimizer rule `remove-collect-into` to `remove-collect-variables`

* fixed primary and edge index lookups prematurely aborting searches when the
  specified id search value contained a different collection than the collection
  the index was created for


v2.8.0-beta7 (2016-01-06)
-------------------------

* added vm.runInThisContext

* added AQL keyword `AGGREGATE` for use in AQL `COLLECT` statement

  Using `AGGREGATE` allows more efficient aggregation (incrementally while building
  the groups) than previous versions of AQL, which built group aggregates afterwards
  from the total of all group values.

  `AGGREGATE` can be used inside a `COLLECT` statement only. If used, it must follow
  the declaration of grouping keys:

      FOR doc IN collection
        COLLECT gender = doc.gender AGGREGATE minAge = MIN(doc.age), maxAge = MAX(doc.age)
        RETURN { gender, minAge, maxAge }

  or, if no grouping keys are used, it can follow the `COLLECT` keyword:

      FOR doc IN collection
        COLLECT AGGREGATE minAge = MIN(doc.age), maxAge = MAX(doc.age)
        RETURN {
  minAge, maxAge
}

  Only specific expressions are allowed on the right-hand side of each `AGGREGATE`
  assignment:

  - on the top level the expression must be a call to one of the supported aggregation
    functions `LENGTH`, `MIN`, `MAX`, `SUM`, `AVERAGE`, `STDDEV_POPULATION`, `STDDEV_SAMPLE`,
    `VARIANCE_POPULATION`, or `VARIANCE_SAMPLE`

  - the expression must not refer to variables introduced in the `COLLECT` itself

* Foxx: mocha test paths with wildcard characters (asterisks) now work on Windows

* reserved AQL keyword `NONE` for future use

* web interface: fixed a graph display bug concerning dashboard view

* web interface: fixed several bugs during the dashboard initialize process

* web interface: included several bugfixes: #1597, #1611, #1623

* AQL query optimizer now converts `LENGTH(collection-name)` to an optimized
  expression that returns the number of documents in a collection

* adjusted the behavior of the expansion (`[*]`) operator in AQL for non-array values

  In ArangoDB 2.8, calling the expansion operator on a non-array value will always
  return an empty array. Previous versions of ArangoDB expanded non-array values by
  calling the `TO_ARRAY()` function for the value, which for example returned an
  array with a single value for boolean, numeric and string input values, and an array
  with the object's values for an object input value. This behavior was inconsistent
  with how the expansion operator works for the array indexes in 2.8, so the behavior
  is now unified:

  - if the left-hand side operand of `[*]` is an array, the array will be returned as
    is when calling `[*]` on it
  - if the left-hand side operand of `[*]` is not an array, an empty array will be
    returned by `[*]`

  AQL queries that rely on the old behavior can be changed by either calling `TO_ARRAY`
  explicitly or by using the `[*]` at the correct position.

  The following example query will change its result in 2.8 compared to 2.7:

      LET values = "foo" RETURN values[*]

  In 2.7 the query has returned the array `[ "foo" ]`, but in 2.8 it will return an
  empty array `[ ]`. To make it return the array `[ "foo" ]` again, an explicit
  `TO_ARRAY` function call is needed in 2.8 (which in this case allows the removal
  of the `[*]` operator altogether). This also works in 2.7:

      LET values = "foo" RETURN TO_ARRAY(values)

  Another example:

      LET values = [ { name: "foo" }, { name: "bar" } ]
      RETURN values[*].name[*]

  The above returned `[ [ "foo" ], [ "bar" ] ] in 2.7. In 2.8 it will return
  `[ [ ], [ ] ]`, because the value of `name` is not an array. To change the results
  to the 2.7 style, the query can be changed to

      LET values = [ { name: "foo" }, { name: "bar" } ]
      RETURN values[* RETURN TO_ARRAY(CURRENT.name)]

  The above also works in 2.7.
  The following types of queries won't change:

      LET values = [ 1, 2, 3 ] RETURN values[*]
      LET values = [ { name: "foo" }, { name: "bar" } ] RETURN values[*].name
      LET values = [ { names: [ "foo", "bar" ] }, { names: [ "baz" ] } ] RETURN values[*].names[*]
      LET values = [ { names: [ "foo", "bar" ] }, { names: [ "baz" ] } ] RETURN values[*].names[**]

* slightly adjusted V8 garbage collection strategy so that collection eventually
  happens in all contexts that hold V8 external references to documents and
  collections.

  also adjusted default value of `--javascript.gc-frequency` from 10 seconds to
  15 seconds, as less internal operations are carried out in JavaScript.

* fixes for AQL optimizer and traversal

* added `--create-collection-type` option to arangoimp

  This allows specifying the type of the collection to be created when
  `--create-collection` is set to `true`.

* Foxx export cache should no longer break if a broken app is loaded in the
  web admin interface.


v2.8.0-beta2 (2015-12-16)
-------------------------

* added AQL query optimizer rule "sort-in-values"

  This rule pre-sorts the right-hand side operand of the `IN` and `NOT IN`
  operators so the operation can use a binary search with logarithmic complexity
  instead of a linear search. The rule is applied when the right-hand side
  operand of an `IN` or `NOT IN` operator in a filter condition is a variable that
  is defined in a different loop/scope than the operator itself. Additionally,
  the filter condition must consist of solely the `IN` or `NOT IN` operation
  in order to avoid any side-effects.

* changed collection status terminology in web interface for collections for
  which an unload request has been issued from `in the process of being unloaded`
  to `will be unloaded`.

* unloading a collection via the web interface will now trigger garbage collection
  in all v8 contexts and force a WAL flush. This increases the chances of perfoming
  the unload faster.

* added the following attributes to the result of `collection.figures()` and the
  corresponding HTTP API at `PUT /_api/collection/<name>/figures`:

  - `documentReferences`: The number of references to documents in datafiles
    that JavaScript code currently holds. This information can be used for
    debugging compaction and unload issues.
  - `waitingFor`: An optional string value that contains information about
    which object type is at the head of the collection's cleanup queue. This
    information can be used for debugging compaction and unload issues.
  - `compactionStatus.time`: The point in time the compaction for the collection
    was last executed. This information can be used for debugging compaction
    issues.
  - `compactionStatus.message`: The action that was performed when the compaction
    was last run for the collection. This information can be used for debugging
    compaction issues.

  Note: `waitingFor` and `compactionStatus` may be empty when called on a coordinator
  in a cluster.

* the compaction will now provide queryable status info that can be used to track
  its progress. The compaction status is displayed in the web interface, too.

* better error reporting for arangodump and arangorestore

* arangodump will now fail by default when trying to dump edges that
  refer to already dropped collections. This can be circumvented by
  specifying the option `--force true` when invoking arangodump

* fixed cluster upgrade procedure

* the AQL functions `NEAR` and `WITHIN` now have stricter validations
  for their input parameters `limit`, `radius` and `distance`. They may now throw
  exceptions when invalid parameters are passed that may have not led
  to exceptions in previous versions.

* deprecation warnings now log stack traces

* Foxx: improved backwards compatibility with 2.5 and 2.6

  - reverted Model and Repository back to non-ES6 "classes" because of
    compatibility issues when using the extend method with a constructor

  - removed deprecation warnings for extend and controller.del

  - restored deprecated method Model.toJSONSchema

  - restored deprecated `type`, `jwt` and `sessionStorageApp` options
    in Controller#activateSessions

* Fixed a deadlock problem in the cluster


v2.8.0-beta1 (2015-12-06)
-------------------------

* added AQL function `IS_DATESTRING(value)`

  Returns true if *value* is a string that can be used in a date function.
  This includes partial dates such as *2015* or *2015-10* and strings containing
  invalid dates such as *2015-02-31*. The function will return false for all
  non-string values, even if some of them may be usable in date functions.


v2.8.0-alpha1 (2015-12-03)
--------------------------

* added AQL keywords `GRAPH`, `OUTBOUND`, `INBOUND` and `ANY` for use in graph
  traversals, reserved AQL keyword `ALL` for future use

  Usage of these keywords as collection names, variable names or attribute names
  in AQL queries will not be possible without quoting. For example, the following
  AQL query will still work as it uses a quoted collection name and a quoted
  attribute name:

      FOR doc IN `OUTBOUND`
        RETURN doc.`any`

* issue #1593: added AQL `POW` function for exponentation

* added cluster execution site info in explain output for AQL queries

* replication improvements:

  - added `autoResync` configuration parameter for continuous replication.

    When set to `true`, a replication slave will automatically trigger a full data
    re-synchronization with the master when the master cannot provide the log data
    the slave had asked for. Note that `autoResync` will only work when the option
    `requireFromPresent` is also set to `true` for the continuous replication, or
    when the continuous syncer is started and detects that no start tick is present.

    Automatic re-synchronization may transfer a lot of data from the master to the
    slave and may be expensive. It is therefore turned off by default.
    When turned off, the slave will never perform an automatic re-synchronization
    with the master.

  - added `idleMinWaitTime` and `idleMaxWaitTime` configuration parameters for
    continuous replication.

    These parameters can be used to control the minimum and maximum wait time the
    slave will (intentionally) idle and not poll for master log changes in case the
    master had sent the full logs already.
    The `idleMaxWaitTime` value will only be used when `adapativePolling` is set
    to `true`. When `adaptivePolling` is disable, only `idleMinWaitTime` will be
    used as a constant time span in which the slave will not poll the master for
    further changes. The default values are 0.5 seconds for `idleMinWaitTime` and
    2.5 seconds for `idleMaxWaitTime`, which correspond to the hard-coded values
    used in previous versions of ArangoDB.

  - added `initialSyncMaxWaitTime` configuration parameter for initial and continuous
    replication

    This option controls the maximum wait time (in seconds) that the initial
    synchronization will wait for a response from the master when fetching initial
    collection data. If no response is received within this time period, the initial
    synchronization will give up and fail. This option is also relevant for
    continuous replication in case *autoResync* is set to *true*, as then the
    continuous replication may trigger a full data re-synchronization in case
    the master cannot the log data the slave had asked for.

  - HTTP requests sent from the slave to the master during initial synchronization
    will now be retried if they fail with connection problems.

  - the initial synchronization now logs its progress so it can be queried using
    the regular replication status check APIs.

  - added `async` attribute for `sync` and `syncCollection` operations called from
    the ArangoShell. Setthing this attribute to `true` will make the synchronization
    job on the server go into the background, so that the shell does not block. The
    status of the started asynchronous synchronization job can be queried from the
    ArangoShell like this:

        /* starts initial synchronization */
        var replication = require("@arangodb/replication");
        var id = replication.sync({
          endpoint: "tcp://master.domain.org:8529",
          username: "myuser",
          password: "mypasswd",
          async: true
       });

       /* now query the id of the returned async job and print the status */
       print(replication.getSyncResult(id));

    The result of `getSyncResult()` will be `false` while the server-side job
    has not completed, and different to `false` if it has completed. When it has
    completed, all job result details will be returned by the call to `getSyncResult()`.


* fixed non-deterministic query results in some cluster queries

* fixed issue #1589

* return HTTP status code 410 (gone) instead of HTTP 408 (request timeout) for
  server-side operations that are canceled / killed. Sending 410 instead of 408
  prevents clients from re-starting the same (canceled) operation. Google Chrome
  for example sends the HTTP request again in case it is responded with an HTTP
  408, and this is exactly the opposite of the desired behavior when an operation
  is canceled / killed by the user.

* web interface: queries in AQL editor now cancelable

* web interface: dashboard - added replication information

* web interface: AQL editor now supports bind parameters

* added startup option `--server.hide-product-header` to make the server not send
  the HTTP response header `"Server: ArangoDB"` in its HTTP responses. By default,
  the option is turned off so the header is still sent as usual.

* added new AQL function `UNSET_RECURSIVE` to recursively unset attritutes from
  objects/documents

* switched command-line editor in ArangoShell and arangod to linenoise-ng

* added automatic deadlock detection for transactions

  In case a deadlock is detected, a multi-collection operation may be rolled back
  automatically and fail with error 29 (`deadlock detected`). Client code for
  operations containing more than one collection should be aware of this potential
  error and handle it accordingly, either by giving up or retrying the transaction.

* Added C++ implementations for the AQL arithmetic operations and the following
  AQL functions:
  - ABS
  - APPEND
  - COLLECTIONS
  - CURRENT_DATABASE
  - DOCUMENT
  - EDGES
  - FIRST
  - FIRST_DOCUMENT
  - FIRST_LIST
  - FLATTEN
  - FLOOR
  - FULLTEXT
  - LAST
  - MEDIAN
  - MERGE_RECURSIVE
  - MINUS
  - NEAR
  - NOT_NULL
  - NTH
  - PARSE_IDENTIFIER
  - PERCENTILE
  - POP
  - POSITION
  - PUSH
  - RAND
  - RANGE
  - REMOVE_NTH
  - REMOVE_VALUE
  - REMOVE_VALUES
  - ROUND
  - SHIFT
  - SQRT
  - STDDEV_POPULATION
  - STDDEV_SAMPLE
  - UNSHIFT
  - VARIANCE_POPULATION
  - VARIANCE_SAMPLE
  - WITHIN
  - ZIP

* improved performance of skipping over many documents in an AQL query when no
  indexes and no filters are used, e.g.

      FOR doc IN collection
        LIMIT 1000000, 10
        RETURN doc

* Added array indexes

  Hash indexes and skiplist indexes can now optionally be defined for array values
  so they index individual array members.

  To define an index for array values, the attribute name is extended with the
  expansion operator `[*]` in the index definition:

      arangosh> db.colName.ensureHashIndex("tags[*]");

  When given the following document

      { tags: [ "AQL", "ArangoDB", "Index" ] }

  the index will now contain the individual values `"AQL"`, `"ArangoDB"` and `"Index"`.

  Now the index can be used for finding all documents having `"ArangoDB"` somewhere in their
  tags array using the following AQL query:

      FOR doc IN colName
        FILTER "ArangoDB" IN doc.tags[*]
        RETURN doc

* rewrote AQL query optimizer rule `use-index-range` and renamed it to `use-indexes`.
  The name change affects rule names in the optimizer's output.

* rewrote AQL execution node `IndexRangeNode` and renamed it to `IndexNode`. The name
  change affects node names in the optimizer's explain output.

* added convenience function `db._explain(query)` for human-readable explanation
  of AQL queries

* module resolution as used by `require` now behaves more like in node.js

* the `org/arangodb/request` module now returns response bodies for error responses
  by default. The old behavior of not returning bodies for error responses can be
  re-enabled by explicitly setting the option `returnBodyOnError` to `false` (#1437)


v2.7.6 (2016-01-30)
-------------------

* detect more types of transaction deadlocks early


v2.7.5 (2016-01-22)
-------------------

* backported added automatic deadlock detection for transactions

  In case a deadlock is detected, a multi-collection operation may be rolled back
  automatically and fail with error 29 (`deadlock detected`). Client code for
  operations containing more than one collection should be aware of this potential
  error and handle it accordingly, either by giving up or retrying the transaction.

* improved internal datafile statistics for compaction and compaction triggering
  conditions, preventing excessive growth of collection datafiles under some
  workloads. This should also fix issue #1596.

* Foxx export cache should no longer break if a broken app is loaded in the
  web admin interface.

* Foxx: removed some incorrect deprecation warnings.

* Foxx: mocha test paths with wildcard characters (asterisks) now work on Windows


v2.7.4 (2015-12-21)
-------------------

* slightly adjusted V8 garbage collection strategy so that collection eventually
  happens in all contexts that hold V8 external references to documents and
  collections.

* added the following attributes to the result of `collection.figures()` and the
  corresponding HTTP API at `PUT /_api/collection/<name>/figures`:

  - `documentReferences`: The number of references to documents in datafiles
    that JavaScript code currently holds. This information can be used for
    debugging compaction and unload issues.
  - `waitingFor`: An optional string value that contains information about
    which object type is at the head of the collection's cleanup queue. This
    information can be used for debugging compaction and unload issues.
  - `compactionStatus.time`: The point in time the compaction for the collection
    was last executed. This information can be used for debugging compaction
    issues.
  - `compactionStatus.message`: The action that was performed when the compaction
    was last run for the collection. This information can be used for debugging
    compaction issues.

  Note: `waitingFor` and `compactionStatus` may be empty when called on a coordinator
  in a cluster.

* the compaction will now provide queryable status info that can be used to track
  its progress. The compaction status is displayed in the web interface, too.


v2.7.3 (2015-12-17)
-------------------

* fixed some replication value conversion issues when replication applier properties
  were set via ArangoShell

* fixed disappearing of documents for collections transferred via `sync` or
  `syncCollection` if the collection was dropped right before synchronization
  and drop and (re-)create collection markers were located in the same WAL file


* fixed an issue where overwriting the system sessions collection would break
  the web interface when authentication is enabled

v2.7.2 (2015-12-01)
-------------------

* replication improvements:

  - added `autoResync` configuration parameter for continuous replication.

    When set to `true`, a replication slave will automatically trigger a full data
    re-synchronization with the master when the master cannot provide the log data
    the slave had asked for. Note that `autoResync` will only work when the option
    `requireFromPresent` is also set to `true` for the continuous replication, or
    when the continuous syncer is started and detects that no start tick is present.

    Automatic re-synchronization may transfer a lot of data from the master to the
    slave and may be expensive. It is therefore turned off by default.
    When turned off, the slave will never perform an automatic re-synchronization
    with the master.

  - added `idleMinWaitTime` and `idleMaxWaitTime` configuration parameters for
    continuous replication.

    These parameters can be used to control the minimum and maximum wait time the
    slave will (intentionally) idle and not poll for master log changes in case the
    master had sent the full logs already.
    The `idleMaxWaitTime` value will only be used when `adapativePolling` is set
    to `true`. When `adaptivePolling` is disable, only `idleMinWaitTime` will be
    used as a constant time span in which the slave will not poll the master for
    further changes. The default values are 0.5 seconds for `idleMinWaitTime` and
    2.5 seconds for `idleMaxWaitTime`, which correspond to the hard-coded values
    used in previous versions of ArangoDB.

  - added `initialSyncMaxWaitTime` configuration parameter for initial and continuous
    replication

    This option controls the maximum wait time (in seconds) that the initial
    synchronization will wait for a response from the master when fetching initial
    collection data. If no response is received within this time period, the initial
    synchronization will give up and fail. This option is also relevant for
    continuous replication in case *autoResync* is set to *true*, as then the
    continuous replication may trigger a full data re-synchronization in case
    the master cannot the log data the slave had asked for.

  - HTTP requests sent from the slave to the master during initial synchronization
    will now be retried if they fail with connection problems.

  - the initial synchronization now logs its progress so it can be queried using
    the regular replication status check APIs.

* fixed non-deterministic query results in some cluster queries

* added missing lock instruction for primary index in compactor size calculation

* fixed issue #1589

* fixed issue #1583

* fixed undefined behavior when accessing the top level of a document with the `[*]`
  operator

* fixed potentially invalid pointer access in shaper when the currently accessed
  document got re-located by the WAL collector at the very same time

* Foxx: optional configuration options no longer log validation errors when assigned
  empty values (#1495)

* Foxx: constructors provided to Repository and Model sub-classes via extend are
  now correctly called (#1592)


v2.7.1 (2015-11-07)
-------------------

* switch to linenoise next generation

* exclude `_apps` collection from replication

  The slave has its own `_apps` collection which it populates on server start.
  When replicating data from the master to the slave, the data from the master may
  clash with the slave's own data in the `_apps` collection. Excluding the `_apps`
  collection from replication avoids this.

* disable replication appliers when starting in modes `--upgrade`, `--no-server`
  and `--check-upgrade`

* more detailed output in arango-dfdb

* fixed "no start tick" issue in replication applier

  This error could occur after restarting a slave server after a shutdown
  when no data was ever transferred from the master to the slave via the
  continuous replication

* fixed problem during SSL client connection abort that led to scheduler thread
  staying at 100% CPU saturation

* fixed potential segfault in AQL `NEIGHBORS` function implementation when C++ function
  variant was used and collection names were passed as strings

* removed duplicate target for some frontend JavaScript files from the Makefile

* make AQL function `MERGE()` work on a single array parameter, too.
  This allows combining the attributes of multiple objects from an array into
  a single object, e.g.

      RETURN MERGE([
        { foo: 'bar' },
        { quux: 'quetzalcoatl', ruled: true },
        { bar: 'baz', foo: 'done' }
      ])

  will now return:

      {
        "foo": "done",
        "quux": "quetzalcoatl",
        "ruled": true,
        "bar": "baz"
      }

* fixed potential deadlock in collection status changing on Windows

* fixed hard-coded `incremental` parameter in shell implementation of
  `syncCollection` function in replication module

* fix for GCC5: added check for '-stdlib' option


v2.7.0 (2015-10-09)
-------------------

* fixed request statistics aggregation
  When arangod was started in supervisor mode, the request statistics always showed
  0 requests, as the statistics aggregation thread did not run then.

* read server configuration files before dropping privileges. this ensures that
  the SSL keyfile specified in the configuration can be read with the server's start
  privileges (i.e. root when using a standard ArangoDB package).

* fixed replication with a 2.6 replication configuration and issues with a 2.6 master

* raised default value of `--server.descriptors-minimum` to 1024

* allow Foxx apps to be installed underneath URL path `/_open/`, so they can be
  (intentionally) accessed without authentication.

* added *allowImplicit* sub-attribute in collections declaration of transactions.
  The *allowImplicit* attributes allows making transactions fail should they
  read-access a collection that was not explicitly declared in the *collections*
  array of the transaction.

* added "special" password ARANGODB_DEFAULT_ROOT_PASSWORD. If you pass
  ARANGODB_DEFAULT_ROOT_PASSWORD as password, it will read the password
  from the environment variable ARANGODB_DEFAULT_ROOT_PASSWORD


v2.7.0-rc2 (2015-09-22)
-----------------------

* fix over-eager datafile compaction

  This should reduce the need to compact directly after loading a collection when a
  collection datafile contained many insertions and updates for the same documents. It
  should also prevent from re-compacting already merged datafiles in case not many
  changes were made. Compaction will also make fewer index lookups than before.

* added `syncCollection()` function in module `org/arangodb/replication`

  This allows synchronizing the data of a single collection from a master to a slave
  server. Synchronization can either restore the whole collection by transferring all
  documents from the master to the slave, or incrementally by only transferring documents
  that differ. This is done by partitioning the collection's entire key space into smaller
  chunks and comparing the data chunk-wise between master and slave. Only chunks that are
  different will be re-transferred.

  The `syncCollection()` function can be used as follows:

      require("org/arangodb/replication").syncCollection(collectionName, options);

  e.g.

      require("org/arangodb/replication").syncCollection("myCollection", {
        endpoint: "tcp://127.0.0.1:8529",  /* master */
        username: "root",                  /* username for master */
        password: "secret",                /* password for master */
        incremental: true                  /* use incremental mode */
      });


* additionally allow the following characters in document keys:

  `(` `)` `+` `,` `=` `;` `$` `!` `*` `'` `%`


v2.7.0-rc1 (2015-09-17)
-----------------------

* removed undocumented server-side-only collection functions:
  * collection.OFFSET()
  * collection.NTH()
  * collection.NTH2()
  * collection.NTH3()

* upgraded Swagger to version 2.0 for the Documentation

  This gives the user better prepared test request structures.
  More conversions will follow so finally client libraries can be auto-generated.

* added extra AQL functions for date and time calculation and manipulation.
  These functions were contributed by GitHub users @CoDEmanX and @friday.
  A big thanks for their work!

  The following extra date functions are available from 2.7 on:

  * `DATE_DAYOFYEAR(date)`: Returns the day of year number of *date*.
    The return values range from 1 to 365, or 366 in a leap year respectively.

  * `DATE_ISOWEEK(date)`: Returns the ISO week date of *date*.
    The return values range from 1 to 53. Monday is considered the first day of the week.
    There are no fractional weeks, thus the last days in December may belong to the first
    week of the next year, and the first days in January may be part of the previous year's
    last week.

  * `DATE_LEAPYEAR(date)`: Returns whether the year of *date* is a leap year.

  * `DATE_QUARTER(date)`: Returns the quarter of the given date (1-based):
    * 1: January, February, March
    * 2: April, May, June
    * 3: July, August, September
    * 4: October, November, December

  - *DATE_DAYS_IN_MONTH(date)*: Returns the number of days in *date*'s month (28..31).

  * `DATE_ADD(date, amount, unit)`: Adds *amount* given in *unit* to *date* and
    returns the calculated date.

    *unit* can be either of the following to specify the time unit to add or
    subtract (case-insensitive):
    - y, year, years
    - m, month, months
    - w, week, weeks
    - d, day, days
    - h, hour, hours
    - i, minute, minutes
    - s, second, seconds
    - f, millisecond, milliseconds

    *amount* is the number of *unit*s to add (positive value) or subtract
    (negative value).

  * `DATE_SUBTRACT(date, amount, unit)`: Subtracts *amount* given in *unit* from
    *date* and returns the calculated date.

    It works the same as `DATE_ADD()`, except that it subtracts. It is equivalent
    to calling `DATE_ADD()` with a negative amount, except that `DATE_SUBTRACT()`
    can also subtract ISO durations. Note that negative ISO durations are not
    supported (i.e. starting with `-P`, like `-P1Y`).

  * `DATE_DIFF(date1, date2, unit, asFloat)`: Calculate the difference
    between two dates in given time *unit*, optionally with decimal places.
    Returns a negative value if *date1* is greater than *date2*.

  * `DATE_COMPARE(date1, date2, unitRangeStart, unitRangeEnd)`: Compare two
    partial dates and return true if they match, false otherwise. The parts to
    compare are defined by a range of time units.

    The full range is: years, months, days, hours, minutes, seconds, milliseconds.
    Pass the unit to start from as *unitRangeStart*, and the unit to end with as
    *unitRangeEnd*. All units in between will be compared. Leave out *unitRangeEnd*
    to only compare *unitRangeStart*.

  * `DATE_FORMAT(date, format)`: Format a date according to the given format string.
    It supports the following placeholders (case-insensitive):
    - %t: timestamp, in milliseconds since midnight 1970-01-01
    - %z: ISO date (0000-00-00T00:00:00.000Z)
    - %w: day of week (0..6)
    - %y: year (0..9999)
    - %yy: year (00..99), abbreviated (last two digits)
    - %yyyy: year (0000..9999), padded to length of 4
    - %yyyyyy: year (-009999 .. +009999), with sign prefix and padded to length of 6
    - %m: month (1..12)
    - %mm: month (01..12), padded to length of 2
    - %d: day (1..31)
    - %dd: day (01..31), padded to length of 2
    - %h: hour (0..23)
    - %hh: hour (00..23), padded to length of 2
    - %i: minute (0..59)
    - %ii: minute (00..59), padded to length of 2
    - %s: second (0..59)
    - %ss: second (00..59), padded to length of 2
    - %f: millisecond (0..999)
    - %fff: millisecond (000..999), padded to length of 3
    - %x: day of year (1..366)
    - %xxx: day of year (001..366), padded to length of 3
    - %k: ISO week date (1..53)
    - %kk: ISO week date (01..53), padded to length of 2
    - %l: leap year (0 or 1)
    - %q: quarter (1..4)
    - %a: days in month (28..31)
    - %mmm: abbreviated English name of month (Jan..Dec)
    - %mmmm: English name of month (January..December)
    - %www: abbreviated English name of weekday (Sun..Sat)
    - %wwww: English name of weekday (Sunday..Saturday)
    - %&: special escape sequence for rare occasions
    - %%: literal %
    - %: ignored

* new WAL logfiles and datafiles are now created non-sparse

  This prevents SIGBUS signals being raised when memory of a sparse datafile is accessed
  and the disk is full and the accessed file part is not actually disk-backed. In
  this case the mapped memory region is not necessarily backed by physical memory, and
  accessing the memory may raise SIGBUS and crash arangod.

* the `internal.download()` function and the module `org/arangodb/request` used some
  internal library function that handled the sending of HTTP requests from inside of
  ArangoDB. This library unconditionally set an HTTP header `Accept-Encoding: gzip`
  in all outgoing HTTP requests.

  This has been fixed in 2.7, so `Accept-Encoding: gzip` is not set automatically anymore.
  Additionally, the header `User-Agent: ArangoDB` is not set automatically either. If
  client applications desire to send these headers, they are free to add it when
  constructing the requests using the `download` function or the request module.

* fixed issue #1436: org/arangodb/request advertises deflate without supporting it

* added template string generator function `aqlQuery` for generating AQL queries

  This can be used to generate safe AQL queries with JavaScript parameter
  variables or expressions easily:

      var name = 'test';
      var attributeName = '_key';
      var query = aqlQuery`FOR u IN users FILTER u.name == ${name} RETURN u.${attributeName}`;
      db._query(query);

* report memory usage for document header data (revision id, pointer to data etc.)
  in `db.collection.figures()`. The memory used for document headers will now
  show up in the already existing attribute `indexes.size`. Due to that, the index
  sizes reported by `figures()` in 2.7 will be higher than those reported by 2.6,
  but the 2.7 values are more accurate.

* IMPORTANT CHANGE: the filenames in dumps created by arangodump now contain
  not only the name of the dumped collection, but also an additional 32-digit hash
  value. This is done to prevent overwriting dump files in case-insensitive file
  systems when there exist multiple collections with the same name (but with
  different cases).

  For example, if a database has two collections: `test` and `Test`, previous
  versions of ArangoDB created the files

  * `test.structure.json` and `test.data.json` for collection `test`
  * `Test.structure.json` and `Test.data.json` for collection `Test`

  This did not work for case-insensitive filesystems, because the files for the
  second collection would have overwritten the files of the first. arangodump in
  2.7 will create the following filenames instead:

  * `test_098f6bcd4621d373cade4e832627b4f6.structure.json` and `test_098f6bcd4621d373cade4e832627b4f6.data.json`
  * `Test_0cbc6611f5540bd0809a388dc95a615b.structure.json` and `Test_0cbc6611f5540bd0809a388dc95a615b.data.json`

  These filenames will be unambiguous even in case-insensitive filesystems.

* IMPORTANT CHANGE: make arangod actually close lingering client connections
  when idle for at least the duration specified via `--server.keep-alive-timeout`.
  In previous versions of ArangoDB, connections were not closed by the server
  when the timeout was reached and the client was still connected. Now the
  connection is properly closed by the server in case of timeout. Client
  applications relying on the old behavior may now need to reconnect to the
  server when their idle connections time out and get closed (note: connections
  being idle for a long time may be closed by the OS or firewalls anyway -
  client applications should be aware of that and try to reconnect).

* IMPORTANT CHANGE: when starting arangod, the server will drop the process
  privileges to the specified values in options `--server.uid` and `--server.gid`
  instantly after parsing the startup options.

  That means when either `--server.uid` or `--server.gid` are set, the privilege
  change will happen earlier. This may prevent binding the server to an endpoint
  with a port number lower than 1024 if the arangodb user has no privileges
  for that. Previous versions of ArangoDB changed the privileges later, so some
  startup actions were still carried out under the invoking user (i.e. likely
  *root* when started via init.d or system scripts) and especially binding to
  low port numbers was still possible there.

  The default privileges for user *arangodb* will not be sufficient for binding
  to port numbers lower than 1024. To have an ArangoDB 2.7 bind to a port number
  lower than 1024, it needs to be started with either a different privileged user,
  or the privileges of the *arangodb* user have to raised manually beforehand.

* added AQL optimizer rule `patch-update-statements`

* Linux startup scripts and systemd configuration for arangod now try to
  adjust the NOFILE (number of open files) limits for the process. The limit
  value is set to 131072 (128k) when ArangoDB is started via start/stop
  commands

* When ArangoDB is started/stopped manually via the start/stop commands, the
  main process will wait for up to 10 seconds after it forks the supervisor
  and arangod child processes. If the startup fails within that period, the
  start/stop script will fail with an exit code other than zero. If the
  startup of the supervisor or arangod is still ongoing after 10 seconds,
  the main program will still return with exit code 0. The limit of 10 seconds
  is arbitrary because the time required for a startup is not known in advance.

* added startup option `--database.throw-collection-not-loaded-error`

  Accessing a not-yet loaded collection will automatically load a collection
  on first access. This flag controls what happens in case an operation
  would need to wait for another thread to finalize loading a collection. If
  set to *true*, then the first operation that accesses an unloaded collection
  will load it. Further threads that try to access the same collection while
  it is still loading immediately fail with an error (1238, *collection not loaded*).
  This is to prevent all server threads from being blocked while waiting on the
  same collection to finish loading. When the first thread has completed loading
  the collection, the collection becomes regularly available, and all operations
  from that point on can be carried out normally, and error 1238 will not be
  thrown anymore for that collection.

  If set to *false*, the first thread that accesses a not-yet loaded collection
  will still load it. Other threads that try to access the collection while
  loading will not fail with error 1238 but instead block until the collection
  is fully loaded. This configuration might lead to all server threads being
  blocked because they are all waiting for the same collection to complete
  loading. Setting the option to *true* will prevent this from happening, but
  requires clients to catch error 1238 and react on it (maybe by scheduling
  a retry for later).

  The default value is *false*.

* added better control-C support in arangosh

  When CTRL-C is pressed in arangosh, it will now print a `^C` first. Pressing
  CTRL-C again will reset the prompt if something was entered before, or quit
  arangosh if no command was entered directly before.

  This affects the arangosh version build with Readline-support only (Linux
  and MacOS).

  The MacOS version of ArangoDB for Homebrew now depends on Readline, too. The
  Homebrew formula has been changed accordingly.
  When self-compiling ArangoDB on MacOS without Homebrew, Readline now is a
  prerequisite.

* increased default value for collection-specific `indexBuckets` value from 1 to 8

  Collections created from 2.7 on will use the new default value of `8` if not
  overridden on collection creation or later using
  `collection.properties({ indexBuckets: ... })`.

  The `indexBuckets` value determines the number of buckets to use for indexes of
  type `primary`, `hash` and `edge`. Having multiple index buckets allows splitting
  an index into smaller components, which can be filled in parallel when a collection
  is loading. Additionally, resizing and reallocation of indexes are faster and
  less intrusive if the index uses multiple buckets, because resize and reallocation
  will affect only data in a single bucket instead of all index values.

  The index buckets will be filled in parallel when loading a collection if the collection
  has an `indexBuckets` value greater than 1 and the collection contains a significant
  amount of documents/edges (the current threshold is 256K documents but this value
  may change in future versions of ArangoDB).

* changed HTTP client to use poll instead of select on Linux and MacOS

  This affects the ArangoShell and user-defined JavaScript code running inside
  arangod that initiates its own HTTP calls.

  Using poll instead of select allows using arbitrary high file descriptors
  (bigger than the compiled in FD_SETSIZE). Server connections are still handled using
  epoll, which has never been affected by FD_SETSIZE.

* implemented AQL `LIKE` function using ICU regexes

* added `RETURN DISTINCT` for AQL queries to return unique results:

      FOR doc IN collection
        RETURN DISTINCT doc.status

  This change also introduces `DISTINCT` as an AQL keyword.

* removed `createNamedQueue()` and `addJob()` functions from org/arangodb/tasks

* use less locks and more atomic variables in the internal dispatcher
  and V8 context handling implementations. This leads to improved throughput in
  some ArangoDB internals and allows for higher HTTP request throughput for
  many operations.

  A short overview of the improvements can be found here:

  https://www.arangodb.com/2015/08/throughput-enhancements/

* added shorthand notation for attribute names in AQL object literals:

      LET name = "Peter"
      LET age = 42
      RETURN { name, age }

  The above is the shorthand equivalent of the generic form

      LET name = "Peter"
      LET age = 42
      RETURN { name : name, age : age }

* removed configure option `--enable-timings`

  This option did not have any effect.

* removed configure option `--enable-figures`

  This option previously controlled whether HTTP request statistics code was
  compiled into ArangoDB or not. The previous default value was `true` so
  statistics code was available in official packages. Setting the option to
  `false` led to compile errors so it is doubtful the default value was
  ever changed. By removing the option some internal statistics code was also
  simplified.

* removed run-time manipulation methods for server endpoints:

  * `db._removeEndpoint()`
  * `db._configureEndpoint()`
  * HTTP POST `/_api/endpoint`
  * HTTP DELETE `/_api/endpoint`

* AQL query result cache

  The query result cache can optionally cache the complete results of all or selected AQL queries.
  It can be operated in the following modes:

  * `off`: the cache is disabled. No query results will be stored
  * `on`: the cache will store the results of all AQL queries unless their `cache`
    attribute flag is set to `false`
  * `demand`: the cache will store the results of AQL queries that have their
    `cache` attribute set to `true`, but will ignore all others

  The mode can be set at server startup using the `--database.query-cache-mode` configuration
  option and later changed at runtime.

  The following HTTP REST APIs have been added for controlling the query cache:

  * HTTP GET `/_api/query-cache/properties`: returns the global query cache configuration
  * HTTP PUT `/_api/query-cache/properties`: modifies the global query cache configuration
  * HTTP DELETE `/_api/query-cache`: invalidates all results in the query cache

  The following JavaScript functions have been added for controlling the query cache:

  * `require("org/arangodb/aql/cache").properties()`: returns the global query cache configuration
  * `require("org/arangodb/aql/cache").properties(properties)`: modifies the global query cache configuration
  * `require("org/arangodb/aql/cache").clear()`: invalidates all results in the query cache

* do not link arangoimp against V8

* AQL function call arguments optimization

  This will lead to arguments in function calls inside AQL queries not being copied but passed
  by reference. This may speed up calls to functions with bigger argument values or queries that
  call functions a lot of times.

* upgraded V8 version to 4.3.61

* removed deprecated AQL `SKIPLIST` function.

  This function was introduced in older versions of ArangoDB with a less powerful query optimizer to
  retrieve data from a skiplist index using a `LIMIT` clause. It was marked as deprecated in ArangoDB
  2.6.

  Since ArangoDB 2.3 the behavior of the `SKIPLIST` function can be emulated using regular AQL
  constructs, e.g.

      FOR doc IN @@collection
        FILTER doc.value >= @value
        SORT doc.value DESC
        LIMIT 1
        RETURN doc

* the `skip()` function for simple queries does not accept negative input any longer.
  This feature was deprecated in 2.6.0.

* fix exception handling

  In some cases JavaScript exceptions would re-throw without information of the original problem.
  Now the original exception is logged for failure analysis.

* based REST API method PUT `/_api/simple/all` on the cursor API and make it use AQL internally.

  The change speeds up this REST API method and will lead to additional query information being
  returned by the REST API. Clients can use this extra information or ignore it.

* Foxx Queue job success/failure handlers arguments have changed from `(jobId, jobData, result, jobFailures)` to `(result, jobData, job)`.

* added Foxx Queue job options `repeatTimes`, `repeatUntil` and `repeatDelay` to automatically re-schedule jobs when they are completed.

* added Foxx manifest configuration type `password` to mask values in the web interface.

* fixed default values in Foxx manifest configurations sometimes not being used as defaults.

* fixed optional parameters in Foxx manifest configurations sometimes not being cleared correctly.

* Foxx dependencies can now be marked as optional using a slightly more verbose syntax in your manifest file.

* converted Foxx constructors to ES6 classes so you can extend them using class syntax.

* updated aqb to 2.0.

* updated chai to 3.0.

* Use more madvise calls to speed up things when memory is tight, in particular
  at load time but also for random accesses later.

* Overhauled web interface

  The web interface now has a new design.

  The API documentation for ArangoDB has been moved from "Tools" to "Links" in the web interface.

  The "Applications" tab in the web interfaces has been renamed to "Services".


v2.6.12 (2015-12-02)
--------------------

* fixed disappearing of documents for collections transferred via `sync` if the
  the collection was dropped right before synchronization and drop and (re-)create
  collection markers were located in the same WAL file

* added missing lock instruction for primary index in compactor size calculation

* fixed issue #1589

* fixed issue #1583

* Foxx: optional configuration options no longer log validation errors when assigned
  empty values (#1495)


v2.6.11 (2015-11-18)
--------------------

* fixed potentially invalid pointer access in shaper when the currently accessed
  document got re-located by the WAL collector at the very same time


v2.6.10 (2015-11-10)
--------------------

* disable replication appliers when starting in modes `--upgrade`, `--no-server`
  and `--check-upgrade`

* more detailed output in arango-dfdb

* fixed potential deadlock in collection status changing on Windows

* issue #1521: Can't dump/restore with user and password


v2.6.9 (2015-09-29)
-------------------

* added "special" password ARANGODB_DEFAULT_ROOT_PASSWORD. If you pass
  ARANGODB_DEFAULT_ROOT_PASSWORD as password, it will read the password
  from the environment variable ARANGODB_DEFAULT_ROOT_PASSWORD

* fixed failing AQL skiplist, sort and limit combination

  When using a Skiplist index on an attribute (say "a") and then using sort
  and skip on this attribute caused the result to be empty e.g.:

    require("internal").db.test.ensureSkiplist("a");
    require("internal").db._query("FOR x IN test SORT x.a LIMIT 10, 10");

  Was always empty no matter how many documents are stored in test.
  This is now fixed.

v2.6.8 (2015-09-09)
-------------------

* ARM only:

  The ArangoDB packages for ARM require the kernel to allow unaligned memory access.
  How the kernel handles unaligned memory access is configurable at runtime by
  checking and adjusting the contents `/proc/cpu/alignment`.

  In order to operate on ARM, ArangoDB requires the bit 1 to be set. This will
  make the kernel trap and adjust unaligned memory accesses. If this bit is not
  set, the kernel may send a SIGBUS signal to ArangoDB and terminate it.

  To set bit 1 in `/proc/cpu/alignment` use the following command as a privileged
  user (e.g. root):

      echo "2" > /proc/cpu/alignment

  Note that this setting affects all user processes and not just ArangoDB. Setting
  the alignment with the above command will also not make the setting permanent,
  so it will be lost after a restart of the system. In order to make the setting
  permanent, it should be executed during system startup or before starting arangod.

  The ArangoDB start/stop scripts do not adjust the alignment setting, but rely on
  the environment to have the correct alignment setting already. The reason for this
  is that the alignment settings also affect all other user processes (which ArangoDB
  is not aware of) and thus may have side-effects outside of ArangoDB. It is therefore
  more reasonable to have the system administrator carry out the change.


v2.6.7 (2015-08-25)
-------------------

* improved AssocMulti index performance when resizing.

  This makes the edge index perform less I/O when under memory pressure.


v2.6.6 (2015-08-23)
-------------------

* added startup option `--server.additional-threads` to create separate queues
  for slow requests.


v2.6.5 (2015-08-17)
-------------------

* added startup option `--database.throw-collection-not-loaded-error`

  Accessing a not-yet loaded collection will automatically load a collection
  on first access. This flag controls what happens in case an operation
  would need to wait for another thread to finalize loading a collection. If
  set to *true*, then the first operation that accesses an unloaded collection
  will load it. Further threads that try to access the same collection while
  it is still loading immediately fail with an error (1238, *collection not loaded*).
  This is to prevent all server threads from being blocked while waiting on the
  same collection to finish loading. When the first thread has completed loading
  the collection, the collection becomes regularly available, and all operations
  from that point on can be carried out normally, and error 1238 will not be
  thrown anymore for that collection.

  If set to *false*, the first thread that accesses a not-yet loaded collection
  will still load it. Other threads that try to access the collection while
  loading will not fail with error 1238 but instead block until the collection
  is fully loaded. This configuration might lead to all server threads being
  blocked because they are all waiting for the same collection to complete
  loading. Setting the option to *true* will prevent this from happening, but
  requires clients to catch error 1238 and react on it (maybe by scheduling
  a retry for later).

  The default value is *false*.

* fixed busy wait loop in scheduler threads that sometimes consumed 100% CPU while
  waiting for events on connections closed unexpectedly by the client side

* handle attribute `indexBuckets` when restoring collections via arangorestore.
  Previously the `indexBuckets` attribute value from the dump was ignored, and the
   server default value for `indexBuckets` was used when restoring a collection.

* fixed "EscapeValue already set error" crash in V8 actions that might have occurred when
  canceling V8-based operations.


v2.6.4 (2015-08-01)
-------------------

* V8: Upgrade to version 4.1.0.27 - this is intended to be the stable V8 version.

* fixed issue #1424: Arango shell should not processing arrows pushing on keyboard


v2.6.3 (2015-07-21)
-------------------

* issue #1409: Document values with null character truncated


v2.6.2 (2015-07-04)
-------------------

* fixed issue #1383: bindVars for HTTP API doesn't work with empty string

* fixed handling of default values in Foxx manifest configurations

* fixed handling of optional parameters in Foxx manifest configurations

* fixed a reference error being thrown in Foxx queues when a function-based job type is used that is not available and no options object is passed to queue.push


v2.6.1 (2015-06-24)
-------------------

* Add missing swagger files to cmake build. fixes #1368

* fixed documentation errors


v2.6.0 (2015-06-20)
-------------------

* using negative values for `SimpleQuery.skip()` is deprecated.
  This functionality will be removed in future versions of ArangoDB.

* The following simple query functions are now deprecated:

  * collection.near
  * collection.within
  * collection.geo
  * collection.fulltext
  * collection.range
  * collection.closedRange

  This also lead to the following REST API methods being deprecated from now on:

  * PUT /_api/simple/near
  * PUT /_api/simple/within
  * PUT /_api/simple/fulltext
  * PUT /_api/simple/range

  It is recommended to replace calls to these functions or APIs with equivalent AQL queries,
  which are more flexible because they can be combined with other operations:

      FOR doc IN NEAR(@@collection, @latitude, @longitude, @limit)
        RETURN doc

      FOR doc IN WITHIN(@@collection, @latitude, @longitude, @radius, @distanceAttributeName)
        RETURN doc

      FOR doc IN FULLTEXT(@@collection, @attributeName, @queryString, @limit)
        RETURN doc

      FOR doc IN @@collection
        FILTER doc.value >= @left && doc.value < @right
        LIMIT @skip, @limit
        RETURN doc`

  The above simple query functions and REST API methods may be removed in future versions
  of ArangoDB.

* deprecated now-obsolete AQL `SKIPLIST` function

  The function was introduced in older versions of ArangoDB with a less powerful query optimizer to
  retrieve data from a skiplist index using a `LIMIT` clause.

  Since 2.3 the same goal can be achieved by using regular AQL constructs, e.g.

      FOR doc IN collection FILTER doc.value >= @value SORT doc.value DESC LIMIT 1 RETURN doc

* fixed issues when switching the database inside tasks and during shutdown of database cursors

  These features were added during 2.6 alpha stage so the fixes affect devel/2.6-alpha builds only

* issue #1360: improved foxx-manager help

* added `--enable-tcmalloc` configure option.

  When this option is set, arangod and the client tools will be linked against tcmalloc, which replaces
  the system allocator. When the option is set, a tcmalloc library must be present on the system under
  one of the names `libtcmalloc`, `libtcmalloc_minimal` or `libtcmalloc_debug`.

  As this is a configure option, it is supported for manual builds on Linux-like systems only. tcmalloc
  support is currently experimental.

* issue #1353: Windows: HTTP API - incorrect path in errorMessage

* issue #1347: added option `--create-database` for arangorestore.

  Setting this option to `true` will now create the target database if it does not exist. When creating
  the target database, the username and passwords passed to arangorestore will be used to create an
  initial user for the new database.

* issue #1345: advanced debug information for User Functions

* issue #1341: Can't use bindvars in UPSERT

* fixed vulnerability in JWT implementation.

* changed default value of option `--database.ignore-datafile-errors` from `true` to `false`

  If the new default value of `false` is used, then arangod will refuse loading collections that contain
  datafiles with CRC mismatches or other errors. A collection with datafile errors will then become
  unavailable. This prevents follow up errors from happening.

  The only way to access such collection is to use the datafile debugger (arango-dfdb) and try to repair
  or truncate the datafile with it.

  If `--database.ignore-datafile-errors` is set to `true`, then collections will become available
  even if parts of their data cannot be loaded. This helps availability, but may cause (partial) data
  loss and follow up errors.

* added server startup option `--server.session-timeout` for controlling the timeout of user sessions
  in the web interface

* add sessions and cookie authentication for ArangoDB's web interface

  ArangoDB's built-in web interface now uses sessions. Session information ids are stored in cookies,
  so clients using the web interface must accept cookies in order to use it

* web interface: display query execution time in AQL editor

* web interface: renamed AQL query *submit* button to *execute*

* web interface: added query explain feature in AQL editor

* web interface: demo page added. only working if demo data is available, hidden otherwise

* web interface: added support for custom app scripts with optional arguments and results

* web interface: mounted apps that need to be configured are now indicated in the app overview

* web interface: added button for running tests to app details

* web interface: added button for configuring app dependencies to app details

* web interface: upgraded API documentation to use Swagger 2

* INCOMPATIBLE CHANGE

  removed startup option `--log.severity`

  The docs for `--log.severity` mentioned lots of severities (e.g. `exception`, `technical`, `functional`, `development`)
  but only a few severities (e.g. `all`, `human`) were actually used, with `human` being the default and `all` enabling the
  additional logging of requests. So the option pretended to control a lot of things which it actually didn't. Additionally,
  the option `--log.requests-file` was around for a long time already, also controlling request logging.

  Because the `--log.severity` option effectively did not control that much, it was removed. A side effect of removing the
  option is that 2.5 installations which used `--log.severity all` will not log requests after the upgrade to 2.6. This can
  be adjusted by setting the `--log.requests-file` option.

* add backtrace to fatal log events

* added optional `limit` parameter for AQL function `FULLTEXT`

* make fulltext index also index text values contained in direct sub-objects of the indexed
  attribute.

  Previous versions of ArangoDB only indexed the attribute value if it was a string. Sub-attributes
  of the index attribute were ignored when fulltext indexing.

  Now, if the index attribute value is an object, the object's values will each be included in the
  fulltext index if they are strings. If the index attribute value is an array, the array's values
  will each be included in the fulltext index if they are strings.

  For example, with a fulltext index present on the `translations` attribute, the following text
  values will now be indexed:

      var c = db._create("example");
      c.ensureFulltextIndex("translations");
      c.insert({ translations: { en: "fox", de: "Fuchs", fr: "renard", ru: "лиса" } });
      c.insert({ translations: "Fox is the English translation of the German word Fuchs" });
      c.insert({ translations: [ "ArangoDB", "document", "database", "Foxx" ] });

      c.fulltext("translations", "лиса").toArray();       // returns only first document
      c.fulltext("translations", "Fox").toArray();        // returns first and second documents
      c.fulltext("translations", "prefix:Fox").toArray(); // returns all three documents

* added batch document removal and lookup commands:

      collection.lookupByKeys(keys)
      collection.removeByKeys(keys)

  These commands can be used to perform multi-document lookup and removal operations efficiently
  from the ArangoShell. The argument to these operations is an array of document keys.

  Also added HTTP APIs for batch document commands:

  * PUT /_api/simple/lookup-by-keys
  * PUT /_api/simple/remove-by-keys

* properly prefix document address URLs with the current database name for calls to the REST
  API method GET `/_api/document?collection=...` (that method will return partial URLs to all
  documents in the collection).

  Previous versions of ArangoDB returned the URLs starting with `/_api/` but without the current
  database name, e.g. `/_api/document/mycollection/mykey`. Starting with 2.6, the response URLs
  will include the database name as well, e.g. `/_db/_system/_api/document/mycollection/mykey`.

* added dedicated collection export HTTP REST API

  ArangoDB now provides a dedicated collection export API, which can take snapshots of entire
  collections more efficiently than the general-purpose cursor API. The export API is useful
  to transfer the contents of an entire collection to a client application. It provides optional
  filtering on specific attributes.

  The export API is available at endpoint `POST /_api/export?collection=...`. The API has the
  same return value structure as the already established cursor API (`POST /_api/cursor`).

  An introduction to the export API is given in this blog post:
  http://jsteemann.github.io/blog/2015/04/04/more-efficient-data-exports/

* subquery optimizations for AQL queries

  This optimization avoids copying intermediate results into subqueries that are not required
  by the subquery.

  A brief description can be found here:
  http://jsteemann.github.io/blog/2015/05/04/subquery-optimizations/

* return value optimization for AQL queries

  This optimization avoids copying the final query result inside the query's main `ReturnNode`.

  A brief description can be found here:
  http://jsteemann.github.io/blog/2015/05/04/return-value-optimization-for-aql/

* speed up AQL queries containing big `IN` lists for index lookups

  `IN` lists used for index lookups had performance issues in previous versions of ArangoDB.
  These issues have been addressed in 2.6 so using bigger `IN` lists for filtering is much
  faster.

  A brief description can be found here:
  http://jsteemann.github.io/blog/2015/05/07/in-list-improvements/

* allow `@` and `.` characters in document keys, too

  This change also leads to document keys being URL-encoded when returned in HTTP `location`
  response headers.

* added alternative implementation for AQL COLLECT

  The alternative method uses a hash table for grouping and does not require its input elements
  to be sorted. It will be taken into account by the optimizer for `COLLECT` statements that do
  not use an `INTO` clause.

  In case a `COLLECT` statement can use the hash table variant, the optimizer will create an extra
  plan for it at the beginning of the planning phase. In this plan, no extra `SORT` node will be
  added in front of the `COLLECT` because the hash table variant of `COLLECT` does not require
  sorted input. Instead, a `SORT` node will be added after it to sort its output. This `SORT` node
  may be optimized away again in later stages. If the sort order of the result is irrelevant to
  the user, adding an extra `SORT null` after a hash `COLLECT` operation will allow the optimizer to
  remove the sorts altogether.

  In addition to the hash table variant of `COLLECT`, the optimizer will modify the original plan
  to use the regular `COLLECT` implementation. As this implementation requires sorted input, the
  optimizer will insert a `SORT` node in front of the `COLLECT`. This `SORT` node may be optimized
  away in later stages.

  The created plans will then be shipped through the regular optimization pipeline. In the end,
  the optimizer will pick the plan with the lowest estimated total cost as usual. The hash table
  variant does not require an up-front sort of the input, and will thus be preferred over the
  regular `COLLECT` if the optimizer estimates many input elements for the `COLLECT` node and
  cannot use an index to sort them.

  The optimizer can be explicitly told to use the regular *sorted* variant of `COLLECT` by
  suffixing a `COLLECT` statement with `OPTIONS { "method" : "sorted" }`. This will override the
  optimizer guesswork and only produce the *sorted* variant of `COLLECT`.

  A blog post on the new `COLLECT` implementation can be found here:
  http://jsteemann.github.io/blog/2015/04/22/collecting-with-a-hash-table/

* refactored HTTP REST API for cursors

  The HTTP REST API for cursors (`/_api/cursor`) has been refactored to improve its performance
  and use less memory.

  A post showing some of the performance improvements can be found here:
  http://jsteemann.github.io/blog/2015/04/01/improvements-for-the-cursor-api/

* simplified return value syntax for data-modification AQL queries

  ArangoDB 2.4 since version allows to return results from data-modification AQL queries. The
  syntax for this was quite limited and verbose:

      FOR i IN 1..10
        INSERT { value: i } IN test
        LET inserted = NEW
        RETURN inserted

  The `LET inserted = NEW RETURN inserted` was required literally to return the inserted
  documents. No calculations could be made using the inserted documents.

  This is now more flexible. After a data-modification clause (e.g. `INSERT`, `UPDATE`, `REPLACE`,
  `REMOVE`, `UPSERT`) there can follow any number of `LET` calculations. These calculations can
  refer to the pseudo-values `OLD` and `NEW` that are created by the data-modification statements.

  This allows returning projections of inserted or updated documents, e.g.:

      FOR i IN 1..10
        INSERT { value: i } IN test
        RETURN { _key: NEW._key, value: i }

  Still not every construct is allowed after a data-modification clause. For example, no functions
  can be called that may access documents.

  More information can be found here:
  http://jsteemann.github.io/blog/2015/03/27/improvements-for-data-modification-queries/

* added AQL `UPSERT` statement

  This adds an `UPSERT` statement to AQL that is a combination of both `INSERT` and `UPDATE` /
  `REPLACE`. The `UPSERT` will search for a matching document using a user-provided example.
  If no document matches the example, the *insert* part of the `UPSERT` statement will be
  executed. If there is a match, the *update* / *replace* part will be carried out:

      UPSERT { page: 'index.html' }                 /* search example */
        INSERT { page: 'index.html', pageViews: 1 } /* insert part */
        UPDATE { pageViews: OLD.pageViews + 1 }     /* update part */
        IN pageViews

  `UPSERT` can be used with an `UPDATE` or `REPLACE` clause. The `UPDATE` clause will perform
  a partial update of the found document, whereas the `REPLACE` clause will replace the found
  document entirely. The `UPDATE` or `REPLACE` parts can refer to the pseudo-value `OLD`, which
  contains all attributes of the found document.

  `UPSERT` statements can optionally return values. In the following query, the return
  attribute `found` will return the found document before the `UPDATE` was applied. If no
  document was found, `found` will contain a value of `null`. The `updated` result attribute will
  contain the inserted / updated document:

      UPSERT { page: 'index.html' }                 /* search example */
        INSERT { page: 'index.html', pageViews: 1 } /* insert part */
        UPDATE { pageViews: OLD.pageViews + 1 }     /* update part */
        IN pageViews
        RETURN { found: OLD, updated: NEW }

  A more detailed description of `UPSERT` can be found here:
  http://jsteemann.github.io/blog/2015/03/27/preview-of-the-upsert-command/

* adjusted default configuration value for `--server.backlog-size` from 10 to 64.

* issue #1231: bug xor feature in AQL: LENGTH(null) == 4

  This changes the behavior of the AQL `LENGTH` function as follows:

  - if the single argument to `LENGTH()` is `null`, then the result will now be `0`. In previous
    versions of ArangoDB, the result of `LENGTH(null)` was `4`.

  - if the single argument to `LENGTH()` is `true`, then the result will now be `1`. In previous
    versions of ArangoDB, the result of `LENGTH(true)` was `4`.

  - if the single argument to `LENGTH()` is `false`, then the result will now be `0`. In previous
    versions of ArangoDB, the result of `LENGTH(false)` was `5`.

  The results of `LENGTH()` with string, numeric, array object argument values do not change.

* issue #1298: Bulk import if data already exists (#1298)

  This change extends the HTTP REST API for bulk imports as follows:

  When documents are imported and the `_key` attribute is specified for them, the import can be
  used for inserting and updating/replacing documents. Previously, the import could be used for
  inserting new documents only, and re-inserting a document with an existing key would have failed
  with a *unique key constraint violated* error.

  The above behavior is still the default. However, the API now allows controlling the behavior
  in case of a unique key constraint error via the optional URL parameter `onDuplicate`.

  This parameter can have one of the following values:

  - `error`: when a unique key constraint error occurs, do not import or update the document but
    report an error. This is the default.

  - `update`: when a unique key constraint error occurs, try to (partially) update the existing
    document with the data specified in the import. This may still fail if the document would
    violate secondary unique indexes. Only the attributes present in the import data will be
    updated and other attributes already present will be preserved. The number of updated documents
    will be reported in the `updated` attribute of the HTTP API result.

  - `replace`: when a unique key constraint error occurs, try to fully replace the existing
    document with the data specified in the import. This may still fail if the document would
    violate secondary unique indexes. The number of replaced documents will be reported in the
    `updated` attribute of the HTTP API result.

  - `ignore`: when a unique key constraint error occurs, ignore this error. There will be no
    insert, update or replace for the particular document. Ignored documents will be reported
    separately in the `ignored` attribute of the HTTP API result.

  The result of the HTTP import API will now contain the attributes `ignored` and `updated`, which
  contain the number of ignored and updated documents respectively. These attributes will contain a
  value of zero unless the `onDuplicate` URL parameter is set to either `update` or `replace`
  (in this case the `updated` attribute may contain non-zero values) or `ignore` (in this case the
  `ignored` attribute may contain a non-zero value).

  To support the feature, arangoimp also has a new command line option `--on-duplicate` which can
  have one of the values `error`, `update`, `replace`, `ignore`. The default value is `error`.

  A few examples for using arangoimp with the `--on-duplicate` option can be found here:
  http://jsteemann.github.io/blog/2015/04/14/updating-documents-with-arangoimp/

* changed behavior of `db._query()` in the ArangoShell:

  if the command's result is printed in the shell, the first 10 results will be printed. Previously
  only a basic description of the underlying query result cursor was printed. Additionally, if the
  cursor result contains more than 10 results, the cursor is assigned to a global variable `more`,
  which can be used to iterate over the cursor result.

  Example:

      arangosh [_system]> db._query("FOR i IN 1..15 RETURN i")
      [object ArangoQueryCursor, count: 15, hasMore: true]

      [
        1,
        2,
        3,
        4,
        5,
        6,
        7,
        8,
        9,
        10
      ]

      type 'more' to show more documents


      arangosh [_system]> more
      [object ArangoQueryCursor, count: 15, hasMore: false]

      [
        11,
        12,
        13,
        14,
        15
      ]

* Disallow batchSize value 0 in HTTP `POST /_api/cursor`:

  The HTTP REST API `POST /_api/cursor` does not accept a `batchSize` parameter value of
  `0` any longer. A batch size of 0 never made much sense, but previous versions of ArangoDB
  did not check for this value. Now creating a cursor using a `batchSize` value 0 will
  result in an HTTP 400 error response

* REST Server: fix memory leaks when failing to add jobs

* 'EDGES' AQL Function

  The AQL function `EDGES` got a new fifth option parameter.
  Right now only one option is available: 'includeVertices'. This is a boolean parameter
  that allows to modify the result of the `EDGES` function.
  Default is 'includeVertices: false' which does not have any effect.
  'includeVertices: true' modifies the result, such that
  {vertex: <vertexDocument>, edge: <edgeDocument>} is returned.

* INCOMPATIBLE CHANGE:

  The result format of the AQL function `NEIGHBORS` has been changed.
  Before it has returned an array of objects containing 'vertex' and 'edge'.
  Now it will only contain the vertex directly.
  Also an additional option 'includeData' has been added.
  This is used to define if only the 'vertex._id' value should be returned (false, default),
  or if the vertex should be looked up in the collection and the complete JSON should be returned
  (true).
  Using only the id values can lead to significantly improved performance if this is the only information
  required.

  In order to get the old result format prior to ArangoDB 2.6, please use the function EDGES instead.
  Edges allows for a new option 'includeVertices' which, set to true, returns exactly the format of NEIGHBORS.
  Example:

      NEIGHBORS(<vertexCollection>, <edgeCollection>, <vertex>, <direction>, <example>)

  This can now be achieved by:

      EDGES(<edgeCollection>, <vertex>, <direction>, <example>, {includeVertices: true})

  If you are nesting several NEIGHBORS steps you can speed up their performance in the following way:

  Old Example:

  FOR va IN NEIGHBORS(Users, relations, 'Users/123', 'outbound') FOR vc IN NEIGHBORS(Products, relations, va.vertex._id, 'outbound') RETURN vc

  This can now be achieved by:

  FOR va IN NEIGHBORS(Users, relations, 'Users/123', 'outbound') FOR vc IN NEIGHBORS(Products, relations, va, 'outbound', null, {includeData: true}) RETURN vc
                                                                                                          ^^^^                  ^^^^^^^^^^^^^^^^^^^
                                                                                                  Use intermediate directly     include Data for final

* INCOMPATIBLE CHANGE:

  The AQL function `GRAPH_NEIGHBORS` now provides an additional option `includeData`.
  This option allows controlling whether the function should return the complete vertices
  or just their IDs. Returning only the IDs instead of the full vertices can lead to
  improved performance .

  If provided, `includeData` is set to `true`, all vertices in the result will be returned
  with all their attributes. The default value of `includeData` is `false`.
  This makes the default function results incompatible with previous versions of ArangoDB.

  To get the old result style in ArangoDB 2.6, please set the options as follows in calls
  to `GRAPH_NEIGHBORS`:

      GRAPH_NEIGHBORS(<graph>, <vertex>, { includeData: true })

* INCOMPATIBLE CHANGE:

  The AQL function `GRAPH_COMMON_NEIGHBORS` now provides an additional option `includeData`.
  This option allows controlling whether the function should return the complete vertices
  or just their IDs. Returning only the IDs instead of the full vertices can lead to
  improved performance .

  If provided, `includeData` is set to `true`, all vertices in the result will be returned
  with all their attributes. The default value of `includeData` is `false`.
  This makes the default function results incompatible with previous versions of ArangoDB.

  To get the old result style in ArangoDB 2.6, please set the options as follows in calls
  to `GRAPH_COMMON_NEIGHBORS`:

      GRAPH_COMMON_NEIGHBORS(<graph>, <vertexExamples1>, <vertexExamples2>, { includeData: true }, { includeData: true })

* INCOMPATIBLE CHANGE:

  The AQL function `GRAPH_SHORTEST_PATH` now provides an additional option `includeData`.
  This option allows controlling whether the function should return the complete vertices
  and edges or just their IDs. Returning only the IDs instead of full vertices and edges
  can lead to improved performance .

  If provided, `includeData` is set to `true`, all vertices and edges in the result will
  be returned with all their attributes. There is also an optional parameter `includePath` of
  type object.
  It has two optional sub-attributes `vertices` and `edges`, both of type boolean.
  Both can be set individually and the result will include all vertices on the path if
  `includePath.vertices == true` and all edges if `includePath.edges == true` respectively.

  The default value of `includeData` is `false`, and paths are now excluded by default.
  This makes the default function results incompatible with previous versions of ArangoDB.

  To get the old result style in ArangoDB 2.6, please set the options as follows in calls
  to `GRAPH_SHORTEST_PATH`:

      GRAPH_SHORTEST_PATH(<graph>, <source>, <target>, { includeData: true, includePath: { edges: true, vertices: true } })

  The attributes `startVertex` and `vertex` that were present in the results of `GRAPH_SHORTEST_PATH`
  in previous versions of ArangoDB will not be produced in 2.6. To calculate these attributes in 2.6,
  please extract the first and last elements from the `vertices` result attribute.

* INCOMPATIBLE CHANGE:

  The AQL function `GRAPH_DISTANCE_TO` will now return only the id the destination vertex
  in the `vertex` attribute, and not the full vertex data with all vertex attributes.

* INCOMPATIBLE CHANGE:

  All graph measurements functions in JavaScript module `general-graph` that calculated a
  single figure previously returned an array containing just the figure. Now these functions
  will return the figure directly and not put it inside an array.

  The affected functions are:

  * `graph._absoluteEccentricity`
  * `graph._eccentricity`
  * `graph._absoluteCloseness`
  * `graph._closeness`
  * `graph._absoluteBetweenness`
  * `graph._betweenness`
  * `graph._radius`
  * `graph._diameter`

* Create the `_graphs` collection in new databases with `waitForSync` attribute set to `false`

  The previous `waitForSync` value was `true`, so default the behavior when creating and dropping
  graphs via the HTTP REST API changes as follows if the new settings are in effect:

  * `POST /_api/graph` by default returns `HTTP 202` instead of `HTTP 201`
  * `DELETE /_api/graph/graph-name` by default returns `HTTP 202` instead of `HTTP 201`

  If the `_graphs` collection still has its `waitForSync` value set to `true`, then the HTTP status
  code will not change.

* Upgraded ICU to version 54; this increases performance in many places.
  based on https://code.google.com/p/chromium/issues/detail?id=428145

* added support for HTTP push aka chunked encoding

* issue #1051: add info whether server is running in service or user mode?

  This will add a "mode" attribute to the result of the result of HTTP GET `/_api/version?details=true`

  "mode" can have the following values:

  - `standalone`: server was started manually (e.g. on command-line)
  - `service`: service is running as Windows service, in daemon mode or under the supervisor

* improve system error messages in Windows port

* increased default value of `--server.request-timeout` from 300 to 1200 seconds for client tools
  (arangosh, arangoimp, arangodump, arangorestore)

* increased default value of `--server.connect-timeout` from 3 to 5 seconds for client tools
  (arangosh, arangoimp, arangodump, arangorestore)

* added startup option `--server.foxx-queues-poll-interval`

  This startup option controls the frequency with which the Foxx queues manager is checking
  the queue (or queues) for jobs to be executed.

  The default value is `1` second. Lowering this value will result in the queue manager waking
  up and checking the queues more frequently, which may increase CPU usage of the server.
  When not using Foxx queues, this value can be raised to save some CPU time.

* added startup option `--server.foxx-queues`

  This startup option controls whether the Foxx queue manager will check queue and job entries.
  Disabling this option can reduce server load but will prevent jobs added to Foxx queues from
  being processed at all.

  The default value is `true`, enabling the Foxx queues feature.

* make Foxx queues really database-specific.

  Foxx queues were and are stored in a database-specific collection `_queues`. However, a global
  cache variable for the queues led to the queue names being treated database-independently, which
  was wrong.

  Since 2.6, Foxx queues names are truly database-specific, so the same queue name can be used in
  two different databases for two different queues. Until then, it is advisable to think of queues
  as already being database-specific, and using the database name as a queue name prefix to be
  avoid name conflicts, e.g.:

      var queueName = "myQueue";
      var Foxx = require("org/arangodb/foxx");
      Foxx.queues.create(db._name() + ":" + queueName);

* added support for Foxx queue job types defined as app scripts.

  The old job types introduced in 2.4 are still supported but are known to cause issues in 2.5
  and later when the server is restarted or the job types are not defined in every thread.

  The new job types avoid this issue by storing an explicit mount path and script name rather
  than an assuming the job type is defined globally. It is strongly recommended to convert your
  job types to the new script-based system.

* renamed Foxx sessions option "sessionStorageApp" to "sessionStorage". The option now also accepts session storages directly.

* Added the following JavaScript methods for file access:
  * fs.copyFile() to copy single files
  * fs.copyRecursive() to copy directory trees
  * fs.chmod() to set the file permissions (non-Windows only)

* Added process.env for accessing the process environment from JavaScript code

* Cluster: kickstarter shutdown routines will more precisely follow the shutdown of its nodes.

* Cluster: don't delete agency connection objects that are currently in use.

* Cluster: improve passing along of HTTP errors

* fixed issue #1247: debian init script problems

* multi-threaded index creation on collection load

  When a collection contains more than one secondary index, they can be built in memory in
  parallel when the collection is loaded. How many threads are used for parallel index creation
  is determined by the new configuration parameter `--database.index-threads`. If this is set
  to 0, indexes are built by the opening thread only and sequentially. This is equivalent to
  the behavior in 2.5 and before.

* speed up building up primary index when loading collections

* added `count` attribute to `parameters.json` files of collections. This attribute indicates
  the number of live documents in the collection on unload. It is read when the collection is
  (re)loaded to determine the initial size for the collection's primary index

* removed remainders of MRuby integration, removed arangoirb

* simplified `controllers` property in Foxx manifests. You can now specify a filename directly
  if you only want to use a single file mounted at the base URL of your Foxx app.

* simplified `exports` property in Foxx manifests. You can now specify a filename directly if
  you only want to export variables from a single file in your Foxx app.

* added support for node.js-style exports in Foxx exports. Your Foxx exports file can now export
  arbitrary values using the `module.exports` property instead of adding properties to the
  `exports` object.

* added `scripts` property to Foxx manifests. You should now specify the `setup` and `teardown`
  files as properties of the `scripts` object in your manifests and can define custom,
  app-specific scripts that can be executed from the web interface or the CLI.

* added `tests` property to Foxx manifests. You can now define test cases using the `mocha`
  framework which can then be executed inside ArangoDB.

* updated `joi` package to 6.0.8.

* added `extendible` package.

* added Foxx model lifecycle events to repositories. See #1257.

* speed up resizing of edge index.

* allow to split an edge index into buckets which are resized individually.
  This is controlled by the `indexBuckets` attribute in the `properties`
  of the collection.

* fix a cluster deadlock bug in larger clusters by marking a thread waiting
  for a lock on a DBserver as blocked


v2.5.7 (2015-08-02)
-------------------

* V8: Upgrade to version 4.1.0.27 - this is intended to be the stable V8 version.


v2.5.6 (2015-07-21)
-------------------

* alter Windows build infrastructure so we can properly store pdb files.

* potentially fixed issue #1313: Wrong metric calculation at dashboard

  Escape whitespace in process name when scanning /proc/pid/stats

  This fixes statistics values read from that file

* Fixed variable naming in AQL `COLLECT INTO` results in case the COLLECT is placed
  in a subquery which itself is followed by other constructs that require variables


v2.5.5 (2015-05-29)
-------------------

* fixed vulnerability in JWT implementation.

* fixed format string for reading /proc/pid/stat

* take into account barriers used in different V8 contexts


v2.5.4 (2015-05-14)
-------------------

* added startup option `--log.performance`: specifying this option at startup will log
  performance-related info messages, mainly timings via the regular logging mechanisms

* cluster fixes

* fix for recursive copy under Windows


v2.5.3 (2015-04-29)
-------------------

* Fix fs.move to work across filesystem borders; Fixes Foxx app installation problems;
  issue #1292.

* Fix Foxx app install when installed on a different drive on Windows

* issue #1322: strange AQL result

* issue #1318: Inconsistent db._create() syntax

* issue #1315: queries to a collection fail with an empty response if the
  collection contains specific JSON data

* issue #1300: Make arangodump not fail if target directory exists but is empty

* allow specifying higher values than SOMAXCONN for `--server.backlog-size`

  Previously, arangod would not start when a `--server.backlog-size` value was
  specified that was higher than the platform's SOMAXCONN header value.

  Now, arangod will use the user-provided value for `--server.backlog-size` and
  pass it to the listen system call even if the value is higher than SOMAXCONN.
  If the user-provided value is higher than SOMAXCONN, arangod will log a warning
  on startup.

* Fixed a cluster deadlock bug. Mark a thread that is in a RemoteBlock as
  blocked to allow for additional dispatcher threads to be started.

* Fix locking in cluster by using another ReadWriteLock class for collections.

* Add a second DispatcherQueue for AQL in the cluster. This fixes a
  cluster-AQL thread explosion bug.


v2.5.2 (2015-04-11)
-------------------

* modules stored in _modules are automatically flushed when changed

* added missing query-id parameter in documentation of HTTP DELETE `/_api/query` endpoint

* added iterator for edge index in AQL queries

  this change may lead to less edges being read when used together with a LIMIT clause

* make graph viewer in web interface issue less expensive queries for determining
  a random vertex from the graph, and for determining vertex attributes

* issue #1285: syntax error, unexpected $undefined near '@_to RETURN obj

  this allows AQL bind parameter names to also start with underscores

* moved /_api/query to C++

* issue #1289: Foxx models created from database documents expose an internal method

* added `Foxx.Repository#exists`

* parallelize initialization of V8 context in multiple threads

* fixed a possible crash when the debug-level was TRACE

* cluster: do not initialize statistics collection on each
  coordinator, this fixes a race condition at startup

* cluster: fix a startup race w.r.t. the _configuration collection

* search for db:// JavaScript modules only after all local files have been
  considered, this speeds up the require command in a cluster considerably

* general cluster speedup in certain areas


v2.5.1 (2015-03-19)
-------------------

* fixed bug that caused undefined behavior when an AQL query was killed inside
  a calculation block

* fixed memleaks in AQL query cleanup in case out-of-memory errors are thrown

* by default, Debian and RedHat packages are built with debug symbols

* added option `--database.ignore-logfile-errors`

  This option controls how collection datafiles with a CRC mismatch are treated.

  If set to `false`, CRC mismatch errors in collection datafiles will lead
  to a collection not being loaded at all. If a collection needs to be loaded
  during WAL recovery, the WAL recovery will also abort (if not forced with
  `--wal.ignore-recovery-errors true`). Setting this flag to `false` protects
  users from unintentionally using a collection with corrupted datafiles, from
  which only a subset of the original data can be recovered.

  If set to `true`, CRC mismatch errors in collection datafiles will lead to
  the datafile being partially loaded. All data up to until the mismatch will
  be loaded. This will enable users to continue with collection datafiles
  that are corrupted, but will result in only a partial load of the data.
  The WAL recovery will still abort when encountering a collection with a
  corrupted datafile, at least if `--wal.ignore-recovery-errors` is not set to
  `true`.

  The default value is *true*, so for collections with corrupted datafiles
  there might be partial data loads once the WAL recovery has finished. If
  the WAL recovery will need to load a collection with a corrupted datafile,
  it will still stop when using the default values.

* INCOMPATIBLE CHANGE:

  make the arangod server refuse to start if during startup it finds a non-readable
  `parameter.json` file for a database or a collection.

  Stopping the startup process in this case requires manual intervention (fixing
  the unreadable files), but prevents follow-up errors due to ignored databases or
  collections from happening.

* datafiles and `parameter.json` files written by arangod are now created with read and write
  privileges for the arangod process user, and with read and write privileges for the arangod
  process group.

  Previously, these files were created with user read and write permissions only.

* INCOMPATIBLE CHANGE:

  abort WAL recovery if one of the collection's datafiles cannot be opened

* INCOMPATIBLE CHANGE:

  never try to raise the privileges after dropping them, this can lead to a race condition while
  running the recovery

  If you require to run ArangoDB on a port lower than 1024, you must run ArangoDB as root.

* fixed inefficiencies in `remove` methods of general-graph module

* added option `--database.slow-query-threshold` for controlling the default AQL slow query
  threshold value on server start

* add system error strings for Windows on many places

* rework service startup so we announce 'RUNNING' only when we're finished starting.

* use the Windows eventlog for FATAL and ERROR - log messages

* fix service handling in NSIS Windows installer, specify human readable name

* add the ICU_DATA environment variable to the fatal error messages

* fixed issue #1265: arangod crashed with SIGSEGV

* fixed issue #1241: Wildcards in examples


v2.5.0 (2015-03-09)
-------------------

* installer fixes for Windows

* fix for downloading Foxx

* fixed issue #1258: http pipelining not working?


v2.5.0-beta4 (2015-03-05)
-------------------------

* fixed issue #1247: debian init script problems


v2.5.0-beta3 (2015-02-27)
-------------------------

* fix Windows install path calculation in arango

* fix Windows logging of long strings

* fix possible undefinedness of const strings in Windows


v2.5.0-beta2 (2015-02-23)
-------------------------

* fixed issue #1256: agency binary not found #1256

* fixed issue #1230: API: document/col-name/_key and cursor return different floats

* front-end: dashboard tries not to (re)load statistics if user has no access

* V8: Upgrade to version 3.31.74.1

* etcd: Upgrade to version 2.0 - This requires go 1.3 to compile at least.

* refuse to startup if ICU wasn't initialized, this will i.e. prevent errors from being printed,
  and libraries from being loaded.

* front-end: unwanted removal of index table header after creating new index

* fixed issue #1248: chrome: applications filtering not working

* fixed issue #1198: queries remain in aql editor (front-end) if you navigate through different tabs

* Simplify usage of Foxx

  Thanks to our user feedback we learned that Foxx is a powerful, yet rather complicated concept.
  With this release we tried to make it less complicated while keeping all its strength.
  That includes a rewrite of the documentation as well as some code changes as listed below:

  * Moved Foxx applications to a different folder.

    The naming convention now is: <app-path>/_db/<dbname>/<mountpoint>/APP
    Before it was: <app-path>/databases/<dbname>/<appname>:<appversion>
    This caused some trouble as apps where cached based on name and version and updates did not apply.
    Hence the path on filesystem and the app's access URL had no relation to one another.
    Now the path on filesystem is identical to the URL (except for slashes and the appended APP)

  * Rewrite of Foxx routing

    The routing of Foxx has been exposed to major internal changes we adjusted because of user feedback.
    This allows us to set the development mode per mountpoint without having to change paths and hold
    apps at separate locations.

  * Foxx Development mode

    The development mode used until 2.4 is gone. It has been replaced by a much more mature version.
    This includes the deprecation of the javascript.dev-app-path parameter, which is useless since 2.5.
    Instead of having two separate app directories for production and development, apps now reside in
    one place, which is used for production as well as for development.
    Apps can still be put into development mode, changing their behavior compared to production mode.
    Development mode apps are still reread from disk at every request, and still they ship more debug
    output.

    This change has also made the startup options `--javascript.frontend-development-mode` and
    `--javascript.dev-app-path` obsolete. The former option will not have any effect when set, and the
    latter option is only read and used during the upgrade to 2.5 and does not have any effects later.

  * Foxx install process

    Installing Foxx apps has been a two step process: import them into ArangoDB and mount them at a
    specific mountpoint. These operations have been joined together. You can install an app at one
    mountpoint, that's it. No fetch, mount, unmount, purge cycle anymore. The commands have been
    simplified to just:

    * install: get your Foxx app up and running
    * uninstall: shut it down and erase it from disk

  * Foxx error output

    Until 2.4 the errors produced by Foxx were not optimal. Often, the error message was just
    `unable to parse manifest` and contained only an internal stack trace.
    In 2.5 we made major improvements there, including a much more fine-grained error output that
    helps you debug your Foxx apps. The error message printed is now much closer to its source and
    should help you track it down.

    Also we added the default handlers for unhandled errors in Foxx apps:

    * You will get a nice internal error page whenever your Foxx app is called but was not installed
      due to any error
    * You will get a proper error message when having an uncaught error appears in any app route

    In production mode the messages above will NOT contain any information about your Foxx internals
    and are safe to be exposed to third party users.
    In development mode the messages above will contain the stacktrace (if available), making it easier for
    your in-house devs to track down errors in the application.

* added `console` object to Foxx apps. All Foxx apps now have a console object implementing
  the familiar Console API in their global scope, which can be used to log diagnostic
  messages to the database.

* added `org/arangodb/request` module, which provides a simple API for making HTTP requests
  to external services.

* added optimizer rule `propagate-constant-attributes`

  This rule will look inside `FILTER` conditions for constant value equality comparisons,
  and insert the constant values in other places in `FILTER`s. For example, the rule will
  insert `42` instead of `i.value` in the second `FILTER` of the following query:

      FOR i IN c1 FOR j IN c2 FILTER i.value == 42 FILTER j.value == i.value RETURN 1

* added `filtered` value to AQL query execution statistics

  This value indicates how many documents were filtered by `FilterNode`s in the AQL query.
  Note that `IndexRangeNode`s can also filter documents by selecting only the required ranges
  from the index. The `filtered` value will not include the work done by `IndexRangeNode`s,
  but only the work performed by `FilterNode`s.

* added support for sparse hash and skiplist indexes

  Hash and skiplist indexes can optionally be made sparse. Sparse indexes exclude documents
  in which at least one of the index attributes is either not set or has a value of `null`.

  As such documents are excluded from sparse indexes, they may contain fewer documents than
  their non-sparse counterparts. This enables faster indexing and can lead to reduced memory
  usage in case the indexed attribute does occur only in some, but not all documents of the
  collection. Sparse indexes will also reduce the number of collisions in non-unique hash
  indexes in case non-existing or optional attributes are indexed.

  In order to create a sparse index, an object with the attribute `sparse` can be added to
  the index creation commands:

      db.collection.ensureHashIndex(attributeName, { sparse: true });
      db.collection.ensureHashIndex(attributeName1, attributeName2, { sparse: true });
      db.collection.ensureUniqueConstraint(attributeName, { sparse: true });
      db.collection.ensureUniqueConstraint(attributeName1, attributeName2, { sparse: true });

      db.collection.ensureSkiplist(attributeName, { sparse: true });
      db.collection.ensureSkiplist(attributeName1, attributeName2, { sparse: true });
      db.collection.ensureUniqueSkiplist(attributeName, { sparse: true });
      db.collection.ensureUniqueSkiplist(attributeName1, attributeName2, { sparse: true });

  Note that in place of the above specialized index creation commands, it is recommended to use
  the more general index creation command `ensureIndex`:

  ```js
  db.collection.ensureIndex({ type: "hash", sparse: true, unique: true, fields: [ attributeName ] });
  db.collection.ensureIndex({ type: "skiplist", sparse: false, unique: false, fields: [ "a", "b" ] });
  ```

  When not explicitly set, the `sparse` attribute defaults to `false` for new indexes.

  This causes a change in behavior when creating a unique hash index without specifying the
  sparse flag: in 2.4, unique hash indexes were implicitly sparse, always excluding `null` values.
  There was no option to control this behavior, and sparsity was neither supported for non-unique
  hash indexes nor skiplists in 2.4. This implicit sparsity of unique hash indexes was considered
  an inconsistency, and therefore the behavior was cleaned up in 2.5. As of 2.5, indexes will
  only be created sparse if sparsity is explicitly requested. Existing unique hash indexes from 2.4
  or before will automatically be migrated so they are still sparse after the upgrade to 2.5.

  Geo indexes are implicitly sparse, meaning documents without the indexed location attribute or
  containing invalid location coordinate values will be excluded from the index automatically. This
  is also a change when compared to pre-2.5 behavior, when documents with missing or invalid
  coordinate values may have caused errors on insertion when the geo index' `unique` flag was set
  and its `ignoreNull` flag was not.

  This was confusing and has been rectified in 2.5. The method `ensureGeoConstaint()` now does the
  same as `ensureGeoIndex()`. Furthermore, the attributes `constraint`, `unique`, `ignoreNull` and
  `sparse` flags are now completely ignored when creating geo indexes.

  The same is true for fulltext indexes. There is no need to specify non-uniqueness or sparsity for
  geo or fulltext indexes. They will always be non-unique and sparse.

  As sparse indexes may exclude some documents, they cannot be used for every type of query.
  Sparse hash indexes cannot be used to find documents for which at least one of the indexed
  attributes has a value of `null`. For example, the following AQL query cannot use a sparse
  index, even if one was created on attribute `attr`:

      FOR doc In collection
        FILTER doc.attr == null
        RETURN doc

  If the lookup value is non-constant, a sparse index may or may not be used, depending on
  the other types of conditions in the query. If the optimizer can safely determine that
  the lookup value cannot be `null`, a sparse index may be used. When uncertain, the optimizer
  will not make use of a sparse index in a query in order to produce correct results.

  For example, the following queries cannot use a sparse index on `attr` because the optimizer
  will not know beforehand whether the comparison values for `doc.attr` will include `null`:

      FOR doc In collection
        FILTER doc.attr == SOME_FUNCTION(...)
        RETURN doc

      FOR other IN otherCollection
        FOR doc In collection
          FILTER doc.attr == other.attr
          RETURN doc

  Sparse skiplist indexes can be used for sorting if the optimizer can safely detect that the
  index range does not include `null` for any of the index attributes.

* inspection of AQL data-modification queries will now detect if the data-modification part
  of the query can run in lockstep with the data retrieval part of the query, or if the data
  retrieval part must be executed before the data modification can start.

  Executing the two in lockstep allows using much smaller buffers for intermediate results
  and starts the actual data-modification operations much earlier than if the two phases
  were executed separately.

* Allow dynamic attribute names in AQL object literals

  This allows using arbitrary expressions to construct attribute names in object
  literals specified in AQL queries. To disambiguate expressions and other unquoted
  attribute names, dynamic attribute names need to be enclosed in brackets (`[` and `]`).
  Example:

      FOR i IN 1..100
        RETURN { [ CONCAT('value-of-', i) ] : i }

* make AQL optimizer rule "use-index-for-sort" remove sort also in case a non-sorted
  index (e.g. a hash index) is used for only equality lookups and all sort attributes
  are covered by the index.

  Example that does not require an extra sort (needs hash index on `value`):

      FOR doc IN collection FILTER doc.value == 1 SORT doc.value RETURN doc

  Another example that does not require an extra sort (with hash index on `value1`, `value2`):

      FOR doc IN collection FILTER doc.value1 == 1 && doc.value2 == 2 SORT doc.value1, doc.value2 RETURN doc

* make AQL optimizer rule "use-index-for-sort" remove sort also in case the sort criteria
  excludes the left-most index attributes, but the left-most index attributes are used
  by the index for equality-only lookups.

  Example that can use the index for sorting (needs skiplist index on `value1`, `value2`):

      FOR doc IN collection FILTER doc.value1 == 1 SORT doc.value2 RETURN doc

* added selectivity estimates for primary index, edge index, and hash index

  The selectivity estimates are returned by the `GET /_api/index` REST API method
  in a sub-attribute `selectivityEstimate` for each index that supports it. This
  attribute will be omitted for indexes that do not provide selectivity estimates.
  If provided, the selectivity estimate will be a numeric value between 0 and 1.

  Selectivity estimates will also be reported in the result of `collection.getIndexes()`
  for all indexes that support this. If no selectivity estimate can be determined for
  an index, the attribute `selectivityEstimate` will be omitted here, too.

  The web interface also shows selectivity estimates for each index that supports this.

  Currently the following index types can provide selectivity estimates:
  - primary index
  - edge index
  - hash index (unique and non-unique)

  No selectivity estimates will be provided when running in cluster mode.

* fixed issue #1226: arangod log issues

* added additional logger if arangod is started in foreground mode on a tty

* added AQL optimizer rule "move-calculations-down"

* use exclusive native SRWLocks on Windows instead of native mutexes

* added AQL functions `MD5`, `SHA1`, and `RANDOM_TOKEN`.

* reduced number of string allocations when parsing certain AQL queries

  parsing numbers (integers or doubles) does not require a string allocation
  per number anymore

* RequestContext#bodyParam now accepts arbitrary joi schemas and rejects invalid (but well-formed) request bodies.

* enforce that AQL user functions are wrapped inside JavaScript function () declarations

  AQL user functions were always expected to be wrapped inside a JavaScript function, but previously
  this was not enforced when registering a user function. Enforcing the AQL user functions to be contained
  inside functions prevents functions from doing some unexpected things that may have led to undefined
  behavior.

* Windows service uninstalling: only remove service if it points to the currently running binary,
  or --force was specified.

* Windows (debug only): print stacktraces on crash and run minidump

* Windows (cygwin): if you run arangosh in a cygwin shell or via ssh we will detect this and use
  the appropriate output functions.

* Windows: improve process management

* fix IPv6 reverse ip lookups - so far we only did IPv4 addresses.

* improve join documentation, add outer join example

* run jslint for unit tests too, to prevent "memory leaks" by global js objects with native code.

* fix error logging for exceptions - we wouldn't log the exception message itself so far.

* improve error reporting in the http client (Windows & *nix)

* improve error reports in cluster

* Standard errors can now contain custom messages.


v2.4.7 (XXXX-XX-XX)
-------------------

* fixed issue #1282: Geo WITHIN_RECTANGLE for nested lat/lng


v2.4.6 (2015-03-18)
-------------------

* added option `--database.ignore-logfile-errors`

  This option controls how collection datafiles with a CRC mismatch are treated.

  If set to `false`, CRC mismatch errors in collection datafiles will lead
  to a collection not being loaded at all. If a collection needs to be loaded
  during WAL recovery, the WAL recovery will also abort (if not forced with
  `--wal.ignore-recovery-errors true`). Setting this flag to `false` protects
  users from unintentionally using a collection with corrupted datafiles, from
  which only a subset of the original data can be recovered.

  If set to `true`, CRC mismatch errors in collection datafiles will lead to
  the datafile being partially loaded. All data up to until the mismatch will
  be loaded. This will enable users to continue with a collection datafiles
  that are corrupted, but will result in only a partial load of the data.
  The WAL recovery will still abort when encountering a collection with a
  corrupted datafile, at least if `--wal.ignore-recovery-errors` is not set to
  `true`.

  The default value is *true*, so for collections with corrupted datafiles
  there might be partial data loads once the WAL recovery has finished. If
  the WAL recovery will need to load a collection with a corrupted datafile,
  it will still stop when using the default values.

* INCOMPATIBLE CHANGE:

  make the arangod server refuse to start if during startup it finds a non-readable
  `parameter.json` file for a database or a collection.

  Stopping the startup process in this case requires manual intervention (fixing
  the unreadable files), but prevents follow-up errors due to ignored databases or
  collections from happening.

* datafiles and `parameter.json` files written by arangod are now created with read and write
  privileges for the arangod process user, and with read and write privileges for the arangod
  process group.

  Previously, these files were created with user read and write permissions only.

* INCOMPATIBLE CHANGE:

  abort WAL recovery if one of the collection's datafiles cannot be opened

* INCOMPATIBLE CHANGE:

  never try to raise the privileges after dropping them, this can lead to a race condition while
  running the recovery

  If you require to run ArangoDB on a port lower than 1024, you must run ArangoDB as root.

* fixed inefficiencies in `remove` methods of general-graph module

* added option `--database.slow-query-threshold` for controlling the default AQL slow query
  threshold value on server start


v2.4.5 (2015-03-16)
-------------------

* added elapsed time to HTTP request logging output (`--log.requests-file`)

* added AQL current and slow query tracking, killing of AQL queries

  This change enables retrieving the list of currently running AQL queries inside the selected database.
  AQL queries with an execution time beyond a certain threshold can be moved to a "slow query" facility
  and retrieved from there. Queries can also be killed by specifying the query id.

  This change adds the following HTTP REST APIs:

  - `GET /_api/query/current`: for retrieving the list of currently running queries
  - `GET /_api/query/slow`: for retrieving the list of slow queries
  - `DELETE /_api/query/slow`: for clearing the list of slow queries
  - `GET /_api/query/properties`: for retrieving the properties for query tracking
  - `PUT /_api/query/properties`: for adjusting the properties for query tracking
  - `DELETE /_api/query/<id>`: for killing an AQL query

  The following JavaScript APIs have been added:

  - require("org/arangodb/aql/queries").current();
  - require("org/arangodb/aql/queries").slow();
  - require("org/arangodb/aql/queries").clearSlow();
  - require("org/arangodb/aql/queries").properties();
  - require("org/arangodb/aql/queries").kill();

* fixed issue #1265: arangod crashed with SIGSEGV

* fixed issue #1241: Wildcards in examples

* fixed comment parsing in Foxx controllers


v2.4.4 (2015-02-24)
-------------------

* fixed the generation template for foxx apps. It now does not create deprecated functions anymore

* add custom visitor functionality for `GRAPH_NEIGHBORS` function, too

* increased default value of traversal option *maxIterations* to 100 times of its previous
  default value


v2.4.3 (2015-02-06)
-------------------

* fix multi-threading with openssl when running under Windows

* fix timeout on socket operations when running under Windows

* Fixed an error in Foxx routing which caused some apps that worked in 2.4.1 to fail with status 500: `undefined is not a function` errors in 2.4.2
  This error was occurring due to seldom internal rerouting introduced by the malformed application handler.


v2.4.2 (2015-01-30)
-------------------

* added custom visitor functionality for AQL traversals

  This allows more complex result processing in traversals triggered by AQL. A few examples
  are shown in [this article](http://jsteemann.github.io/blog/2015/01/28/using-custom-visitors-in-aql-graph-traversals/).

* improved number of results estimated for nodes of type EnumerateListNode and SubqueryNode
  in AQL explain output

* added AQL explain helper to explain arbitrary AQL queries

  The helper function prints the query execution plan and the indexes to be used in the
  query. It can be invoked from the ArangoShell or the web interface as follows:

      require("org/arangodb/aql/explainer").explain(query);

* enable use of indexes for certain AQL conditions with non-equality predicates, in
  case the condition(s) also refer to indexed attributes

  The following queries will now be able to use indexes:

      FILTER a.indexed == ... && a.indexed != ...
      FILTER a.indexed == ... && a.nonIndexed != ...
      FILTER a.indexed == ... && ! (a.indexed == ...)
      FILTER a.indexed == ... && ! (a.nonIndexed == ...)
      FILTER a.indexed == ... && ! (a.indexed != ...)
      FILTER a.indexed == ... && ! (a.nonIndexed != ...)
      FILTER (a.indexed == ... && a.nonIndexed == ...) || (a.indexed == ... && a.nonIndexed == ...)
      FILTER (a.indexed == ... && a.nonIndexed != ...) || (a.indexed == ... && a.nonIndexed != ...)

* Fixed spuriously occurring "collection not found" errors when running queries on local
  collections on a cluster DB server

* Fixed upload of Foxx applications to the server for apps exceeding approx. 1 MB zipped.

* Malformed Foxx applications will now return a more useful error when any route is requested.

  In Production a Foxx app mounted on /app will display an html page on /app/* stating a 503 Service temporarily not available.
  It will not state any information about your Application.
  Before it was a 404 Not Found without any information and not distinguishable from a correct not found on your route.

  In Development Mode the html page also contains information about the error occurred.

* Unhandled errors thrown in Foxx routes are now handled by the Foxx framework itself.

  In Production the route will return a status 500 with a body {error: "Error statement"}.
  In Development the route will return a status 500 with a body {error: "Error statement", stack: "..."}

  Before, it was status 500 with a plain text stack including ArangoDB internal routing information.

* The Applications tab in web interface will now request development apps more often.
  So if you have a fixed a syntax error in your app it should always be visible after reload.


v2.4.1 (2015-01-19)
-------------------

* improved WAL recovery output

* fixed certain OR optimizations in AQL optimizer

* better diagnostics for arangoimp

* fixed invalid result of HTTP REST API method `/_admin/foxx/rescan`

* fixed possible segmentation fault when passing a Buffer object into a V8 function
  as a parameter

* updated AQB module to 1.8.0.


v2.4.0 (2015-01-13)
-------------------

* updated AQB module to 1.7.0.

* fixed V8 integration-related crashes

* make `fs.move(src, dest)` also fail when both `src` and `dest` are
  existing directories. This ensures the same behavior of the move operation
  on different platforms.

* fixed AQL insert operation for multi-shard collections in cluster

* added optional return value for AQL data-modification queries.
  This allows returning the documents inserted, removed or updated with the query, e.g.

      FOR doc IN docs REMOVE doc._key IN docs LET removed = OLD RETURN removed
      FOR doc IN docs INSERT { } IN docs LET inserted = NEW RETURN inserted
      FOR doc IN docs UPDATE doc._key WITH { } IN docs LET previous = OLD RETURN previous
      FOR doc IN docs UPDATE doc._key WITH { } IN docs LET updated = NEW RETURN updated

  The variables `OLD` and `NEW` are automatically available when a `REMOVE`, `INSERT`,
  `UPDATE` or `REPLACE` statement is immediately followed by a `LET` statement.
  Note that the `LET` and `RETURN` statements in data-modification queries are not as
  flexible as the general versions of `LET` and `RETURN`. When returning documents from
  data-modification operations, only a single variable can be assigned using `LET`, and
  the assignment can only be either `OLD` or `NEW`, but not an arbitrary expression. The
  `RETURN` statement also allows using the just-created variable only, and no arbitrary
  expressions.


v2.4.0-beta1 (2014-12-26)
--------------------------

* fixed superstates in FoxxGenerator

* fixed issue #1065: Aardvark: added creation of documents and edges with _key property

* fixed issue #1198: Aardvark: current AQL editor query is now cached

* Upgraded V8 version from 3.16.14 to 3.29.59

  The built-in version of V8 has been upgraded from 3.16.14 to 3.29.59.
  This activates several ES6 (also dubbed *Harmony* or *ES.next*) features in
  ArangoDB, both in the ArangoShell and the ArangoDB server. They can be
  used for scripting and in server-side actions such as Foxx routes, traversals
  etc.

  The following ES6 features are available in ArangoDB 2.4 by default:

  * iterators
  * the `of` operator
  * symbols
  * predefined collections types (Map, Set etc.)
  * typed arrays

  Many other ES6 features are disabled by default, but can be made available by
  starting arangod or arangosh with the appropriate options:

  * arrow functions
  * proxies
  * generators
  * String, Array, and Number enhancements
  * constants
  * enhanced object and numeric literals

  To activate all these ES6 features in arangod or arangosh, start it with
  the following options:

      arangosh --javascript.v8-options="--harmony --harmony_generators"

  More details on the available ES6 features can be found in
  [this blog](https://jsteemann.github.io/blog/2014/12/19/using-es6-features-in-arangodb/).

* Added Foxx generator for building Hypermedia APIs

  A more detailed description is [here](https://www.arangodb.com/2014/12/08/building-hypermedia-apis-foxxgenerator)

* New `Applications` tab in web interface:

  The `applications` tab got a complete redesign.
  It will now only show applications that are currently running on ArangoDB.
  For a selected application, a new detailed view has been created.
  This view provides a better overview of the app:
  * author
  * license
  * version
  * contributors
  * download links
  * API documentation

  To install a new application, a new dialog is now available.
  It provides the features already available in the console application `foxx-manager` plus some more:
  * install an application from Github
  * install an application from a zip file
  * install an application from ArangoDB's application store
  * create a new application from scratch: this feature uses a generator to
    create a Foxx application with pre-defined CRUD methods for a given list
    of collections. The generated Foxx app can either be downloaded as a zip file or
    be installed on the server. Starting with a new Foxx app has never been easier.

* fixed issue #1102: Aardvark: Layout bug in documents overview

  The documents overview was entirely destroyed in some situations on Firefox.
  We replaced the plugin we used there.

* fixed issue #1168: Aardvark: pagination buttons jumping

* fixed issue #1161: Aardvark: Click on Import JSON imports previously uploaded file

* removed configure options `--enable-all-in-one-v8`, `--enable-all-in-one-icu`,
  and `--enable-all-in-one-libev`.

* global internal rename to fix naming incompatibilities with JSON:

  Internal functions with names containing `array` have been renamed to `object`,
  internal functions with names containing `list` have been renamed to `array`.
  The renaming was mainly done in the C++ parts. The documentation has also been
  adjusted so that the correct JSON type names are used in most places.

  The change also led to the addition of a few function aliases in AQL:

  * `TO_LIST` now is an alias of the new `TO_ARRAY`
  * `IS_LIST` now is an alias of the new `IS_ARRAY`
  * `IS_DOCUMENT` now is an alias of the new `IS_OBJECT`

  The changed also renamed the option `mergeArrays` to `mergeObjects` for AQL
  data-modification query options and HTTP document modification API

* AQL: added optimizer rule "remove-filter-covered-by-index"

  This rule removes FilterNodes and CalculationNodes from an execution plan if the
  filter is already covered by a previous IndexRangeNode. Removing the CalculationNode
  and the FilterNode will speed up query execution because the query requires less
  computation.

* AQL: added optimizer rule "remove-sort-rand"

  This rule removes a `SORT RAND()` expression from a query and moves the random
  iteration into the appropriate `EnumerateCollectionNode`. This is more efficient
  than individually enumerating and then sorting randomly.

* AQL: range optimizations for IN and OR

  This change enables usage of indexes for several additional cases. Filters containing
  the `IN` operator can now make use of indexes, and multiple OR- or AND-combined filter
  conditions can now also use indexes if the filters are accessing the same indexed
  attribute.

  Here are a few examples of queries that can now use indexes but couldn't before:

    FOR doc IN collection
      FILTER doc.indexedAttribute == 1 || doc.indexedAttribute > 99
      RETURN doc

    FOR doc IN collection
      FILTER doc.indexedAttribute IN [ 3, 42 ] || doc.indexedAttribute > 99
      RETURN doc

    FOR doc IN collection
      FILTER (doc.indexedAttribute > 2 && doc.indexedAttribute < 10) ||
             (doc.indexedAttribute > 23 && doc.indexedAttribute < 42)
      RETURN doc

* fixed issue #500: AQL parentheses issue

  This change allows passing subqueries as AQL function parameters without using
  duplicate brackets (e.g. `FUNC(query)` instead of `FUNC((query))`

* added optional `COUNT` clause to AQL `COLLECT`

  This allows more efficient group count calculation queries, e.g.

      FOR doc IN collection
        COLLECT age = doc.age WITH COUNT INTO length
        RETURN { age: age, count: length }

  A count-only query is also possible:

      FOR doc IN collection
        COLLECT WITH COUNT INTO length
        RETURN length

* fixed missing makeDirectory when fetching a Foxx application from a zip file

* fixed issue #1134: Change the default endpoint to localhost

  This change will modify the IP address ArangoDB listens on to 127.0.0.1 by default.
  This will make new ArangoDB installations unaccessible from clients other than
  localhost unless changed. This is a security feature.

  To make ArangoDB accessible from any client, change the server's configuration
  (`--server.endpoint`) to either `tcp://0.0.0.0:8529` or the server's publicly
  visible IP address.

* deprecated `Repository#modelPrototype`. Use `Repository#model` instead.

* IMPORTANT CHANGE: by default, system collections are included in replication and all
  replication API return values. This will lead to user accounts and credentials
  data being replicated from master to slave servers. This may overwrite
  slave-specific database users.

  If this is undesired, the `_users` collection can be excluded from replication
  easily by setting the `includeSystem` attribute to `false` in the following commands:

  * replication.sync({ includeSystem: false });
  * replication.applier.properties({ includeSystem: false });

  This will exclude all system collections (including `_aqlfunctions`, `_graphs` etc.)
  from the initial synchronization and the continuous replication.

  If this is also undesired, it is also possible to specify a list of collections to
  exclude from the initial synchronization and the continuous replication using the
  `restrictCollections` attribute, e.g.:

      replication.applier.properties({
        includeSystem: true,
        restrictType: "exclude",
        restrictCollections: [ "_users", "_graphs", "foo" ]
      });

  The HTTP API methods for fetching the replication inventory and for dumping collections
  also support the `includeSystem` control flag via a URL parameter.

* removed DEPRECATED replication methods:
  * `replication.logger.start()`
  * `replication.logger.stop()`
  * `replication.logger.properties()`
  * HTTP PUT `/_api/replication/logger-start`
  * HTTP PUT `/_api/replication/logger-stop`
  * HTTP GET `/_api/replication/logger-config`
  * HTTP PUT `/_api/replication/logger-config`

* fixed issue #1174, which was due to locking problems in distributed
  AQL execution

* improved cluster locking for AQL avoiding deadlocks

* use DistributeNode for modifying queries with REPLACE and UPDATE, if
  possible


v2.3.6 (2015-XX-XX)
-------------------

* fixed AQL subquery optimization that produced wrong result when multiple subqueries
  directly followed each other and and a directly following `LET` statement did refer
  to any but the first subquery.


v2.3.5 (2015-01-16)
-------------------

* fixed intermittent 404 errors in Foxx apps after mounting or unmounting apps

* fixed issue #1200: Expansion operator results in "Cannot call method 'forEach' of null"

* fixed issue #1199: Cannot unlink root node of plan


v2.3.4 (2014-12-23)
-------------------

* fixed cerberus path for MyArangoDB


v2.3.3 (2014-12-17)
-------------------

* fixed error handling in instantiation of distributed AQL queries, this
  also fixes a bug in cluster startup with many servers

* issue #1185: parse non-fractional JSON numbers with exponent (e.g. `4e-261`)

* issue #1159: allow --server.request-timeout and --server.connect-timeout of 0


v2.3.2 (2014-12-09)
-------------------

* fixed issue #1177: Fix bug in the user app's storage

* fixed issue #1173: AQL Editor "Save current query" resets user password

* fixed missing makeDirectory when fetching a Foxx application from a zip file

* put in warning about default changed: fixed issue #1134: Change the default endpoint to localhost

* fixed issue #1163: invalid fullCount value returned from AQL

* fixed range operator precedence

* limit default maximum number of plans created by AQL optimizer to 256 (from 1024)

* make AQL optimizer not generate an extra plan if an index can be used, but modify
  existing plans in place

* fixed AQL cursor ttl (time-to-live) issue

  Any user-specified cursor ttl value was not honored since 2.3.0.

* fixed segfault in AQL query hash index setup with unknown shapes

* fixed memleaks

* added AQL optimizer rule for removing `INTO` from a `COLLECT` statement if not needed

* fixed issue #1131

  This change provides the `KEEP` clause for `COLLECT ... INTO`. The `KEEP` clause
  allows controlling which variables will be kept in the variable created by `INTO`.

* fixed issue #1147, must protect dispatcher ID for etcd

v2.3.1 (2014-11-28)
-------------------

* recreate password if missing during upgrade

* fixed issue #1126

* fixed non-working subquery index optimizations

* do not restrict summary of Foxx applications to 60 characters

* fixed display of "required" path parameters in Foxx application documentation

* added more optimizations of constants values in AQL FILTER conditions

* fixed invalid or-to-in optimization for FILTERs containing comparisons
  with boolean values

* fixed replication of `_graphs` collection

* added AQL list functions `PUSH`, `POP`, `UNSHIFT`, `SHIFT`, `REMOVE_VALUES`,
  `REMOVE_VALUE`, `REMOVE_NTH` and `APPEND`

* added AQL functions `CALL` and `APPLY` to dynamically call other functions

* fixed AQL optimizer cost estimation for LIMIT node

* prevent Foxx queues from permanently writing to the journal even when
  server is idle

* fixed AQL COLLECT statement with INTO clause, which copied more variables
  than v2.2 and thus lead to too much memory consumption.
  This deals with #1107.

* fixed AQL COLLECT statement, this concerned every COLLECT statement,
  only the first group had access to the values of the variables before
  the COLLECT statement. This deals with #1127.

* fixed some AQL internals, where sometimes too many items were
  fetched from upstream in the presence of a LIMIT clause. This should
  generally improve performance.


v2.3.0 (2014-11-18)
-------------------

* fixed syslog flags. `--log.syslog` is deprecated and setting it has no effect,
  `--log.facility` now works as described. Application name has been changed from
  `triagens` to `arangod`. It can be changed using `--log.application`. The syslog
  will only contain the actual log message. The datetime prefix is omitted.

* fixed deflate in SimpleHttpClient

* fixed issue #1104: edgeExamples broken or changed

* fixed issue #1103: Error while importing user queries

* fixed issue #1100: AQL: HAS() fails on doc[attribute_name]

* fixed issue #1098: runtime error when creating graph vertex

* hide system applications in **Applications** tab by default

  Display of system applications can be toggled by using the *system applications*
  toggle in the UI.

* added HTTP REST API for managing tasks (`/_api/tasks`)

* allow passing character lists as optional parameter to AQL functions `TRIM`,
  `LTRIM` and `RTRIM`

  These functions now support trimming using custom character lists. If no character
  lists are specified, all whitespace characters will be removed as previously:

      TRIM("  foobar\t \r\n ")         // "foobar"
      TRIM(";foo;bar;baz, ", "; ")     // "foo;bar;baz"

* added AQL string functions `LTRIM`, `RTRIM`, `FIND_FIRST`, `FIND_LAST`, `SPLIT`,
  `SUBSTITUTE`

* added AQL functions `ZIP`, `VALUES` and `PERCENTILE`

* made AQL functions `CONCAT` and `CONCAT_SEPARATOR` work with list arguments

* dynamically create extra dispatcher threads if required

* fixed issue #1097: schemas in the API docs no longer show required properties as optional


v2.3.0-beta2 (2014-11-08)
-------------------------

* front-end: new icons for uploading and downloading JSON documents into a collection

* front-end: fixed documents pagination css display error

* front-end: fixed flickering of the progress view

* front-end: fixed missing event for documents filter function

* front-end: jsoneditor: added CMD+Return (Mac) CTRL+Return (Linux/Win) shortkey for
  saving a document

* front-end: added information tooltip for uploading json documents.

* front-end: added database management view to the collapsed navigation menu

* front-end: added collection truncation feature

* fixed issue #1086: arangoimp: Odd errors if arguments are not given properly

* performance improvements for AQL queries that use JavaScript-based expressions
  internally

* added AQL geo functions `WITHIN_RECTANGLE` and `IS_IN_POLYGON`

* fixed non-working query results download in AQL editor of web interface

* removed debug print message in AQL editor query export routine

* fixed issue #1075: Aardvark: user name required even if auth is off #1075

  The fix for this prefills the username input field with the current user's
  account name if any and `root` (the default username) otherwise. Additionally,
  the tooltip text has been slightly adjusted.

* fixed issue #1069: Add 'raw' link to swagger ui so that the raw swagger
  json can easily be retrieved

  This adds a link to the Swagger API docs to an application's detail view in
  the **Applications** tab of the web interface. The link produces the Swagger
  JSON directly. If authentication is turned on, the link requires authentication,
  too.

* documentation updates


v2.3.0-beta1 (2014-11-01)
-------------------------

* added dedicated `NOT IN` operator for AQL

  Previously, a `NOT IN` was only achievable by writing a negated `IN` condition:

      FOR i IN ... FILTER ! (i IN [ 23, 42 ]) ...

  This can now alternatively be expressed more intuitively as follows:

      FOR i IN ... FILTER i NOT IN [ 23, 42 ] ...

* added alternative logical operator syntax for AQL

  Previously, the logical operators in AQL could only be written as:
  - `&&`: logical and
  - `||`: logical or
  - `!`: negation

  ArangoDB 2.3 introduces the alternative variants for these operators:
  - `AND`: logical and
  - `OR`: logical or
  - `NOT`: negation

  The new syntax is just an alternative to the old syntax, allowing easier
  migration from SQL. The old syntax is still fully supported and will be.

* improved output of `ArangoStatement.parse()` and POST `/_api/query`

  If an AQL query can be parsed without problems, The return value of
  `ArangoStatement.parse()` now contains an attribute `ast` with the abstract
  syntax tree of the query (before optimizations). Though this is an internal
  representation of the query and is subject to change, it can be used to inspect
  how ArangoDB interprets a given query.

* improved `ArangoStatement.explain()` and POST `/_api/explain`

  The commands for explaining AQL queries have been improved.

* added command-line option `--javascript.v8-contexts` to control the number of
  V8 contexts created in arangod.

  Previously, the number of V8 contexts was equal to the number of server threads
  (as specified by option `--server.threads`).

  However, it may be sensible to create different amounts of threads and V8
  contexts. If the option is not specified, the number of V8 contexts created
  will be equal to the number of server threads. Thus no change in configuration
  is required to keep the old behavior.

  If you are using the default config files or merge them with your local config
  files, please review if the default number of server threads is okay in your
  environment. Additionally you should verify that the number of V8 contexts
  created (as specified in option `--javascript.v8-contexts`) is okay.

* the number of server.threads specified is now the minimum of threads
  started. There are situation in which threads are waiting for results of
  distributed database servers. In this case the number of threads is
  dynamically increased.

* removed index type "bitarray"

  Bitarray indexes were only half-way documented and integrated in previous versions
  of ArangoDB so their benefit was limited. The support for bitarray indexes has
  thus been removed in ArangoDB 2.3. It is not possible to create indexes of type
  "bitarray" with ArangoDB 2.3.

  When a collection is opened that contains a bitarray index definition created
  with a previous version of ArangoDB, ArangoDB will ignore it and log the following
  warning:

      index type 'bitarray' is not supported in this version of ArangoDB and is ignored

  Future versions of ArangoDB may automatically remove such index definitions so the
  warnings will eventually disappear.

* removed internal "_admin/modules/flush" in order to fix requireApp

* added basic support for handling binary data in Foxx

  Requests with binary payload can be processed in Foxx applications by
  using the new method `res.rawBodyBuffer()`. This will return the unparsed request
  body as a Buffer object.

  There is now also the method `req.requestParts()` available in Foxx to retrieve
  the individual components of a multipart HTTP request.

  Buffer objects can now be used when setting the response body of any Foxx action.
  Additionally, `res.send()` has been added as a convenience method for returning
  strings, JSON objects or buffers from a Foxx action:

      res.send("<p>some HTML</p>");
      res.send({ success: true });
      res.send(new Buffer("some binary data"));

  The convenience method `res.sendFile()` can now be used to easily return the
  contents of a file from a Foxx action:

      res.sendFile(applicationContext.foxxFilename("image.png"));

  `fs.write` now accepts not only strings but also Buffer objects as second parameter:

      fs.write(filename, "some data");
      fs.write(filename, new Buffer("some binary data"));

  `fs.readBuffer` can be used to return the contents of a file in a Buffer object.

* improved performance of insertion into non-unique hash indexes significantly in case
  many duplicate keys are used in the index

* issue #1042: set time zone in log output

  the command-line option `--log.use-local-time` was added to print dates and times in
  the server-local timezone instead of UTC

* command-line options that require a boolean value now validate the
  value given on the command-line

  This prevents issues if no value is specified for an option that
  requires a boolean value. For example, the following command-line would
  have caused trouble in 2.2, because `--server.endpoint` would have been
  used as the value for the `--server.disable-authentication` options
  (which requires a boolean value):

      arangod --server.disable-authentication --server.endpoint tcp://127.0.0.1:8529 data

  In 2.3, running this command will fail with an error and requires to
  be modified to:

      arangod --server.disable-authentication true --server.endpoint tcp://127.0.0.1:8529 data

* improved performance of CSV import in arangoimp

* fixed issue #1027: Stack traces are off-by-one

* fixed issue #1026: Modules loaded in different files within the same app
  should refer to the same module

* fixed issue #1025: Traversal not as expected in undirected graph

* added a _relation function in the general-graph module.

  This deprecated _directedRelation and _undirectedRelation.
  ArangoDB does not offer any constraints for undirected edges
  which caused some confusion of users how undirected relations
  have to be handled. Relation now only supports directed relations
  and the user can actively simulate undirected relations.

* changed return value of Foxx.applicationContext#collectionName:

  Previously, the function could return invalid collection names because
  invalid characters were not replaced in the application name prefix, only
  in the collection name passed.

  Now, the function replaces invalid characters also in the application name
  prefix, which might to slightly different results for application names that
  contained any characters outside the ranges [a-z], [A-Z] and [0-9].

* prevent XSS in AQL editor and logs view

* integrated tutorial into ArangoShell and web interface

* added option `--backslash-escape` for arangoimp when running CSV file imports

* front-end: added download feature for (filtered) documents

* front-end: added download feature for the results of a user query

* front-end: added function to move documents to another collection

* front-end: added sort-by attribute to the documents filter

* front-end: added sorting feature to database, graph management and user management view.

* issue #989: front-end: Databases view not refreshing after deleting a database

* issue #991: front-end: Database search broken

* front-end: added infobox which shows more information about a document (_id, _rev, _key) or
  an edge (_id, _rev, _key, _from, _to). The from and to attributes are clickable and redirect
  to their document location.

* front-end: added edit-mode for deleting multiple documents at the same time.

* front-end: added delete button to the detailed document/edge view.

* front-end: added visual feedback for saving documents/edges inside the editor (error/success).

* front-end: added auto-focusing for the first input field in a modal.

* front-end: added validation for user input in a modal.

* front-end: user defined queries are now stored inside the database and are bound to the current
  user, instead of using the local storage functionality of the browsers. The outcome of this is
  that user defined queries are now independently usable from any device. Also queries can now be
  edited through the standard document editor of the front-end through the _users collection.

* front-end: added import and export functionality for user defined queries.

* front-end: added new keywords and functions to the aql-editor theme

* front-end: applied tile-style to the graph view

* front-end: now using the new graph api including multi-collection support

* front-end: foxx apps are now deletable

* front-end: foxx apps are now installable and updateable through github, if github is their
  origin.

* front-end: added foxx app version control. Multiple versions of a single foxx app are now
  installable and easy to manage and are also arranged in groups.

* front-end: the user-set filter of a collection is now stored until the user navigates to
  another collection.

* front-end: fetching and filtering of documents, statistics, and query operations are now
  handled with asynchronous ajax calls.

* front-end: added progress indicator if the front-end is waiting for a server operation.

* front-end: fixed wrong count of documents in the documents view of a collection.

* front-end: fixed unexpected styling of the manage db view and navigation.

* front-end: fixed wrong handling of select fields in a modal view.

* front-end: fixed wrong positioning of some tooltips.

* automatically call `toJSON` function of JavaScript objects (if present)
  when serializing them into database documents. This change allows
  storing JavaScript date objects in the database in a sensible manner.


v2.2.7 (2014-11-19)
-------------------

* fixed issue #998: Incorrect application URL for non-system Foxx apps

* fixed issue #1079: AQL editor: keyword WITH in UPDATE query is not highlighted

* fix memory leak in cluster nodes

* fixed registration of AQL user-defined functions in Web UI (JS shell)

* fixed error display in Web UI for certain errors
  (now error message is printed instead of 'undefined')

* fixed issue #1059: bug in js module console

* fixed issue #1056: "fs": zip functions fail with passwords

* fixed issue #1063: Docs: measuring unit of --wal.logfile-size?

* fixed issue #1062: Docs: typo in 14.2 Example data


v2.2.6 (2014-10-20)
-------------------

* fixed issue #972: Compilation Issue

* fixed issue #743: temporary directories are now unique and one can read
  off the tool that created them, if empty, they are removed atexit

* Highly improved performance of all AQL GRAPH_* functions.

* Orphan collections in general graphs can now be found via GRAPH_VERTICES
  if either "any" or no direction is defined

* Fixed documentation for AQL function GRAPH_NEIGHBORS.
  The option "vertexCollectionRestriction" is meant to filter the target
  vertices only, and should not filter the path.

* Fixed a bug in GRAPH_NEIGHBORS which enforced only empty results
  under certain conditions


v2.2.5 (2014-10-09)
-------------------

* fixed issue #961: allow non-JSON values in undocument request bodies

* fixed issue 1028: libicu is now statically linked

* fixed cached lookups of collections on the server, which may have caused spurious
  problems after collection rename operations


v2.2.4 (2014-10-01)
-------------------

* fixed accessing `_from` and `_to` attributes in `collection.byExample` and
  `collection.firstExample`

  These internal attributes were not handled properly in the mentioned functions, so
  searching for them did not always produce documents

* fixed issue #1030: arangoimp 2.2.3 crashing, not logging on large Windows CSV file

* fixed issue #1025: Traversal not as expected in undirected graph

* fixed issue #1020

  This requires re-introducing the startup option `--database.force-sync-properties`.

  This option can again be used to force fsyncs of collection, index and database properties
  stored as JSON strings on disk in files named `parameter.json`. Syncing these files after
  a write may be necessary if the underlying storage does not sync file contents by itself
  in a "sensible" amount of time after a file has been written and closed.

  The default value is `true` so collection, index and database properties will always be
  synced to disk immediately. This affects creating, renaming and dropping collections as
  well as creating and dropping databases and indexes. Each of these operations will perform
  an additional fsync on the `parameter.json` file if the option is set to `true`.

  It might be sensible to set this option to `false` for workloads that create and drop a
  lot of collections (e.g. test runs).

  Document operations such as creating, updating and dropping documents are not affected
  by this option.

* fixed issue #1016: AQL editor bug

* fixed issue #1014: WITHIN function returns wrong distance

* fixed AQL shortest path calculation in function `GRAPH_SHORTEST_PATH` to return
  complete vertex objects instead of just vertex ids

* allow changing of attributes of documents stored in server-side JavaScript variables

  Previously, the following did not work:

      var doc = db.collection.document(key);
      doc._key = "abc"; // overwriting internal attributes not supported
      doc.value = 123;  // overwriting existing attributes not supported

  Now, modifying documents stored in server-side variables (e.g. `doc` in the above case)
  is supported. Modifying the variables will not update the documents in the database,
  but will modify the JavaScript object (which can be written back to the database using
  `db.collection.update` or `db.collection.replace`)

* fixed issue #997: arangoimp apparently doesn't support files >2gig on Windows

  large file support (requires using `_stat64` instead of `stat`) is now supported on
  Windows


v2.2.3 (2014-09-02)
-------------------

* added `around` for Foxx controller

* added `type` option for HTTP API `GET /_api/document?collection=...`

  This allows controlling the type of results to be returned. By default, paths to
  documents will be returned, e.g.

      [
        `/_api/document/test/mykey1`,
        `/_api/document/test/mykey2`,
        ...
      ]

  To return a list of document ids instead of paths, the `type` URL parameter can be
  set to `id`:

      [
        `test/mykey1`,
        `test/mykey2`,
        ...
      ]

  To return a list of document keys only, the `type` URL parameter can be set to `key`:

      [
        `mykey1`,
        `mykey2`,
        ...
      ]


* properly capitalize HTTP response header field names in case the `x-arango-async`
  HTTP header was used in a request.

* fixed several documentation issues

* speedup for several general-graph functions, AQL functions starting with `GRAPH_`
  and traversals


v2.2.2 (2014-08-08)
-------------------

* allow storing non-reserved attribute names starting with an underscore

  Previous versions of ArangoDB parsed away all attribute names that started with an
  underscore (e.g. `_test', '_foo', `_bar`) on all levels of a document (root level
  and sub-attribute levels). While this behavior was documented, it was unintuitive and
  prevented storing documents inside other documents, e.g.:

      {
        "_key" : "foo",
        "_type" : "mydoc",
        "references" : [
          {
            "_key" : "something",
            "_rev" : "...",
            "value" : 1
          },
          {
            "_key" : "something else",
            "_rev" : "...",
            "value" : 2
          }
        ]
      }

  In the above example, previous versions of ArangoDB removed all attributes and
  sub-attributes that started with underscores, meaning the embedded documents would lose
  some of their attributes. 2.2.2 should preserve such attributes, and will also allow
  storing user-defined attribute names on the top-level even if they start with underscores
  (such as `_type` in the above example).

* fix conversion of JavaScript String, Number and Boolean objects to JSON.

  Objects created in JavaScript using `new Number(...)`, `new String(...)`, or
  `new Boolean(...)` were not converted to JSON correctly.

* fixed a race condition on task registration (i.e. `require("org/arangodb/tasks").register()`)

  this race condition led to undefined behavior when a just-created task with no offset and
  no period was instantly executed and deleted by the task scheduler, before the `register`
  function returned to the caller.

* changed run-tests.sh to execute all suitable tests.

* switch to new version of gyp

* fixed upgrade button


v2.2.1 (2014-07-24)
-------------------

* fixed hanging write-ahead log recovery for certain cases that involved dropping
  databases

* fixed issue with --check-version: when creating a new database the check failed

* issue #947 Foxx applicationContext missing some properties

* fixed issue with --check-version: when creating a new database the check failed

* added startup option `--wal.suppress-shape-information`

  Setting this option to `true` will reduce memory and disk space usage and require
  less CPU time when modifying documents or edges. It should therefore be turned on
  for standalone ArangoDB servers. However, for servers that are used as replication
  masters, setting this option to `true` will effectively disable the usage of the
  write-ahead log for replication, so it should be set to `false` for any replication
  master servers.

  The default value for this option is `false`.

* added optional `ttl` attribute to specify result cursor expiration for HTTP API method
  `POST /_api/cursor`

  The `ttl` attribute can be used to prevent cursor results from timing out too early.

* issue #947: Foxx applicationContext missing some properties

* (reported by Christian Neubauer):

  The problem was that in Google's V8, signed and unsigned chars are not always declared cleanly.
  so we need to force v8 to compile with forced signed chars which is done by the Flag:
    -fsigned-char
  at least it is enough to follow the instructions of compiling arango on rasperry
  and add "CFLAGS='-fsigned-char'" to the make command of V8 and remove the armv7=0

* Fixed a bug with the replication client. In the case of single document
  transactions the collection was not write locked.


v2.2.0 (2014-07-10)
-------------------

* The replication methods `logger.start`, `logger.stop` and `logger.properties` are
  no-ops in ArangoDB 2.2 as there is no separate replication logger anymore. Data changes
  are logged into the write-ahead log in ArangoDB 2.2, and not separately by the
  replication logger. The replication logger object is still there in ArangoDB 2.2 to
  ensure backwards-compatibility, however, logging cannot be started, stopped or
  configured anymore. Using any of these methods will do nothing.

  This also affects the following HTTP API methods:
  - `PUT /_api/replication/logger-start`
  - `PUT /_api/replication/logger-stop`
  - `GET /_api/replication/logger-config`
  - `PUT /_api/replication/logger-config`

  Using any of these methods is discouraged from now on as they will be removed in
  future versions of ArangoDB.

* INCOMPATIBLE CHANGE: replication of transactions has changed. Previously, transactions
  were logged on a master in one big block and shipped to a slave in one block, too.
  Now transactions will be logged and replicated as separate entries, allowing transactions
  to be bigger and also ensure replication progress.

  This change also affects the behavior of the `stop` method of the replication applier.
  If the replication applier is now stopped manually using the `stop` method and later
  restarted using the `start` method, any transactions that were unfinished at the
  point of stopping will be aborted on a slave, even if they later commit on the master.

  In ArangoDB 2.2, stopping the replication applier manually should be avoided unless the
  goal is to stop replication permanently or to do a full resync with the master anyway.
  If the replication applier still must be stopped, it should be made sure that the
  slave has fetched and applied all pending operations from a master, and that no
  extra transactions are started on the master before the `stop` command on the slave
  is executed.

  Replication of transactions in ArangoDB 2.2 might also lock the involved collections on
  the slave while a transaction is either committed or aborted on the master and the
  change has been replicated to the slave. This change in behavior may be important for
  slave servers that are used for read-scaling. In order to avoid long lasting collection
  locks on the slave, transactions should be kept small.

  The `_replication` system collection is not used anymore in ArangoDB 2.2 and its usage is
  discouraged.

* INCOMPATIBLE CHANGE: the figures reported by the `collection.figures` method
  now only reflect documents and data contained in the journals and datafiles of
  collections. Documents or deletions contained only in the write-ahead log will
  not influence collection figures until the write-ahead log garbage collection
  kicks in. The figures for a collection might therefore underreport the total
  resource usage of a collection.

  Additionally, the attributes `lastTick` and `uncollectedLogfileEntries` have been
  added to the result of the `figures` operation and the HTTP API method
  `PUT /_api/collection/figures`

* added `insert` method as an alias for `save`. Documents can now be inserted into
  a collection using either method:

      db.test.save({ foo: "bar" });
      db.test.insert({ foo: "bar" });

* added support for data-modification AQL queries

* added AQL keywords `INSERT`, `UPDATE`, `REPLACE` and `REMOVE` (and `WITH`) to
  support data-modification AQL queries.

  Unquoted usage of these keywords for attribute names in AQL queries will likely
  fail in ArangoDB 2.2. If any such attribute name needs to be used in a query, it
  should be enclosed in backticks to indicate the usage of a literal attribute
  name.

  For example, the following query will fail in ArangoDB 2.2 with a parse error:

      FOR i IN foo RETURN i.remove

  and needs to be rewritten like this:

      FOR i IN foo RETURN i.`remove`

* disallow storing of JavaScript objects that contain JavaScript native objects
  of type `Date`, `Function`, `RegExp` or `External`, e.g.

      db.test.save({ foo: /bar/ });
      db.test.save({ foo: new Date() });

  will now print

      Error: <data> cannot be converted into JSON shape: could not shape document

  Previously, objects of these types were silently converted into an empty object
  (i.e. `{ }`).

  To store such objects in a collection, explicitly convert them into strings
  like this:

      db.test.save({ foo: String(/bar/) });
      db.test.save({ foo: String(new Date()) });

* The replication methods `logger.start`, `logger.stop` and `logger.properties` are
  no-ops in ArangoDB 2.2 as there is no separate replication logger anymore. Data changes
  are logged into the write-ahead log in ArangoDB 2.2, and not separately by the
  replication logger. The replication logger object is still there in ArangoDB 2.2 to
  ensure backwards-compatibility, however, logging cannot be started, stopped or
  configured anymore. Using any of these methods will do nothing.

  This also affects the following HTTP API methods:
  - `PUT /_api/replication/logger-start`
  - `PUT /_api/replication/logger-stop`
  - `GET /_api/replication/logger-config`
  - `PUT /_api/replication/logger-config`

  Using any of these methods is discouraged from now on as they will be removed in
  future versions of ArangoDB.

* INCOMPATIBLE CHANGE: replication of transactions has changed. Previously, transactions
  were logged on a master in one big block and shipped to a slave in one block, too.
  Now transactions will be logged and replicated as separate entries, allowing transactions
  to be bigger and also ensure replication progress.

  This change also affects the behavior of the `stop` method of the replication applier.
  If the replication applier is now stopped manually using the `stop` method and later
  restarted using the `start` method, any transactions that were unfinished at the
  point of stopping will be aborted on a slave, even if they later commit on the master.

  In ArangoDB 2.2, stopping the replication applier manually should be avoided unless the
  goal is to stop replication permanently or to do a full resync with the master anyway.
  If the replication applier still must be stopped, it should be made sure that the
  slave has fetched and applied all pending operations from a master, and that no
  extra transactions are started on the master before the `stop` command on the slave
  is executed.

  Replication of transactions in ArangoDB 2.2 might also lock the involved collections on
  the slave while a transaction is either committed or aborted on the master and the
  change has been replicated to the slave. This change in behavior may be important for
  slave servers that are used for read-scaling. In order to avoid long lasting collection
  locks on the slave, transactions should be kept small.

  The `_replication` system collection is not used anymore in ArangoDB 2.2 and its usage is
  discouraged.

* INCOMPATIBLE CHANGE: the figures reported by the `collection.figures` method
  now only reflect documents and data contained in the journals and datafiles of
  collections. Documents or deletions contained only in the write-ahead log will
  not influence collection figures until the write-ahead log garbage collection
  kicks in. The figures for a collection might therefore underreport the total
  resource usage of a collection.

  Additionally, the attributes `lastTick` and `uncollectedLogfileEntries` have been
  added to the result of the `figures` operation and the HTTP API method
  `PUT /_api/collection/figures`

* added `insert` method as an alias for `save`. Documents can now be inserted into
  a collection using either method:

      db.test.save({ foo: "bar" });
      db.test.insert({ foo: "bar" });

* added support for data-modification AQL queries

* added AQL keywords `INSERT`, `UPDATE`, `REPLACE` and `REMOVE` (and `WITH`) to
  support data-modification AQL queries.

  Unquoted usage of these keywords for attribute names in AQL queries will likely
  fail in ArangoDB 2.2. If any such attribute name needs to be used in a query, it
  should be enclosed in backticks to indicate the usage of a literal attribute
  name.

  For example, the following query will fail in ArangoDB 2.2 with a parse error:

      FOR i IN foo RETURN i.remove

  and needs to be rewritten like this:

      FOR i IN foo RETURN i.`remove`

* disallow storing of JavaScript objects that contain JavaScript native objects
  of type `Date`, `Function`, `RegExp` or `External`, e.g.

      db.test.save({ foo: /bar/ });
      db.test.save({ foo: new Date() });

  will now print

      Error: <data> cannot be converted into JSON shape: could not shape document

  Previously, objects of these types were silently converted into an empty object
  (i.e. `{ }`).

  To store such objects in a collection, explicitly convert them into strings
  like this:

      db.test.save({ foo: String(/bar/) });
      db.test.save({ foo: String(new Date()) });

* honor startup option `--server.disable-statistics` when deciding whether or not
  to start periodic statistics collection jobs

  Previously, the statistics collection jobs were started even if the server was
  started with the `--server.disable-statistics` flag being set to `true`

* removed startup option `--random.no-seed`

  This option had no effect in previous versions of ArangoDB and was thus removed.

* removed startup option `--database.remove-on-drop`

  This option was used for debugging only.

* removed startup option `--database.force-sync-properties`

  This option is now superfluous as collection properties are now stored in the
  write-ahead log.

* introduced write-ahead log

  All write operations in an ArangoDB server instance are automatically logged
  to the server's write-ahead log. The write-ahead log is a set of append-only
  logfiles, and it is used in case of a crash recovery and for replication.
  Data from the write-ahead log will eventually be moved into the journals or
  datafiles of collections, allowing the server to remove older write-ahead log
  logfiles. Figures of collections will be updated when data are moved from the
  write-ahead log into the journals or datafiles of collections.

  Cross-collection transactions in ArangoDB should benefit considerably by this
  change, as less writes than in previous versions are required to ensure the data
  of multiple collections are atomically and durably committed. All data-modifying
  operations inside transactions (insert, update, remove) will write their
  operations into the write-ahead log directly, making transactions with multiple
  operations also require less physical memory than in previous versions of ArangoDB,
  that required all transaction data to fit into RAM.

  The `_trx` system collection is not used anymore in ArangoDB 2.2 and its usage is
  discouraged.

  The data in the write-ahead log can also be used in the replication context.
  The `_replication` collection that was used in previous versions of ArangoDB to
  store all changes on the server is not used anymore in ArangoDB 2.2. Instead,
  slaves can read from a master's write-ahead log to get informed about most
  recent changes. This removes the need to store data-modifying operations in
  both the actual place and the `_replication` collection.

* removed startup option `--server.disable-replication-logger`

  This option is superfluous in ArangoDB 2.2. There is no dedicated replication
  logger in ArangoDB 2.2. There is now always the write-ahead log, and it is also
  used as the server's replication log. Specifying the startup option
  `--server.disable-replication-logger` will do nothing in ArangoDB 2.2, but the
  option should not be used anymore as it might be removed in a future version.

* changed behavior of replication logger

  There is no dedicated replication logger in ArangoDB 2.2 as there is the
  write-ahead log now. The existing APIs for starting and stopping the replication
  logger still exist in ArangoDB 2.2 for downwards-compatibility, but calling
  the start or stop operations are no-ops in ArangoDB 2.2. When querying the
  replication logger status via the API, the server will always report that the
  replication logger is running. Configuring the replication logger is a no-op
  in ArangoDB 2.2, too. Changing the replication logger configuration has no
  effect. Instead, the write-ahead log configuration can be changed.

* removed MRuby integration for arangod

  ArangoDB had an experimental MRuby integration in some of the publish builds.
  This wasn't continuously developed, and so it has been removed in ArangoDB 2.2.

  This change has led to the following startup options being superfluous:

  - `--ruby.gc-interval`
  - `--ruby.action-directory`
  - `--ruby.modules-path`
  - `--ruby.startup-directory`

  Specifying these startup options will do nothing in ArangoDB 2.2, but the
  options should be avoided from now on as they might be removed in future versions.

* reclaim index memory when last document in collection is deleted

  Previously, deleting documents from a collection did not lead to index sizes being
  reduced. Instead, the already allocated index memory was re-used when a collection
  was refilled.

  Now, index memory for primary indexes and hash indexes is reclaimed instantly when
  the last document from a collection is removed.

* inlined and optimized functions in hash indexes

* added AQL TRANSLATE function

  This function can be used to perform lookups from static lists, e.g.

      LET countryNames = { US: "United States", UK: "United Kingdom", FR: "France" }
      RETURN TRANSLATE("FR", countryNames)

* fixed datafile debugger

* fixed check-version for empty directory

* moved try/catch block to the top of routing chain

* added mountedApp function for foxx-manager

* fixed issue #883: arango 2.1 - when starting multi-machine cluster, UI web
  does not change to cluster overview

* fixed dfdb: should not start any other V8 threads

* cleanup of version-check, added module org/arangodb/database-version,
  added --check-version option

* fixed issue #881: [2.1.0] Bombarded (every 10 sec or so) with
  "WARNING format string is corrupt" when in non-system DB Dashboard

* specialized primary index implementation to allow faster hash table
  rebuilding and reduce lookups in datafiles for the actual value of `_key`.

* issue #862: added `--overwrite` option to arangoimp

* removed number of property lookups for documents during AQL queries that
  access documents

* prevent buffering of long print results in arangosh's and arangod's print
  command

  this change will emit buffered intermediate print results and discard the
  output buffer to quickly deliver print results to the user, and to prevent
  constructing very large buffers for large results

* removed sorting of attribute names for use in a collection's shaper

  sorting attribute names was done on document insert to keep attributes
  of a collection in sorted order for faster comparisons. The sort order
  of attributes was only used in one particular and unlikely case, so it
  was removed. Collections with many different attribute names should
  benefit from this change by faster inserts and slightly less memory usage.

* fixed a bug in arangodump which got the collection name in _from and _to
  attributes of edges wrong (all were "_unknown")

* fixed a bug in arangorestore which did not recognize wrong _from and _to
  attributes of edges

* improved error detection and reporting in arangorestore


v2.1.1 (2014-06-06)
-------------------

* fixed dfdb: should not start any other V8 threads

* signature for collection functions was modified

  The basic change was the substitution of the input parameter of the
  function by an generic options object which can contain multiple
  option parameter of the function.
  Following functions were modified
  remove
  removeBySample
  replace
  replaceBySample
  update
  updateBySample

  Old signature is yet supported but it will be removed in future versions

v2.1.0 (2014-05-29)
-------------------

* implemented upgrade procedure for clusters

* fixed communication issue with agency which prevented reconnect
  after an agent failure

* fixed cluster dashboard in the case that one but not all servers
  in the cluster are down

* fixed a bug with coordinators creating local database objects
  in the wrong order (_system needs to be done first)

* improved cluster dashboard


v2.1.0-rc2 (2014-05-25)
-----------------------

* fixed issue #864: Inconsistent behavior of AQL REVERSE(list) function


v2.1.0-rc1 (XXXX-XX-XX)
-----------------------

* added server-side periodic task management functions:

  - require("org/arangodb/tasks").register(): registers a periodic task
  - require("org/arangodb/tasks").unregister(): unregisters and removes a
    periodic task
  - require("org/arangodb/tasks").get(): retrieves a specific tasks or all
    existing tasks

  the previous undocumented function `internal.definePeriodic` is now
  deprecated and will be removed in a future release.

* decrease the size of some seldom used system collections on creation.

  This will make these collections use less disk space and mapped memory.

* added AQL date functions

* added AQL FLATTEN() list function

* added index memory statistics to `db.<collection>.figures()` function

  The `figures` function will now return a sub-document `indexes`, which lists
  the number of indexes in the `count` sub-attribute, and the total memory
  usage of the indexes in bytes in the `size` sub-attribute.

* added AQL CURRENT_DATABASE() function

  This function returns the current database's name.

* added AQL CURRENT_USER() function

  This function returns the current user from an AQL query. The current user is the
  username that was specified in the `Authorization` HTTP header of the request. If
  authentication is turned off or the query was executed outside a request context,
  the function will return `null`.

* fixed issue #796: Searching with newline chars broken?

  fixed slightly different handling of backslash escape characters in a few
  AQL functions. Now handling of escape sequences should be consistent, and
  searching for newline characters should work the same everywhere

* added OpenSSL version check for configure

  It will report all OpenSSL versions < 1.0.1g as being too old.
  `configure` will only complain about an outdated OpenSSL version but not stop.

* require C++ compiler support (requires g++ 4.8, clang++ 3.4 or Visual Studio 13)

* less string copying returning JSONified documents from ArangoDB, e.g. via
  HTTP GET `/_api/document/<collection>/<document>`

* issue #798: Lower case http headers from arango

  This change allows returning capitalized HTTP headers, e.g.
  `Content-Length` instead of `content-length`.
  The HTTP spec says that headers are case-insensitive, but
  in fact several clients rely on a specific case in response
  headers.
  This change will capitalize HTTP headers if the `X-Arango-Version`
  request header is sent by the client and contains a value of at
  least `20100` (for version 2.1). The default value for the
  compatibility can also be set at server start, using the
  `--server.default-api-compatibility` option.

* simplified usage of `db._createStatement()`

  Previously, the function could not be called with a query string parameter as
  follows:

      db._createStatement(queryString);

  Calling it as above resulted in an error because the function expected an
  object as its parameter. From now on, it's possible to call the function with
  just the query string.

* make ArangoDB not send back a `WWW-Authenticate` header to a client in case the
  client sends the `X-Omit-WWW-Authenticate` HTTP header.

  This is done to prevent browsers from showing their built-in HTTP authentication
  dialog for AJAX requests that require authentication.
  ArangoDB will still return an HTTP 401 (Unauthorized) if the request doesn't
  contain valid credentials, but it will omit the `WWW-Authenticate` header,
  allowing clients to bypass the browser's authentication dialog.

* added REST API method HTTP GET `/_api/job/job-id` to query the status of an
  async job without potentially fetching it from the list of done jobs

* fixed non-intuitive behavior in jobs API: previously, querying the status
  of an async job via the API HTTP PUT `/_api/job/job-id` removed a currently
  executing async job from the list of queryable jobs on the server.
  Now, when querying the result of an async job that is still executing,
  the job is kept in the list of queryable jobs so its result can be fetched
  by a subsequent request.

* use a new data structure for the edge index of an edge collection. This
  improves the performance for the creation of the edge index and in
  particular speeds up removal of edges in graphs. Note however that
  this change might change the order in which edges starting at
  or ending in a vertex are returned. However, this order was never
  guaranteed anyway and it is not sensible to guarantee any particular
  order.

* provide a size hint to edge and hash indexes when initially filling them
  this will lead to less re-allocations when populating these indexes

  this may speed up building indexes when opening an existing collection

* don't requeue identical context methods in V8 threads in case a method is
  already registered

* removed arangod command line option `--database.remove-on-compacted`

* export the sort attribute for graph traversals to the HTTP interface

* add support for arangodump/arangorestore for clusters


v2.0.8 (XXXX-XX-XX)
-------------------

* fixed too-busy iteration over skiplists

  Even when a skiplist query was restricted by a limit clause, the skiplist
  index was queried without the limit. this led to slower-than-necessary
  execution times.

* fixed timeout overflows on 32 bit systems

  this bug has led to problems when select was called with a high timeout
  value (2000+ seconds) on 32bit systems that don't have a forgiving select
  implementation. when the call was made on these systems, select failed
  so no data would be read or sent over the connection

  this might have affected some cluster-internal operations.

* fixed ETCD issues on 32 bit systems

  ETCD was non-functional on 32 bit systems at all. The first call to the
  watch API crashed it. This was because atomic operations worked on data
  structures that were not properly aligned on 32 bit systems.

* fixed issue #848: db.someEdgeCollection.inEdge does not return correct
  value when called the 2nd time after a .save to the edge collection


v2.0.7 (2014-05-05)
-------------------

* issue #839: Foxx Manager missing "unfetch"

* fixed a race condition at startup

  this fixes undefined behavior in case the logger was involved directly at
  startup, before the logger initialization code was called. This should have
  occurred only for code that was executed before the invocation of main(),
  e.g. during ctor calls of statically defined objects.


v2.0.6 (2014-04-22)
-------------------

* fixed issue #835: arangosh doesn't show correct database name



v2.0.5 (2014-04-21)
-------------------

* Fixed a caching problem in IE JS Shell

* added cancelation for async jobs

* upgraded to new gyp for V8

* new Windows installer


v2.0.4 (2014-04-14)
-------------------

* fixed cluster authentication front-end issues for Firefox and IE, there are
  still problems with Chrome


v2.0.3 (2014-04-14)
-------------------

* fixed AQL optimizer bug

* fixed front-end issues

* added password change dialog


v2.0.2 (2014-04-06)
-------------------

* during cluster startup, do not log (somewhat expected) connection errors with
  log level error, but with log level info

* fixed dashboard modals

* fixed connection check for cluster planning front end: firefox does
  not support async:false

* document how to persist a cluster plan in order to relaunch an existing
  cluster later


v2.0.1 (2014-03-31)
-------------------

* make ArangoDB not send back a `WWW-Authenticate` header to a client in case the
  client sends the `X-Omit-WWW-Authenticate` HTTP header.

  This is done to prevent browsers from showing their built-in HTTP authentication
  dialog for AJAX requests that require authentication.
  ArangoDB will still return an HTTP 401 (Unauthorized) if the request doesn't
  contain valid credentials, but it will omit the `WWW-Authenticate` header,
  allowing clients to bypass the browser's authentication dialog.

* fixed isses in arango-dfdb:

  the dfdb was not able to unload certain system collections, so these couldn't be
  inspected with the dfdb sometimes. Additionally, it did not truncate corrupt
  markers from datafiles under some circumstances

* added `changePassword` attribute for users

* fixed non-working "save" button in collection edit view of web interface
  clicking the save button did nothing. one had to press enter in one of the input
  fields to send modified form data

* fixed V8 compile error on MacOS X

* prevent `body length: -9223372036854775808` being logged in development mode for
  some Foxx HTTP responses

* fixed several bugs in web interface dashboard

* fixed issue #783: coffee script not working in manifest file

* fixed issue #783: coffee script not working in manifest file

* fixed issue #781: Cant save current query from AQL editor ui

* bumped version in `X-Arango-Version` compatibility header sent by arangosh and other
  client tools from `1.5` to `2.0`.

* fixed startup options for arango-dfdb, added details option for arango-dfdb

* fixed display of missing error messages and codes in arangosh

* when creating a collection via the web interface, the collection type was always
  "document", regardless of the user's choice


v2.0.0 (2014-03-10)
-------------------

* first 2.0 release


v2.0.0-rc2 (2014-03-07)
-----------------------

* fixed cluster authorization


v2.0.0-rc1 (2014-02-28)
-----------------------

* added sharding :-)

* added collection._dbName attribute to query the name of the database from a collection

  more detailed documentation on the sharding and cluster features can be found in the user
  manual, section **Sharding**

* INCOMPATIBLE CHANGE: using complex values in AQL filter conditions with operators other
  than equality (e.g. >=, >, <=, <) will disable usage of skiplist indexes for filter
  evaluation.

  For example, the following queries will be affected by change:

      FOR doc IN docs FILTER doc.value < { foo: "bar" } RETURN doc
      FOR doc IN docs FILTER doc.value >= [ 1, 2, 3 ] RETURN doc

  The following queries will not be affected by the change:

      FOR doc IN docs FILTER doc.value == 1 RETURN doc
      FOR doc IN docs FILTER doc.value == "foo" RETURN doc
      FOR doc IN docs FILTER doc.value == [ 1, 2, 3 ] RETURN doc
      FOR doc IN docs FILTER doc.value == { foo: "bar" } RETURN doc

* INCOMPATIBLE CHANGE: removed undocumented method `collection.saveOrReplace`

  this feature was never advertised nor documented nor tested.

* INCOMPATIBLE CHANGE: removed undocumented REST API method `/_api/simple/BY-EXAMPLE-HASH`

  this feature was never advertised nor documented nor tested.

* added explicit startup parameter `--server.reuse-address`

  This flag can be used to control whether sockets should be acquired with the SO_REUSEADDR
  flag.

  Regardless of this setting, sockets on Windows are always acquired using the
  SO_EXCLUSIVEADDRUSE flag.

* removed undocumented REST API method GET `/_admin/database-name`

* added user validation API at POST `/_api/user/<username>`

* slightly improved users management API in `/_api/user`:

  Previously, when creating a new user via HTTP POST, the username needed to be
  passed in an attribute `username`. When users were returned via this API,
  the usernames were returned in an attribute named `user`. This was slightly
  confusing and was changed in 2.0 as follows:

  - when adding a user via HTTP POST, the username can be specified in an attribute
  `user`. If this attribute is not used, the API will look into the attribute `username`
  as before and use that value.
  - when users are returned via HTTP GET, the usernames are still returned in an
    attribute `user`.

  This change should be fully downwards-compatible with the previous version of the API.

* added AQL SLICE function to extract slices from lists

* made module loader more node compatible

* the startup option `--javascript.package-path` for arangosh is now deprecated and does
  nothing. Using it will not cause an error, but the option is ignored.

* added coffee script support

* Several UI improvements.

* Exchanged icons in the graphviewer toolbar

* always start networking and HTTP listeners when starting the server (even in
  console mode)

* allow vertex and edge filtering with user-defined functions in TRAVERSAL,
  TRAVERSAL_TREE and SHORTEST_PATH AQL functions:

      // using user-defined AQL functions for edge and vertex filtering
      RETURN TRAVERSAL(friends, friendrelations, "friends/john", "outbound", {
        followEdges: "myfunctions::checkedge",
        filterVertices: "myfunctions::checkvertex"
      })

      // using the following custom filter functions
      var aqlfunctions = require("org/arangodb/aql/functions");
      aqlfunctions.register("myfunctions::checkedge", function (config, vertex, edge, path) {
        return (edge.type !== 'dislikes'); // don't follow these edges
      }, false);

      aqlfunctions.register("myfunctions::checkvertex", function (config, vertex, path) {
        if (vertex.isDeleted || ! vertex.isActive) {
          return [ "prune", "exclude" ]; // exclude these and don't follow them
        }
        return [ ]; // include everything else
      }, false);

* fail if invalid `strategy`, `order` or `itemOrder` attribute values
  are passed to the AQL TRAVERSAL function. Omitting these attributes
  is not considered an error, but specifying an invalid value for any
  of these attributes will make an AQL query fail.

* issue #751: Create database through API should return HTTP status code 201

  By default, the server now returns HTTP 201 (created) when creating a new
  database successfully. To keep compatibility with older ArangoDB versions, the
  startup parameter `--server.default-api-compatibility` can be set to a value
  of `10400` to indicate API compatibility with ArangoDB 1.4. The compatibility
  can also be enforced by setting the `X-Arango-Version` HTTP header in a
  client request to this API on a per-request basis.

* allow direct access from the `db` object to collections whose names start
  with an underscore (e.g. db._users).

  Previously, access to such collections via the `db` object was possible from
  arangosh, but not from arangod (and thus Foxx and actions). The only way
  to access such collections from these places was via the `db._collection(<name>)`
  workaround.

* allow `\n` (as well as `\r\n`) as line terminator in batch requests sent to
  `/_api/batch` HTTP API.

* use `--data-binary` instead of `--data` parameter in generated cURL examples

* issue #703: Also show path of logfile for fm.config()

* issue #675: Dropping a collection used in "graph" module breaks the graph

* added "static" Graph.drop() method for graphs API

* fixed issue #695: arangosh server.password error

* use pretty-printing in `--console` mode by default

* simplified ArangoDB startup options

  Some startup options are now superfluous or their usage is simplified. The
  following options have been changed:

  * `--javascript.modules-path`: this option has been removed. The modules paths
    are determined by arangod and arangosh automatically based on the value of
    `--javascript.startup-directory`.

    If the option is set on startup, it is ignored so startup will not abort with
    an error `unrecognized option`.

  * `--javascript.action-directory`: this option has been removed. The actions
    directory is determined by arangod automatically based on the value of
    `--javascript.startup-directory`.

    If the option is set on startup, it is ignored so startup will not abort with
    an error `unrecognized option`.

  * `--javascript.package-path`: this option is still available but it is not
    required anymore to set the standard package paths (e.g. `js/npm`). arangod
    will automatically use this standard package path regardless of whether it
    was specified via the options.

    It is possible to use this option to add additional package paths to the
    standard value.

  Configuration files included with arangod are adjusted accordingly.

* layout of the graphs tab adapted to better fit with the other tabs

* database selection is moved to the bottom right corner of the web interface

* removed priority queue index type

  this feature was never advertised nor documented nor tested.

* display internal attributes in document source view of web interface

* removed separate shape collections

  When upgrading to ArangoDB 2.0, existing collections will be converted to include
  shapes and attribute markers in the datafiles instead of using separate files for
  shapes.

  When a collection is converted, existing shapes from the SHAPES directory will
  be written to a new datafile in the collection directory, and the SHAPES directory
  will be removed afterwards.

  This saves up to 2 MB of memory and disk space for each collection
  (savings are higher, the less different shapes there are in a collection).
  Additionally, one less file descriptor per opened collection will be used.

  When creating a new collection, the amount of sync calls may be reduced. The same
  may be true for documents with yet-unknown shapes. This may help performance
  in these cases.

* added AQL functions `NTH` and `POSITION`

* added signal handler for arangosh to save last command in more cases

* added extra prompt placeholders for arangosh:
  - `%e`: current endpoint
  - `%u`: current user

* added arangosh option `--javascript.gc-interval` to control amount of
  garbage collection performed by arangosh

* fixed issue #651: Allow addEdge() to take vertex ids in the JS library

* removed command-line option `--log.format`

  In previous versions, this option did not have an effect for most log messages, so
  it got removed.

* removed C++ logger implementation

  Logging inside ArangoDB is now done using the LOG_XXX() macros. The LOGGER_XXX()
  macros are gone.

* added collection status "loading"


v1.4.16 (XXXX-XX-XX)
--------------------

* fixed too eager datafile deletion

  this issue could have caused a crash when the compaction had marked datafiles as obsolete
  and they were removed while "old" temporary query results still pointed to the old datafile
  positions

* fixed issue #826: Replication fails when a collection's configuration changes


v1.4.15 (2014-04-19)
--------------------

* bugfix for AQL query optimizer

  the following type of query was too eagerly optimized, leading to errors in code-generation:

      LET a = (FOR i IN [] RETURN i) LET b = (FOR i IN [] RETURN i) RETURN 1

  the problem occurred when both lists in the subqueries were empty. In this case invalid code
  was generated and the query couldn't be executed.


v1.4.14 (2014-04-05)
--------------------

* fixed race conditions during shape / attribute insertion

  A race condition could have led to spurious `cannot find attribute #xx` or
  `cannot find shape #xx` (where xx is a number) warning messages being logged
  by the server. This happened when a new attribute was inserted and at the same
  time was queried by another thread.

  Also fixed a race condition that may have occurred when a thread tried to
  access the shapes / attributes hash tables while they were resized. In this
  cases, the shape / attribute may have been hashed to a wrong slot.

* fixed a memory barrier / cpu synchronization problem with libev, affecting
  Windows with Visual Studio 2013 (probably earlier versions are affected, too)

  The issue is described in detail here:
  http://lists.schmorp.de/pipermail/libev/2014q1/002318.html


v1.4.13 (2014-03-14)
--------------------

* added diagnostic output for Foxx application upload

* allow dump & restore from ArangoDB 1.4 with an ArangoDB 2.0 server

* allow startup options `temp-path` and `default-language` to be specified from the arangod
  configuration file and not only from the command line

* fixed too eager compaction

  The compaction will now wait for several seconds before trying to re-compact the same
  collection. Additionally, some other limits have been introduced for the compaction.


v1.4.12 (2014-03-05)
--------------------

* fixed display bug in web interface which caused the following problems:
  - documents were displayed in web interface as being empty
  - document attributes view displayed many attributes with content "undefined"
  - document source view displayed many attributes with name "TYPEOF" and value "undefined"
  - an alert popping up in the browser with message "Datatables warning..."

* re-introduced old-style read-write locks to supports Windows versions older than
  Windows 2008R2 and Windows 7. This should re-enable support for Windows Vista and
  Windows 2008.


v1.4.11 (2014-02-27)
--------------------

* added SHORTEST_PATH AQL function

  this calculates the shortest paths between two vertices, using the Dijkstra
  algorithm, employing a min-heap

  By default, ArangoDB does not know the distance between any two vertices and
  will use a default distance of 1. A custom distance function can be registered
  as an AQL user function to make the distance calculation use any document
  attributes or custom logic:

      RETURN SHORTEST_PATH(cities, motorways, "cities/CGN", "cities/MUC", "outbound", {
        paths: true,
        distance: "myfunctions::citydistance"
      })

      // using the following custom distance function
      var aqlfunctions = require("org/arangodb/aql/functions");
      aqlfunctions.register("myfunctions::distance", function (config, vertex1, vertex2, edge) {
        return Math.sqrt(Math.pow(vertex1.x - vertex2.x) + Math.pow(vertex1.y - vertex2.y));
      }, false);

* fixed bug in Graph.pathTo function

* fixed small memleak in AQL optimizer

* fixed access to potentially uninitialized variable when collection had a cap constraint


v1.4.10 (2014-02-21)
--------------------

* fixed graph constructor to allow graph with some parameter to be used

* added node.js "events" and "stream"

* updated npm packages

* added loading of .json file

* Fixed http return code in graph api with waitForSync parameter.

* Fixed documentation in graph, simple and index api.

* removed 2 tests due to change in ruby library.

* issue #756: set access-control-expose-headers on CORS response

  the following headers are now whitelisted by ArangoDB in CORS responses:
  - etag
  - content-encoding
  - content-length
  - location
  - server
  - x-arango-errors
  - x-arango-async-id


v1.4.9 (2014-02-07)
-------------------

* return a document's current etag in response header for HTTP HEAD requests on
  documents that return an HTTP 412 (precondition failed) error. This allows
  retrieving the document's current revision easily.

* added AQL function `SKIPLIST` to directly access skiplist indexes from AQL

  This is a shortcut method to use a skiplist index for retrieving specific documents in
  indexed order. The function capability is rather limited, but it may be used
  for several cases to speed up queries. The documents are returned in index order if
  only one condition is used.

      /* return all documents with mycollection.created > 12345678 */
      FOR doc IN SKIPLIST(mycollection, { created: [[ '>', 12345678 ]] })
        RETURN doc

      /* return first document with mycollection.created > 12345678 */
      FOR doc IN SKIPLIST(mycollection, { created: [[ '>', 12345678 ]] }, 0, 1)
        RETURN doc

      /* return all documents with mycollection.created between 12345678 and 123456790 */
      FOR doc IN SKIPLIST(mycollection, { created: [[ '>', 12345678 ], [ '<=', 123456790 ]] })
        RETURN doc

      /* return all documents with mycollection.a equal 1 and .b equal 2 */
      FOR doc IN SKIPLIST(mycollection, { a: [[ '==', 1 ]], b: [[ '==', 2 ]] })
        RETURN doc

  The function requires a skiplist index with the exact same attributes to
  be present on the specified collection. All attributes present in the skiplist
  index must be specified in the conditions specified for the `SKIPLIST` function.
  Attribute declaration order is important, too: attributes must be specified in the
  same order in the condition as they have been declared in the skiplist index.

* added command-line option `--server.disable-authentication-unix-sockets`

  with this option, authentication can be disabled for all requests coming
  in via UNIX domain sockets, enabling clients located on the same host as
  the ArangoDB server to connect without authentication.
  Other connections (e.g. TCP/IP) are not affected by this option.

  The default value for this option is `false`.
  Note: this option is only supported on platforms that support Unix domain
  sockets.

* call global arangod instance destructor on shutdown

* issue #755: TRAVERSAL does not use strategy, order and itemOrder options

  these options were not honored when configuring a traversal via the AQL
  TRAVERSAL function. Now, these options are used if specified.

* allow vertex and edge filtering with user-defined functions in TRAVERSAL,
  TRAVERSAL_TREE and SHORTEST_PATH AQL functions:

      // using user-defined AQL functions for edge and vertex filtering
      RETURN TRAVERSAL(friends, friendrelations, "friends/john", "outbound", {
        followEdges: "myfunctions::checkedge",
        filterVertices: "myfunctions::checkvertex"
      })

      // using the following custom filter functions
      var aqlfunctions = require("org/arangodb/aql/functions");
      aqlfunctions.register("myfunctions::checkedge", function (config, vertex, edge, path) {
        return (edge.type !== 'dislikes'); // don't follow these edges
      }, false);

      aqlfunctions.register("myfunctions::checkvertex", function (config, vertex, path) {
        if (vertex.isDeleted || ! vertex.isActive) {
          return [ "prune", "exclude" ]; // exclude these and don't follow them
        }
        return [ ]; // include everything else
      }, false);

* issue #748: add vertex filtering to AQL's TRAVERSAL[_TREE]() function


v1.4.8 (2014-01-31)
-------------------

* install foxx apps in the web interface

* fixed a segfault in the import API


v1.4.7 (2014-01-23)
-------------------

* issue #744: Add usage example arangoimp from Command line

* issue #738: added __dirname, __filename pseudo-globals. Fixes #733. (@by pluma)

* mount all Foxx applications in system apps directory on startup


v1.4.6 (2014-01-20)
-------------------

* issue #736: AQL function to parse collection and key from document handle

* added fm.rescan() method for Foxx-Manager

* fixed issue #734: foxx cookie and route problem

* added method `fm.configJson` for arangosh

* include `startupPath` in result of API `/_api/foxx/config`


v1.4.5 (2014-01-15)
-------------------

* fixed issue #726: Alternate Windows Install Method

* fixed issue #716: dpkg -P doesn't remove everything

* fixed bugs in description of HTTP API `_api/index`

* fixed issue #732: Rest API GET revision number

* added missing documentation for several methods in HTTP API `/_api/edge/...`

* fixed typos in description of HTTP API `_api/document`

* defer evaluation of AQL subqueries and logical operators (lazy evaluation)

* Updated font in WebFrontend, it now contains a version that renders properly on Windows

* generally allow function return values as call parameters to AQL functions

* fixed potential deadlock in global context method execution

* added override file "arangod.conf.local" (and co)


v1.4.4 (2013-12-24)
-------------------

* uid and gid are now set in the scripts, there is no longer a separate config file for
  arangod when started from a script

* foxx-manager is now an alias for arangosh

* arango-dfdb is now an alias for arangod, moved from bin to sbin

* changed from readline to linenoise for Windows

* added --install-service and --uninstall-service for Windows

* removed --daemon and --supervisor for Windows

* arangosh and arangod now uses the config-file which maps the binary name, i. e. if you
  rename arangosh to foxx-manager it will use the config file foxx-manager.conf

* fixed lock file for Windows

* fixed issue #711, #687: foxx-manager throws internal errors

* added `--server.ssl-protocol` option for client tools
  this allows connecting from arangosh, arangoimp, arangoimp etc. to an ArangoDB
  server that uses a non-default value for `--server.ssl-protocol`. The default
  value for the SSL protocol is 4 (TLSv1). If the server is configured to use a
  different protocol, it was not possible to connect to it with the client tools.

* added more detailed request statistics

  This adds the number of async-executed HTTP requests plus the number of HTTP
  requests per individual HTTP method type.

* added `--force` option for arangorestore
  this option allows continuing a restore operation even if the server reports errors
  in the middle of the restore operation

* better error reporting for arangorestore
  in case the server returned an HTTP error, arangorestore previously reported this
  error as `internal error` without any details only. Now server-side errors are
  reported by arangorestore with the server's error message

* include more system collections in dumps produced by arangodump
  previously some system collections were intentionally excluded from dumps, even if the
  dump was run with `--include-system-collections`. for example, the collections `_aal`,
  `_modules`, `_routing`, and `_users` were excluded. This makes sense in a replication
  context but not always in a dump context.
  When specifying `--include-system-collections`, arangodump will now include the above-
  mentioned collections in the dump, too. Some other system collections are still excluded
  even when the dump is run with `--include-system-collections`, for example `_replication`
  and `_trx`.

* fixed issue #701: ArangoStatement undefined in arangosh

* fixed typos in configuration files


v1.4.3 (2013-11-25)
-------------------

* fixed a segfault in the AQL optimizer, occurring when a constant non-list value was
  used on the right-hand side of an IN operator that had a collection attribute on the
  left-hand side

* issue #662:

  Fixed access violation errors (crashes) in the Windows version, occurring under some
  circumstances when accessing databases with multiple clients in parallel

* fixed issue #681: Problem with ArchLinux PKGBUILD configuration


v1.4.2 (2013-11-20)
-------------------

* fixed issue #669: Tiny documentation update

* ported Windows version to use native Windows API SRWLocks (slim read-write locks)
  and condition variables instead of homemade versions

  MSDN states the following about the compatibility of SRWLocks and Condition Variables:

      Minimum supported client:
      Windows Server 2008 [desktop apps | Windows Store apps]

      Minimum supported server:
      Windows Vista [desktop apps | Windows Store apps]

* fixed issue #662: ArangoDB on Windows hanging

  This fixes a deadlock issue that occurred on Windows when documents were written to
  a collection at the same time when some other thread tried to drop the collection.

* fixed file-based logging in Windows

  the logger complained on startup if the specified log file already existed

* fixed startup of server in daemon mode (`--daemon` startup option)

* fixed a segfault in the AQL optimizer

* issue #671: Method graph.measurement does not exist

* changed Windows condition variable implementation to use Windows native
  condition variables

  This is an attempt to fix spurious Windows hangs as described in issue #662.

* added documentation for JavaScript traversals

* added --code-page command-line option for Windows version of arangosh

* fixed a problem when creating edges via the web interface.

  The problem only occurred if a collection was created with type "document
  collection" via the web interface, and afterwards was dropped and re-created
  with type "edge collection". If the web interface page was not reloaded,
  the old collection type (document) was cached, making the subsequent creation
  of edges into the (seeming-to-be-document) collection fail.

  The fix is to not cache the collection type in the web interface. Users of
  an older version of the web interface can reload the collections page if they
  are affected.

* fixed a caching problem in arangosh: if a collection was created using the web
  interface, and then removed via arangosh, arangosh did not actually drop the
  collection due to caching.

  Because the `drop` operation was not carried out, this caused misleading error
  messages when trying to re-create the collection (e.g. `cannot create collection:
  duplicate name`).

* fixed ALT-introduced characters for arangosh console input on Windows

  The Windows readline port was not able to handle characters that are built
  using CTRL or ALT keys. Regular characters entered using the CTRL or ALT keys
  were silently swallowed and not passed to the terminal input handler.

  This did not seem to cause problems for the US keyboard layout, but was a
  severe issue for keyboard layouts that require the ALT (or ALT-GR) key to
  construct characters. For example, entering the character `{` with a German
  keyboard layout requires pressing ALT-GR + 9.

* fixed issue #665: Hash/skiplist combo madness bit my ass

  this fixes a problem with missing/non-deterministic rollbacks of inserts in
  case of a unique constraint violation into a collection with multiple secondary
  indexes (with at least one of them unique)

* fixed issue #664: ArangoDB installer on Windows requires drive c:

* partly fixed issue #662: ArangoDB on Windows hanging

  This fixes dropping databases on Windows. In previous 1.4 versions on Windows,
  one shape collection file was not unloaded and removed when dropping a database,
  leaving one directory and one shape collection file in the otherwise-dropped
  database directory.

* fixed issue #660: updated documentation on indexes


v1.4.1 (2013-11-08)
-------------------

* performance improvements for skip-list deletes


v1.4.1-rc1 (2013-11-07)
-----------------------

* fixed issue #635: Web-Interface should have a "Databases" Menu for Management

* fixed issue #624: Web-Interface is missing a Database selector

* fixed segfault in bitarray query

* fixed issue #656: Cannot create unique index through web interface

* fixed issue #654: bitarray index makes server down

* fixed issue #653: Slow query

* fixed issue #650: Randomness of any() should be improved

* made AQL `DOCUMENT()` function polymorphic and work with just one parameter.

  This allows using the `DOCUMENT` function like this:

      DOCUMENT('users/john')
      DOCUMENT([ 'users/john', 'users/amy' ])

  in addition to the existing use cases:

      DOCUMENT(users, 'users/john')
      DOCUMENT(users, 'john')
      DOCUMENT(users, [ 'users/john' ])
      DOCUMENT(users, [ 'users/john', 'users/amy' ])
      DOCUMENT(users, [ 'john', 'amy' ])

* simplified usage of ArangoDB batch API

  It is not necessary anymore to send the batch boundary in the HTTP `Content-Type`
  header. Previously, the batch API expected the client to send a Content-Type header
  of`multipart/form-data; boundary=<some boundary value>`. This is still supported in
  ArangoDB 2.0, but clients can now also omit this header. If the header is not
  present in a client request, ArangoDB will ignore the request content type and
  read the MIME boundary from the beginning of the request body.

  This also allows using the batch API with the Swagger "Try it out" feature (which is
  not too good at sending a different or even dynamic content-type request header).

* added API method GET `/_api/database/user`

  This returns the list of databases a specific user can see without changing the
  username/passwd.

* issue #424: Documentation about IDs needs to be upgraded


v1.4.0 (2013-10-29)
-------------------

* fixed issue #648: /batch API is missing from Web Interface API Documentation (Swagger)

* fixed issue #647: Icon tooltips missing

* fixed issue #646: index creation in web interface

* fixed issue #645: Allow jumping from edge to linked vertices

* merged PR for issue #643: Some minor corrections and a link to "Downloads"

* fixed issue #642: Completion of error handling

* fixed issue #639: compiling v1.4 on maverick produces warnings on -Wstrict-null-sentinel

* fixed issue #634: Web interface bug: Escape does not always propagate

* fixed issue #620: added startup option `--server.default-api-compatibility`

  This adds the following changes to the ArangoDB server and clients:
  - the server provides a new startup option `--server.default-api-compatibility`.
    This option can be used to determine the compatibility of (some) server API
    return values. The value for this parameter is a server version number,
    calculated as follows: `10000 * major + 100 * minor` (e.g. `10400` for ArangoDB
    1.3). The default value is `10400` (1.4), the minimum allowed value is `10300`
    (1.3).

    When setting this option to a value lower than the current server version,
    the server might respond with old-style results to "old" clients, increasing
    compatibility with "old" (non-up-to-date) clients.

  - the server will on each incoming request check for an HTTP header
    `x-arango-version`. Clients can optionally set this header to the API
    version number they support. For example, if a client sends the HTTP header
    `x-arango-version: 10300`, the server will pick this up and might send ArangoDB
    1.3-style responses in some situations.

    Setting either the startup parameter or using the HTTP header (or both) allows
    running "old" clients with newer versions of ArangoDB, without having to adjust
    the clients too much.

  - the `location` headers returned by the server for the APIs `/_api/document/...`
    and `/_api/collection/...` will have different values depending on the used API
    version. If the API compatibility is `10300`, the `location` headers returned
    will look like this:

        location: /_api/document/....

    whereas when an API compatibility of `10400` or higher is used, the `location`
    headers will look like this:

        location: /_db/<database name>/_api/document/...

  Please note that even in the presence of this, old API versions still may not
  be supported forever by the server.

* fixed issue #643: Some minor corrections and a link to "Downloads" by @frankmayer

* started issue #642: Completion of error handling

* fixed issue #639: compiling v1.4 on maverick produces warnings on
  -Wstrict-null-sentinel

* fixed issue #621: Standard Config needs to be fixed

* added function to manage indexes (web interface)

* improved server shutdown time by signaling shutdown to applicationserver,
  logging, cleanup and compactor threads

* added foxx-manager `replace` command

* added foxx-manager `installed` command (a more intuitive alias for `list`)

* fixed issue #617: Swagger API is missing '/_api/version'

* fixed issue #615: Swagger API: Some commands have no parameter entry forms

* fixed issue #614: API : Typo in : Request URL /_api/database/current

* fixed issue #609: Graph viz tool - different background color

* fixed issue #608: arangosh config files - eventually missing in the manual

* fixed issue #607: Admin interface: no core documentation

* fixed issue #603: Aardvark Foxx App Manager

* fixed a bug in type-mapping between AQL user functions and the AQL layer

  The bug caused errors like the following when working with collection documents
  in an AQL user function:

      TypeError: Cannot assign to read only property '_id' of #<ShapedJson>

* create less system collections when creating a new database

  This is achieved by deferring collection creation until the collections are actually
  needed by ArangoDB. The following collections are affected by the change:
  - `_fishbowl`
  - `_structures`


v1.4.0-beta2 (2013-10-14)
-------------------------

* fixed compaction on Windows

  The compaction on Windows did not ftruncate the cleaned datafiles to a smaller size.
  This has been fixed so not only the content of the files is cleaned but also files
  are re-created with potentially smaller sizes.

* only the following system collections will be excluded from replication from now on:
  - `_replication`
  - `_trx`
  - `_users`
  - `_aal`
  - `_fishbowl`
  - `_modules`
  - `_routing`

  Especially the following system collections will now be included in replication:
  - `_aqlfunctions`
  - `_graphs`

  In previous versions of ArangoDB, all system collections were excluded from the
  replication.

  The change also caused a change in the replication logger and applier:
  in previous versions of ArangoDB, only a collection's id was logged for an operation.
  This has not caused problems for non-system collections but for system collections
  there ids might differ. In addition to a collection id ArangoDB will now also log the
  name of a collection for each replication event.

  The replication applier will now look for the collection name attribute in logged
  events preferably.

* added database selection to arango-dfdb

* provide foxx-manager, arangodump, and arangorestore in Windows build

* ArangoDB 1.4 will refuse to start if option `--javascript.app-path` is not set.

* added startup option `--server.allow-method-override`

  This option can be set to allow overriding the HTTP request method in a request using
  one of the following custom headers:

  - x-http-method-override
  - x-http-method
  - x-method-override

  This allows bypassing proxies and tools that would otherwise just let certain types of
  requests pass. Enabling this option may impose a security risk, so it should only be
  used in very controlled environments.

  The default value for this option is `false` (no method overriding allowed).

* added "details" URL parameter for bulk import API

  Setting the `details` URL parameter to `true` in a call to POST `/_api/import` will make
  the import return details about non-imported documents in the `details` attribute. If
  `details` is `false` or omitted, no `details` attribute will be present in the response.
  This is the same behavior that previous ArangoDB versions exposed.

* added "complete" option for bulk import API

  Setting the `complete` URL parameter to `true` in a call to POST `/_api/import` will make
  the import completely fail if at least one of documents cannot be imported successfully.

  It defaults to `false`, which will make ArangoDB continue importing the other documents
  from the import even if some documents cannot be imported. This is the same behavior that
  previous ArangoDB versions exposed.

* added missing swagger documentation for `/_api/log`

* calling `/_api/logs` (or `/_admin/logs`) is only permitted from the `_system` database now.

  Calling this API method for/from other database will result in an HTTP 400.

' ported fix from https://github.com/novus/nvd3/commit/0894152def263b8dee60192f75f66700cea532cc

  This prevents JavaScript errors from occurring in Chrome when in the admin interface,
  section "Dashboard".

* show current database name in web interface (bottom right corner)

* added missing documentation for /_api/import in swagger API docs

* allow specification of database name for replication sync command replication applier

  This allows syncing from a master database with a different name than the slave database.

* issue #601: Show DB in prompt

  arangosh now displays the database name as part of the prompt by default.

  Can change the prompt by using the `--prompt` option, e.g.

      > arangosh --prompt "my db is named \"%d\"> "


v1.4.0-beta1 (2013-10-01)
-------------------------

* make the Foxx manager use per-database app directories

  Each database now has its own subdirectory for Foxx applications. Each database
  can thus use different Foxx applications if required. A Foxx app for a specific
  database resides in `<app-path>/databases/<database-name>/<app-name>`.

  System apps are shared between all databases. They reside in `<app-path>/system/<app-name>`.

* only trigger an engine reset in development mode for URLs starting with `/dev/`

  This prevents ArangoDB from reloading all Foxx applications when it is not
  actually necessary.

* changed error code from 10 (bad parameter) to 1232 (invalid key generator) for
  errors that are due to an invalid key generator specification when creating a new
  collection

* automatic detection of content-type / mime-type for Foxx assets based on filenames,
  added possibility to override auto detection

* added endpoint management API at `/_api/endpoint`

* changed HTTP return code of PUT `/_api/cursor` from 400 to 404 in case a
  non-existing cursor is referred to

* issue #360: added support for asynchronous requests

  Incoming HTTP requests with the headers `x-arango-async: true` or
  `x-arango-async: store` will be answered by the server instantly with a generic
  HTTP 202 (Accepted) response.

  The actual requests will be queued and processed by the server asynchronously,
  allowing the client to continue sending other requests without waiting for the
  server to process the actually requested operation.

  The exact point in time when a queued request is executed is undefined. If an
  error occurs during execution of an asynchronous request, the client will not
  be notified by the server.

  The maximum size of the asynchronous task queue can be controlled using the new
  option `--scheduler.maximal-queue-size`. If the queue contains this many number of
  tasks and a new asynchronous request comes in, the server will reject it with an
  HTTP 500 (internal server error) response.

  Results of incoming requests marked with header `x-arango-async: true` will be
  discarded by the server immediately. Clients have no way of accessing the result
  of such asynchronously executed request. This is just _fire and forget_.

  To later retrieve the result of an asynchronously executed request, clients can
  mark a request with the header `x-arango-async: keep`. This makes the server
  store the result of the request in memory until explicitly fetched by a client
  via the `/_api/job` API. The `/_api/job` API also provides methods for basic
  inspection of which pending or already finished requests there are on the server,
  plus ways for garbage collecting unneeded results.

* Added new option `--scheduler.maximal-queue-size`.

* issue #590: Manifest Lint

* added data dump and restore tools, arangodump and arangorestore.

  arangodump can be used to create a logical dump of an ArangoDB database, or
  just dedicated collections. It can be used to dump both a collection's structure
  (properties and indexes) and data (documents).

  arangorestore can be used to restore data from a dump created with arangodump.
  arangorestore currently does not re-create any indexes, and doesn't yet handle
  referenced documents in edges properly when doing just partial restores.
  This will be fixed until 1.4 stable.

* introduced `--server.database` option for arangosh, arangoimp, and arangob.

  The option allows these client tools to use a certain database for their actions.
  In arangosh, the current database can be switched at any time using the command

      db._useDatabase(<name>);

  When no database is specified, all client tools will assume they should use the
  default database `_system`. This is done for downwards-compatibility reasons.

* added basic multi database support (alpha)

  New databases can be created using the REST API POST `/_api/database` and the
  shell command `db._createDatabase(<name>)`.

  The default database in ArangoDB is called `_system`. This database is always
  present and cannot be deleted by the user. When an older version of ArangoDB is
  upgraded to 1.4, the previously only database will automatically become the
  `_system` database.

  New databases can be created with the above commands, and can be deleted with the
  REST API DELETE `/_api/database/<name>` or the shell command `db._dropDatabase(<name>);`.

  Deleting databases is still unstable in ArangoDB 1.4 alpha and might crash the
  server. This will be fixed until 1.4 stable.

  To access a specific database via the HTTP REST API, the `/_db/<name>/` prefix
  can be used in all URLs. ArangoDB will check if an incoming request starts with
  this prefix, and will automatically pick the database name from it. If the prefix
  is not there, ArangoDB will assume the request is made for the default database
  (`_system`). This is done for downwards-compatibility reasons.

  That means, the following URL pathnames are logically identical:

      /_api/document/mycollection/1234
      /_db/_system/document/mycollection/1234

  To access a different database (e.g. `test`), the URL pathname would look like this:

      /_db/test/document/mycollection/1234

  New databases can also be created and existing databases can only be dropped from
  within the default database (`_system`). It is not possible to drop the `_system`
  database itself.

  Cross-database operations are unintended and unsupported. The intention of the
  multi-database feature is to have the possibility to have a few databases managed
  by ArangoDB in parallel, but to only access one database at a time from a connection
  or a request.

  When accessing the web interface via the URL pathname `/_admin/html/` or `/_admin/aardvark`,
  the web interface for the default database (`_system`) will be displayed.
  To access the web interface for a different database, the database name can be
  put into the URLs as a prefix, e.g. `/_db/test/_admin/html` or
  `/_db/test/_admin/aardvark`.

  All internal request handlers and also all user-defined request handlers and actions
  (including Foxx) will only get to see the unprefixed URL pathnames (i.e. excluding
  any database name prefix). This is to ensure downwards-compatibility.

  To access the name of the requested database from any action (including Foxx), use
  use `req.database`.

  For example, when calling the URL `/myapp/myaction`, the content of `req.database`
  will be `_system` (the default database because no database got specified) and the
  content of `req.url` will be `/myapp/myaction`.

  When calling the URL `/_db/test/myapp/myaction`, the content of `req.database` will be
  `test`, and the content of `req.url` will still be `/myapp/myaction`.

* Foxx now excludes files starting with . (dot) when bundling assets

  This mitigates problems with editor swap files etc.

* made the web interface a Foxx application

  This change caused the files for the web interface to be moved from `html/admin` to
  `js/apps/aardvark` in the file system.

  The base URL for the admin interface changed from `_admin/html/index.html` to
  `_admin/aardvark/index.html`.

  The "old" redirection to `_admin/html/index.html` will now produce a 404 error.

  When starting ArangoDB with the `--upgrade` option, this will automatically be remedied
  by putting in a redirection from `/` to `/_admin/aardvark/index.html`, and from
  `/_admin/html/index.html` to `/_admin/aardvark/index.html`.

  This also obsoletes the following configuration (command-line) options:
  - `--server.admin-directory`
  - `--server.disable-admin-interface`

  when using these now obsolete options when the server is started, no error is produced
  for downwards-compatibility.

* changed User-Agent value sent by arangoimp, arangosh, and arangod from "VOC-Agent" to
  "ArangoDB"

* changed journal file creation behavior as follows:

  Previously, a journal file for a collection was always created when a collection was
  created. When a journal filled up and became full, the current journal was made a
  datafile, and a new (empty) journal was created automatically. There weren't many
  intended situations when a collection did not have at least one journal.

  This is changed now as follows:
  - when a collection is created, no journal file will be created automatically
  - when there is a write into a collection without a journal, the journal will be
    created lazily
  - when there is a write into a collection with a full journal, a new journal will
    be created automatically

  From the end user perspective, nothing should have changed, except that there is now
  less disk usage for empty collections. Disk usage of infrequently updated collections
  might also be reduced significantly by running the `rotate()` method of a collection,
  and not writing into a collection subsequently.

* added method `collection.rotate()`

  This allows premature rotation of a collection's current journal file into a (read-only)
  datafile. The purpose of using `rotate()` is to prematurely allow compaction (which is
  performed on datafiles only) on data, even if the journal was not filled up completely.

  Using `rotate()` may make sense in the following scenario:

      c = db._create("test");
      for (i = 0; i < 1000; ++i) {
        c.save(...); // insert lots of data here
      }

      ...
      c.truncate(); // collection is now empty
      // only data in datafiles will be compacted by following compaction runs
      // all data in the current journal would not be compacted

      // calling rotate will make the current journal a datafile, and thus make it
      // eligible for compaction
      c.rotate();

  Using `rotate()` may also be useful when data in a collection is known to not change
  in the immediate future. After having completed all write operations on a collection,
  performing a `rotate()` will reduce the size of the current journal to the actually
  required size (remember that journals are pre-allocated with a specific size) before
  making the journal a datafile. Thus `rotate()` may cause disk space savings, even if
  the datafiles does not qualify for compaction after rotation.

  Note: rotating the journal is asynchronous, so that the actual rotation may be executed
  after `rotate()` returns to the caller.

* changed compaction to merge small datafiles together (up to 3 datafiles are merged in
  a compaction run)

  In the regular case, this should leave less small datafiles stay around on disk and allow
  using less file descriptors in total.

* added AQL MINUS function

* added AQL UNION_DISTINCT function (more efficient than combination of `UNIQUE(UNION())`)

* updated mruby to 2013-08-22

* issue #587: Add db._create() in help for startup arangosh

* issue #586: Share a link on installation instructions in the User Manual

* issue #585: Bison 2.4 missing on Mac for custom build

* issue #584: Web interface images broken in devel

* issue #583: Small documentation update

* issue #581: Parameter binding for attributes

* issue #580: Small improvements (by @guidoreina)

* issue #577: Missing documentation for collection figures in implementor manual

* issue #576: Get disk usage for collections and graphs

  This extends the result of the REST API for /_api/collection/figures with
  the attributes `compactors.count`, `compactors.fileSize`, `shapefiles.count`,
  and `shapefiles.fileSize`.

* issue #575: installing devel version on mac (low prio)

* issue #574: Documentation (POST /_admin/routing/reload)

* issue #558: HTTP cursors, allow count to ignore LIMIT


v1.4.0-alpha1 (2013-08-02)
--------------------------

* added replication. check online manual for details.

* added server startup options `--server.disable-replication-logger` and
  `--server.disable-replication-applier`

* removed action deployment tool, this now handled with Foxx and its manager or
  by kaerus node utility

* fixed a server crash when using byExample / firstExample inside a transaction
  and the collection contained a usable hash/skiplist index for the example

* defineHttp now only expects a single context

* added collection detail dialog (web interface)

  Shows collection properties, figures (datafiles, journals, attributes, etc.)
  and indexes.

* added documents filter (web interface)

  Allows searching for documents based on attribute values. One or many filter
  conditions can be defined, using comparison operators such as '==', '<=', etc.

* improved AQL editor (web interface)

  Editor supports keyboard shortcuts (Submit, Undo, Redo, Select).
  Editor allows saving and reusing of user-defined queries.
  Added example queries to AQL editor.
  Added comment button.

* added document import (web interface)

  Allows upload of JSON-data from files. Files must have an extension of .json.

* added dashboard (web interface)

  Shows the status of replication and multiple system charts, e.g.
  Virtual Memory Size, Request Time, HTTP Connections etc.

* added API method `/_api/graph` to query all graphs with all properties.

* added example queries in web interface AQL editor

* added arango.reconnect(<host>) method for arangosh to dynamically switch server or
  user name

* added AQL range operator `..`

  The `..` operator can be used to easily iterate over a sequence of numeric
  values. It will produce a list of values in the defined range, with both bounding
  values included.

  Example:

      2010..2013

  will produce the following result:

      [ 2010, 2011, 2012, 2013 ]

* added AQL RANGE function

* added collection.first(count) and collection.last(count) document access functions

  These functions allow accessing the first or last n documents in a collection. The order
  is determined by document insertion/update time.

* added AQL INTERSECTION function

* INCOMPATIBLE CHANGE: changed AQL user function namespace resolution operator from `:` to `::`

  AQL user-defined functions were introduced in ArangoDB 1.3, and the namespace resolution
  operator for them was the single colon (`:`). A function call looked like this:

      RETURN mygroup:myfunc()

  The single colon caused an ambiguity in the AQL grammar, making it indistinguishable from
  named attributes or the ternary operator in some cases, e.g.

      { mygroup:myfunc ? mygroup:myfunc }

  The change of the namespace resolution operator from `:` to `::` fixes this ambiguity.

  Existing user functions in the database will be automatically fixed when starting ArangoDB
  1.4 with the `--upgrade` option. However, queries using user-defined functions need to be
  adjusted on the client side to use the new operator.

* allow multiple AQL LET declarations separated by comma, e.g.
  LET a = 1, b = 2, c = 3

* more useful AQL error messages

  The error position (line/column) is more clearly indicated for parse errors.
  Additionally, if a query references a collection that cannot be found, the error
  message will give a hint on the collection name

* changed return value for AQL `DOCUMENT` function in case document is not found

  Previously, when the AQL `DOCUMENT` function was called with the id of a document and
  the document could not be found, it returned `undefined`. This value is not part of the
  JSON type system and this has caused some problems.
  Starting with ArangoDB 1.4, the `DOCUMENT` function will return `null` if the document
  looked for cannot be found.

  In case the function is called with a list of documents, it will continue to return all
  found documents, and will not return `null` for non-found documents. This has not changed.

* added single line comments for AQL

  Single line comments can be started with a double forward slash: `//`.
  They end at the end of the line, or the end of the query string, whichever is first.

* fixed documentation issues #567, #568, #571.

* added collection.checksum(<withData>) method to calculate CRC checksums for
  collections

  This can be used to
  - check if data in a collection has changed
  - compare the contents of two collections on different ArangoDB instances

* issue #565: add description line to aal.listAvailable()

* fixed several out-of-memory situations when double freeing or invalid memory
  accesses could happen

* less msyncing during the creation of collections

  This is achieved by not syncing the initial (standard) markers in shapes collections.
  After all standard markers are written, the shapes collection will get synced.

* renamed command-line option `--log.filter` to `--log.source-filter` to avoid
  misunderstandings

* introduced new command-line option `--log.content-filter` to optionally restrict
  logging to just specific log messages (containing the filter string, case-sensitive).

  For example, to filter on just log entries which contain `ArangoDB`, use:

      --log.content-filter "ArangoDB"

* added optional command-line option `--log.requests-file` to log incoming HTTP
  requests to a file.

  When used, all HTTP requests will be logged to the specified file, containing the
  client IP address, HTTP method, requests URL, HTTP response code, and size of the
  response body.

* added a signal handler for SIGUSR1 signal:

  when ArangoDB receives this signal, it will respond all further incoming requests
  with an HTTP 503 (Service Unavailable) error. This will be the case until another
  SIGUSR1 signal is caught. This will make ArangoDB start serving requests regularly
  again. Note: this is not implemented on Windows.

* limited maximum request URI length to 16384 bytes:

  Incoming requests with longer request URIs will be responded to with an HTTP
  414 (Request-URI Too Long) error.

* require version 1.0 or 1.1 in HTTP version signature of requests sent by clients:

  Clients sending requests with a non-HTTP 1.0 or non-HTTP 1.1 version number will
  be served with an HTTP 505 (HTTP Version Not Supported) error.

* updated manual on indexes:

  using system attributes such as `_id`, `_key`, `_from`, `_to`, `_rev` in indexes is
  disallowed and will be rejected by the server. This was the case since ArangoDB 1.3,
  but was not properly documented.

* issue #563: can aal become a default object?

  aal is now a prefab object in arangosh

* prevent certain system collections from being renamed, dropped, or even unloaded.

  Which restrictions there are for which system collections may vary from release to
  release, but users should in general not try to modify system collections directly
  anyway.

  Note: there are no such restrictions for user-created collections.

* issue #559: added Foxx documentation to user manual

* added server startup option `--server.authenticate-system-only`. This option can be
  used to restrict the need for HTTP authentication to internal functionality and APIs,
  such as `/_api/*` and `/_admin/*`.
  Setting this option to `true` will thus force authentication for the ArangoDB APIs
  and the web interface, but allow unauthenticated requests for other URLs (including
  user defined actions and Foxx applications).
  The default value of this option is `false`, meaning that if authentication is turned
  on, authentication is still required for *all* incoming requests. Only by setting the
  option to `true` this restriction is lifted and authentication becomes required for
  URLs starting with `/_` only.

  Please note that authentication still needs to be enabled regularly by setting the
  `--server.disable-authentication` parameter to `false`. Otherwise no authentication
  will be required for any URLs as before.

* protect collections against unloading when there are still document barriers around.

* extended cap constraints to optionally limit the active data size in a collection to
  a specific number of bytes.

  The arguments for creating a cap constraint are now:
  `collection.ensureCapConstraint(<count>, <byteSize>);`

  It is supported to specify just a count as in ArangoDB 1.3 and before, to specify
  just a fileSize, or both. The first met constraint will trigger the automated
  document removal.

* added `db._exists(doc)` and `collection.exists(doc)` for easy document existence checks

* added API `/_api/current-database` to retrieve information about the database the
  client is currently connected to (note: the API `/_api/current-database` has been
  removed in the meantime. The functionality is accessible via `/_api/database/current`
  now).

* ensure a proper order of tick values in datafiles/journals/compactors.
  any new files written will have the _tick values of their markers in order. for
  older files, there are edge cases at the beginning and end of the datafiles when
  _tick values are not properly in order.

* prevent caching of static pages in PathHandler.
  whenever a static page is requested that is served by the general PathHandler, the
  server will respond to HTTP GET requests with a "Cache-Control: max-age=86400" header.

* added "doCompact" attribute when creating collections and to collection.properties().
  The attribute controls whether collection datafiles are compacted.

* changed the HTTP return code from 400 to 404 for some cases when there is a referral
  to a non-existing collection or document.

* introduced error code 1909 `too many iterations` that is thrown when graph traversals
  hit the `maxIterations` threshold.

* optionally limit traversals to a certain number of iterations
  the limitation can be achieved via the traversal API by setting the `maxIterations`
  attribute, and also via the AQL `TRAVERSAL` and `TRAVERSAL_TREE` functions by setting
  the same attribute. If traversals are not limited by the end user, a server-defined
  limit for `maxIterations` may be used to prevent server-side traversals from running
  endlessly.

* added graph traversal API at `/_api/traversal`

* added "API" link in web interface, pointing to REST API generated with Swagger

* moved "About" link in web interface into "links" menu

* allow incremental access to the documents in a collection from out of AQL
  this allows reading documents from a collection chunks when a full collection scan
  is required. memory usage might be must lower in this case and queries might finish
  earlier if there is an additional LIMIT statement

* changed AQL COLLECT to use a stable sort, so any previous SORT order is preserved

* issue #547: Javascript error in the web interface

* issue #550: Make AQL graph functions support key in addition to id

* issue #526: Unable to escape when an errorneous command is entered into the js shell

* issue #523: Graph and vertex methods for the javascript api

* issue #517: Foxx: Route parameters with capital letters fail

* issue #512: Binded Parameters for LIMIT


v1.3.3 (2013-08-01)
-------------------

* issue #570: updateFishbowl() fails once

* updated and fixed generated examples

* issue #559: added Foxx documentation to user manual

* added missing error reporting for errors that happened during import of edges


v1.3.2 (2013-06-21)
-------------------

* fixed memleak in internal.download()

* made the shape-collection journal size adaptive:
  if too big shapes come in, a shape journal will be created with a big-enough size
  automatically. the maximum size of a shape journal is still restricted, but to a
  very big value that should never be reached in practice.

* fixed a segfault that occurred when inserting documents with a shape size bigger
  than the default shape journal size (2MB)

* fixed a locking issue in collection.truncate()

* fixed value overflow in accumulated filesizes reported by collection.figures()

* issue #545: AQL FILTER unnecessary (?) loop

* issue #549: wrong return code with --daemon


v1.3.1 (2013-05-24)
-------------------

* removed currently unused _ids collection

* fixed usage of --temp-path in aranogd and arangosh

* issue #540: suppress return of temporary internal variables in AQL

* issue #530: ReferenceError: ArangoError is not a constructor

* issue #535: Problem with AQL user functions javascript API

* set --javascript.app-path for test execution to prevent startup error

* issue #532: Graph _edgesCache returns invalid data?

* issue #531: Arangod errors

* issue #529: Really weird transaction issue

* fixed usage of --temp-path in aranogd and arangosh


v1.3.0 (2013-05-10)
-------------------

* fixed problem on restart ("datafile-xxx is not sealed") when server was killed
  during a compaction run

* fixed leak when using cursors with very small batchSize

* issue #508: `unregistergroup` function not mentioned in http interface docs

* issue #507: GET /_api/aqlfunction returns code inside parentheses

* fixed issue #489: Bug in aal.install

* fixed issue 505: statistics not populated on MacOS


v1.3.0-rc1 (2013-04-24)
-----------------------

* updated documentation for 1.3.0

* added node modules and npm packages

* changed compaction to only compact datafiles with more at least 10% of dead
  documents (byte size-wise)

* issue #498: fixed reload of authentication info when using
  `require("org/arangodb/users").reload()`

* issue #495: Passing an empty array to create a document results in a
  "phantom" document

* added more precision for requests statistics figures

* added "sum" attribute for individual statistics results in statistics API
  at /_admin/statistics

* made "limit" an optional parameter in AQL function NEAR().
  limit can now be either omitted completely, or set to 0. If so, an internal
  default value (currently 100) will be applied for the limit.

* issue #481

* added "attributes.count" to output of `collection.figures()`
  this also affects the REST API /_api/collection/<name>/figures

* added IndexedPropertyGetter for ShapedJson objects

* added API for user-defined AQL functions

* issue #475: A better error message for deleting a non-existent graph

* issue #474: Web interface problems with the JS Shell

* added missing documentation for AQL UNION function

* added transaction support.
  This provides ACID transactions for ArangoDB. Transactions can be invoked
  using the `db._executeTransaction()` function, or the `/_api/transaction`
  REST API.

* switched to semantic versioning (at least for alpha & alpha naming)

* added saveOrReplace() for server-side JS

v1.3.alpha1 (2013-04-05)
------------------------

* cleanup of Module, Package, ArangoApp and modules "internal", "fs", "console"

* use Error instead of string in throw to allow stack-trace

* issue #454: error while creation of Collection

* make `collection.count()` not recalculate the number of documents on the fly, but
  use some internal document counters.

* issue #457: invalid string value in web interface

* make datafile id (datafile->_fid) identical to the numeric part of the filename.
  E.g. the datafile `journal-123456.db` will now have a datafile marker with the same
  fid (i.e. `123456`) instead of a different value. This change will only affect
  datafiles that are created with 1.3 and not any older files.
  The intention behind this change is to make datafile debugging easier.

* consistently discard document attributes with reserved names (system attributes)
  but without any known meaning, for example `_test`, `_foo`, ...

  Previously, these attributes were saved with the document regularly in some cases,
  but were discarded in other cases.
  Now these attributes are discarded consistently. "Real" system attributes such as
  `_key`, `_from`, `_to` are not affected and will work as before.

  Additionally, attributes with an empty name (``) are discarded when documents are
  saved.

  Though using reserved or empty attribute names in documents was not really and
  consistently supported in previous versions of ArangoDB, this change might cause
  an incompatibility for clients that rely on this feature.

* added server startup flag `--database.force-sync-properties` to force syncing of
  collection properties on collection creation, deletion and on property update.
  The default value is true to mimic the behavior of previous versions of ArangoDB.
  If set to false, collection properties are written to disk but no call to sync()
  is made.

* added detailed output of server version and components for REST APIs
  `/_admin/version` and `/_api/version`. To retrieve this extended information,
  call the REST APIs with URL parameter `details=true`.

* issue #443: For git-based builds include commit hash in version

* adjust startup log output to be more compact, less verbose

* set the required minimum number of file descriptors to 256.
  On server start, this number is enforced on systems that have rlimit. If the limit
  cannot be enforced, starting the server will fail.
  Note: 256 is considered to be the absolute minimum value. Depending on the use case
  for ArangoDB, a much higher number of file descriptors should be used.

  To avoid checking & potentially changing the number of maximum open files, use the
  startup option `--server.descriptors-minimum 0`

* fixed shapedjson to json conversion for special numeric values (NaN, +inf, -inf).
  Before, "NaN", "inf", or "-inf" were written into the JSONified output, but these
  values are not allowed in JSON. Now, "null" is written to the JSONified output as
  required.

* added AQL functions VARIANCE_POPULATION(), VARIANCE_SAMPLE(), STDDEV_POPULATION(),
  STDDEV_SAMPLE(), AVERAGE(), MEDIAN() to calculate statistical values for lists

* added AQL SQRT() function

* added AQL TRIM(), LEFT() and RIGHT() string functions

* fixed issue #436: GET /_api/document on edge

* make AQL REVERSE() and LENGTH() functions work on strings, too

* disabled DOT generation in `make doxygen`. this speeds up docs generation

* renamed startup option `--dispatcher.report-intervall` to `--dispatcher.report-interval`

* renamed startup option `--scheduler.report-intervall` to `--scheduler.report-interval`

* slightly changed output of REST API method /_admin/log.
  Previously, the log messages returned also contained the date and log level, now
  they will only contain the log message, and no date and log level information.
  This information can be re-created by API users from the `timestamp` and `level`
  attributes of the result.

* removed configure option `--enable-zone-debug`
  memory zone debugging is now automatically turned on when compiling with ArangoDB
  `--enable-maintainer-mode`

* removed configure option `--enable-arangob`
  arangob is now always included in the build


v1.2.3 (XXXX-XX-XX)
-------------------

* added optional parameter `edgexamples` for AQL function EDGES() and NEIGHBORS()

* added AQL function NEIGHBORS()

* added freebsd support

* fixed firstExample() query with `_id` and `_key` attributes

* issue triAGENS/ArangoDB-PHP#55: AQL optimizer may have mis-optimized duplicate
  filter statements with limit


v1.2.2 (2013-03-26)
-------------------

* fixed save of objects with common sub-objects

* issue #459: fulltext internal memory allocation didn't scale well
  This fix improves loading times for collections with fulltext indexes that have
  lots of equal words indexed.

* issue #212: auto-increment support

  The feature can be used by creating a collection with the extra `keyOptions`
  attribute as follows:

      db._create("mycollection", { keyOptions: { type: "autoincrement", offset: 1, increment: 10, allowUserKeys: true } });

  The `type` attribute will make sure the keys will be auto-generated if no
  `_key` attribute is specified for a document.

  The `allowUserKeys` attribute determines whether users might still supply own
  `_key` values with documents or if this is considered an error.

  The `increment` value determines the actual increment value, whereas the `offset`
  value can be used to seed to value sequence with a specific starting value.
  This will be useful later in a multi-master setup, when multiple servers can use
  different auto-increment seed values and thus generate non-conflicting auto-increment values.

  The default values currently are:

  - `allowUserKeys`: `true`
  - `offset`: `0`
  - `increment`: `1`

  The only other available key generator type currently is `traditional`.
  The `traditional` key generator will auto-generate keys in a fashion as ArangoDB
  always did (some increasing integer value, with a more or less unpredictable
  increment value).

  Note that for the `traditional` key generator there is only the option to disallow
  user-supplied keys and give the server the sole responsibility for key generation.
  This can be achieved by setting the `allowUserKeys` property to `false`.

  This change also introduces the following errors that API implementors may want to check
  the return values for:

  - 1222: `document key unexpected`: will be raised when a document is created with
    a `_key` attribute, but the underlying collection was set up with the `keyOptions`
    attribute `allowUserKeys: false`.

  - 1225: `out of keys`: will be raised when the auto-increment key generator runs
    out of keys. This may happen when the next key to be generated is 2^64 or higher.
    In practice, this will only happen if the values for `increment` or `offset` are
    not set appropriately, or if users are allowed to supply own keys, those keys
    are near the 2^64 threshold, and later the auto-increment feature kicks in and
    generates keys that cross that threshold.

    In practice it should not occur with proper configuration and proper usage of the
    collections.

  This change may also affect the following REST APIs:
  - POST `/_api/collection`: the server does now accept the optional `keyOptions`
    attribute in the second parameter
  - GET `/_api/collection/properties`: will return the `keyOptions` attribute as part
    of the collection's properties. The previous optional attribute `createOptions`
    is now gone.

* fixed `ArangoStatement.explain()` method with bind variables

* fixed misleading "cursor not found" error message in arangosh that occurred when
  `count()` was called for client-side cursors

* fixed handling of empty attribute names, which may have crashed the server under
  certain circumstances before

* fixed usage of invalid pointer in error message output when index description could
  not be opened


v1.2.1 (2013-03-14)
-------------------

* issue #444: please darken light color in arangosh

* issue #442: pls update post install info on osx

* fixed conversion of special double values (NaN, -inf, +inf) when converting from
  shapedjson to JSON

* fixed compaction of markers (location of _key was not updated correctly in memory,
  leading to _keys pointing to undefined memory after datafile rotation)

* fixed edge index key pointers to use document master pointer plus offset instead
  of direct _key address

* fixed case when server could not create any more journal or compactor files.
  Previously a wrong status code may have been returned, and not being able to create
  a new compactor file may have led to an infinite loop with error message
  "could not create compactor".

* fixed value truncation for numeric filename parts when renaming datafiles/journals


v1.2.0 (2013-03-01)
-------------------

* by default statistics are now switch off; in order to enable comment out
  the "disable-statistics = yes" line in "arangod.conf"

* fixed issue #435: csv parser skips data at buffer border

* added server startup option `--server.disable-statistics` to turn off statistics
  gathering without recompilation of ArangoDB.
  This partly addresses issue #432.

* fixed dropping of indexes without collection name, e.g.
  `db.xxx.dropIndex("123456");`
  Dropping an index like this failed with an assertion error.

* fixed issue #426: arangoimp should be able to import edges into edge collections

* fixed issue #425: In case of conflict ArangoDB returns HTTP 400 Bad request
  (with 1207 Error) instead of HTTP 409 Conflict

* fixed too greedy token consumption in AQL for negative values:
  e.g. in the statement `RETURN { a: 1 -2 }` the minus token was consumed as part
  of the value `-2`, and not interpreted as the binary arithmetic operator


v1.2.beta3 (2013-02-22)
-----------------------

* issue #427: ArangoDB Importer Manual has no navigation links (previous|home|next)

* issue #319: Documentation missing for Emergency console and incomplete for datafile debugger.

* issue #370: add documentation for reloadRouting and flushServerModules

* issue #393: added REST API for user management at /_api/user

* issue #393, #128: added simple cryptographic functions for user actions in module "crypto":
  * require("org/arangodb/crypto").md5()
  * require("org/arangodb/crypto").sha256()
  * require("org/arangodb/crypto").rand()

* added replaceByExample() Javascript and REST API method

* added updateByExample() Javascript and REST API method

* added optional "limit" parameter for removeByExample() Javascript and REST API method

* fixed issue #413

* updated bundled V8 version from 3.9.4 to 3.16.14.1
  Note: the Windows version used a more recent version (3.14.0.1) and was not updated.

* fixed issue #404: keep original request url in request object


v1.2.beta2 (2013-02-15)
-----------------------

* fixed issue #405: 1.2 compile warnings

* fixed issue #333: [debian] Group "arangodb" is not used when starting vie init.d script

* added optional parameter 'excludeSystem' to GET /_api/collection
  This parameter can be used to disable returning system collections in the list
  of all collections.

* added AQL functions KEEP() and UNSET()

* fixed issue #348: "HTTP Interface for Administration and Monitoring"
  documentation errors.

* fix stringification of specific positive int64 values. Stringification of int64
  values with the upper 32 bits cleared and the 33rd bit set were broken.

* issue #395:  Collection properties() function should return 'isSystem' for
  Javascript and REST API

* make server stop after upgrade procedure when invoked with `--upgrade option`.
  When started with the `--upgrade` option, the server will perfom
  the upgrade, and then exit with a status code indicating the result of the
  upgrade (0 = success, 1 = failure). To start the server regularly in either
  daemon or console mode, the `--upgrade` option must not be specified.
  This change was introduced to allow init.d scripts check the result of
  the upgrade procedure, even in case an upgrade was successful.
  this was introduced as part of issue #391.

* added AQL function EDGES()

* added more crash-protection when reading corrupted collections at startup

* added documentation for AQL function CONTAINS()

* added AQL function LIKE()

* replaced redundant error return code 1520 (Unable to open collection) with error code
  1203 (Collection not found). These error codes have the same meanings, but one of
  them was returned from AQL queries only, the other got thrown by other parts of
  ArangoDB. Now, error 1203 (Collection not found) is used in AQL too in case a
  non-existing collection is used.

v1.2.beta1 (2013-02-01)
-----------------------

* fixed issue #382: [Documentation error] Maschine... should be Machine...

* unified history file locations for arangod, arangosh, and arangoirb.
  - The readline history for arangod (emergency console) is now stored in file
    $HOME/.arangod. It was stored in $HOME/.arango before.
  - The readline history for arangosh is still stored in $HOME/.arangosh.
  - The readline history for arangoirb is now stored in $HOME/.arangoirb. It was
    stored in $HOME/.arango-mrb before.

* fixed issue #381: _users user should have a unique constraint

* allow negative list indexes in AQL to access elements from the end of a list,
  e.g. ```RETURN values[-1]``` will return the last element of the `values` list.

* collection ids, index ids, cursor ids, and document revision ids created and
  returned by ArangoDB are now returned as strings with numeric content inside.
  This is done to prevent some value overrun/truncation in any part of the
  complete client/server workflow.
  In ArangoDB 1.1 and before, these values were previously returned as
  (potentially very big) integer values. This may cause problems (clipping, overrun,
  precision loss) for clients that do not support big integers natively and store
  such values in IEEE754 doubles internally. This type loses precision after about
  52 bits and is thus not safe to hold an id.
  Javascript and 32 bit-PHP are examples for clients that may cause such problems.
  Therefore, ids are now returned by ArangoDB as strings, with the string
  content being the integer value as before.

  Example for documents ("_rev" attribute):
  - Document returned by ArangoDB 1.1: { "_rev": 1234, ... }
  - Document returned by ArangoDB 1.2: { "_rev": "1234", ... }

  Example for collections ("id" attribute / "_id" property):
  - Collection returned by ArangoDB 1.1: { "id": 9327643, "name": "test", ... }
  - Collection returned by ArangoDB 1.2: { "id": "9327643", "name": "test", ... }

  Example for cursors ("id" attribute):
  - Collection returned by ArangoDB 1.1: { "id": 11734292, "hasMore": true, ... }
  - Collection returned by ArangoDB 1.2: { "id": "11734292", "hasMore": true, ... }

* global variables are not automatically available anymore when starting the
  arangod Javascript emergency console (i.e. ```arangod --console```).

  Especially, the variables `db`, `edges`, and `internal` are not available
  anymore. `db` and `internal` can be made available in 1.2 by
  ```var db = require("org/arangodb").db;``` and
  ```var internal = require("internal");```, respectively.
  The reason for this change is to get rid of global variables in the server
  because this will allow more specific inclusion of functionality.

  For convenience, the global variable `db` is still available by default in
  arangosh. The global variable `edges`, which since ArangoDB 1.1 was kind of
  a redundant wrapper of `db`, has been removed in 1.2 completely.
  Please use `db` instead, and if creating an edge collection, use the explicit
  ```db._createEdgeCollection()``` command.

* issue #374: prevent endless redirects when calling admin interface with
  unexpected URLs

* issue #373: TRAVERSAL() `trackPaths` option does not work. Instead `paths` does work

* issue #358: added support for CORS

* honor optional waitForSync property for document removal, replace, update, and
  save operations in arangosh. The waitForSync parameter for these operations
  was previously honored by the REST API and on the server-side, but not when
  the waitForSync parameter was specified for a document operation in arangosh.

* calls to db.collection.figures() and /_api/collection/<collection>/figures now
  additionally return the number of shapes used in the collection in the
  extra attribute "shapes.count"

* added AQL TRAVERSAL_TREE() function to return a hierarchical result from a traversal

* added AQL TRAVERSAL() function to return the results from a traversal

* added AQL function ATTRIBUTES() to return the attribute names of a document

* removed internal server-side AQL functions from global scope.

  Now the AQL internal functions can only be accessed via the exports of the
  ahuacatl module, which can be included via ```require("org/arangodb/ahuacatl")```.
  It shouldn't be necessary for clients to access this module at all, but
  internal code may use this module.

  The previously global AQL-related server-side functions were moved to the
  internal namespace. This produced the following function name changes on
  the server:

     old name              new name
     ------------------------------------------------------
     AHUACATL_RUN       => require("internal").AQL_QUERY
     AHUACATL_EXPLAIN   => require("internal").AQL_EXPLAIN
     AHUACATL_PARSE     => require("internal").AQL_PARSE

  Again, clients shouldn't have used these functions at all as there is the
  ArangoStatement object to execute AQL queries.

* fixed issue #366: Edges index returns strange description

* added AQL function MATCHES() to check a document against a list of examples

* added documentation and tests for db.collection.removeByExample

* added --progress option for arangoimp. This will show the percentage of the input
  file that has been processed by arangoimp while the import is still running. It can
  be used as a rough indicator of progress for the entire import.

* make the server log documents that cannot be imported via /_api/import into the
  logfile using the warning log level. This may help finding illegal documents in big
  import runs.

* check on server startup whether the database directory and all collection directories
  are writable. if not, the server startup will be aborted. this prevents serious
  problems with collections being non-writable and this being detected at some pointer
  after the server has been started

* allow the following AQL constructs: FUNC(...)[...], FUNC(...).attribute

* fixed issue #361: Bug in Admin Interface. Header disappears when clicking new collection

* Added in-memory only collections

  Added collection creation parameter "isVolatile":
  if set to true, the collection is created as an in-memory only collection,
  meaning that all document data of that collection will reside in memory only,
  and will not be stored permanently to disk.
  This means that all collection data will be lost when the collection is unloaded
  or the server is shut down.
  As this collection type does not have datafile disk overhead for the regular
  document operations, it may be faster than normal disk-backed collections. The
  actual performance gains strongly depend on the underlying OS, filesystem, and
  settings though.
  This collection type should be used for caches only and not for any sensible data
  that cannot be re-created otherwise.
  Some platforms, namely Windows, currently do not support this collection type.
  When creating an in-memory collection on such platform, an error message will be
  returned by ArangoDB telling the user the platform does not support it.

  Note: in-memory collections are an experimental feature. The feature might
  change drastically or even be removed altogether in a future version of ArangoDB.

* fixed issue #353: Please include "pretty print" in Emergency Console

* fixed issue #352: "pretty print" console.log
  This was achieved by adding the dump() function for the "internal" object

* reduced insertion time for edges index
  Inserting into the edges index now avoids costly comparisons in case of a hash
  collision, reducing the prefilling/loading timer for bigger edge collections

* added fulltext queries to AQL via FULLTEXT() function. This allows search
  fulltext indexes from an AQL query to find matching documents

* added fulltext index type. This index type allows indexing words and prefixes of
  words from a specific document attribute. The index can be queries using a
  SimpleQueryFull object, the HTTP REST API at /_api/simple/fulltext, or via AQL

* added collection.revision() method to determine whether a collection has changed.
  The revision method returns a revision string that can be used by client programs
  for equality/inequality comparisons. The value returned by the revision method
  should be treated by clients as an opaque string and clients should not try to
  figure out the sense of the revision id. This is still useful enough to check
  whether data in a collection has changed.

* issue #346: adaptively determine NUMBER_HEADERS_PER_BLOCK

* issue #338: arangosh cursor positioning problems

* issue #326: use limit optimization with filters

* issue #325: use index to avoid sorting

* issue #324: add limit optimization to AQL

* removed arango-password script and added Javascript functionality to add/delete
  users instead. The functionality is contained in module `users` and can be invoked
  as follows from arangosh and arangod:
  * require("users").save("name", "passwd");
  * require("users").replace("name", "newPasswd");
  * require("users").remove("name");
  * require("users").reload();
  These functions are intentionally not offered via the web interface.
  This also addresses issue #313

* changed print output in arangosh and the web interface for JSON objects.
  Previously, printing a JSON object in arangosh resulted in the attribute values
  being printed as proper JSON, but attribute names were printed unquoted and
  unescaped. This was fine for the purpose of arangosh, but lead to invalid
  JSON being produced. Now, arangosh will produce valid JSON that can be used
  to send it back to ArangoDB or use it with arangoimp etc.

* fixed issue #300: allow importing documents via the REST /_api/import API
  from a JSON list, too.
  So far, the API only supported importing from a format that had one JSON object
  on each line. This is sometimes inconvenient, e.g. when the result of an AQL
  query or any other list is to be imported. This list is a JSON list and does not
  necessary have a document per line if pretty-printed.
  arangoimp now supports the JSON list format, too. However, the format requires
  arangoimp and the server to read the entire dataset at once. If the dataset is
  too big (bigger than --max-upload-size) then the import will be rejected. Even if
  increased, the entire list must fit in memory on both the client and the server,
  and this may be more resource-intensive than importing individual lines in chunks.

* removed unused parameter --reuse-ids for arangoimp. This parameter did not have
  any effect in 1.2, was never publicly announced and did evil (TM) things.

* fixed issue #297 (partly): added whitespace between command line and
  command result in arangosh, added shell colors for better usability

* fixed issue #296: system collections not usable from AQL

* fixed issue #295: deadlock on shutdown

* fixed issue #293: AQL queries should exploit edges index

* fixed issue #292: use index when filtering on _key in AQL

* allow user-definable document keys
  users can now define their own document keys by using the _key attribute
  when creating new documents or edges. Once specified, the value of _key is
  immutable.
  The restrictions for user-defined key values are:
  * the key must be at most 254 bytes long
  * it must consist of the letters a-z (lower or upper case), the digits 0-9,
    the underscore (_) or dash (-) characters only
  * any other characters, especially multi-byte sequences, whitespace or
    punctuation characters cannot be used inside key values

  Specifying a document key is optional when creating new documents. If no
  document key is specified, ArangoDB will create a document key itself.
  There are no guarantees about the format and pattern of auto-generated document
  keys other than the above restrictions.
  Clients should therefore treat auto-generated document keys as opaque values.
  Keys can be used to look up and reference documents, e.g.:
  * saving a document: `db.users.save({ "_key": "fred", ... })`
  * looking up a document: `db.users.document("fred")`
  * referencing other documents: `edges.relations.save("users/fred", "users/john", ...)`

  This change is downwards-compatible to ArangoDB 1.1 because in ArangoDB 1.1
  users were not able to define their own keys. If the user does not supply a _key
  attribute when creating a document, ArangoDB 1.2 will still generate a key of
  its own as ArangoDB 1.1 did. However, all documents returned by ArangoDB 1.2 will
  include a _key attribute and clients should be able to handle that (e.g. by
  ignoring it if not needed). Documents returned will still include the _id attribute
  as in ArangoDB 1.1.

* require collection names everywhere where a collection id was allowed in
  ArangoDB 1.1 & 1.0
  This change requires clients to use a collection name in place of a collection id
  at all places the client deals with collections.
  Examples:
  * creating edges: the _from and _to attributes must now contain collection names instead
    of collection ids: `edges.relations.save("test/my-key1", "test/my-key2", ...)`
  * retrieving edges: the returned _from and _to attributes now will contain collection
    names instead of ids, too: _from: `test/fred` instead of `1234/3455`
  * looking up documents: db.users.document("fred") or db._document("users/fred")

  Collection names must be used in REST API calls instead of collection ids, too.
  This change is thus not completely downwards-compatible to ArangoDB 1.1. ArangoDB 1.1
  required users to use collection ids in many places instead of collection names.
  This was unintuitive and caused overhead in cases when just the collection name was
  known on client-side but not its id. This overhead can now be avoided so clients can
  work with the collection names directly. There is no need to work with collection ids
  on the client side anymore.
  This change will likely require adjustments to API calls issued by clients, and also
  requires a change in how clients handle the _id value of returned documents. Previously,
  the _id value of returned documents contained the collection id, a slash separator and
  the document number. Since 1.2, _id will contain the collection name, a slash separator
  and the document key. The same applies to the _from and _to attribute values of edges
  that are returned by ArangoDB.

  Also removed (now unnecessary) location header in responses of the collections REST API.
  The location header was previously returned because it was necessary for clients.
  When clients created a collection, they specified the collection name. The collection
  id was generated on the server, but the client needed to use the server-generated
  collection id for further API calls, e.g. when creating edges etc. Therefore, the
  full collection URL, also containing the collection id, was returned by the server in
  responses to the collection API, in the HTTP location header.
  Returning the location header has become unnecessary in ArangoDB 1.2 because users
  can access collections by name and do not need to care about collection ids.


v1.1.3 (2013-XX-XX)
-------------------

* fix case when an error message was looked up for an error code but no error
  message was found. In this case a NULL ptr was returned and not checked everywhere.
  The place this error popped up was when inserting into a non-unique hash index
  failed with a specific, invalid error code.

* fixed issue #381:  db._collection("_users").getIndexes();

* fixed issue #379: arango-password fatal issue javscript.startup-directory

* fixed issue #372: Command-Line Options for the Authentication and Authorization


v1.1.2 (2013-01-20)
-------------------

* upgraded to mruby 2013-01-20 583983385b81c21f82704b116eab52d606a609f4

* fixed issue #357: Some spelling and grammar errors

* fixed issue #355: fix quotes in pdf manual

* fixed issue #351: Strange arangosh error message for long running query

* fixed randomly hanging connections in arangosh on MacOS

* added "any" query method: this returns a random document from a collection. It
  is also available via REST HTTP at /_api/simple/any.

* added deployment tool

* added getPeerVertex

* small fix for logging of long messages: the last character of log messages longer
  than 256 bytes was not logged.

* fixed truncation of human-readable log messages for web interface: the trailing \0
  byte was not appended for messages longer than 256 bytes

* fixed issue #341: ArangoDB crashes when stressed with Batch jobs
  Contrary to the issue title, this did not have anything to do with batch jobs but
  with too high memory usage. The memory usage of ArangoDB is now reduced for cases
   when there are lots of small collections with few documents each

* started with issue #317: Feature Request (from Google Groups): DATE handling

* backported issue #300: Extend arangoImp to Allow importing resultset-like
  (list of documents) formatted files

* fixed issue #337: "WaitForSync" on new collection does not work on Win/X64

* fixed issue #336: Collections REST API docs

* fixed issue #335: mmap errors due to wrong memory address calculation

* fixed issue #332: arangoimp --use-ids parameter seems to have no impact

* added option '--server.disable-authentication' for arangosh as well. No more passwd
  prompts if not needed

* fixed issue #330: session logging for arangosh

* fixed issue #329: Allow passing script file(s) as parameters for arangosh to run

* fixed issue #328: 1.1 compile warnings

* fixed issue #327: Javascript parse errors in front end


v1.1.1 (2012-12-18)
-------------------

* fixed issue #339: DELETE /_api/cursor/cursor-identifier return incollect errorNum

  The fix for this has led to a signature change of the function actions.resultNotFound().
  The meaning of parameter #3 for This function has changed from the error message string
  to the error code. The error message string is now parameter #4.
  Any client code that uses this function in custom actions must be adjusted.

* fixed issue #321: Problem upgrading arangodb 1.0.4 to 1.1.0 with Homebrew (OSX 10.8.2)

* fixed issue #230: add navigation and search for online documentation

* fixed issue #315: Strange result in PATH

* fixed issue #323: Wrong function returned in error message of AQL CHAR_LENGTH()

* fixed some log errors on startup / shutdown due to pid file handling and changing
  of directories


v1.1.0 (2012-12-05)
-------------------

* WARNING:
  arangod now performs a database version check at startup. It will look for a file
  named "VERSION" in its database directory. If the file is not present, arangod will
  perform an automatic upgrade of the database directory. This should be the normal
  case when upgrading from ArangoDB 1.0 to ArangoDB 1.1.

  If the VERSION file is present but is from an older version of ArangoDB, arangod
  will refuse to start and ask the user to run a manual upgrade first. A manual upgrade
  can be performed by starting arangod with the option `--upgrade`.

  This upgrade procedure shall ensure that users have full control over when they
  perform any updates/upgrades of their data, and can plan backups accordingly. The
  procedure also guarantees that the server is not run without any required system
  collections or with in incompatible data state.

* added AQL function DOCUMENT() to retrieve a document by its _id value

* fixed issue #311: fixed segfault on unload

* fixed issue #309: renamed stub "import" button from web interface

* fixed issue #307: added WaitForSync column in collections list in in web interface

* fixed issue #306: naming in web interface

* fixed issue #304: do not clear AQL query text input when switching tabs in
  web interface

* fixed issue #303: added documentation about usage of var keyword in web interface

* fixed issue #301: PATCH does not work in web interface

# fixed issue #269: fix make distclean & clean

* fixed issue #296: system collections not usable from AQL

* fixed issue #295: deadlock on shutdown

* added collection type label to web interface

* fixed issue #290: the web interface now disallows creating non-edges in edge collections
  when creating collections via the web interface, the collection type must also be
  specified (default is document collection)

* fixed issue #289: tab-completion does not insert any spaces

* fixed issue #282: fix escaping in web interface

* made AQL function NOT_NULL take any number of arguments. Will now return its
  first argument that is not null, or null if all arguments are null. This is downwards
  compatible.

* changed misleading AQL function name NOT_LIST() to FIRST_LIST() and slightly changed
  the behavior. The function will now return its first argument that is a list, or null
  if none of the arguments are lists.
  This is mostly downwards-compatible. The only change to the previous implementation in
  1.1-beta will happen if two arguments were passed and the 1st and 2nd arguments were
  both no lists. In previous 1.1, the 2nd argument was returned as is, but now null
  will be returned.

* add AQL function FIRST_DOCUMENT(), with same behavior as FIRST_LIST(), but working
  with documents instead of lists.

* added UPGRADING help text

* fixed issue #284: fixed Javascript errors when adding edges/vertices without own
  attributes

* fixed issue #283: AQL LENGTH() now works on documents, too

* fixed issue #281: documentation for skip lists shows wrong example

* fixed AQL optimizer bug, related to OR-combined conditions that filtered on the
  same attribute but with different conditions

* fixed issue #277: allow usage of collection names when creating edges
  the fix of this issue also implies validation of collection names / ids passed to
  the REST edge create method. edges with invalid collection ids or names in the
  "from" or "to" values will be rejected and not saved


v1.1.beta2 (2012-11-13)
-----------------------

* fixed arangoirb compilation

* fixed doxygen


v1.1.beta1 (2012-10-24)
-----------------------

* fixed AQL optimizer bug

* WARNING:
  - the user has changed from "arango" to "arangodb", the start script has changed from
    "arangod" to "arangodb", the database directory has changed from "/var/arangodb" to
    "/var/lib/arangodb" to be compliant with various Linux policies

  - In 1.1, we have introduced types for collections: regular documents go into document
    collections, and edges go into edge collections. The prefixing (db.xxx vs. edges.xxx)
    works slightly different in 1.1: edges.xxx can still be used to access collections,
    however, it will not determine the type of existing collections anymore. To create an
    edge collection 1.1, you can use db._createEdgeCollection() or edges._create().
    And there's of course also db._createDocumentCollection().
    db._create() is also still there and will create a document collection by default,
    whereas edges._create() will create an edge collection.

  - the admin web interface that was previously available via the simple URL suffix /
    is now available via a dedicated URL suffix only: /_admin/html
    The reason for this is that routing and URLs are now subject to changes by the end user,
    and only URLs parts prefixed with underscores (e.g. /_admin or /_api) are reserved
    for ArangoDB's internal usage.

* the server now handles requests with invalid Content-Length header values as follows:
  - if Content-Length is negative, the server will respond instantly with HTTP 411
    (length required)

  - if Content-Length is positive but shorter than the supplied body, the server will
    respond with HTTP 400 (bad request)

  - if Content-Length is positive but longer than the supplied body, the server will
    wait for the client to send the missing bytes. The server allows 90 seconds for this
    and will close the connection if the client does not send the remaining data

  - if Content-Length is bigger than the maximum allowed size (512 MB), the server will
    fail with HTTP 413 (request entity too large).

  - if the length of the HTTP headers is greater than the maximum allowed size (1 MB),
    the server will fail with HTTP 431 (request header fields too large)

* issue #265: allow optional base64 encoding/decoding of action response data

* issue #252: create _modules collection using arango-upgrade (note: arango-upgrade was
  finally replaced by the `--upgrade` option for arangod)

* issue #251: allow passing arbitrary options to V8 engine using new command line option:
  --javascript.v8-options. Using this option, the Harmony features or other settings in
  v8 can be enabled if the end user requires them

* issue #248: allow AQL optimizer to pull out completely uncorrelated subqueries to the
  top level, resulting in less repeated evaluation of the subquery

* upgraded to Doxygen 1.8.0

* issue #247: added AQL function MERGE_RECURSIVE

* issue #246: added clear() function in arangosh

* issue #245: Documentation: Central place for naming rules/limits inside ArangoDB

* reduced size of hash index elements by 50 %, allowing more index elements to fit in
  memory

* issue #235: GUI Shell throws Error:ReferenceError: db is not defined

* issue #229: methods marked as "under construction"

* issue #228: remove unfinished APIs (/_admin/config/*)

* having the OpenSSL library installed is now a prerequisite to compiling ArangoDB
  Also removed the --enable-ssl configure option because ssl is always required.

* added AQL functions TO_LIST, NOT_LIST

* issue #224: add optional Content-Id for batch requests

* issue #221: more documentation on AQL explain functionality. Also added
  ArangoStatement.explain() client method

* added db._createStatement() method on server as well (was previously available
  on the client only)

* issue #219: continue in case of "document not found" error in PATHS() function

* issue #213: make waitForSync overridable on specific actions

* changed AQL optimizer to use indexes in more cases. Previously, indexes might
  not have been used when in a reference expression the inner collection was
  specified last. Example: FOR u1 IN users FOR u2 IN users FILTER u1._id == u2._id
  Previously, this only checked whether an index could be used for u2._id (not
  possible). It was not checked whether an index on u1._id could be used (possible).
  Now, for expressions that have references/attribute names on both sides of the
  above as above, indexes are checked for both sides.

* issue #204: extend the CSV import by TSV and by user configurable
  separator character(s)

* issue #180: added support for batch operations

* added startup option --server.backlog-size
  this allows setting the value of the backlog for the listen() system call.
  the default value is 10, the maximum value is platform-dependent

* introduced new configure option "--enable-maintainer-mode" for
  ArangoDB maintainers. this option replaces the previous compile switches
  --with-boost-test, --enable-bison, --enable-flex and --enable-errors-dependency
  the individual configure options have been removed. --enable-maintainer-mode
  turns them all on.

* removed potentially unused configure option --enable-memfail

* fixed issue #197: HTML web interface calls /_admin/user-manager/session

* fixed issue #195: VERSION file in database directory

* fixed issue #193: REST API HEAD request returns a message body on 404

* fixed issue #188: intermittent issues with 1.0.0
  (server-side cursors not cleaned up in all cases, pthreads deadlock issue)

* issue #189: key store should use ISO datetime format bug

* issue #187: run arango-upgrade on server start (note: arango-upgrade was finally
  replaced by the `--upgrade` option for arangod)n

* fixed issue #183: strange unittest error

* fixed issue #182: manual pages

* fixed issue #181: use getaddrinfo

* moved default database directory to "/var/lib/arangodb" in accordance with
  http://www.pathname.com/fhs/pub/fhs-2.3.html

* fixed issue #179: strange text in import manual

* fixed issue #178: test for aragoimp is missing

* fixed issue #177: a misleading error message was returned if unknown variables
  were used in certain positions in an AQL query.

* fixed issue #176: explain how to use AQL from the arangosh

* issue #175: re-added hidden (and deprecated) option --server.http-port. This
  option is only there to be downwards-compatible to Arango 1.0.

* fixed issue #174: missing Documentation for `within`

* fixed issue #170: add db.<coll_name>.all().toArray() to arangosh help screen

* fixed issue #169: missing argument in Simple Queries

* added program arango-upgrade. This program must be run after installing ArangoDB
  and after upgrading from a previous version of ArangoDB. The arango-upgrade script
  will ensure all system collections are created and present in the correct state.
  It will also perform any necessary data updates.
  Note: arango-upgrade was finally replaced by the `--upgrade` option for arangod.

* issue #153: edge collection should be a flag for a collection
  collections now have a type so that the distinction between document and edge
  collections can now be done at runtime using a collection's type value.
  A collection's type can be queried in Javascript using the <collection>.type() method.

  When new collections are created using db._create(), they will be document
  collections by default. When edge._create() is called, an edge collection will be created.
  To explicitly create a collection of a specific/different type, use the methods
  _createDocumentCollection() or _createEdgeCollection(), which are available for
  both the db and the edges object.
  The Javascript objects ArangoEdges and ArangoEdgesCollection have been removed
  completely.
  All internal and test code has been adjusted for this, and client code
  that uses edges.* should also still work because edges is still there and creates
  edge collections when _create() is called.

  INCOMPATIBLE CHANGE: Client code might still need to be changed in the following aspect:
  Previously, collections did not have a type so documents and edges could be inserted
  in the same collection. This is now disallowed. Edges can only be inserted into
  edge collections now. As there were no collection types in 1.0, ArangoDB will perform
  an automatic upgrade when migrating from 1.0 to 1.1.
  The automatic upgrade will check every collection and determine its type as follows:
  - if among the first 50 documents in the collection there are documents with
    attributes "_from" and "_to", the collection is typed as an edge collection
  - if among the first 50 documents in the collection there are no documents with
    attributes "_from" and "_to", the collection is made as a document collection

* issue #150: call V8 garbage collection on server periodically

* issue #110: added support for partial updates

  The REST API for documents now offers an HTTP PATCH method to partially update
  documents. Overwriting/replacing documents is still available via the HTTP PUT method
  as before. The Javascript API in the shell also offers a new update() method in extension to
  the previously existing replace() method.


v1.0.4 (2012-11-12)
-------------------

* issue #275: strange error message in arangosh 1.0.3 at startup


v1.0.3 (2012-11-08)
-------------------

* fixed AQL optimizer bug

* issue #273: fixed segfault in arangosh on HTTP 40x

* issue #265: allow optional base64 encoding/decoding of action response data

* issue #252: _modules collection not created automatically


v1.0.2 (2012-10-22)
-------------------

* repository CentOS-X.Y moved to CentOS-X, same for Debian

* bugfix for rollback from edges

* bugfix for hash indexes

* bugfix for StringBuffer::erase_front

* added autoload for modules

* added AQL function TO_LIST


v1.0.1 (2012-09-30)
-------------------

* draft for issue #165: front-end application howto

* updated mruby to cf8fdea4a6598aa470e698e8cbc9b9b492319d

* fix for issue #190: install doesn't create log directory

* fix for issue #194: potential race condition between creating and dropping collections

* fix for issue #193: REST API HEAD request returns a message body on 404

* fix for issue #188: intermittent issues with 1.0.0

* fix for issue #163: server cannot create collection because of abandoned files

* fix for issue #150: call V8 garbage collection on server periodically


v1.0.0 (2012-08-17)
-------------------

* fix for issue #157: check for readline and ncurses headers, not only libraries


v1.0.beta4 (2012-08-15)
-----------------------

* fix for issue #152: fix memleak for barriers


v1.0.beta3 (2012-08-10)
-----------------------

* fix for issue #151: Memleak, collection data not removed

* fix for issue #149: Inconsistent port for admin interface

* fix for issue #163: server cannot create collection because of abandoned files

* fix for issue #157: check for readline and ncurses headers, not only libraries

* fix for issue #108: db.<collection>.truncate() inefficient

* fix for issue #109: added startup note about cached collection names and how to
  refresh them

* fix for issue #156: fixed memleaks in /_api/import

* fix for issue #59: added tests for /_api/import

* modified return value for calls to /_api/import: now, the attribute "empty" is
  returned as well, stating the number of empty lines in the input. Also changed the
  return value of the error code attribute ("errorNum") from 1100 ("corrupted datafile")
  to 400 ("bad request") in case invalid/unexpected JSON data was sent to the server.
  This error code is more appropriate as no datafile is broken but just input data is
  incorrect.

* fix for issue #152: Memleak for barriers

* fix for issue #151: Memleak, collection data not removed

* value of --database.maximal-journal-size parameter is now validated on startup. If
  value is smaller than the minimum value (currently 1048576), an error is thrown and
  the server will not start. Before this change, the global value of maximal journal
  size was not validated at server start, but only on collection level

* increased sleep value in statistics creation loop from 10 to 500 microseconds. This
  reduces accuracy of statistics values somewhere after the decimal points but saves
  CPU time.

* avoid additional sync() calls when writing partial shape data (attribute name data)
  to disk. sync() will still be called when the shape marker (will be written after
  the attributes) is written to disk

* issue #147: added flag --database.force-sync-shapes to force synching of shape data
  to disk. The default value is true so it is the same behavior as in version 1.0.
  if set to false, shape data is synched to disk if waitForSync for the collection is
  set to true, otherwise, shape data is not synched.

* fix for issue #145: strange issue on Travis: added epsilon for numeric comparison in
  geo index

* fix for issue #136: adjusted message during indexing

* issue #131: added timeout for HTTP keep-alive connections. The default value is 300
  seconds. There is a startup parameter server.keep-alive-timeout to configure the value.
  Setting it to 0 will disable keep-alive entirely on the server.

* fix for issue #137: AQL optimizer should use indexes for ref accesses with
  2 named attributes


v1.0.beta2 (2012-08-03)
-----------------------

* fix for issue #134: improvements for centos RPM

* fixed problem with disable-admin-interface in config file


v1.0.beta1 (2012-07-29)
-----------------------

* fixed issue #118: We need a collection "debugger"

* fixed issue #126: Access-Shaper must be cached

* INCOMPATIBLE CHANGE: renamed parameters "connect-timeout" and "request-timeout"
  for arangosh and arangoimp to "--server.connect-timeout" and "--server.request-timeout"

* INCOMPATIBLE CHANGE: authorization is now required on the server side
  Clients sending requests without HTTP authorization will be rejected with HTTP 401
  To allow backwards compatibility, the server can be started with the option
  "--server.disable-authentication"

* added options "--server.username" and "--server.password" for arangosh and arangoimp
  These parameters must be used to specify the user and password to be used when
  connecting to the server. If no password is given on the command line, arangosh/
  arangoimp will interactively prompt for a password.
  If no user name is specified on the command line, the default user "root" will be
  used.

* added startup option "--server.ssl-cipher-list" to determine which ciphers to
  use in SSL context. also added SSL_OP_CIPHER_SERVER_PREFERENCE to SSL default
  options so ciphers are tried in server and not in client order

* changed default SSL protocol to TLSv1 instead of SSLv2

* changed log-level of SSL-related messages

* added SSL connections if server is compiled with OpenSSL support. Use --help-ssl

* INCOMPATIBLE CHANGE: removed startup option "--server.admin-port".
  The new endpoints feature (see --server.endpoint) allows opening multiple endpoints
  anyway, and the distinction between admin and "other" endpoints can be emulated
  later using privileges.

* INCOMPATIBLE CHANGE: removed startup options "--port", "--server.port", and
  "--server.http-port" for arangod.
  These options have been replaced by the new "--server.endpoint" parameter

* INCOMPATIBLE CHANGE: removed startup option "--server" for arangosh and arangoimp.
  These options have been replaced by the new "--server.endpoint" parameter

* Added "--server.endpoint" option to arangod, arangosh, and arangoimp.
  For arangod, this option allows specifying the bind endpoints for the server
  The server can be bound to one or multiple endpoints at once. For arangosh
  and arangoimp, the option specifies the server endpoint to connect to.
  The following endpoint syntax is currently supported:
  - tcp://host:port or http@tcp://host:port (HTTP over IPv4)
  - tcp://[host]:port or http@tcp://[host]:port (HTTP over IPv6)
  - ssl://host:port or http@tcp://host:port (HTTP over SSL-encrypted IPv4)
  - ssl://[host]:port or http@tcp://[host]:port (HTTP over SSL-encrypted IPv6)
  - unix:///path/to/socket or http@unix:///path/to/socket (HTTP over UNIX socket)

  If no port is specified, the default port of 8529 will be used.

* INCOMPATIBLE CHANGE: removed startup options "--server.require-keep-alive" and
  "--server.secure-require-keep-alive".
  The server will now behave as follows which should be more conforming to the
  HTTP standard:
  * if a client sends a "Connection: close" header, the server will close the
    connection
  * if a client sends a "Connection: keep-alive" header, the server will not
    close the connection
  * if a client does not send any "Connection" header, the server will assume
    "keep-alive" if the request was an HTTP/1.1 request, and "close" if the
    request was an HTTP/1.0 request

* (minimal) internal optimizations for HTTP request parsing and response header
  handling

* fixed Unicode unescaping bugs for \f and surrogate pairs in BasicsC/strings.c

* changed implementation of TRI_BlockCrc32 algorithm to use 8 bytes at a time

* fixed issue #122: arangod doesn't start if <log.file> cannot be created

* fixed issue #121: wrong collection size reported

* fixed issue #98: Unable to change journalSize

* fixed issue #88: fds not closed

* fixed escaping of document data in HTML admin front end

* added HTTP basic authentication, this is always turned on

* added server startup option --server.disable-admin-interface to turn off the
  HTML admin interface

* honor server startup option --database.maximal-journal-size when creating new
  collections without specific journalsize setting. Previously, these
  collections were always created with journal file sizes of 32 MB and the
  --database.maximal-journal-size setting was ignored

* added server startup option --database.wait-for-sync to control the default
  behavior

* renamed "--unit-tests" to "--javascript.unit-tests"


v1.0.alpha3 (2012-06-30)
------------------------

* fixed issue #116: createCollection=create option doesn't work

* fixed issue #115: Compilation issue under OSX 10.7 Lion & 10.8 Mountain Lion
  (homebrew)

* fixed issue #114: image not found

* fixed issue #111: crash during "make unittests"

* fixed issue #104: client.js -> ARANGO_QUIET is not defined


v1.0.alpha2 (2012-06-24)
------------------------

* fixed issue #112: do not accept document with duplicate attribute names

* fixed issue #103: Should we cleanup the directory structure

* fixed issue #100: "count" attribute exists in cursor response with "count:
  false"

* fixed issue #84 explain command

* added new MRuby version (2012-06-02)

* added --log.filter

* cleanup of command line options:
** --startup.directory => --javascript.startup-directory
** --quite => --quiet
** --gc.interval => --javascript.gc-interval
** --startup.modules-path => --javascript.modules-path
** --action.system-directory => --javascript.action-directory
** --javascript.action-threads => removed (is now the same pool as --server.threads)

* various bug-fixes

* support for import

* added option SKIP_RANGES=1 for make unittests

* fixed several range-related assertion failures in the AQL query optimizer

* fixed AQL query optimizations for some edge cases (e.g. nested subqueries with
  invalid constant filter expressions)


v1.0.alpha1 (2012-05-28)
------------------------

Alpha Release of ArangoDB 1.0<|MERGE_RESOLUTION|>--- conflicted
+++ resolved
@@ -19,13 +19,11 @@
   this fixes a race condition with parallel VST communication over
   SSL
 
-<<<<<<< HEAD
 * fixed agency restart from compaction without data
-=======
+
 * fixed for agent coming back to agency with changed endpoint and
   total data loss
 
->>>>>>> bc8e73fc
 
 v3.3.11 (2018-06-26)
 --------------------
