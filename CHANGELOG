devel
-----

<<<<<<< HEAD
* added key generators `uuid` and `padded`

  The `uuid` key generator generates universally unique 128 bit keys, which are
  stored in hexadecimal human-readable format.  
  The `padded` key generator generates keys of a fixed length (16 bytes) in 
  ascending lexicographical sort order.
=======
* The REST API of `/_admin/status` changed: Field "mode" is now named "operationMode",
  field "writeOpsEnabled" no longer exists and is replaced by field "readOnly" with
  the inverted meaning.
>>>>>>> 545561e9

* added `COUNT_DISTINCT` AQL function

* make AQL optimizer rule `collect-in-cluster` optimize aggregation functions
  `AVERAGE`, `VARIANCE`, `STDDEV`, `UNIQUE`, `SORTED_UNIQUE` and `COUNT_DISTINCT`
  in a cluster by pushing parts of the aggregation onto the DB servers and only
  doing the total aggregation on the coordinator

* replace JavaScript functions FULLTEXT, NEAR, WITHIN with regular AQL via a
  new optimizer rule.

  - The NEAR function now does not default to a limit of 100 documents any more.
  - "fulltext-index-optimizer" optimizer rule has been removed.

* added option "--latency true" option to arangoimport. Lists microsecond latency
  statistics on 10 second intervals.

* fixed internal issue #2256: ui, document id not showing up when deleting a document

* fixed internal issue #2163: wrong labels within foxx validation of service
  input parameters

* fixed internal issue #2160: fixed misplaced tooltips in indices view

* Added exclusive option for rocksdb collections. Modifying AQL queries can
  now set the exclusive option as well as it can be set on JavaScript transactions.

* added optimizer rule "optimize-subqueries", which makes qualifying subqueries
  return less data

  The rule fires in the following situations:
  * in case only a few results are used from a non-modifying subquery, the rule
    will add a LIMIT statement into the subquery. For example

        LET docs = (
          FOR doc IN collection
            FILTER ...
            RETURN doc
        )
        RETURN docs[0]

    will be turned into

        LET docs = (
          FOR doc IN collection
            FILTER ...
            LIMIT 1
            RETURN doc
        )
        RETURN docs[0]

    Another optimization performed by this rule is to modify the result value
    of subqueries in case only the number of results is checked later. For example

        RETURN LENGTH(
          FOR doc IN collection
            FILTER ...
            RETURN doc
        )

    will be turned into

        RETURN LENGTH(
          FOR doc IN collection
            FILTER ...
            RETURN true
        )

  This saves copying the document data from the subquery to the outer scope and may
  enable follow-up optimizations.

* fixed issue #5035: fixed a vulnerability issue within the web ui's index view

* fixed Foxx queues bug when queues are created in a request handler with an
  ArangoDB authentication header

* abort startup when using SSLv2 for a server endpoint, or when connecting with
  a client tool via an SSLv2 connection.

  SSLv2 has been disabled in the OpenSSL library by default in recent versions
  because of security vulnerabilities inherent in this protocol.

  As it is not safe at all to use this protocol, the support for it has also
  been stopped in ArangoDB. End users that use SSLv2 for connecting to ArangoDB
  should change the protocol from SSLv2 to TLSv12 if possible, by adjusting
  the value of the `--ssl.protocol` startup option.

* added `overwrite` option to the `document rest-handler` to allow for easier syncing.

  This implements almost the much inquired UPSERT. In reality it is a REPSERT
  (replace/insert) because only replacement and not modification of documents
  is possible. The option does not work in cluster collections with custom
  sharding.

* added startup option `--log.escape`

  This option toggles the escaping of log output.

  If set to `true` (which is the default value), then the logging will work
  as before, and the following characters in the log output are escaped:

  * the carriage return character (hex 0d)
  * the newline character (hex 0a)
  * the tabstop character (hex 09)
  * any other characters with an ordinal value less than hex 20

  If the option is set to `false`, no characters are escaped. Characters with
  an ordinal value less than hex 20 will not be printed in this mode but will
  be replaced with a space character (hex 20).

  A side effect of turning off the escaping is that it will reduce the CPU
  overhead for the logging. However, this will only be noticable when logging
  is set to a very verbose level (e.g. debug or trace).

* increased the default values for the startup options `--javascript.gc-interval`
  from every 1000 to every 2000 requests, and for `--javascript.gc-frequency` from
  30 to 60 seconds

  This will make the V8 garbage collection run less often by default than in previous
  versions, reducing CPU load a bit and leaving more contexts available on average.

* added `/_admin/repair/distributeShardsLike` that repairs collections with
  distributeShardsLike where the shards aren't actually distributed like in the
  prototype collection, as could happen due to internal issue #1770

* Fixed issue #4271: Change the behavior of the `fullCount` option for AQL query
  cursors so that it will only take into account `LIMIT` statements on the top level
  of the query.

  `LIMIT` statements in subqueries will not have any effect on the `fullCount` results
  any more.

* We added a new geo-spatial index implementation. On the RocksDB storage engine all
  installations will need to be upgraded with `--database.auto-upgrade true`. New geo
  indexes will now only report with the type `geo` instead of `geo1` or `geo2`.
  The index types `geo1` and `geo2` are now deprecated.
  Additionally we removed the deprecated flags `constraint` and `ignoreNull` from geo
  index definitions, these fields were initially deprecated in ArangoDB 2.5

* Add revision id to RocksDB values in primary indexes to speed up replication (~10x).

* PR #5238: Create a default pacing algorithm for arangoimport to avoid TimeoutErrors
  on VMs with limited disk throughput

* Starting a cluster with coordinators and DB servers using different storage engines
  is unsupported. Doing it anyway will now produce a warning on startup

* fixed issue #4919: C++ implementation of LIKE function now matches the old and correct
  behaviour of the javascript implementation.

* added `--json` option to arangovpack, allowing to treat its input as plain JSON data
  make arangovpack work without any configuration file

* added experimental arangodb startup option `--javascript.enabled` to enable/disable the
  initialization of the V8 JavaScript engine. Only expected to work on single-servers and
  agency deployments

* pull request #5201: eliminate race scenario where handlePlanChange could run infinite times
  after an execution exceeded 7.4 second time span

* UI: fixed an unreasonable event bug within the modal view engine

* pull request #5114: detect shutdown more quickly on heartbeat thread of coordinator and
  DB servers

* fixed issue #3811: gharial api is now checking existence of `_from` and `_to` vertices
  during edge creation

* There is new method `_profileQuery` on the database object to execute a query and
  print an explain with annotated runtime information.

* Query cursors can now be created with option `profile`, with a value of 0, 1 or 2.
  This will cause queries to include more statistics in their results and will allow tracing
  of queries.

* fixed internal issue #2147: fixed database filter in UI

* fixed internal issue #2149: number of documents in the UI is not adjusted after moving them

* fixed internal issue #2150: UI - loading a saved query does not update the list of bind
  parameters

* removed option `--cluster.my-local-info` in favor of persisted server UUIDs

  The option `--cluster.my-local-info` was deprecated since ArangoDB 3.3.

* added new collection property `cacheEnabled` which enables in-memory caching for
  documents and primary index entries. Available only when using RocksDB

* arangodump now supports `--threads` option to dump collections in parallel

* arangorestore now supports `--threads` option to restore collections in parallel

* Improvement: The AQL query planner in cluster is now a bit more clever and
  can prepare AQL queries with less network overhead.

  This should speed up simple queries in cluster mode, on complex queries it
  will most likely not show any performance effect.
  It will especially show effects on collections with a very high amount of Shards.

* removed remainders of dysfunctional `/_admin/cluster-test` and `/_admin/clusterCheckPort`
  API endpoints and removed them from documentation

* remove `_admin/echo` handler

* added new query option `stream` to enable streaming query execution via the
  `POST /_api/cursor` rest interface.

* fixed issue #4698: databases within the UI are now displayed in a sorted order.

* Behavior of permissions for databases and collections changed:
  The new fallback rule for databases for which an access level is not explicitly specified:
  Choose the higher access level of:
    * A wildcard database grant
    * A database grant on the `_system` database
  The new fallback rule for collections for which an access level is not explicitly specified:
  Choose the higher access level of:
    * Any wildcard access grant in the same database, or on "*/*"
    * The access level for the current database
    * The access level for the `_system` database

* fixed issue #4583: add AQL ASSERT and AQL WARN

* renamed startup option `--replication.automatic-failover` to
  `--replication.active-failover`
  using the old option name will still work in ArangoDB 3.4, but the old option
  will be removed afterwards

* index selectivity estimates for RocksDB engine are now eventually consistent

  This change addresses a previous issue where some index updates could be
  "lost" from the view of the internal selectivity estimate, leading to
  inaccurate estimates. The issue is solved now, but there can be up to a second
  or so delay before updates are reflected in the estimates.

* support `returnOld` and `returnNew` attributes for in the following HTTP REST
  APIs:

  * /_api/gharial/<graph>/vertex/<collection>
  * /_api/gharial/<graph>/edge/<collection>

  The exception from this is that the HTTP DELETE verb for these APIs does not
  support `returnOld` because that would make the existing API incompatible

* fixed internal issue #478: remove unused and undocumented REST API endpoints
  _admin/statistics/short and _admin/statistics/long

  These APIs were available in ArangoDB's REST API, but have not been called by
  ArangoDB itself nor have they been part of the documented API. They have been
  superseded by other REST APIs and were partially dysfunctional. Therefore
  these two endpoints have been removed entirely.

* fixed issue #1532: reload users on restore

* fixed internal issue #1475: when restoring a cluster dump to a single server
  ignore indexes of type primary and edge since we mustn't create them here.

* fixed internal issue #1439: improve performance of any-iterator for RocksDB

* issue #1190: added option `--create-database` for arangoimport

* UI: updated dygraph js library to version 2.1.0

* renamed arangoimp to arangoimport for consistency
  Release packages will still install arangoimp as a symlink so user scripts
  invoking arangoimp do not need to be changed

* UI: Shard distribution view now has an accordion view instead of displaying
  all shards of all collections at once.

* fixed issue #4393: broken handling of unix domain sockets in JS_Download

* added AQL function `IS_KEY`
  this function checks if the value passed to it can be used as a document key,
  i.e. as the value of the `_key` attribute

* added AQL functions `SORTED` and `SORTED_UNIQUE`

  `SORTED` will return a sorted version of the input array using AQL's internal
  comparison order
  `SORTED_UNIQUE` will do the same, but additionally removes duplicates.

* added C++ implementation for AQL functions `DATE_NOW`, `DATE_ISO8601`,
  `DATE_TIMESTAMP`, `IS_DATESTRING`, `DATE_DAYOFWEEK`, `DATE_YEAR`,
  `DATE_MONTH`, `DATE_DAY`, `DATE_HOUR`, `DATE_MINUTE`, `DATE_SECOND`,
  `DATE_MILLISECOND`, `DATE_DAYOFYEAR`, `DATE_ISOWEEK`, `DATE_LEAPYEAR`,
  `DATE_QUARTER`, `DATE_DAYS_IN_MONTH`, `DATE_ADD`, `DATE_SUBTRACT`,
  `DATE_DIFF`, `DATE_COMPARE`, `TRANSLATE` and `SHA512`

* fixed a bug where clusterinfo missed changes to plan after agency
  callback is registred for create collection

* Foxx manifest.json files can now contain a $schema key with the value
  of "http://json.schemastore.org/foxx-manifest" to improve tooling support.


v3.3.8 (XXXX-XX-XX)
-------------------

* included version of ArangoDB Starter (`arangodb` binary) updated to v0.10.11,
  see [Starter changelog](https://github.com/arangodb-helper/arangodb/blob/master/CHANGELOG.md)

* added arangod startup option `--dump-options` to print all configuration parameters
  as a JSON object

* fixed: (Enterprise only) If you restore a SmartGraph where the collections
  are still existing and are supposed to be dropped on restore we ended up in
  duplicate name error. This is now gone and the SmartGraph is correctly restored.

* fix lookups by `_id` in smart graph edge collections

* improve startup resilience in case there are datafile errors (MMFiles)

  also allow repairing broken VERSION files automatically on startup by
  specifying the option `--database.ignore-datafile-errors true`

* fix issue #4582: UI query editor now supports usage of empty string as bind parameter value

* fixed internal issue #2148: Number of documents found by filter is misleading in web UI

* added startup option `--database.required-directory-state`

  using this option it is possible to require the database directory to be
  in a specific state on startup. the options for this value are:

  - non-existing: database directory must not exist
  - existing: database directory must exist
  - empty: database directory must exist but be empty
  - populated: database directory must exist and contain specific files already
  - any: any state allowed

* field "$schema" in Foxx manifest.json files no longer produce warnings

* added `@arangodb/locals` module to expose the Foxx service context as an
  alternative to using `module.context` directly.

* `db._executeTransaction` now accepts collection objects as collections.

* supervision can be put into maintenance mode

v3.3.7 (2018-04-11)
-------------------

* added hidden option `--query.registry-ttl` to control the lifetime of cluster AQL
  query parts

* fixed internal issue #2237: AQL queries on collections with replicationFactor:
  "satellite" crashed arangod in single server mode

* fixed restore of satellite collections: replicationFactor was set to 1 during
  restore

* fixed dump and restore of smart graphs:
  a) The dump will not include the hidden shadow collections anymore, they were dumped
     accidentially and only contain duplicated data.
  b) Restore will now ignore hidden shadow collections as all data is contained
     in the smart-edge collection. You can manually include these collections from an
     old dump (3.3.5 or earlier) by using `--force`.
  c) Restore of a smart-graph will now create smart collections properly instead
     of getting into `TIMEOUT_IN_CLUSTER_OPERATION`

* fixed issue in AQL query optimizer rule "restrict-to-single-shard", which
  may have sent documents to a wrong shard in AQL INSERT queries that specified
  the value for `_key` using an expression (and not a constant value)
  Important: if you were affected by this bug in v3.3.5 it is required that you
  recreate your dataset in v3.3.6 (i.e. dumping and restoring) instead of doing
  a simple binary upgrade

* added /_admin/status HTTP API for debugging purposes

* added ArangoShell helper function for packaging all information about an
  AQL query so it can be run and analyzed elsewhere:

  query = "FOR doc IN mycollection FILTER doc.value > 42 RETURN doc";
  require("@arangodb/aql/explainer").debugDump("/tmp/query-debug-info", query);

  Entitled users can send the generated file to the ArangoDB support to facilitate
  reproduction and debugging.

* added hidden option `--server.ask-jwt-secret`. This is an internal option
  for debugging and should not be exposed to end-users.

* fix for internal issue #2215. supervision will now wait for agent to
  fully prepare before adding 10 second grace period after leadership change

* fixed internal issue #2215's FailedLeader timeout bug


v3.3.5 (2018-03-28)
-------------------

* fixed issue #4934: Wrong used GeoIndex depending on FILTER order

* make build id appear in startup log message alongside with other version info

* make AQL data modification operations that are sent to all shards and that are
  supposed to return values (i.e. `RETURN OLD` or `RETURN NEW`) not return fake
  empty result rows if the document to be updated/replaced/removed was not present
  on the target shard

* added AQL optimizer rule `restrict-to-single-shard`

  This rule will kick in if a collection operation (index lookup or data
  modification operation) will only affect a single shard, and the operation can be
  restricted to the single shard and is not applied for all shards. This optimization
  can be applied for queries that access a collection only once in the query, and that
  do not use traversals, shortest path queries and that do not access collection data
  dynamically using the `DOCUMENT`, `FULLTEXT`, `NEAR` or `WITHIN` AQL functions.
  Additionally, the optimizer will only pull off this optimization if can safely
  determine the values of all the collection's shard keys from the query, and when the
  shard keys are covered by a single index (this is always true if the shard key is
  the default `_key`)

* display missing attributes of GatherNodes in AQL explain output

* make AQL optimizer rule `undistribute-remove-after-enum-coll` fire in a few
  more cases in which it is possible

* slightly improve index selection for the RocksDB engine when there are multiple
  competing indexes with the same attribute prefixes, but different amount of
  attributes covered. In this case, the more specialized index will be preferred
  now

* fix issue #4924: removeFollower now prefers to remove the last follower(s)

* added "collect-in-cluster" optimizer rule to have COLLECT WITH COUNT queries
  without grouping being executed on the DB servers and the coordinator only summing
  up the counts from the individual shards

* fixed issue #4900: Nested FOR query uses index but ignores other filters

* properly exit v8::Context in one place where it was missing before

* added hidden option `--cluster.index-create-timeout` for controlling the
  default value of the index creation timeout in cluster
  under normal circumstances, this option does not need to be adjusted

* increase default timeout for index creation in cluster to 3600s

* fixed issue #4843: Query-Result has more Docs than the Collection itself

* fixed the behavior of ClusterInfo when waiting for current to catch
  up with plan in create collection.

* fixed issue #4827: COLLECT on edge _to field doesn't group distinct values as expected (MMFiles)


v3.3.4 (2018-03-01)
-------------------

* fix AQL `fullCount` result value in some cluster cases when it was off a bit

* fix issue #4651: Simple query taking forever until a request timeout error

* fix issue #4657: fixed incomplete content type header

* Vastly improved the Foxx Store UI

* fix issue #4677: AQL WITH with bind parameters results in "access after data-modification"
  for two independent UPSERTs

* remove unused startup option `--ldap.permissions-attribute-name`

* fix issue #4457: create /var/tmp/arangod with correct user in supervisor mode

* remove long disfunctional admin/long_echo handler

* fixed Foxx API:

  * PUT /_api/foxx/service: Respect force flag
  * PATCH /_api/foxx/service: Check whether a service under given mount exists

* internal issue #1726: supervision failed to remove multiple servers
  from health monitoring at once.

* more information from inception, why agent is activated

* fixed a bug where supervision tried to deal with shards of virtual collections

* fix internal issue #1770: collection creation using distributeShardsLike yields
  errors and did not distribute shards correctly in the following cases:
  1. If numberOfShards * replicationFactor % nrDBServers != 0
     (shards * replication is not divisible by DBServers).
  2. If there was failover / move shard case on the leading collection
     and creating the follower collection afterwards.

* fix timeout issues in replication client expiration

* added missing edge filter to neighbors-only traversals
  in case a filter condition was moved into the traverser and the traversal was
  executed in breadth-first mode and was returning each visited vertex exactly
  once, and there was a filter on the edges of the path and the resulting vertices
  and edges were not used later, the edge filter was not applied

* fixed issue #4160: Run arangod with "--database.auto-upgrade" option always crash silently without error log

* fix internal issue #1848: AQL optimizer was trying to resolve attribute accesses
  to attributes of constant object values at query compile time, but only did so far
  the very first attribute in each object

  this fixes https://stackoverflow.com/questions/48648737/beginner-bug-in-for-loops-from-objects

* fix inconvenience: If we want to start server with a non-existing
  --javascript.app-path it will now be created (if possible)

* fixed: REST API `POST _api/foxx` now returns HTTP code 201 on success, as documented.
         returned 200 before.

* fixed: REST API `PATCH _api/foxx/dependencies` now updates the existing dependencies
         instead of replacing them.

* fixed: Foxx upload of single javascript file. You now can upload via http-url pointing
         to a javascript file.

* fixed issue #4395: If your foxx app includes an `APP` folder it got
         accidently removed by selfhealing this is not the case anymore.

* fixed internal issue #1969 - command apt-get purge/remove arangodb3e was failing


v3.3.3 (2018-01-16)
-------------------

* fix issue #4272: VERSION file keeps disappearing

* fix internal issue #81: quotation marks disappeared when switching table/json
  editor in the query editor ui

* added option `--rocksdb.throttle` to control whether write-throttling is enabled
  Write-throttling is turned on by default, to reduce chances of compactions getting
  too far behind and blocking incoming writes.

* fixed issue #4308: Crash when getter for error.name throws an error (on Windows)

* UI: fixed a query editor caching and parsing issue

* Fixed internal issue #1683: fixes an UI issue where a collection name gets wrongly cached
  within the documents overview of a collection.

* Fixed an issue with the index estimates in RocksDB in the case a transaction is aborted.
  Former the index estimates were modified if the transaction commited or not.
  Now they will only be modified if the transaction commited successfully.

* UI: optimized login view for very small screen sizes

* Truncate in RocksDB will now do intermediate commits every 10.000 documents
  if truncate fails or the server crashes during this operation all deletes
  that have been commited so far are persisted.

* make the default value of `--rocksdb.block-cache-shard-bits` use the RocksDB
  default value. This will mostly mean the default number block cache shard
  bits is lower than before, allowing each shard to store more data and cause
  less evictions from block cache

* issue #4222: Permission error preventing AQL query import / export on webui

* UI: optimized error messages for invalid query bind parameter

* UI: upgraded swagger ui to version 3.9.0

* issue #3504: added option `--force-same-database` for arangorestore

  with this option set to true, it is possible to make any arangorestore attempt
  fail if the specified target database does not match the database name
  specified in the source dump's "dump.json" file. it can thus be used to
  prevent restoring data into the "wrong" database

  The option is set to `false` by default to ensure backwards-compatibility

* make the default value of `--rocksdb.block-cache-shard-bits` use the RocksDB
  default value. This will mostly mean the default number block cache shard
  bits is lower than before, allowing each shard to store more data and cause
  less evictions from block cache

* fixed issue #4255: AQL SORT consuming too much memory

* fixed incorrect persistence of RAFT vote and term


v3.3.2 (2018-01-04)
-------------------

* fixed issue #4199: Internal failure: JavaScript exception in file 'arangosh.js'
  at 98,7: ArangoError 4: Expecting type String

* fixed issue in agency supervision with a good server being left in
  failedServers

* distinguish isReady and allInSync in clusterInventory

* fixed issue #4197: AQL statement not working in 3.3.1 when upgraded from 3.2.10

* do not reuse collection ids when restoring collections from a dump, but assign new collection ids, this should prevent collection id conflicts


v3.3.1 (2017-12-28)
-------------------

* UI: displayed wrong wfs property for a collection when using RocksDB as
  storage engine

* added `--ignore-missing` option to arangoimp
  this option allows importing lines with less fields than specified in the CSV
  header line

* changed misleading error message from "no leader" to "not a leader"

* optimize usage of AQL FULLTEXT index function to a FOR loop with index
  usage in some cases
  When the optimization is applied, this especially speeds up fulltext index
  queries in the cluster

* UI: improved the behavior during collection creation in a cluster environment

* Agency lockup fixes for very small machines.

* Agency performance improvement by finer grained locking.

* Use steady_clock in agency whereever possible.

* Agency prevent Supervision thread crash.

* Fix agency integer overflow in timeout calculation.


v3.3.0 (2012-12-14)
-------------------

* release version

* added a missing try/catch block in the supervision thread


v3.3.rc8 (2017-12-12)
---------------------

* UI: fixed broken foxx configuration keys. Some valid configuration values
  could not be edited via the ui.

* UI: pressing the return key inside a select2 box no longer triggers the modal's
  success function

* UI: coordinators and db servers are now in sorted order (ascending)


v3.3.rc7 (2017-12-07)
---------------------

* fixed issue #3741: fix terminal color output in Windows

* UI: fixed issue #3822: disabled name input field for system collections

* fixed issue #3640: limit in subquery

* fixed issue #3745: Invalid result when using OLD object with array attribute in UPSERT statement

* UI: edge collections were wrongly added to from and to vertices select box during graph creation

* UI: added not found views for documents and collections

* UI: using default user database api during database creation now

* UI: the graph viewer backend now picks one random start vertex of the
  first 1000 documents instead of calling any(). The implementation of
  "any" is known to scale bad on huge collections with RocksDB.

* UI: fixed disappearing of the navigation label in some case special case

* UI: the graph viewer now displays updated label values correctly.
  Additionally the included node/edge editor now closes automatically
  after a successful node/edge update.

* fixed issue #3917: traversals with high maximal depth take extremely long
  in planning phase.


v3.3.rc4 (2017-11-28)
---------------------

* minor bug-fixes


v3.3.rc3 (2017-11-24)
---------------------

* bug-fixes


v3.3.rc2 (2017-11-22)
---------------------

* UI: document/edge editor now remembering their modes (e.g. code or tree)

* UI: optimized error messages for invalid graph definitions. Also fixed a
  graph renderer cleanup error.

* UI: added a delay within the graph viewer while changing the colors of the
  graph. Necessary due different browser behaviour.

* added options `--encryption.keyfile` and `--encryption.key-generator` to arangodump
  and arangorestore

* UI: the graph viewer now displays updated label values correctly.
  Additionally the included node/edge editor now closes automatically
	after a successful node/edge update.

* removed `--recycle-ids` option for arangorestore

  using that option could have led to problems on the restore, with potential
  id conflicts between the originating server (the source dump server) and the
  target server (the restore server)


v3.3.rc1 (2017-11-17)
---------------------

* add readonly mode REST API

* allow compilation of ArangoDB source code with g++ 7

* upgrade minimum required g++ compiler version to g++ 5.4
  That means ArangoDB source code will not compile with g++ 4.x or g++ < 5.4 anymore.

* AQL: during a traversal if a vertex is not found. It will not print an ERROR to the log and continue
  with a NULL value, but will register a warning at the query and continue with a NULL value.
  The situation is not desired as an ERROR as ArangoDB can store edges pointing to non-existing
  vertex which is perfectly valid, but it may be a n issue on the data model, so users
  can directly see it on the query now and do not "by accident" have to check the LOG output.

* introduce `enforceReplicationFactor` attribute for creating collections:
  this optional parameter controls if the coordinator should bail out during collection
  creation if there are not enough DBServers available for the desired `replicationFactor`.

* fixed issue #3516: Show execution time in arangosh

  this change adds more dynamic prompt components for arangosh
  The following components are now available for dynamic prompts,
  settable via the `--console.prompt` option in arangosh:

  - '%t': current time as timestamp
  - '%a': elpased time since ArangoShell start in seconds
  - '%p': duration of last command in seconds
  - '%d': name of current database
  - '%e': current endpoint
  - '%E': current endpoint without protocol
  - '%u': current user

  The time a command takes can be displayed easily by starting arangosh with `--console.prompt "%p> "`.

* make the ArangoShell refill its collection cache when a yet-unknown collection
  is first accessed. This fixes the following problem:

      arangosh1> db._collections();  // shell1 lists all collections
      arangosh2> db._create("test"); // shell2 now creates a new collection 'test'
      arangosh1> db.test.insert({}); // shell1 is not aware of the collection created
                                     // in shell2, so the insert will fail

* make AQL `DISTINCT` not change the order of the results it is applied on

* incremental transfer of initial collection data now can handle partial
  responses for a chunk, allowing the leader/master to send smaller chunks
  (in terms of HTTP response size) and limit memory usage

  this optimization is only active if client applications send the "offset" parameter
  in their requests to PUT `/_api/replication/keys/<id>?type=docs`

* initial creation of shards for cluster collections is now faster with
  `replicationFactor` values bigger than 1. this is achieved by an optimization
  for the case when the collection on the leader is still empty

* potential fix for issue #3517: several "filesystem full" errors in logs
  while there's a lot of disk space

* added C++ implementations for AQL function `SUBSTRING()`, `LEFT()`, `RIGHT()` and `TRIM()`

* show C++ function name of call site in ArangoDB log output

  this requires option `--log.line-number` to be set to *true*

* UI: added word wrapping to query editor

* UI: fixed wrong user attribute name validation, issue #3228

* make AQL return a proper error message in case of a unique key constraint
  violation. previously it only returned the generic "unique constraint violated"
  error message but omitted the details about which index caused the problem.

  This addresses https://stackoverflow.com/questions/46427126/arangodb-3-2-unique-constraint-violation-id-or-key

* added option `--server.local-authentication`

* UI: added user roles

* added config option `--log.color` to toggle colorful logging to terminal

* added config option `--log.thread-name` to additionally log thread names

* usernames must not start with `:role:`, added new options:
    --server.authentication-timeout
    --ldap.roles-attribute-name
    --ldap.roles-transformation
    --ldap.roles-search
    --ldap.superuser-role
    --ldap.roles-include
    --ldap.roles-exclude

* performance improvements for full collection scans and a few other operations
  in MMFiles engine

* added `--rocksdb.encryption-key-generator` for enterprise

* removed `--compat28` parameter from arangodump and replication API

  older ArangoDB versions will no longer be supported by these tools.

* increase the recommended value for `/proc/sys/vm/max_map_count` to a value
  eight times as high as the previous recommended value. Increasing the
  values helps to prevent an ArangoDB server from running out of memory mappings.

  The raised minimum recommended value may lead to ArangoDB showing some startup
  warnings as follows:

      WARNING {memory} maximum number of memory mappings per process is 65530, which seems too low. it is recommended to set it to at least 512000
      WARNING {memory} execute 'sudo sysctl -w "vm.max_map_count=512000"'

* Foxx now warns about malformed configuration/dependency names and aliases in the manifest.

v3.2.7 (2017-11-13)
-------------------

* Cluster customers, which have upgraded from 3.1 to 3.2 need to upgrade
  to 3.2.7. The cluster supervision is otherwise not operational.

* Fixed issue #3597: AQL with path filters returns unexpected results
  In some cases breadth first search in combination with vertex filters
  yields wrong result, the filter was not applied correctly.

* fixed some undefined behavior in some internal value caches for AQL GatherNodes
  and SortNodes, which could have led to sorted results being effectively not
  correctly sorted.

* make the replication applier for the RocksDB engine start automatically after a
  restart of the server if the applier was configured with its `autoStart` property
  set to `true`. previously the replication appliers were only automatically restarted
  at server start for the MMFiles engine.

* fixed arangodump batch size adaptivity in cluster mode and upped default batch size
  for arangodump

  these changes speed up arangodump in cluster context

* smart graphs now return a proper inventory in response to replication inventory
  requests

* fixed issue #3618: Inconsistent behavior of OR statement with object bind parameters

* only users with read/write rights on the "_system" database can now execute
  "_admin/shutdown" as well as modify properties of the write-ahead log (WAL)

* increase default maximum number of V8 contexts to at least 16 if not explicitly
  configured otherwise.
  the procedure for determining the actual maximum value of V8 contexts is unchanged
  apart from the value `16` and works as follows:
  - if explicitly set, the value of the configuration option `--javascript.v8-contexts`
    is used as the maximum number of V8 contexts
  - when the option is not set, the maximum number of V8 contexts is determined
    by the configuration option `--server.threads` if that option is set. if
    `--server.threads` is not set, then the maximum number of V8 contexts is the
    server's reported hardware concurrency (number of processors visible
    to the arangod process). if that would result in a maximum value of less than 16
    in any of these two cases, then the maximum value will be increased to 16.

* fixed issue #3447: ArangoError 1202: AQL: NotFound: (while executing) when
  updating collection

* potential fix for issue #3581: Unexpected "rocksdb unique constraint
  violated" with unique hash index

* fixed geo index optimizer rule for geo indexes with a single (array of coordinates)
  attribute.

* improved the speed of the shards overview in cluster (API endpoint /_api/cluster/shardDistribution API)
  It is now guaranteed to return after ~2 seconds even if the entire cluster is unresponsive.

* fix agency precondition check for complex objects
  this fixes issues with several CAS operations in the agency

* several fixes for agency restart and shutdown

* the cluster-internal representation of planned collection objects is now more
  lightweight than before, using less memory and not allocating any cache for indexes
  etc.

* fixed issue #3403: How to kill long running AQL queries with the browser console's
  AQL (display issue)

* fixed issue #3549: server reading ENGINE config file fails on common standard
  newline character

* UI: fixed error notifications for collection modifications

* several improvements for the truncate operation on collections:

  * the timeout for the truncate operation was increased in cluster mode in
    order to prevent too frequent "could not truncate collection" errors

  * after a truncate operation, collections in MMFiles still used disk space.
    to reclaim disk space used by truncated collection, the truncate actions
    in the web interface and from the ArangoShell now issue an extra WAL flush
    command (in cluster mode, this command is also propagated to all servers).
    the WAL flush allows all servers to write out any pending operations into the
    datafiles of the truncated collection. afterwards, a final journal rotate
    command is sent, which enables the compaction to entirely remove all datafiles
    and journals for the truncated collection, so that all disk space can be
    reclaimed

  * for MMFiles a special method will be called after a truncate operation so that
    all indexes of the collection can free most of their memory. previously some
    indexes (hash and skiplist indexes) partially kept already allocated memory
    in order to avoid future memory allocations

  * after a truncate operation in the RocksDB engine, an additional compaction
    will be triggered for the truncated collection. this compaction removes all
    deletions from the key space so that follow-up scans over the collection's key
    range do not have to filter out lots of already-removed values

  These changes make truncate operations potentially more time-consuming than before,
  but allow for memory/disk space savings afterwards.

* enable JEMalloc background threads for purging and returning unused memory
  back to the operating system (Linux only)

  JEMalloc will create its background threads on demand. The number of background
  threads is capped by the number of CPUs or active arenas. The background threads run
  periodically and purge unused memory pages, allowing memory to be returned to the
  operating system.

  This change will make the arangod process create several additional threads.
  It is accompanied by an increased `TasksMax` value in the systemd service configuration
  file for the arangodb3 service.

* upgraded bundled V8 engine to bugfix version v5.7.492.77

  this upgrade fixes a memory leak in upstream V8 described in
  https://bugs.chromium.org/p/v8/issues/detail?id=5945 that will result in memory
  chunks only getting uncommitted but not unmapped


v3.2.6 (2017-10-26)
-------------------

* UI: fixed event cleanup in cluster shards view

* UI: reduced cluster dashboard api calls

* fixed a permission problem that prevented collection contents to be displayed
  in the web interface

* removed posix_fadvise call from RocksDB's PosixSequentialFile::Read(). This is
  consistent with Facebook PR 2573 (#3505)

  this fix should improve the performance of the replication with the RocksDB
  storage engine

* allow changing of collection replication factor for existing collections

* UI: replicationFactor of a collection is now changeable in a cluster
  environment

* several fixes for the cluster agency

* fixed undefined behavior in the RocksDB-based geo index

* fixed Foxxmaster failover

* purging or removing the Debian/Ubuntu arangodb3 packages now properly stops
  the arangod instance before actuallying purging or removing


v3.2.5 (2017-10-16)
-------------------

* general-graph module and _api/gharial now accept cluster options
  for collection creation. It is now possible to set replicationFactor and
  numberOfShards for all collections created via this graph object.
  So adding a new collection will not result in a singleShard and
  no replication anymore.

* fixed issue #3408: Hard crash in query for pagination

* minimum number of V8 contexts in console mode must be 2, not 1. this is
  required to ensure the console gets one dedicated V8 context and all other
  operations have at least one extra context. This requirement was not enforced
  anymore.

* fixed issue #3395: AQL: cannot instantiate CollectBlock with undetermined
  aggregation method

* UI: fixed wrong user attribute name validation, issue #3228

* fix potential overflow in CRC marker check when a corrupted CRC marker
  is found at the very beginning of an MMFiles datafile

* UI: fixed unresponsive events in cluster shards view

* Add statistics about the V8 context counts and number of available/active/busy
  threads we expose through the server statistics interface.


v3.2.4 (2017-09-26)
-------------------

* UI: no default index selected during index creation

* UI: added replicationFactor option during SmartGraph creation

* make the MMFiles compactor perform less writes during normal compaction
  operation

  This partially fixes issue #3144

* make the MMFiles compactor configurable

  The following options have been added:

* `--compaction.db-sleep-time`: sleep interval between two compaction runs
    (in s)
  * `--compaction.min-interval"`: minimum sleep time between two compaction
     runs (in s)
  * `--compaction.min-small-data-file-size`: minimal filesize threshold
    original datafiles have to be below for a compaction
  * `--compaction.dead-documents-threshold`: minimum unused count of documents
    in a datafile
  * `--compaction.dead-size-threshold`: how many bytes of the source data file
    are allowed to be unused at most
  * `--compaction.dead-size-percent-threshold`: how many percent of the source
    datafile should be unused at least
  * `--compaction.max-files`: Maximum number of files to merge to one file
  * `--compaction.max-result-file-size`: how large may the compaction result
    file become (in bytes)
  * `--compaction.max-file-size-factor`: how large the resulting file may
    be in comparison to the collection's `--database.maximal-journal-size' setting`

* fix downwards-incompatibility in /_api/explain REST handler

* fix Windows implementation for fs.getTempPath() to also create a
  sub-directory as we do on linux

* fixed a multi-threading issue in cluster-internal communication

* performance improvements for traversals and edge lookups

* removed internal memory zone handling code. the memory zones were a leftover
  from the early ArangoDB days and did not provide any value in the current
  implementation.

* (Enterprise only) added `skipInaccessibleCollections` option for AQL queries:
  if set, AQL queries (especially graph traversals) will treat collections to
  which a user has no access rights to as if these collections were empty.

* adjusted scheduler thread handling to start and stop less threads in
  normal operations

* leader-follower replication catchup code has been rewritten in C++

* early stage AQL optimization now also uses the C++ implementations of
  AQL functions if present. Previously it always referred to the JavaScript
  implementations and ignored the C++ implementations. This change gives
  more flexibility to the AQL optimizer.

* ArangoDB tty log output is now colored for log messages with levels
  FATAL, ERR and WARN.

* changed the return values of AQL functions `REGEX_TEST` and `REGEX_REPLACE`
  to `null` when the input regex is invalid. Previous versions of ArangoDB
  partly returned `false` for invalid regexes and partly `null`.

* added `--log.role` option for arangod

  When set to `true`, this option will make the ArangoDB logger print a single
  character with the server's role into each logged message. The roles are:

  - U: undefined/unclear (used at startup)
  - S: single server
  - C: coordinator
  - P: primary
  - A: agent

  The default value for this option is `false`, so no roles will be logged.


v3.2.3 (2017-09-07)
-------------------

* fixed issue #3106: orphan collections could not be registered in general-graph module

* fixed wrong selection of the database inside the internal cluster js api

* added startup option `--server.check-max-memory-mappings` to make arangod check
  the number of memory mappings currently used by the process and compare it with
  the maximum number of allowed mappings as determined by /proc/sys/vm/max_map_count

  The default value is `true`, so the checks will be performed. When the current
  number of mappings exceeds 90% of the maximum number of mappings, the creation
  of further V8 contexts will be deferred.

  Note that this option is effective on Linux systems only.

* arangoimp now has a `--remove-attribute` option

* added V8 context lifetime control options
  `--javascript.v8-contexts-max-invocations` and `--javascript.v8-contexts-max-age`

  These options allow specifying after how many invocations a used V8 context is
  disposed, or after what time a V8 context is disposed automatically after its
  creation. If either of the two thresholds is reached, an idl V8 context will be
  disposed.

  The default value of `--javascript.v8-contexts-max-invocations` is 0, meaning that
  the maximum number of invocations per context is unlimited. The default value
  for `--javascript.v8-contexts-max-age` is 60 seconds.

* fixed wrong UI cluster health information

* fixed issue #3070: Add index in _jobs collection

* fixed issue #3125: HTTP Foxx API JSON parsing

* fixed issue #3120: Foxx queue: job isn't running when server.authentication = true

* fixed supervision failure detection and handling, which happened with simultaneous
  agency leadership change


v3.2.2 (2017-08-23)
-------------------

* make "Rebalance shards" button work in selected database only, and not make
  it rebalance the shards of all databases

* fixed issue #2847: adjust the response of the DELETE `/_api/users/database/*` calls

* fixed issue #3075: Error when upgrading arangoDB on linux ubuntu 16.04

* fixed a buffer overrun in linenoise console input library for long input strings

* increase size of the linenoise input buffer to 8 KB

* abort compilation if the detected GCC or CLANG isn't in the range of compilers
  we support

* fixed spurious cluster hangups by always sending AQL-query related requests
  to the correct servers, even after failover or when a follower drops

  The problem with the previous shard-based approach was that responsibilities
  for shards may change from one server to another at runtime, after the query
  was already instanciated. The coordinator and other parts of the query then
  sent further requests for the query to the servers now responsible for the
  shards.
  However, an AQL query must send all further requests to the same servers on
  which the query was originally instanciated, even in case of failover.
  Otherwise this would potentially send requests to servers that do not know
  about the query, and would also send query shutdown requests to the wrong
  servers, leading to abandoned queries piling up and using resources until
  they automatically time out.

* fixed issue with RocksDB engine acquiring the collection count values too
  early, leading to the collection count values potentially being slightly off
  even in exclusive transactions (for which the exclusive access should provide
  an always-correct count value)

* fixed some issues in leader-follower catch-up code, specifically for the
  RocksDB engine

* make V8 log fatal errors to syslog before it terminates the process.
  This change is effective on Linux only.

* fixed issue with MMFiles engine creating superfluous collection journals
  on shutdown

* fixed issue #3067: Upgrade from 3.2 to 3.2.1 reset autoincrement keys

* fixed issue #3044: ArangoDB server shutdown unexpectedly

* fixed issue #3039: Incorrect filter interpretation

* fixed issue #3037: Foxx, internal server error when I try to add a new service

* improved MMFiles fulltext index document removal performance
  and fulltext index query performance for bigger result sets

* ui: fixed a display bug within the slow and running queries view

* ui: fixed a bug when success event triggers twice in a modal

* ui: fixed the appearance of the documents filter

* ui: graph vertex collections not restricted to 10 anymore

* fixed issue #2835: UI detection of JWT token in case of server restart or upgrade

* upgrade jemalloc version to 5.0.1

  This fixes problems with the memory allocator returing "out of memory" when
  calling munmap to free memory in order to return it to the OS.

  It seems that calling munmap on Linux can increase the number of mappings, at least
  when a region is partially unmapped. This can lead to the process exceeding its
  maximum number of mappings, and munmap and future calls to mmap returning errors.

  jemalloc version 5.0.1 does not have the `--enable-munmap` configure option anymore,
  so the problem is avoided. To return memory to the OS eventually, jemalloc 5's
  background purge threads are used on Linux.

* fixed issue #2978: log something more obvious when you log a Buffer

* fixed issue #2982: AQL parse error?

* fixed issue #3125: HTTP Foxx API Json parsing

v3.2.1 (2017-08-09)
-------------------

* added C++ implementations for AQL functions `LEFT()`, `RIGHT()` and `TRIM()`

* fixed docs for issue #2968: Collection _key autoincrement value increases on error

* fixed issue #3011: Optimizer rule reduce-extraction-to-projection breaks queries

* Now allowing to restore users in a sharded environment as well
  It is still not possible to restore collections that are sharded
  differently than by _key.

* fixed an issue with restoring of system collections and user rights.
  It was not possible to restore users into an authenticated server.

* fixed issue #2977: Documentation for db._createDatabase is wrong

* ui: added bind parameters to slow query history view

* fixed issue #1751: Slow Query API should provide bind parameters, webui should display them

* ui: fixed a bug when moving multiple documents was not possible

* fixed docs for issue #2968: Collection _key autoincrement value increases on error

* AQL CHAR_LENGTH(null) returns now 0. Since AQL TO_STRING(null) is '' (string of length 0)

* ui: now supports single js file upload for Foxx services in addition to zip files

* fixed a multi-threading issue in the agency when callElection was called
  while the Supervision was calling updateSnapshot

* added startup option `--query.tracking-with-bindvars`

  This option controls whether the list of currently running queries
  and the list of slow queries should contain the bind variables used
  in the queries or not.

  The option can be changed at runtime using the commands

      // enables tracking of bind variables
      // set to false to turn tracking of bind variables off
      var value = true;
      require("@arangodb/aql/queries").properties({
        trackBindVars: value
      });

* index selectivity estimates are now available in the cluster as well

* fixed issue #2943: loadIndexesIntoMemory not returning the same structure
  as the rest of the collection APIs

* fixed issue #2949: ArangoError 1208: illegal name

* fixed issue #2874: Collection properties do not return `isVolatile`
  attribute

* potential fix for issue #2939: Segmentation fault when starting
  coordinator node

* fixed issue #2810: out of memory error when running UPDATE/REPLACE
  on medium-size collection

* fix potential deadlock errors in collector thread

* disallow the usage of volatile collections in the RocksDB engine
  by throwing an error when a collection is created with attribute
  `isVolatile` set to `true`.
  Volatile collections are unsupported by the RocksDB engine, so
  creating them should not succeed and silently create a non-volatile
  collection

* prevent V8 from issuing SIGILL instructions when it runs out of memory

  Now arangod will attempt to log a FATAL error into its logfile in case V8
  runs out of memory. In case V8 runs out of memory, it will still terminate the
  entire process. But at least there should be something in the ArangoDB logs
  indicating what the problem was. Apart from that, the arangod process should
  now be exited with SIGABRT rather than SIGILL as it shouldn't return into the
  V8 code that aborted the process with `__builtin_trap`.

  this potentially fixes issue #2920: DBServer crashing automatically post upgrade to 3.2

* Foxx queues and tasks now ensure that the scripts in them run with the same
  permissions as the Foxx code who started the task / queue

* fixed issue #2928: Offset problems

* fixed issue #2876: wrong skiplist index usage in edge collection

* fixed issue #2868: cname missing from logger-follow results in rocksdb

* fixed issue #2889: Traversal query using incorrect collection id

* fixed issue #2884: AQL traversal uniqueness constraints "propagating" to other traversals? Weird results

* arangoexport: added `--query` option for passing an AQL query to export the result

* fixed issue #2879: No result when querying for the last record of a query

* ui: allows now to edit default access level for collections in database
  _system for all users except the root user.

* The _users collection is no longer accessible outside the arngod process, _queues is always read-only

* added new option "--rocksdb.max-background-jobs"

* removed options "--rocksdb.max-background-compactions", "--rocksdb.base-background-compactions" and "--rocksdb.max-background-flushes"

* option "--rocksdb.compaction-read-ahead-size" now defaults to 2MB

* change Windows build so that RocksDB doesn't enforce AVX optimizations by default
  This fixes startup crashes on servers that do not have AVX CPU extensions

* speed up RocksDB secondary index creation and dropping

* removed RocksDB note in Geo index docs


v3.2.0 (2017-07-20)
-------------------

* fixed UI issues

* fixed multi-threading issues in Pregel

* fixed Foxx resilience

* added command-line option `--javascript.allow-admin-execute`

  This option can be used to control whether user-defined JavaScript code
  is allowed to be executed on server by sending via HTTP to the API endpoint
  `/_admin/execute`  with an authenticated user account.
  The default value is `false`, which disables the execution of user-defined
  code. This is also the recommended setting for production. In test environments,
  it may be convenient to turn the option on in order to send arbitrary setup
  or teardown commands for execution on the server.


v3.2.beta6 (2017-07-18)
-----------------------

* various bugfixes


v3.2.beta5 (2017-07-16)
-----------------------

* numerous bugfixes


v3.2.beta4 (2017-07-04)
-----------------------

* ui: fixed document view _from and _to linking issue for special characters

* added function `db._parse(query)` for parsing an AQL query and returning information about it

* fixed one medium priority and two low priority security user interface
  issues found by owasp zap.

* ui: added index deduplicate options

* ui: fixed renaming of collections for the rocksdb storage engine

* documentation and js fixes for secondaries

* RocksDB storage format was changed, users of the previous beta/alpha versions
  must delete the database directory and re-import their data

* enabled permissions on database and collection level

* added and changed some user related REST APIs
    * added `PUT /_api/user/{user}/database/{database}/{collection}` to change collection permission
    * added `GET /_api/user/{user}/database/{database}/{collection}`
    * added optional `full` parameter to the `GET /_api/user/{user}/database/` REST call

* added user functions in the arangoshell `@arangodb/users` module
    * added `grantCollection` and `revokeCollection` functions
    * added `permission(user, database, collection)` to retrieve collection specific rights

* added "deduplicate" attribute for array indexes, which controls whether inserting
  duplicate index values from the same document into a unique array index will lead to
  an error or not:

      // with deduplicate = true, which is the default value:
      db._create("test");
      db.test.ensureIndex({ type: "hash", fields: ["tags[*]"], deduplicate: true });
      db.test.insert({ tags: ["a", "b"] });
      db.test.insert({ tags: ["c", "d", "c"] }); // will work, because deduplicate = true
      db.test.insert({ tags: ["a"] }); // will fail

      // with deduplicate = false
      db._create("test");
      db.test.ensureIndex({ type: "hash", fields: ["tags[*]"], deduplicate: false });
      db.test.insert({ tags: ["a", "b"] });
      db.test.insert({ tags: ["c", "d", "c"] }); // will not work, because deduplicate = false
      db.test.insert({ tags: ["a"] }); // will fail

  The "deduplicate" attribute is now also accepted by the index creation HTTP
  API endpoint POST /_api/index and is returned by GET /_api/index.

* added optimizer rule "remove-filters-covered-by-traversal"

* Debian/Ubuntu installer: make messages about future package upgrades more clear

* fix a hangup in VST

  The problem happened when the two first chunks of a VST message arrived
  together on a connection that was newly switched to VST.

* fix deletion of outdated WAL files in RocksDB engine

* make use of selectivity estimates in hash, skiplist and persistent indexes
  in RocksDB engine

* changed VM overcommit recommendation for user-friendliness

* fix a shutdown bug in the cluster: a destroyed query could still be active

* do not terminate the entire server process if a temp file cannot be created
  (Windows only)

* fix log output in the front-end, it stopped in case of too many messages


v3.2.beta3 (2017-06-27)
-----------------------

* numerous bugfixes


v3.2.beta2 (2017-06-20)
-----------------------

* potentially fixed issue #2559: Duplicate _key generated on insertion

* fix invalid results (too many) when a skipping LIMIT was used for a
  traversal. `LIMIT x` or `LIMIT 0, x` were not affected, but `LIMIT s, x`
  may have returned too many results

* fix races in SSL communication code

* fix invalid locking in JWT authentication cache, which could have
  crashed the server

* fix invalid first group results for sorted AQL COLLECT when LIMIT
  was used

* fix potential race, which could make arangod hang on startup

* removed `exception` field from transaction error result; users should throw
  explicit `Error` instances to return custom exceptions (addresses issue #2561)

* fixed issue #2613: Reduce log level when Foxx manager tries to self heal missing database

* add a read only mode for users and collection level authorization

* removed `exception` field from transaction error result; users should throw
  explicit `Error` instances to return custom exceptions (addresses issue #2561)

* fixed issue #2677: Foxx disabling development mode creates non-deterministic service bundle

* fixed issue #2684: Legacy service UI not working


v3.2.beta1 (2017-06-12)
-----------------------

* provide more context for index errors (addresses issue #342)

* arangod now validates several OS/environment settings on startup and warns if
  the settings are non-ideal. Most of the checks are executed on Linux systems only.

* fixed issue #2515: The replace-or-with-in optimization rule might prevent use of indexes

* added `REGEX_REPLACE` AQL function

* the RocksDB storage format was changed, users of the previous alpha versions
  must delete the database directory and re-import their data

* added server startup option `--query.fail-on-warning`

  setting this option to `true` will abort any AQL query with an exception if
  it causes a warning at runtime. The value can be overridden per query by
  setting the `failOnWarning` attribute in a query's options.

* added --rocksdb.num-uncompressed-levels to adjust number of non-compressed levels

* added checks for memory managment and warn (i. e. if hugepages are enabled)

* set default SSL cipher suite string to "HIGH:!EXPORT:!aNULL@STRENGTH"

* fixed issue #2469: Authentication = true does not protect foxx-routes

* fixed issue #2459: compile success but can not run with rocksdb

* `--server.maximal-queue-size` is now an absolute maximum. If the queue is
  full, then 503 is returned. Setting it to 0 means "no limit".

* (Enterprise only) added authentication against an LDAP server

* fixed issue #2083: Foxx services aren't distributed to all coordinators

* fixed issue #2384: new coordinators don't pick up existing Foxx services

* fixed issue #2408: Foxx service validation causes unintended side-effects

* extended HTTP API with routes for managing Foxx services

* added distinction between hasUser and authorized within Foxx
  (cluster internal requests are authorized requests but don't have a user)

* arangoimp now has a `--threads` option to enable parallel imports of data

* PR #2514: Foxx services that can't be fixed by self-healing now serve a 503 error

* added `time` function to `@arangodb` module


v3.2.alpha4 (2017-04-25)
------------------------

* fixed issue #2450: Bad optimization plan on simple query

* fixed issue #2448: ArangoDB Web UI takes no action when Delete button is clicked

* fixed issue #2442: Frontend shows already deleted databases during login

* added 'x-content-type-options: nosniff' to avoid MSIE bug

* set default value for `--ssl.protocol` from TLSv1 to TLSv1.2.

* AQL breaking change in cluster:
  The SHORTEST_PATH statement using edge-collection names instead
  of a graph name now requires to explicitly name the vertex-collection names
  within the AQL query in the cluster. It can be done by adding `WITH <name>`
  at the beginning of the query.

  Example:
  ```
  FOR v,e IN OUTBOUND SHORTEST_PATH @start TO @target edges [...]
  ```

  Now has to be:

  ```
  WITH vertices
  FOR v,e IN OUTBOUND SHORTEST_PATH @start TO @target edges [...]
  ```

  This change is due to avoid dead-lock sitations in clustered case.
  An error stating the above is included.

* add implicit use of geo indexes when using SORT/FILTER in AQL, without
  the need to use the special-purpose geo AQL functions `NEAR` or `WITHIN`.

  the special purpose `NEAR` AQL function can now be substituted with the
  following AQL (provided there is a geo index present on the `doc.latitude`
  and `doc.longitude` attributes):

      FOR doc in geoSort
        SORT DISTANCE(doc.latitude, doc.longitude, 0, 0)
        LIMIT 5
        RETURN doc

  `WITHIN` can be substituted with the following AQL:

      FOR doc in geoFilter
        FILTER DISTANCE(doc.latitude, doc.longitude, 0, 0) < 2000
        RETURN doc

  Compared to using the special purpose AQL functions this approach has the
  advantage that it is more composable, and will also honor any `LIMIT` values
  used in the AQL query.

* potential fix for shutdown hangs on OSX

* added KB, MB, GB prefix for integer parameters, % for integer parameters
  with a base value

* added JEMALLOC 4.5.0

* added `--vm.resident-limit` and `--vm.path` for file-backed memory mapping
  after reaching a configurable maximum RAM size

* try recommended limit for file descriptors in case of unlimited
  hard limit

* issue #2413: improve logging in case of lock timeout and deadlocks

* added log topic attribute to /_admin/log api

* removed internal build option `USE_DEV_TIMERS`

  Enabling this option activated some proprietary timers for only selected
  events in arangod. Instead better use `perf` to gather timings.


v3.2.alpha3 (2017-03-22)
------------------------

* increase default collection lock timeout from 30 to 900 seconds

* added function `db._engine()` for retrieval of storage engine information at
  server runtime

  There is also an HTTP REST handler at GET /_api/engine that returns engine
  information.

* require at least cmake 3.2 for building ArangoDB

* make arangod start with less V8 JavaScript contexts

  This speeds up the server start (a little bit) and makes it use less memory.
  Whenever a V8 context is needed by a Foxx action or some other operation and
  there is no usable V8 context, a new one will be created dynamically now.

  Up to `--javascript.v8-contexts` V8 contexts will be created, so this option
  will change its meaning. Previously as many V8 contexts as specified by this
  option were created at server start, and the number of V8 contexts did not
  change at runtime. Now up to this number of V8 contexts will be in use at the
  same time, but the actual number of V8 contexts is dynamic.

  The garbage collector thread will automatically delete unused V8 contexts after
  a while. The number of spare contexts will go down to as few as configured in
  the new option `--javascript.v8-contexts-minimum`. Actually that many V8 contexts
  are also created at server start.

  The first few requests in new V8 contexts will take longer than in contexts
  that have been there already. Performance may therefore suffer a bit for the
  initial requests sent to ArangoDB or when there are only few but performance-
  critical situations in which new V8 contexts will be created. If this is a
  concern, it can easily be fixed by setting `--javascipt.v8-contexts-minimum`
  and `--javascript.v8-contexts` to a relatively high value, which will guarantee
  that many number of V8 contexts to be created at startup and kept around even
  when unused.

  Waiting for an unused V8 context will now also abort if no V8 context can be
  acquired/created after 120 seconds.

* improved diagnostic messages written to logfiles by supervisor process

* fixed issue #2367

* added "bindVars" to attributes of currently running and slow queries

* added "jsonl" as input file type for arangoimp

* upgraded version of bundled zlib library from 1.2.8 to 1.2.11

* added input file type `auto` for arangoimp so it can automatically detect the
  type of the input file from the filename extension

* fixed variables parsing in GraphQL

* added `--translate` option for arangoimp to translate attribute names from
  the input files to attriubte names expected by ArangoDB

  The `--translate` option can be specified multiple times (once per translation
  to be executed). The following example renames the "id" column from the input
  file to "_key", and the "from" column to "_from", and the "to" column to "_to":

      arangoimp --type csv --file data.csv --translate "id=_key" --translate "from=_from" --translate "to=_to"

  `--translate` works for CSV and TSV inputs only.

* changed default value for `--server.max-packet-size` from 128 MB to 256 MB

* fixed issue #2350

* fixed issue #2349

* fixed issue #2346

* fixed issue #2342

* change default string truncation length from 80 characters to 256 characters for
  `print`/`printShell` functions in ArangoShell and arangod. This will emit longer
  prefixes of string values before truncating them with `...`, which is helpful
  for debugging.

* always validate incoming JSON HTTP requests for duplicate attribute names

  Incoming JSON data with duplicate attribute names will now be rejected as
  invalid. Previous versions of ArangoDB only validated the uniqueness of
  attribute names inside incoming JSON for some API endpoints, but not
  consistently for all APIs.

* don't let read-only transactions block the WAL collector

* allow passing own `graphql-sync` module instance to Foxx GraphQL router

* arangoexport can now export to csv format

* arangoimp: fixed issue #2214

* Foxx: automatically add CORS response headers

* added "OPTIONS" to CORS `access-control-allow-methods` header

* Foxx: Fix arangoUser sometimes not being set correctly

* fixed issue #1974


v3.2.alpha2 (2017-02-20)
------------------------

* ui: fixed issue #2065

* ui: fixed a dashboard related memory issue

* Internal javascript rest actions will now hide their stack traces to the client
  unless maintainer mode is activated. Instead they will always log to the logfile

* Removed undocumented internal HTTP API:
  * PUT _api/edges

  The documented GET _api/edges and the undocumented POST _api/edges remains unmodified.

* updated V8 version to 5.7.0.0

* change undocumented behaviour in case of invalid revision ids in
  If-Match and If-None-Match headers from 400 (BAD) to 412 (PRECONDITION
  FAILED).

* change undocumented behaviour in case of invalid revision ids in
  JavaScript document operations from 1239 ("illegal document revision")
  to 1200 ("conflict").

* added data export tool, arangoexport.

  arangoexport can be used to export collections to json, jsonl or xml
  and export a graph or collections to xgmml.

* fixed a race condition when closing a connection

* raised default hard limit on threads for very small to 64

* fixed negative counting of http connection in UI


v3.2.alpha1 (2017-02-05)
------------------------

* added figure `httpRequests` to AQL query statistics

* removed revisions cache intermediate layer implementation

* obsoleted startup options `--database.revision-cache-chunk-size` and
  `--database.revision-cache-target-size`

* fix potential port number over-/underruns

* added startup option `--log.shorten-filenames` for controlling whether filenames
  in log messages should be shortened to just the filename with the absolute path

* removed IndexThreadFeature, made `--database.index-threads` option obsolete

* changed index filling to make it more parallel, dispatch tasks to boost::asio

* more detailed stacktraces in Foxx apps

* generated Foxx services now use swagger tags


v3.1.24 (XXXX-XX-XX)
--------------------

* fixed one more LIMIT issue in traversals


v3.1.23 (2017-06-19)
--------------------

* potentially fixed issue #2559: Duplicate _key generated on insertion

* fix races in SSL communication code

* fix invalid results (too many) when a skipping LIMIT was used for a
  traversal. `LIMIT x` or `LIMIT 0, x` were not affected, but `LIMIT s, x`
  may have returned too many results

* fix invalid first group results for sorted AQL COLLECT when LIMIT
  was used

* fix invalid locking in JWT authentication cache, which could have
  crashed the server

* fix undefined behavior in traverser when traversals were used inside
  a FOR loop


v3.1.22 (2017-06-07)
--------------------

* fixed issue #2505: Problem with export + report of a bug

* documented changed behavior of WITH

* fixed ui glitch in aardvark

* avoid agency compaction bug

* fixed issue #2283: disabled proxy communication internally


v3.1.21 (2017-05-22)
--------------------

* fixed issue #2488:  AQL operator IN error when data use base64 chars

* more randomness in seeding RNG

v3.1.20 (2016-05-16)
--------------------

* fixed incorrect sorting for distributeShardsLike

* improve reliability of AgencyComm communication with Agency

* fixed shard numbering bug, where ids were erouneously incremented by 1

* remove an unnecessary precondition in createCollectionCoordinator

* funny fail rotation fix

* fix in SimpleHttpClient for correct advancement of readBufferOffset

* forward SIG_HUP in supervisor process to the server process to fix logrotaion
  You need to stop the remaining arangod server process manually for the upgrade to work.


v3.1.19 (2017-04-28)
--------------------

* Fixed a StackOverflow issue in Traversal and ShortestPath. Occured if many (>1000) input
  values in a row do not return any result. Fixes issue: #2445

* fixed issue #2448

* fixed issue #2442

* added 'x-content-type-options: nosniff' to avoid MSIE bug

* fixed issue #2441

* fixed issue #2440

* Fixed a StackOverflow issue in Traversal and ShortestPath. Occured if many (>1000) input
  values in a row do not return any result. Fixes issue: #2445

* fix occasional hanging shutdowns on OS X


v3.1.18 (2017-04-18)
--------------------

* fixed error in continuous synchronization of collections

* fixed spurious hangs on server shutdown

* better error messages during restore collection

* completely overhaul supervision. More detailed tests

* Fixed a dead-lock situation in cluster traversers, it could happen in
  rare cases if the computation on one DBServer could be completed much earlier
  than the other server. It could also be restricted to SmartGraphs only.

* (Enterprise only) Fixed a bug in SmartGraph DepthFirstSearch. In some
  more complicated queries, the maxDepth limit of 1 was not considered strictly
  enough, causing the traverser to do unlimited depth searches.

* fixed issue #2415

* fixed issue #2422

* fixed issue #1974


v3.1.17 (2017-04-04)
--------------------

* (Enterprise only) fixed a bug where replicationFactor was not correctly
  forwarded in SmartGraph creation.

* fixed issue #2404

* fixed issue #2397

* ui - fixed smart graph option not appearing

* fixed issue #2389

* fixed issue #2400


v3.1.16 (2017-03-27)
--------------------

* fixed issue #2392

* try to raise file descriptors to at least 8192, warn otherwise

* ui - aql editor improvements + updated ace editor version (memory leak)

* fixed lost HTTP requests

* ui - fixed some event issues

* avoid name resolution when given connection string is a valid ip address

* helps with issue #1842, bug in COLLECT statement in connection with LIMIT.

* fix locking bug in cluster traversals

* increase lock timeout defaults

* increase various cluster timeouts

* limit default target size for revision cache to 1GB, which is better for
  tight RAM situations (used to be 40% of (totalRAM - 1GB), use
  --database.revision-cache-target-size <VALUEINBYTES> to get back the
  old behaviour

* fixed a bug with restarted servers indicating status as "STARTUP"
  rather that "SERVING" in Nodes UI.


v3.1.15 (2017-03-20)
--------------------

* add logrotate configuration as requested in #2355

* fixed issue #2376

* ui - changed document api due a chrome bug

* ui - fixed a submenu bug

* added endpoint /_api/cluster/endpoints in cluster case to get all
  coordinator endpoints

* fix documentation of /_api/endpoint, declaring this API obsolete.

* Foxx response objects now have a `type` method for manipulating the content-type header

* Foxx tests now support `xunit` and `tap` reporters


v3.1.14 (2017-03-13)
--------------------

* ui - added feature request (multiple start nodes within graph viewer) #2317

* added missing locks to authentication cache methods

* ui - added feature request (multiple start nodes within graph viewer) #2317

* ui - fixed wrong merge of statistics information from different coordinators

* ui - fixed issue #2316

* ui - fixed wrong protocol usage within encrypted environment

* fixed compile error on Mac Yosemite

* minor UI fixes


v3.1.13 (2017-03-06)
--------------------

* fixed variables parsing in GraphQL

* fixed issue #2214

* fixed issue #2342

* changed thread handling to queue only user requests on coordinator

* use exponential backoff when waiting for collection locks

* repair short name server lookup in cluster in the case of a removed
  server


v3.1.12 (2017-02-28)
--------------------

* disable shell color escape sequences on Windows

* fixed issue #2326

* fixed issue #2320

* fixed issue #2315

* fixed a race condition when closing a connection

* raised default hard limit on threads for very small to 64

* fixed negative counting of http connection in UI

* fixed a race when renaming collections

* fixed a race when dropping databases


v3.1.11 (2017-02-17)
--------------------

* fixed a race between connection closing and sending out last chunks of data to clients
  when the "Connection: close" HTTP header was set in requests

* ui: optimized smart graph creation usability

* ui: fixed #2308

* fixed a race in async task cancellation via `require("@arangodb/tasks").unregisterTask()`

* fixed spuriously hanging threads in cluster AQL that could sit idle for a few minutes

* fixed potential numeric overflow for big index ids in index deletion API

* fixed sort issue in cluster, occurring when one of the local sort buffers of a
  GatherNode was empty

* reduce number of HTTP requests made for certain kinds of join queries in cluster,
  leading to speedup of some join queries

* supervision deals with demised coordinators correctly again

* implement a timeout in TraverserEngineRegistry

* agent communication reduced in large batches of append entries RPCs

* inception no longer estimates RAFT timings

* compaction in agents has been moved to a separate thread

* replicated logs hold local timestamps

* supervision jobs failed leader and failed follower revisited for
  function in precarious stability situations

* fixed bug in random number generator for 64bit int


v3.1.10 (2017-02-02)
--------------------

* updated versions of bundled node modules:
  - joi: from 8.4.2 to 9.2.0
  - joi-to-json-schema: from 2.2.0 to 2.3.0
  - sinon: from 1.17.4 to 1.17.6
  - lodash: from 4.13.1 to 4.16.6

* added shortcut for AQL ternary operator
  instead of `condition ? true-part : false-part` it is now possible to also use a
  shortcut variant `condition ? : false-part`, e.g.

      FOR doc IN docs RETURN doc.value ?: 'not present'

  instead of

      FOR doc IN docs RETURN doc.value ? doc.value : 'not present'

* fixed wrong sorting order in cluster, if an index was used to sort with many
  shards.

* added --replication-factor, --number-of-shards and --wait-for-sync to arangobench

* turn on UTF-8 string validation for VelocyPack values received via VST connections

* fixed issue #2257

* upgraded Boost version to 1.62.0

* added optional detail flag for db.<collection>.count()
  setting the flag to `true` will make the count operation returned the per-shard
  counts for the collection:

      db._create("test", { numberOfShards: 10 });
      for (i = 0; i < 1000; ++i) {
        db.test.insert({value: i});
      }
      db.test.count(true);

      {
        "s100058" : 99,
        "s100057" : 103,
        "s100056" : 100,
        "s100050" : 94,
        "s100055" : 90,
        "s100054" : 122,
        "s100051" : 109,
        "s100059" : 99,
        "s100053" : 95,
        "s100052" : 89
      }

* added optional memory limit for AQL queries:

      db._query("FOR i IN 1..100000 SORT i RETURN i", {}, { options: { memoryLimit: 100000 } });

  This option limits the default maximum amount of memory (in bytes) that a single
  AQL query can use.
  When a single AQL query reaches the specified limit value, the query will be
  aborted with a *resource limit exceeded* exception. In a cluster, the memory
  accounting is done per shard, so the limit value is effectively a memory limit per
  query per shard.

  The global limit value can be overriden per query by setting the *memoryLimit*
  option value for individual queries when running an AQL query.

* added server startup option `--query.memory-limit`

* added convenience function to create vertex-centric indexes.

  Usage: `db.collection.ensureVertexCentricIndex("label", {type: "hash", direction: "outbound"})`
  That will create an index that can be used on OUTBOUND with filtering on the
  edge attribute `label`.

* change default log output for tools to stdout (instead of stderr)

* added option -D to define a configuration file environment key=value

* changed encoding behavior for URLs encoded in the C++ code of ArangoDB:
  previously the special characters `-`, `_`, `~` and `.` were returned as-is
  after URL-encoding, now `.` will be encoded to be `%2e`.
  This also changes the behavior of how incoming URIs are processed: previously
  occurrences of `..` in incoming request URIs were collapsed (e.g. `a/../b/` was
  collapsed to a plain `b/`). Now `..` in incoming request URIs are not collapsed.

* Foxx request URL suffix is no longer unescaped

* @arangodb/request option json now defaults to `true` if the response body is not empty and encoding is not explicitly set to `null` (binary).
  The option can still be set to `false` to avoid unnecessary attempts at parsing the response as JSON.

* Foxx configuration values for unknown options will be discarded when saving the configuration in production mode using the web interface

* module.context.dependencies is now immutable

* process.stdout.isTTY now returns `true` in arangosh and when running arangod with the `--console` flag

* add support for Swagger tags in Foxx


v3.1.9 (XXXX-XX-XX)
-------------------

* macos CLI package: store databases and apps in the users home directory

* ui: fixed re-login issue within a non system db, when tab was closed

* fixed a race in the VelocyStream Commtask implementation

* fixed issue #2256


v3.1.8 (2017-01-09)
-------------------

* add Windows silent installer

* add handling of debug symbols during Linux & windows release builds.

* fixed issue #2181

* fixed issue #2248: reduce V8 max old space size from 3 GB to 1 GB on 32 bit systems

* upgraded Boost version to 1.62.0

* fixed issue #2238

* fixed issue #2234

* agents announce new endpoints in inception phase to leader

* agency leadership accepts updatet endpoints to given uuid

* unified endpoints replace localhost with 127.0.0.1

* fix several problems within an authenticated cluster


v3.1.7 (2016-12-29)
-------------------

* fixed one too many elections in RAFT

* new agency comm backported from devel


v3.1.6 (2016-12-20)
-------------------

* fixed issue #2227

* fixed issue #2220

* agency constituent/agent bug fixes in race conditions picking up
  leadership

* supervision does not need waking up anymore as it is running
  regardless

* agents challenge their leadership more rigorously


v3.1.5 (2016-12-16)
-------------------

* lowered default value of `--database.revision-cache-target-size` from 75% of
  RAM to less than 40% of RAM

* fixed issue #2218

* fixed issue #2217

* Foxx router.get/post/etc handler argument can no longer accidentally omitted

* fixed issue #2223


v3.1.4 (2016-12-08)
-------------------

* fixed issue #2211

* fixed issue #2204

* at cluster start, coordinators wait until at least one DBserver is there,
  and either at least two DBservers are there or 15s have passed, before they
  initiate the bootstrap of system collections.

* more robust agency startup from devel

* supervision's AddFollower adds many followers at once

* supervision has new FailedFollower job

* agency's Node has new method getArray

* agency RAFT timing estimates more conservative in waitForSync
  scenario

* agency RAFT timing estimates capped at maximum 2.0/10.0 for low/high


v3.1.3 (2016-12-02)
-------------------

* fix a traversal bug when using skiplist indexes:
  if we have a skiplist of ["a", "unused", "_from"] and a traversal like:
  FOR v,e,p IN OUTBOUND @start @@edges
    FILTER p.edges[0].a == 'foo'
    RETURN v
  And the above index applied on "a" is considered better than EdgeIndex, than
  the executor got into undefined behaviour.

* fix endless loop when trying to create a collection with replicationFactor: -1


v3.1.2 (2016-11-24)
-------------------

* added support for descriptions field in Foxx dependencies

* (Enterprise only) fixed a bug in the statistic report for SmartGraph traversals.
Now they state correctly how many documents were fetched from the index and how many
have been filtered.

* Prevent uniform shard distribution when replicationFactor == numServers

v3.1.1 (2016-11-15)
-------------------

* fixed issue #2176

* fixed issue #2168

* display index usage of traversals in AQL explainer output (previously missing)

* fixed issue #2163

* preserve last-used HLC value across server starts

* allow more control over handling of pre-3.1 _rev values

  this changes the server startup option `--database.check-30-revisions` from a boolean (true/false)
  parameter to a string parameter with the following possible values:

  - "fail":
    will validate _rev values of 3.0 collections on collection loading and throw an exception when invalid _rev values are found.
    in this case collections with invalid _rev values are marked as corrupted and cannot be used in the ArangoDB 3.1 instance.
    the fix procedure for such collections is to export the collections from 3.0 database with arangodump and restore them in 3.1 with arangorestore.
    collections that do not contain invalid _rev values are marked as ok and will not be re-checked on following loads.
    collections that contain invalid _rev values will be re-checked on following loads.

  - "true":
    will validate _rev values of 3.0 collections on collection loading and print a warning when invalid _rev values are found.
    in this case collections with invalid _rev values can be used in the ArangoDB 3.1 instance.
    however, subsequent operations on documents with invalid _rev values may silently fail or fail with explicit errors.
    the fix procedure for such collections is to export the collections from 3.0 database with arangodump and restore them in 3.1 with arangorestore.
    collections that do not contain invalid _rev values are marked as ok and will not be re-checked on following loads.
    collections that contain invalid _rev values will be re-checked on following loads.

  - "false":
    will not validate _rev values on collection loading and not print warnings.
    no hint is given when invalid _rev values are found.
    subsequent operations on documents with invalid _rev values may silently fail or fail with explicit errors.
    this setting does not affect whether collections are re-checked later.
    collections will be re-checked on following loads if `--database.check-30-revisions` is later set to either `true` or `fail`.

  The change also suppresses warnings that were printed when collections were restored using arangorestore, and the restore
  data contained invalid _rev values. Now these warnings are suppressed, and new HLC _rev values are generated for these documents
  as before.

* added missing functions to AQL syntax highlighter in web interface

* fixed display of `ANY` direction in traversal explainer output (direction `ANY` was shown as either
  `INBOUND` or `OUTBOUND`)

* changed behavior of toJSON() function when serializing an object before saving it in the database

  if an object provides a toJSON() function, this function is still called for serializing it.
  the change is that the result of toJSON() is not stringified anymore, but saved as is. previous
  versions of ArangoDB called toJSON() and after that additionally stringified its result.

  This change will affect the saving of JS Buffer objects, which will now be saved as arrays of
  bytes instead of a comma-separated string of the Buffer's byte contents.

* allow creating unique indexes on more attributes than present in shardKeys

  The following combinations of shardKeys and indexKeys are allowed/not allowed:

  shardKeys     indexKeys
      a             a        ok
      a             b    not ok
      a           a b        ok
    a b             a    not ok
    a b             b    not ok
    a b           a b        ok
    a b         a b c        ok
  a b c           a b    not ok
  a b c         a b c        ok

* fixed wrong version in web interface login screen (EE only)

* make web interface not display an exclamation mark next to ArangoDB version number 3.1

* fixed search for arbitrary document attributes in web interface in case multiple
  search values were used on different attribute names. in this case, the search always
  produced an empty result

* disallow updating `_from` and `_to` values of edges in Smart Graphs. Updating these
  attributes would lead to potential redistribution of edges to other shards, which must be
  avoided.

* fixed issue #2148

* updated graphql-sync dependency to 0.6.2

* fixed issue #2156

* fixed CRC4 assembly linkage


v3.1.0 (2016-10-29)
-------------------

* AQL breaking change in cluster:

  from ArangoDB 3.1 onwards `WITH` is required for traversals in a
  clustered environment in order to avoid deadlocks.

  Note that for queries that access only a single collection or that have all
  collection names specified somewhere else in the query string, there is no
  need to use *WITH*. *WITH* is only useful when the AQL query parser cannot
  automatically figure out which collections are going to be used by the query.
  *WITH* is only useful for queries that dynamically access collections, e.g.
  via traversals, shortest path operations or the *DOCUMENT()* function.

  more info can be found [here](https://github.com/arangodb/arangodb/blob/devel/Documentation/Books/AQL/Operations/With.md)

* added AQL function `DISTANCE` to calculate the distance between two arbitrary
  coordinates (haversine formula)

* fixed issue #2110

* added Auto-aptation of RAFT timings as calculations only


v3.1.rc2 (2016-10-10)
---------------------

* second release candidate


v3.1.rc1 (2016-09-30)
---------------------

* first release candidate


v3.1.alpha2 (2016-09-01)
------------------------

* added module.context.createDocumentationRouter to replace module.context.apiDocumentation

* bug in RAFT implementation of reads. dethroned leader still answered requests in isolation

* ui: added new graph viewer

* ui: aql-editor added tabular & graph display

* ui: aql-editor improved usability

* ui: aql-editor: query profiling support

* fixed issue #2109

* fixed issue #2111

* fixed issue #2075

* added AQL function `DISTANCE` to calculate the distance between two arbitrary
  coordinates (haversine formula)

* rewrote scheduler and dispatcher based on boost::asio

  parameters changed:
    `--scheduler.threads` and `--server.threads` are now merged into a single one: `--server.threads`

    hidden `--server.extra-threads` has been removed

    hidden `--server.aql-threads` has been removed

    hidden `--server.backend` has been removed

    hidden `--server.show-backends` has been removed

    hidden `--server.thread-affinity` has been removed

* fixed issue #2086

* fixed issue #2079

* fixed issue #2071

  make the AQL query optimizer inject filter condition expressions referred to
  by variables during filter condition aggregation.
  For example, in the following query

      FOR doc IN collection
        LET cond1 = (doc.value == 1)
        LET cond2 = (doc.value == 2)
        FILTER cond1 || cond2
        RETURN { doc, cond1, cond2 }

  the optimizer will now inject the conditions for `cond1` and `cond2` into the filter
  condition `cond1 || cond2`, expanding it to `(doc.value == 1) || (doc.value == 2)`
  and making these conditions available for index searching.

  Note that the optimizer previously already injected some conditions into other
  conditions, but only if the variable that defined the condition was not used
  elsewhere. For example, the filter condition in the query

      FOR doc IN collection
        LET cond = (doc.value == 1)
        FILTER cond
        RETURN { doc }

  already got optimized before because `cond` was only used once in the query and
  the optimizer decided to inject it into the place where it was used.

  This only worked for variables that were referred to once in the query.
  When a variable was used multiple times, the condition was not injected as
  in the following query:

      FOR doc IN collection
        LET cond = (doc.value == 1)
        FILTER cond
        RETURN { doc, cond }

  The fix for #2070 now will enable this optimization so that the query can
  use an index on `doc.value` if available.

* changed behavior of AQL array comparison operators for empty arrays:
  * `ALL` and `ANY` now always return `false` when the left-hand operand is an
    empty array. The behavior for non-empty arrays does not change:
    * `[] ALL == 1` will return `false`
    * `[1] ALL == 1` will return `true`
    * `[1, 2] ALL == 1` will return `false`
    * `[2, 2] ALL == 1` will return `false`
    * `[] ANY == 1` will return `false`
    * `[1] ANY == 1` will return `true`
    * `[1, 2] ANY == 1` will return `true`
    * `[2, 2] ANY == 1` will return `false`
  * `NONE` now always returns `true` when the left-hand operand is an empty array.
    The behavior for non-empty arrays does not change:
    * `[] NONE == 1` will return `true`
    * `[1] NONE == 1` will return `false`
    * `[1, 2] NONE == 1` will return `false`
    * `[2, 2] NONE == 1` will return `true`

* added experimental AQL functions `JSON_STRINGIFY` and `JSON_PARSE`

* added experimental support for incoming gzip-compressed requests

* added HTTP REST APIs for online loglevel adjustments:

  - GET `/_admin/log/level` returns the current loglevel settings
  - PUT `/_admin/log/level` modifies the current loglevel settings

* PATCH /_api/gharial/{graph-name}/vertex/{collection-name}/{vertex-key}
  - changed default value for keepNull to true

* PATCH /_api/gharial/{graph-name}/edge/{collection-name}/{edge-key}
  - changed default value for keepNull to true

* renamed `maximalSize` attribute in parameter.json files to `journalSize`

  The `maximalSize` attribute will still be picked up from collections that
  have not been adjusted. Responses from the replication API will now also use
  `journalSize` instead of `maximalSize`.

* added `--cluster.system-replication-factor` in order to adjust the
  replication factor for new system collections

* fixed issue #2012

* added a memory expection in case V8 memory gets too low

* added Optimizer Rule for other indexes in Traversals
  this allows AQL traversals to use other indexes than the edge index.
  So traversals with filters on edges can now make use of more specific
  indexes, e.g.

      FOR v, e, p IN 2 OUTBOUND @start @@edge FILTER p.edges[0].foo == "bar"

  will prefer a Hash Index on [_from, foo] above the EdgeIndex.

* fixed epoch computation in hybrid logical clock

* fixed thread affinity

* replaced require("internal").db by require("@arangodb").db

* added option `--skip-lines` for arangoimp
  this allows skipping the first few lines from the import file in case the
  CSV or TSV import are used

* fixed periodic jobs: there should be only one instance running - even if it
  runs longer than the period

* improved performance of primary index and edge index lookups

* optimizations for AQL `[*]` operator in case no filter, no projection and
  no offset/limit are used

* added AQL function `OUTERSECTION` to return the symmetric difference of its
  input arguments

* Foxx manifests of installed services are now saved to disk with indentation

* Foxx tests and scripts in development mode should now always respect updated
  files instead of loading stale modules

* When disabling Foxx development mode the setup script is now re-run

* Foxx now provides an easy way to directly serve GraphQL requests using the
  `@arangodb/foxx/graphql` module and the bundled `graphql-sync` dependency

* Foxx OAuth2 module now correctly passes the `access_token` to the OAuth2 server

* added iconv-lite and timezone modules

* web interface now allows installing GitHub and zip services in legacy mode

* added module.context.createDocumentationRouter to replace module.context.apiDocumentation

* bug in RAFT implementation of reads. dethroned leader still answered
  requests in isolation

* all lambdas in ClusterInfo might have been left with dangling references.

* Agency bug fix for handling of empty json objects as values.

* Foxx tests no longer support the Mocha QUnit interface as this resulted in weird
  inconsistencies in the BDD and TDD interfaces. This fixes the TDD interface
  as well as out-of-sequence problems when using the BDD before/after functions.

* updated bundled JavaScript modules to latest versions; joi has been updated from 8.4 to 9.2
  (see [joi 9.0.0 release notes](https://github.com/hapijs/joi/issues/920) for information on
  breaking changes and new features)

* fixed issue #2139

* updated graphql-sync dependency to 0.6.2

* fixed issue #2156


v3.0.13 (XXXX-XX-XX)
--------------------

* fixed issue #2315

* fixed issue #2210


v3.0.12 (2016-11-23)
--------------------

* fixed issue #2176

* fixed issue #2168

* fixed issues #2149, #2159

* fixed error reporting for issue #2158

* fixed assembly linkage bug in CRC4 module

* added support for descriptions field in Foxx dependencies


v3.0.11 (2016-11-08)
--------------------

* fixed issue #2140: supervisor dies instead of respawning child

* fixed issue #2131: use shard key value entered by user in web interface

* fixed issue #2129: cannot kill a long-run query

* fixed issue #2110

* fixed issue #2081

* fixed issue #2038

* changes to Foxx service configuration or dependencies should now be
  stored correctly when options are cleared or omitted

* Foxx tests no longer support the Mocha QUnit interface as this resulted in weird
  inconsistencies in the BDD and TDD interfaces. This fixes the TDD interface
  as well as out-of-sequence problems when using the BDD before/after functions.

* fixed issue #2148


v3.0.10 (2016-09-26)
--------------------

* fixed issue #2072

* fixed issue #2070

* fixed slow cluster starup issues. supervision will demonstrate more
  patience with db servers


v3.0.9 (2016-09-21)
-------------------

* fixed issue #2064

* fixed issue #2060

* speed up `collection.any()` and skiplist index creation

* fixed multiple issues where ClusterInfo bug hung agency in limbo
  timeouting on multiple collection and database callbacks


v3.0.8 (2016-09-14)
-------------------

* fixed issue #2052

* fixed issue #2005

* fixed issue #2039

* fixed multiple issues where ClusterInfo bug hung agency in limbo
  timeouting on multiple collection and database callbacks


v3.0.7 (2016-09-05)
-------------------

* new supervision job handles db server failure during collection creation.


v3.0.6 (2016-09-02)
-------------------

* fixed issue #2026

* slightly better error diagnostics for AQL query compilation and replication

* fixed issue #2018

* fixed issue #2015

* fixed issue #2012

* fixed wrong default value for arangoimp's `--on-duplicate` value

* fix execution of AQL traversal expressions when there are multiple
  conditions that refer to variables set outside the traversal

* properly return HTTP 503 in JS actions when backend is gone

* supervision creates new key in agency for failed servers

* new shards will not be allocated on failed or cleaned servers


v3.0.5 (2016-08-18)
-------------------

* execute AQL ternary operator via C++ if possible

* fixed issue #1977

* fixed extraction of _id attribute in AQL traversal conditions

* fix SSL agency endpoint

* Minimum RAFT timeout was one order of magnitude to short.

* Optimized RAFT RPCs from leader to followers for efficiency.

* Optimized RAFT RPC handling on followers with respect to compaction.

* Fixed bug in handling of duplicates and overlapping logs

* Fixed bug in supervision take over after leadership change.

v3.0.4 (2016-08-01)
-------------------

* added missing lock for periodic jobs access

* fix multiple foxx related cluster issues

* fix handling of empty AQL query strings

* fixed issue in `INTERSECTION` AQL function with duplicate elements
  in the source arrays

* fixed issue #1970

* fixed issue #1968

* fixed issue #1967

* fixed issue #1962

* fixed issue #1959

* replaced require("internal").db by require("@arangodb").db

* fixed issue #1954

* fixed issue #1953

* fixed issue #1950

* fixed issue #1949

* fixed issue #1943

* fixed segfault in V8, by backporting https://bugs.chromium.org/p/v8/issues/detail?id=5033

* Foxx OAuth2 module now correctly passes the `access_token` to the OAuth2 server

* fixed credentialed CORS requests properly respecting --http.trusted-origin

* fixed a crash in V8Periodic task (forgotten lock)

* fixed two bugs in synchronous replication (syncCollectionFinalize)


v3.0.3 (2016-07-17)
-------------------

* fixed issue #1942

* fixed issue #1941

* fixed array index batch insertion issues for hash indexes that caused problems when
  no elements remained for insertion

* fixed AQL MERGE() function with External objects originating from traversals

* fixed some logfile recovery errors with error message "document not found"

* fixed issue #1937

* fixed issue #1936

* improved performance of arangorestore in clusters with synchronous
  replication

* Foxx tests and scripts in development mode should now always respect updated
  files instead of loading stale modules

* When disabling Foxx development mode the setup script is now re-run

* Foxx manifests of installed services are now saved to disk with indentation


v3.0.2 (2016-07-09)
-------------------

* fixed assertion failure in case multiple remove operations were used in the same query

* fixed upsert behavior in case upsert was used in a loop with the same document example

* fixed issue #1930

* don't expose local file paths in Foxx error messages.

* fixed issue #1929

* make arangodump dump the attribute `isSystem` when dumping the structure
  of a collection, additionally make arangorestore not fail when the attribute
  is missing

* fixed "Could not extract custom attribute" issue when using COLLECT with
  MIN/MAX functions in some contexts

* honor presence of persistent index for sorting

* make AQL query optimizer not skip "use-indexes-rule", even if enough
  plans have been created already

* make AQL optimizer not skip "use-indexes-rule", even if enough execution plans
  have been created already

* fix double precision value loss in VelocyPack JSON parser

* added missing SSL support for arangorestore

* improved cluster import performance

* fix Foxx thumbnails on DC/OS

* fix Foxx configuration not being saved

* fix Foxx app access from within the frontend on DC/OS

* add option --default-replication-factor to arangorestore and simplify
  the control over the number of shards when restoring

* fix a bug in the VPack -> V8 conversion if special attributes _key,
  _id, _rev, _from and _to had non-string values, which is allowed
  below the top level

* fix malloc_usable_size for darwin


v3.0.1 (2016-06-30)
-------------------

* fixed periodic jobs: there should be only one instance running - even if it
  runs longer than the period

* increase max. number of collections in AQL queries from 32 to 256

* fixed issue #1916: header "authorization" is required" when opening
  services page

* fixed issue #1915: Explain: member out of range

* fixed issue #1914: fix unterminated buffer

* don't remove lockfile if we are the same (now stale) pid
  fixes docker setups (our pid will always be 1)

* do not use revision id comparisons in compaction for determining whether a
  revision is obsolete, but marker memory addresses
  this ensures revision ids don't matter when compacting documents

* escape Unicode characters in JSON HTTP responses
  this converts UTF-8 characters in HTTP responses of arangod into `\uXXXX`
  escape sequences. This makes the HTTP responses fit into the 7 bit ASCII
  character range, which speeds up HTTP response parsing for some clients,
  namely node.js/v8

* add write before read collections when starting a user transaction
  this allows specifying the same collection in both read and write mode without
  unintended side effects

* fixed buffer overrun that occurred when building very large result sets

* index lookup optimizations for primary index and edge index

* fixed "collection is a nullptr" issue when starting a traversal from a transaction

* enable /_api/import on coordinator servers


v3.0.0 (2016-06-22)
-------------------

* minor GUI fixxes

* fix for replication and nonces


v3.0.0-rc3 (2016-06-19)
-----------------------

* renamed various Foxx errors to no longer refer to Foxx services as apps

* adjusted various error messages in Foxx to be more informative

* specifying "files" in a Foxx manifest to be mounted at the service root
  no longer results in 404s when trying to access non-file routes

* undeclared path parameters in Foxx no longer break the service

* trusted reverse proxy support is now handled more consistently

* ArangoDB request compatibility and user are now exposed in Foxx

* all bundled NPM modules have been upgraded to their latest versions


v3.0.0-rc2 (2016-06-12)
-----------------------

* added option `--server.max-packet-size` for client tools

* renamed option `--server.ssl-protocol` to `--ssl.protocol` in client tools
  (was already done for arangod, but overlooked for client tools)

* fix handling of `--ssl.protocol` value 5 (TLS v1.2) in client tools, which
  claimed to support it but didn't

* config file can use '@include' to include a different config file as base


v3.0.0-rc1 (2016-06-10)
-----------------------

* the user management has changed: it now has users that are independent of
  databases. A user can have one or more database assigned to the user.

* forward ported V8 Comparator bugfix for inline heuristics from
  https://github.com/v8/v8/commit/5ff7901e24c2c6029114567de5a08ed0f1494c81

* changed to-string conversion for AQL objects and arrays, used by the AQL
  function `TO_STRING()` and implicit to-string casts in AQL

  - arrays are now converted into their JSON-stringify equivalents, e.g.

    - `[ ]` is now converted to `[]`
    - `[ 1, 2, 3 ]` is now converted to `[1,2,3]`
    - `[ "test", 1, 2 ] is now converted to `["test",1,2]`

    Previous versions of ArangoDB converted arrays with no members into the
    empty string, and non-empty arrays into a comma-separated list of member
    values, without the surrounding angular brackets. Additionally, string
    array members were not enclosed in quotes in the result string:

    - `[ ]` was converted to ``
    - `[ 1, 2, 3 ]` was converted to `1,2,3`
    - `[ "test", 1, 2 ] was converted to `test,1,2`

  - objects are now converted to their JSON-stringify equivalents, e.g.

    - `{ }` is converted to `{}`
    - `{ a: 1, b: 2 }` is converted to `{"a":1,"b":2}`
    - `{ "test" : "foobar" }` is converted to `{"test":"foobar"}`

    Previous versions of ArangoDB always converted objects into the string
    `[object Object]`

  This change affects also the AQL functions `CONCAT()` and `CONCAT_SEPARATOR()`
  which treated array values differently in previous versions. Previous versions
  of ArangoDB automatically flattened array values on the first level of the array,
  e.g. `CONCAT([1, 2, 3, [ 4, 5, 6 ]])` produced `1,2,3,4,5,6`. Now this will produce
  `[1,2,3,[4,5,6]]`. To flatten array members on the top level, you can now use
  the more explicit `CONCAT(FLATTEN([1, 2, 3, [4, 5, 6]], 1))`.

* added C++ implementations for AQL functions `SLICE()`, `CONTAINS()` and
  `RANDOM_TOKEN()`

* as a consequence of the upgrade to V8 version 5, the implementation of the
  JavaScript `Buffer` object had to be changed. JavaScript `Buffer` objects in
  ArangoDB now always store their data on the heap. There is no shared pool
  for small Buffer values, and no pointing into existing Buffer data when
  extracting slices. This change may increase the cost of creating Buffers with
  short contents or when peeking into existing Buffers, but was required for
  safer memory management and to prevent leaks.

* the `db` object's function `_listDatabases()` was renamed to just `_databases()`
  in order to make it more consistent with the existing `_collections()` function.
  Additionally the `db` object's `_listEndpoints()` function was renamed to just
  `_endpoints()`.

* changed default value of `--server.authentication` from `false` to `true` in
  configuration files etc/relative/arangod.conf and etc/arangodb/arangod.conf.in.
  This means the server will be started with authentication enabled by default,
  requiring all client connections to provide authentication data when connecting
  to ArangoDB. Authentication can still be turned off via setting the value of
  `--server.authentication` to `false` in ArangoDB's configuration files or by
  specifying the option on the command-line.

* Changed result format for querying all collections via the API GET `/_api/collection`.

  Previous versions of ArangoDB returned an object with an attribute named `collections`
  and an attribute named `names`. Both contained all available collections, but
  `collections` contained the collections as an array, and `names` contained the
  collections again, contained in an object in which the attribute names were the
  collection names, e.g.

  ```
  {
    "collections": [
      {"id":"5874437","name":"test","isSystem":false,"status":3,"type":2},
      {"id":"17343237","name":"something","isSystem":false,"status":3,"type":2},
      ...
    ],
    "names": {
      "test": {"id":"5874437","name":"test","isSystem":false,"status":3,"type":2},
      "something": {"id":"17343237","name":"something","isSystem":false,"status":3,"type":2},
      ...
    }
  }
  ```
  This result structure was redundant, and therefore has been simplified to just

  ```
  {
    "result": [
      {"id":"5874437","name":"test","isSystem":false,"status":3,"type":2},
      {"id":"17343237","name":"something","isSystem":false,"status":3,"type":2},
      ...
    ]
  }
  ```

  in ArangoDB 3.0.

* added AQL functions `TYPENAME()` and `HASH()`

* renamed arangob tool to arangobench

* added AQL string comparison operator `LIKE`

  The operator can be used to compare strings like this:

      value LIKE search

  The operator is currently implemented by calling the already existing AQL
  function `LIKE`.

  This change also makes `LIKE` an AQL keyword. Using `LIKE` in either case as
  an attribute or collection name in AQL thus requires quoting.

* make AQL optimizer rule "remove-unnecessary-calculations" fire in more cases

  The rule will now remove calculations that are used exactly once in other
  expressions (e.g. `LET a = doc RETURN a.value`) and calculations,
  or calculations that are just references (e.g. `LET a = b`).

* renamed AQL optimizer rule "merge-traversal-filter" to "optimize-traversals"
  Additionally, the optimizer rule will remove unused edge and path result variables
  from the traversal in case they are specified in the `FOR` section of the traversal,
  but not referenced later in the query. This saves constructing edges and paths
  results.

* added AQL optimizer rule "inline-subqueries"

  This rule can pull out certain subqueries that are used as an operand to a `FOR`
  loop one level higher, eliminating the subquery completely. For example, the query

      FOR i IN (FOR j IN [1,2,3] RETURN j) RETURN i

  will be transformed by the rule to:

      FOR i IN [1,2,3] RETURN i

  The query

      FOR name IN (FOR doc IN _users FILTER doc.status == 1 RETURN doc.name) LIMIT 2 RETURN name

  will be transformed into

      FOR tmp IN _users FILTER tmp.status == 1 LIMIT 2 RETURN tmp.name

  The rule will only fire when the subquery is used as an operand to a `FOR` loop, and
  if the subquery does not contain a `COLLECT` with an `INTO` variable.

* added new endpoint "srv://" for DNS service records

* The result order of the AQL functions VALUES and ATTRIBUTES has never been
  guaranteed and it only had the "correct" ordering by accident when iterating
  over objects that were not loaded from the database. This accidental behavior
  is now changed by introduction of VelocyPack. No ordering is guaranteed unless
  you specify the sort parameter.

* removed configure option `--enable-logger`

* added AQL array comparison operators

  All AQL comparison operators now also exist in an array variant. In the
  array variant, the operator is preceded with one of the keywords *ALL*, *ANY*
  or *NONE*. Using one of these keywords changes the operator behavior to
  execute the comparison operation for all, any, or none of its left hand
  argument values. It is therefore expected that the left hand argument
  of an array operator is an array.

  Examples:

      [ 1, 2, 3 ] ALL IN [ 2, 3, 4 ]   // false
      [ 1, 2, 3 ] ALL IN [ 1, 2, 3 ]   // true
      [ 1, 2, 3 ] NONE IN [ 3 ]        // false
      [ 1, 2, 3 ] NONE IN [ 23, 42 ]   // true
      [ 1, 2, 3 ] ANY IN [ 4, 5, 6 ]   // false
      [ 1, 2, 3 ] ANY IN [ 1, 42 ]     // true
      [ 1, 2, 3 ] ANY == 2             // true
      [ 1, 2, 3 ] ANY == 4             // false
      [ 1, 2, 3 ] ANY > 0              // true
      [ 1, 2, 3 ] ANY <= 1             // true
      [ 1, 2, 3 ] NONE < 99            // false
      [ 1, 2, 3 ] NONE > 10            // true
      [ 1, 2, 3 ] ALL > 2              // false
      [ 1, 2, 3 ] ALL > 0              // true
      [ 1, 2, 3 ] ALL >= 3             // false
      ["foo", "bar"] ALL != "moo"      // true
      ["foo", "bar"] NONE == "bar"     // false
      ["foo", "bar"] ANY == "foo"      // true

* improved AQL optimizer to remove unnecessary sort operations in more cases

* allow enclosing AQL identifiers in forward ticks in addition to using
  backward ticks

  This allows for convenient writing of AQL queries in JavaScript template strings
  (which are delimited with backticks themselves), e.g.

      var q = `FOR doc IN ´collection´ RETURN doc.´name´`;

* allow to set `print.limitString` to configure the number of characters
  to output before truncating

* make logging configurable per log "topic"

  `--log.level <level>` sets the global log level to <level>, e.g. `info`,
  `debug`, `trace`.

  `--log.level topic=<level>` sets the log level for a specific topic.
  Currently, the following topics exist: `collector`, `compactor`, `mmap`,
  `performance`, `queries`, and `requests`. `performance` and `requests` are
  set to FATAL by default. `queries` is set to info. All others are
  set to the global level by default.

  The new log option `--log.output <definition>` allows directing the global
  or per-topic log output to different outputs. The output definition
  "<definition>" can be one of

    "-" for stdin
    "+" for stderr
    "syslog://<syslog-facility>"
    "syslog://<syslog-facility>/<application-name>"
    "file://<relative-path>"

  The option can be specified multiple times in order to configure the output
  for different log topics. To set up a per-topic output configuration, use
  `--log.output <topic>=<definition>`, e.g.

    queries=file://queries.txt

  logs all queries to the file "queries.txt".

* the option `--log.requests-file` is now deprecated. Instead use

    `--log.level requests=info`
    `--log.output requests=file://requests.txt`

* the option `--log.facility` is now deprecated. Instead use

    `--log.output requests=syslog://facility`

* the option `--log.performance` is now deprecated. Instead use

    `--log.level performance=trace`

* removed option `--log.source-filter`

* removed configure option `--enable-logger`

* change collection directory names to include a random id component at the end

  The new pattern is `collection-<id>-<random>`, where `<id>` is the collection
  id and `<random>` is a random number. Previous versions of ArangoDB used a
  pattern `collection-<id>` without the random number.

  ArangoDB 3.0 understands both the old and name directory name patterns.

* removed mostly unused internal spin-lock implementation

* removed support for pre-Windows 7-style locks. This removes compatibility for
  Windows versions older than Windows 7 (e.g. Windows Vista, Windows XP) and
  Windows 2008R2 (e.g. Windows 2008).

* changed names of sub-threads started by arangod

* added option `--default-number-of-shards` to arangorestore, allowing creating
  collections with a specifiable number of shards from a non-cluster dump

* removed support for CoffeeScript source files

* removed undocumented SleepAndRequeue

* added WorkMonitor to inspect server threads

* when downloading a Foxx service from the web interface the suggested filename
  is now based on the service's mount path instead of simply "app.zip"

* the `@arangodb/request` response object now stores the parsed JSON response
  body in a property `json` instead of `body` when the request was made using the
  `json` option. The `body` instead contains the response body as a string.

* the Foxx API has changed significantly, 2.8 services are still supported
  using a backwards-compatible "legacy mode"


v2.8.12 (XXXX-XX-XX)
--------------------

* issue #2091: decrease connect timeout to 5 seconds on startup

* fixed issue #2072

* slightly better error diagnostics for some replication errors

* fixed issue #1977

* fixed issue in `INTERSECTION` AQL function with duplicate elements
  in the source arrays

* fixed issue #1962

* fixed issue #1959

* export aqlQuery template handler as require('org/arangodb').aql for forwards-compatibility


v2.8.11 (2016-07-13)
--------------------

* fixed array index batch insertion issues for hash indexes that caused problems when
  no elements remained for insertion

* fixed issue #1937


v2.8.10 (2016-07-01)
--------------------

* make sure next local _rev value used for a document is at least as high as the
  _rev value supplied by external sources such as replication

* make adding a collection in both read- and write-mode to a transaction behave as
  expected (write includes read). This prevents the `unregister collection used in
  transaction` error

* fixed sometimes invalid result for `byExample(...).count()` when an index plus
  post-filtering was used

* fixed "collection is a nullptr" issue when starting a traversal from a transaction

* honor the value of startup option `--database.wait-for-sync` (that is used to control
  whether new collections are created with `waitForSync` set to `true` by default) also
  when creating collections via the HTTP API (and thus the ArangoShell). When creating
  a collection via these mechanisms, the option was ignored so far, which was inconsistent.

* fixed issue #1826: arangosh --javascript.execute: internal error (geo index issue)

* fixed issue #1823: Arango crashed hard executing very simple query on windows


v2.8.9 (2016-05-13)
-------------------

* fixed escaping and quoting of extra parameters for executables in Mac OS X App

* added "waiting for" status variable to web interface collection figures view

* fixed undefined behavior in query cache invaldation

* fixed access to /_admin/statistics API in case statistics are disable via option
  `--server.disable-statistics`

* Foxx manager will no longer fail hard when Foxx store is unreachable unless installing
  a service from the Foxx store (e.g. when behind a firewall or GitHub is unreachable).


v2.8.8 (2016-04-19)
-------------------

* fixed issue #1805: Query: internal error (location: arangod/Aql/AqlValue.cpp:182).
  Please report this error to arangodb.com (while executing)

* allow specifying collection name prefixes for `_from` and `_to` in arangoimp:

  To avoid specifying complete document ids (consisting of collection names and document
  keys) for *_from* and *_to* values when importing edges with arangoimp, there are now
  the options *--from-collection-prefix* and *--to-collection-prefix*.

  If specified, these values will be automatically prepended to each value in *_from*
  (or *_to* resp.). This allows specifying only document keys inside *_from* and/or *_to*.

  *Example*

      > arangoimp --from-collection-prefix users --to-collection-prefix products ...

  Importing the following document will then create an edge between *users/1234* and
  *products/4321*:

  ```js
  { "_from" : "1234", "_to" : "4321", "desc" : "users/1234 is connected to products/4321" }
  ```

* requests made with the interactive system API documentation in the web interface
  (Swagger) will now respect the active database instead of always using `_system`


v2.8.7 (2016-04-07)
-------------------

* optimized primary=>secondary failover

* fix to-boolean conversion for documents in AQL

* expose the User-Agent HTTP header from the ArangoShell since Github seems to
  require it now, and we use the ArangoShell for fetching Foxx repositories from Github

* work with http servers that only send

* fixed potential race condition between compactor and collector threads

* fix removal of temporary directories on arangosh exit

* javadoc-style comments in Foxx services are no longer interpreted as
  Foxx comments outside of controller/script/exports files (#1748)

* removed remaining references to class syntax for Foxx Model and Repository
  from the documentation

* added a safe-guard for corrupted master-pointer


v2.8.6 (2016-03-23)
-------------------

* arangosh can now execute JavaScript script files that contain a shebang
  in the first line of the file. This allows executing script files directly.

  Provided there is a script file `/path/to/script.js` with the shebang
  `#!arangosh --javascript.execute`:

      > cat /path/to/script.js
      #!arangosh --javascript.execute
      print("hello from script.js");

  If the script file is made executable

      > chmod a+x /path/to/script.js

  it can be invoked on the shell directly and use arangosh for its execution:

      > /path/to/script.js
      hello from script.js

  This did not work in previous versions of ArangoDB, as the whole script contents
  (including the shebang) were treated as JavaScript code.
  Now shebangs in script files will now be ignored for all files passed to arangosh's
  `--javascript.execute` parameter.

  The alternative way of executing a JavaScript file with arangosh still works:

      > arangosh --javascript.execute /path/to/script.js
      hello from script.js

* added missing reset of traversal state for nested traversals.
  The state of nested traversals (a traversal in an AQL query that was
  located in a repeatedly executed subquery or inside another FOR loop)
  was not reset properly, so that multiple invocations of the same nested
  traversal with different start vertices led to the nested traversal
  always using the start vertex provided on the first invocation.

* fixed issue #1781: ArangoDB startup time increased tremendously

* fixed issue #1783: SIGHUP should rotate the log


v2.8.5 (2016-03-11)
-------------------

* Add OpenSSL handler for TLS V1.2 as sugested by kurtkincaid in #1771

* fixed issue #1765 (The webinterface should display the correct query time)
  and #1770 (Display ACTUAL query time in aardvark's AQL editor)

* Windows: the unhandled exception handler now calls the windows logging
  facilities directly without locks.
  This fixes lockups on crashes from the logging framework.

* improve nullptr handling in logger.

* added new endpoint "srv://" for DNS service records

* `org/arangodb/request` no longer sets the content-type header to the
  string "undefined" when no content-type header should be sent (issue #1776)


v2.8.4 (2016-03-01)
-------------------

* global modules are no longer incorrectly resolved outside the ArangoDB
  JavaScript directory or the Foxx service's root directory (issue #1577)

* improved error messages from Foxx and JavaScript (issues #1564, #1565, #1744)


v2.8.3 (2016-02-22)
-------------------

* fixed AQL filter condition collapsing for deeply-nested cases, potentially
  enabling usage of indexes in some dedicated cases

* added parentheses in AQL explain command output to correctly display precedence
  of logical and arithmetic operators

* Foxx Model event listeners defined on the model are now correctly invoked by
  the Repository methods (issue #1665)

* Deleting a Foxx service in the frontend should now always succeed even if the
  files no longer exist on the file system (issue #1358)

* Routing actions loaded from the database no longer throw exceptions when
  trying to load other modules using "require"

* The `org/arangodb/request` response object now sets a property `json` to the
  parsed JSON response body in addition to overwriting the `body` property when
  the request was made using the `json` option.

* Improved Windows stability

* Fixed a bug in the interactive API documentation that would escape slashes
  in document-handle fields. Document handles are now provided as separate
  fields for collection name and document key.


v2.8.2 (2016-02-09)
-------------------

* the continuous replication applier will now prevent the master's WAL logfiles
  from being removed if they are still needed by the applier on the slave. This
  should help slaves that suffered from masters garbage collection WAL logfiles
  which would have been needed by the slave later.

  The initial synchronization will block removal of still needed WAL logfiles
  on the master for 10 minutes initially, and will extend this period when further
  requests are made to the master. Initial synchronization hands over its handle
  for blocking logfile removal to the continuous replication when started via
  the *setupReplication* function. In this case, continuous replication will
  extend the logfile removal blocking period for the required WAL logfiles when
  the slave makes additional requests.

  All handles that block logfile removal will time out automatically after at
  most 5 minutes should a master not be contacted by the slave anymore (e.g. in
  case the slave's replication is turned off, the slaves loses the connection
  to the master or the slave goes down).

* added all-in-one function *setupReplication* to synchronize data from master
  to slave and start the continuous replication:

      require("@arangodb/replication").setupReplication(configuration);

  The command will return when the initial synchronization is finished and the
  continuous replication has been started, or in case the initial synchronization
  has failed.

  If the initial synchronization is successful, the command will store the given
  configuration on the slave. It also configures the continuous replication to start
  automatically if the slave is restarted, i.e. *autoStart* is set to *true*.

  If the command is run while the slave's replication applier is already running,
  it will first stop the running applier, drop its configuration and do a
  resynchronization of data with the master. It will then use the provided configration,
  overwriting any previously existing replication configuration on the slave.

  The following example demonstrates how to use the command for setting up replication
  for the *_system* database. Note that it should be run on the slave and not the
  master:

      db._useDatabase("_system");
      require("@arangodb/replication").setupReplication({
        endpoint: "tcp://master.domain.org:8529",
        username: "myuser",
        password: "mypasswd",
        verbose: false,
        includeSystem: false,
        incremental: true,
        autoResync: true
      });

* the *sync* and *syncCollection* functions now always start the data synchronization
  as an asynchronous server job. The call to *sync* or *syncCollection* will block
  until synchronization is either complete or has failed with an error. The functions
  will automatically poll the slave periodically for status updates.

  The main benefit is that the connection to the slave does not need to stay open
  permanently and is thus not affected by timeout issues. Additionally the caller does
  not need to query the synchronization status from the slave manually as this is
  now performed automatically by these functions.

* fixed undefined behavior when explaining some types of AQL traversals, fixed
  display of some types of traversals in AQL explain output


v2.8.1 (2016-01-29)
-------------------

* Improved AQL Pattern matching by allowing to specify a different traversal
  direction for one or many of the edge collections.

      FOR v, e, p IN OUTBOUND @start @@ec1, INBOUND @@ec2, @@ec3

  will traverse *ec1* and *ec3* in the OUTBOUND direction and for *ec2* it will use
  the INBOUND direction. These directions can be combined in arbitrary ways, the
  direction defined after *IN [steps]* will we used as default direction and can
  be overriden for specific collections.
  This feature is only available for collection lists, it is not possible to
  combine it with graph names.

* detect more types of transaction deadlocks early

* fixed display of relational operators in traversal explain output

* fixed undefined behavior in AQL function `PARSE_IDENTIFIER`

* added "engines" field to Foxx services generated in the admin interface

* added AQL function `IS_SAME_COLLECTION`:

  *IS_SAME_COLLECTION(collection, document)*: Return true if *document* has the same
  collection id as the collection specified in *collection*. *document* can either be
  a [document handle](../Glossary/README.md#document-handle) string, or a document with
  an *_id* attribute. The function does not validate whether the collection actually
  contains the specified document, but only compares the name of the specified collection
  with the collection name part of the specified document.
  If *document* is neither an object with an *id* attribute nor a *string* value,
  the function will return *null* and raise a warning.

      /* true */
      IS_SAME_COLLECTION('_users', '_users/my-user')
      IS_SAME_COLLECTION('_users', { _id: '_users/my-user' })

      /* false */
      IS_SAME_COLLECTION('_users', 'foobar/baz')
      IS_SAME_COLLECTION('_users', { _id: 'something/else' })


v2.8.0 (2016-01-25)
-------------------

* avoid recursive locking


v2.8.0-beta8 (2016-01-19)
-------------------------

* improved internal datafile statistics for compaction and compaction triggering
  conditions, preventing excessive growth of collection datafiles under some
  workloads. This should also fix issue #1596.

* renamed AQL optimizer rule `remove-collect-into` to `remove-collect-variables`

* fixed primary and edge index lookups prematurely aborting searches when the
  specified id search value contained a different collection than the collection
  the index was created for


v2.8.0-beta7 (2016-01-06)
-------------------------

* added vm.runInThisContext

* added AQL keyword `AGGREGATE` for use in AQL `COLLECT` statement

  Using `AGGREGATE` allows more efficient aggregation (incrementally while building
  the groups) than previous versions of AQL, which built group aggregates afterwards
  from the total of all group values.

  `AGGREGATE` can be used inside a `COLLECT` statement only. If used, it must follow
  the declaration of grouping keys:

      FOR doc IN collection
        COLLECT gender = doc.gender AGGREGATE minAge = MIN(doc.age), maxAge = MAX(doc.age)
        RETURN { gender, minAge, maxAge }

  or, if no grouping keys are used, it can follow the `COLLECT` keyword:

      FOR doc IN collection
        COLLECT AGGREGATE minAge = MIN(doc.age), maxAge = MAX(doc.age)
        RETURN {
  minAge, maxAge
}

  Only specific expressions are allowed on the right-hand side of each `AGGREGATE`
  assignment:

  - on the top level the expression must be a call to one of the supported aggregation
    functions `LENGTH`, `MIN`, `MAX`, `SUM`, `AVERAGE`, `STDDEV_POPULATION`, `STDDEV_SAMPLE`,
    `VARIANCE_POPULATION`, or `VARIANCE_SAMPLE`

  - the expression must not refer to variables introduced in the `COLLECT` itself

* Foxx: mocha test paths with wildcard characters (asterisks) now work on Windows

* reserved AQL keyword `NONE` for future use

* web interface: fixed a graph display bug concerning dashboard view

* web interface: fixed several bugs during the dashboard initialize process

* web interface: included several bugfixes: #1597, #1611, #1623

* AQL query optimizer now converts `LENGTH(collection-name)` to an optimized
  expression that returns the number of documents in a collection

* adjusted the behavior of the expansion (`[*]`) operator in AQL for non-array values

  In ArangoDB 2.8, calling the expansion operator on a non-array value will always
  return an empty array. Previous versions of ArangoDB expanded non-array values by
  calling the `TO_ARRAY()` function for the value, which for example returned an
  array with a single value for boolean, numeric and string input values, and an array
  with the object's values for an object input value. This behavior was inconsistent
  with how the expansion operator works for the array indexes in 2.8, so the behavior
  is now unified:

  - if the left-hand side operand of `[*]` is an array, the array will be returned as
    is when calling `[*]` on it
  - if the left-hand side operand of `[*]` is not an array, an empty array will be
    returned by `[*]`

  AQL queries that rely on the old behavior can be changed by either calling `TO_ARRAY`
  explicitly or by using the `[*]` at the correct position.

  The following example query will change its result in 2.8 compared to 2.7:

      LET values = "foo" RETURN values[*]

  In 2.7 the query has returned the array `[ "foo" ]`, but in 2.8 it will return an
  empty array `[ ]`. To make it return the array `[ "foo" ]` again, an explicit
  `TO_ARRAY` function call is needed in 2.8 (which in this case allows the removal
  of the `[*]` operator altogether). This also works in 2.7:

      LET values = "foo" RETURN TO_ARRAY(values)

  Another example:

      LET values = [ { name: "foo" }, { name: "bar" } ]
      RETURN values[*].name[*]

  The above returned `[ [ "foo" ], [ "bar" ] ] in 2.7. In 2.8 it will return
  `[ [ ], [ ] ]`, because the value of `name` is not an array. To change the results
  to the 2.7 style, the query can be changed to

      LET values = [ { name: "foo" }, { name: "bar" } ]
      RETURN values[* RETURN TO_ARRAY(CURRENT.name)]

  The above also works in 2.7.
  The following types of queries won't change:

      LET values = [ 1, 2, 3 ] RETURN values[*]
      LET values = [ { name: "foo" }, { name: "bar" } ] RETURN values[*].name
      LET values = [ { names: [ "foo", "bar" ] }, { names: [ "baz" ] } ] RETURN values[*].names[*]
      LET values = [ { names: [ "foo", "bar" ] }, { names: [ "baz" ] } ] RETURN values[*].names[**]

* slightly adjusted V8 garbage collection strategy so that collection eventually
  happens in all contexts that hold V8 external references to documents and
  collections.

  also adjusted default value of `--javascript.gc-frequency` from 10 seconds to
  15 seconds, as less internal operations are carried out in JavaScript.

* fixes for AQL optimizer and traversal

* added `--create-collection-type` option to arangoimp

  This allows specifying the type of the collection to be created when
  `--create-collection` is set to `true`.

* Foxx export cache should no longer break if a broken app is loaded in the
  web admin interface.


v2.8.0-beta2 (2015-12-16)
-------------------------

* added AQL query optimizer rule "sort-in-values"

  This rule pre-sorts the right-hand side operand of the `IN` and `NOT IN`
  operators so the operation can use a binary search with logarithmic complexity
  instead of a linear search. The rule is applied when the right-hand side
  operand of an `IN` or `NOT IN` operator in a filter condition is a variable that
  is defined in a different loop/scope than the operator itself. Additionally,
  the filter condition must consist of solely the `IN` or `NOT IN` operation
  in order to avoid any side-effects.

* changed collection status terminology in web interface for collections for
  which an unload request has been issued from `in the process of being unloaded`
  to `will be unloaded`.

* unloading a collection via the web interface will now trigger garbage collection
  in all v8 contexts and force a WAL flush. This increases the chances of perfoming
  the unload faster.

* added the following attributes to the result of `collection.figures()` and the
  corresponding HTTP API at `PUT /_api/collection/<name>/figures`:

  - `documentReferences`: The number of references to documents in datafiles
    that JavaScript code currently holds. This information can be used for
    debugging compaction and unload issues.
  - `waitingFor`: An optional string value that contains information about
    which object type is at the head of the collection's cleanup queue. This
    information can be used for debugging compaction and unload issues.
  - `compactionStatus.time`: The point in time the compaction for the collection
    was last executed. This information can be used for debugging compaction
    issues.
  - `compactionStatus.message`: The action that was performed when the compaction
    was last run for the collection. This information can be used for debugging
    compaction issues.

  Note: `waitingFor` and `compactionStatus` may be empty when called on a coordinator
  in a cluster.

* the compaction will now provide queryable status info that can be used to track
  its progress. The compaction status is displayed in the web interface, too.

* better error reporting for arangodump and arangorestore

* arangodump will now fail by default when trying to dump edges that
  refer to already dropped collections. This can be circumvented by
  specifying the option `--force true` when invoking arangodump

* fixed cluster upgrade procedure

* the AQL functions `NEAR` and `WITHIN` now have stricter validations
  for their input parameters `limit`, `radius` and `distance`. They may now throw
  exceptions when invalid parameters are passed that may have not led
  to exceptions in previous versions.

* deprecation warnings now log stack traces

* Foxx: improved backwards compatibility with 2.5 and 2.6

  - reverted Model and Repository back to non-ES6 "classes" because of
    compatibility issues when using the extend method with a constructor

  - removed deprecation warnings for extend and controller.del

  - restored deprecated method Model.toJSONSchema

  - restored deprecated `type`, `jwt` and `sessionStorageApp` options
    in Controller#activateSessions

* Fixed a deadlock problem in the cluster


v2.8.0-beta1 (2015-12-06)
-------------------------

* added AQL function `IS_DATESTRING(value)`

  Returns true if *value* is a string that can be used in a date function.
  This includes partial dates such as *2015* or *2015-10* and strings containing
  invalid dates such as *2015-02-31*. The function will return false for all
  non-string values, even if some of them may be usable in date functions.


v2.8.0-alpha1 (2015-12-03)
--------------------------

* added AQL keywords `GRAPH`, `OUTBOUND`, `INBOUND` and `ANY` for use in graph
  traversals, reserved AQL keyword `ALL` for future use

  Usage of these keywords as collection names, variable names or attribute names
  in AQL queries will not be possible without quoting. For example, the following
  AQL query will still work as it uses a quoted collection name and a quoted
  attribute name:

      FOR doc IN `OUTBOUND`
        RETURN doc.`any`

* issue #1593: added AQL `POW` function for exponentation

* added cluster execution site info in explain output for AQL queries

* replication improvements:

  - added `autoResync` configuration parameter for continuous replication.

    When set to `true`, a replication slave will automatically trigger a full data
    re-synchronization with the master when the master cannot provide the log data
    the slave had asked for. Note that `autoResync` will only work when the option
    `requireFromPresent` is also set to `true` for the continuous replication, or
    when the continuous syncer is started and detects that no start tick is present.

    Automatic re-synchronization may transfer a lot of data from the master to the
    slave and may be expensive. It is therefore turned off by default.
    When turned off, the slave will never perform an automatic re-synchronization
    with the master.

  - added `idleMinWaitTime` and `idleMaxWaitTime` configuration parameters for
    continuous replication.

    These parameters can be used to control the minimum and maximum wait time the
    slave will (intentionally) idle and not poll for master log changes in case the
    master had sent the full logs already.
    The `idleMaxWaitTime` value will only be used when `adapativePolling` is set
    to `true`. When `adaptivePolling` is disable, only `idleMinWaitTime` will be
    used as a constant time span in which the slave will not poll the master for
    further changes. The default values are 0.5 seconds for `idleMinWaitTime` and
    2.5 seconds for `idleMaxWaitTime`, which correspond to the hard-coded values
    used in previous versions of ArangoDB.

  - added `initialSyncMaxWaitTime` configuration parameter for initial and continuous
    replication

    This option controls the maximum wait time (in seconds) that the initial
    synchronization will wait for a response from the master when fetching initial
    collection data. If no response is received within this time period, the initial
    synchronization will give up and fail. This option is also relevant for
    continuous replication in case *autoResync* is set to *true*, as then the
    continuous replication may trigger a full data re-synchronization in case
    the master cannot the log data the slave had asked for.

  - HTTP requests sent from the slave to the master during initial synchronization
    will now be retried if they fail with connection problems.

  - the initial synchronization now logs its progress so it can be queried using
    the regular replication status check APIs.

  - added `async` attribute for `sync` and `syncCollection` operations called from
    the ArangoShell. Setthing this attribute to `true` will make the synchronization
    job on the server go into the background, so that the shell does not block. The
    status of the started asynchronous synchronization job can be queried from the
    ArangoShell like this:

        /* starts initial synchronization */
        var replication = require("@arangodb/replication");
        var id = replication.sync({
          endpoint: "tcp://master.domain.org:8529",
          username: "myuser",
          password: "mypasswd",
          async: true
       });

       /* now query the id of the returned async job and print the status */
       print(replication.getSyncResult(id));

    The result of `getSyncResult()` will be `false` while the server-side job
    has not completed, and different to `false` if it has completed. When it has
    completed, all job result details will be returned by the call to `getSyncResult()`.


* fixed non-deterministic query results in some cluster queries

* fixed issue #1589

* return HTTP status code 410 (gone) instead of HTTP 408 (request timeout) for
  server-side operations that are canceled / killed. Sending 410 instead of 408
  prevents clients from re-starting the same (canceled) operation. Google Chrome
  for example sends the HTTP request again in case it is responded with an HTTP
  408, and this is exactly the opposite of the desired behavior when an operation
  is canceled / killed by the user.

* web interface: queries in AQL editor now cancelable

* web interface: dashboard - added replication information

* web interface: AQL editor now supports bind parameters

* added startup option `--server.hide-product-header` to make the server not send
  the HTTP response header `"Server: ArangoDB"` in its HTTP responses. By default,
  the option is turned off so the header is still sent as usual.

* added new AQL function `UNSET_RECURSIVE` to recursively unset attritutes from
  objects/documents

* switched command-line editor in ArangoShell and arangod to linenoise-ng

* added automatic deadlock detection for transactions

  In case a deadlock is detected, a multi-collection operation may be rolled back
  automatically and fail with error 29 (`deadlock detected`). Client code for
  operations containing more than one collection should be aware of this potential
  error and handle it accordingly, either by giving up or retrying the transaction.

* Added C++ implementations for the AQL arithmetic operations and the following
  AQL functions:
  - ABS
  - APPEND
  - COLLECTIONS
  - CURRENT_DATABASE
  - DOCUMENT
  - EDGES
  - FIRST
  - FIRST_DOCUMENT
  - FIRST_LIST
  - FLATTEN
  - FLOOR
  - FULLTEXT
  - LAST
  - MEDIAN
  - MERGE_RECURSIVE
  - MINUS
  - NEAR
  - NOT_NULL
  - NTH
  - PARSE_IDENTIFIER
  - PERCENTILE
  - POP
  - POSITION
  - PUSH
  - RAND
  - RANGE
  - REMOVE_NTH
  - REMOVE_VALUE
  - REMOVE_VALUES
  - ROUND
  - SHIFT
  - SQRT
  - STDDEV_POPULATION
  - STDDEV_SAMPLE
  - UNSHIFT
  - VARIANCE_POPULATION
  - VARIANCE_SAMPLE
  - WITHIN
  - ZIP

* improved performance of skipping over many documents in an AQL query when no
  indexes and no filters are used, e.g.

      FOR doc IN collection
        LIMIT 1000000, 10
        RETURN doc

* Added array indexes

  Hash indexes and skiplist indexes can now optionally be defined for array values
  so they index individual array members.

  To define an index for array values, the attribute name is extended with the
  expansion operator `[*]` in the index definition:

      arangosh> db.colName.ensureHashIndex("tags[*]");

  When given the following document

      { tags: [ "AQL", "ArangoDB", "Index" ] }

  the index will now contain the individual values `"AQL"`, `"ArangoDB"` and `"Index"`.

  Now the index can be used for finding all documents having `"ArangoDB"` somewhere in their
  tags array using the following AQL query:

      FOR doc IN colName
        FILTER "ArangoDB" IN doc.tags[*]
        RETURN doc

* rewrote AQL query optimizer rule `use-index-range` and renamed it to `use-indexes`.
  The name change affects rule names in the optimizer's output.

* rewrote AQL execution node `IndexRangeNode` and renamed it to `IndexNode`. The name
  change affects node names in the optimizer's explain output.

* added convenience function `db._explain(query)` for human-readable explanation
  of AQL queries

* module resolution as used by `require` now behaves more like in node.js

* the `org/arangodb/request` module now returns response bodies for error responses
  by default. The old behavior of not returning bodies for error responses can be
  re-enabled by explicitly setting the option `returnBodyOnError` to `false` (#1437)


v2.7.6 (2016-01-30)
-------------------

* detect more types of transaction deadlocks early


v2.7.5 (2016-01-22)
-------------------

* backported added automatic deadlock detection for transactions

  In case a deadlock is detected, a multi-collection operation may be rolled back
  automatically and fail with error 29 (`deadlock detected`). Client code for
  operations containing more than one collection should be aware of this potential
  error and handle it accordingly, either by giving up or retrying the transaction.

* improved internal datafile statistics for compaction and compaction triggering
  conditions, preventing excessive growth of collection datafiles under some
  workloads. This should also fix issue #1596.

* Foxx export cache should no longer break if a broken app is loaded in the
  web admin interface.

* Foxx: removed some incorrect deprecation warnings.

* Foxx: mocha test paths with wildcard characters (asterisks) now work on Windows


v2.7.4 (2015-12-21)
-------------------

* slightly adjusted V8 garbage collection strategy so that collection eventually
  happens in all contexts that hold V8 external references to documents and
  collections.

* added the following attributes to the result of `collection.figures()` and the
  corresponding HTTP API at `PUT /_api/collection/<name>/figures`:

  - `documentReferences`: The number of references to documents in datafiles
    that JavaScript code currently holds. This information can be used for
    debugging compaction and unload issues.
  - `waitingFor`: An optional string value that contains information about
    which object type is at the head of the collection's cleanup queue. This
    information can be used for debugging compaction and unload issues.
  - `compactionStatus.time`: The point in time the compaction for the collection
    was last executed. This information can be used for debugging compaction
    issues.
  - `compactionStatus.message`: The action that was performed when the compaction
    was last run for the collection. This information can be used for debugging
    compaction issues.

  Note: `waitingFor` and `compactionStatus` may be empty when called on a coordinator
  in a cluster.

* the compaction will now provide queryable status info that can be used to track
  its progress. The compaction status is displayed in the web interface, too.


v2.7.3 (2015-12-17)
-------------------

* fixed some replication value conversion issues when replication applier properties
  were set via ArangoShell

* fixed disappearing of documents for collections transferred via `sync` or
  `syncCollection` if the collection was dropped right before synchronization
  and drop and (re-)create collection markers were located in the same WAL file

* fixed an issue where overwriting the system sessions collection would break
  the web interface when authentication is enabled


v2.7.2 (2015-12-01)
-------------------

* replication improvements:

  - added `autoResync` configuration parameter for continuous replication.

    When set to `true`, a replication slave will automatically trigger a full data
    re-synchronization with the master when the master cannot provide the log data
    the slave had asked for. Note that `autoResync` will only work when the option
    `requireFromPresent` is also set to `true` for the continuous replication, or
    when the continuous syncer is started and detects that no start tick is present.

    Automatic re-synchronization may transfer a lot of data from the master to the
    slave and may be expensive. It is therefore turned off by default.
    When turned off, the slave will never perform an automatic re-synchronization
    with the master.

  - added `idleMinWaitTime` and `idleMaxWaitTime` configuration parameters for
    continuous replication.

    These parameters can be used to control the minimum and maximum wait time the
    slave will (intentionally) idle and not poll for master log changes in case the
    master had sent the full logs already.
    The `idleMaxWaitTime` value will only be used when `adapativePolling` is set
    to `true`. When `adaptivePolling` is disable, only `idleMinWaitTime` will be
    used as a constant time span in which the slave will not poll the master for
    further changes. The default values are 0.5 seconds for `idleMinWaitTime` and
    2.5 seconds for `idleMaxWaitTime`, which correspond to the hard-coded values
    used in previous versions of ArangoDB.

  - added `initialSyncMaxWaitTime` configuration parameter for initial and continuous
    replication

    This option controls the maximum wait time (in seconds) that the initial
    synchronization will wait for a response from the master when fetching initial
    collection data. If no response is received within this time period, the initial
    synchronization will give up and fail. This option is also relevant for
    continuous replication in case *autoResync* is set to *true*, as then the
    continuous replication may trigger a full data re-synchronization in case
    the master cannot the log data the slave had asked for.

  - HTTP requests sent from the slave to the master during initial synchronization
    will now be retried if they fail with connection problems.

  - the initial synchronization now logs its progress so it can be queried using
    the regular replication status check APIs.

* fixed non-deterministic query results in some cluster queries

* added missing lock instruction for primary index in compactor size calculation

* fixed issue #1589

* fixed issue #1583

* fixed undefined behavior when accessing the top level of a document with the `[*]`
  operator

* fixed potentially invalid pointer access in shaper when the currently accessed
  document got re-located by the WAL collector at the very same time

* Foxx: optional configuration options no longer log validation errors when assigned
  empty values (#1495)

* Foxx: constructors provided to Repository and Model sub-classes via extend are
  now correctly called (#1592)


v2.7.1 (2015-11-07)
-------------------

* switch to linenoise next generation

* exclude `_apps` collection from replication

  The slave has its own `_apps` collection which it populates on server start.
  When replicating data from the master to the slave, the data from the master may
  clash with the slave's own data in the `_apps` collection. Excluding the `_apps`
  collection from replication avoids this.

* disable replication appliers when starting in modes `--upgrade`, `--no-server`
  and `--check-upgrade`

* more detailed output in arango-dfdb

* fixed "no start tick" issue in replication applier

  This error could occur after restarting a slave server after a shutdown
  when no data was ever transferred from the master to the slave via the
  continuous replication

* fixed problem during SSL client connection abort that led to scheduler thread
  staying at 100% CPU saturation

* fixed potential segfault in AQL `NEIGHBORS` function implementation when C++ function
  variant was used and collection names were passed as strings

* removed duplicate target for some frontend JavaScript files from the Makefile

* make AQL function `MERGE()` work on a single array parameter, too.
  This allows combining the attributes of multiple objects from an array into
  a single object, e.g.

      RETURN MERGE([
        { foo: 'bar' },
        { quux: 'quetzalcoatl', ruled: true },
        { bar: 'baz', foo: 'done' }
      ])

  will now return:

      {
        "foo": "done",
        "quux": "quetzalcoatl",
        "ruled": true,
        "bar": "baz"
      }

* fixed potential deadlock in collection status changing on Windows

* fixed hard-coded `incremental` parameter in shell implementation of
  `syncCollection` function in replication module

* fix for GCC5: added check for '-stdlib' option


v2.7.0 (2015-10-09)
-------------------

* fixed request statistics aggregation
  When arangod was started in supervisor mode, the request statistics always showed
  0 requests, as the statistics aggregation thread did not run then.

* read server configuration files before dropping privileges. this ensures that
  the SSL keyfile specified in the configuration can be read with the server's start
  privileges (i.e. root when using a standard ArangoDB package).

* fixed replication with a 2.6 replication configuration and issues with a 2.6 master

* raised default value of `--server.descriptors-minimum` to 1024

* allow Foxx apps to be installed underneath URL path `/_open/`, so they can be
  (intentionally) accessed without authentication.

* added *allowImplicit* sub-attribute in collections declaration of transactions.
  The *allowImplicit* attributes allows making transactions fail should they
  read-access a collection that was not explicitly declared in the *collections*
  array of the transaction.

* added "special" password ARANGODB_DEFAULT_ROOT_PASSWORD. If you pass
  ARANGODB_DEFAULT_ROOT_PASSWORD as password, it will read the password
  from the environment variable ARANGODB_DEFAULT_ROOT_PASSWORD


v2.7.0-rc2 (2015-09-22)
-----------------------

* fix over-eager datafile compaction

  This should reduce the need to compact directly after loading a collection when a
  collection datafile contained many insertions and updates for the same documents. It
  should also prevent from re-compacting already merged datafiles in case not many
  changes were made. Compaction will also make fewer index lookups than before.

* added `syncCollection()` function in module `org/arangodb/replication`

  This allows synchronizing the data of a single collection from a master to a slave
  server. Synchronization can either restore the whole collection by transferring all
  documents from the master to the slave, or incrementally by only transferring documents
  that differ. This is done by partitioning the collection's entire key space into smaller
  chunks and comparing the data chunk-wise between master and slave. Only chunks that are
  different will be re-transferred.

  The `syncCollection()` function can be used as follows:

      require("org/arangodb/replication").syncCollection(collectionName, options);

  e.g.

      require("org/arangodb/replication").syncCollection("myCollection", {
        endpoint: "tcp://127.0.0.1:8529",  /* master */
        username: "root",                  /* username for master */
        password: "secret",                /* password for master */
        incremental: true                  /* use incremental mode */
      });


* additionally allow the following characters in document keys:

  `(` `)` `+` `,` `=` `;` `$` `!` `*` `'` `%`


v2.7.0-rc1 (2015-09-17)
-----------------------

* removed undocumented server-side-only collection functions:
  * collection.OFFSET()
  * collection.NTH()
  * collection.NTH2()
  * collection.NTH3()

* upgraded Swagger to version 2.0 for the Documentation

  This gives the user better prepared test request structures.
  More conversions will follow so finally client libraries can be auto-generated.

* added extra AQL functions for date and time calculation and manipulation.
  These functions were contributed by GitHub users @CoDEmanX and @friday.
  A big thanks for their work!

  The following extra date functions are available from 2.7 on:

  * `DATE_DAYOFYEAR(date)`: Returns the day of year number of *date*.
    The return values range from 1 to 365, or 366 in a leap year respectively.

  * `DATE_ISOWEEK(date)`: Returns the ISO week date of *date*.
    The return values range from 1 to 53. Monday is considered the first day of the week.
    There are no fractional weeks, thus the last days in December may belong to the first
    week of the next year, and the first days in January may be part of the previous year's
    last week.

  * `DATE_LEAPYEAR(date)`: Returns whether the year of *date* is a leap year.

  * `DATE_QUARTER(date)`: Returns the quarter of the given date (1-based):
    * 1: January, February, March
    * 2: April, May, June
    * 3: July, August, September
    * 4: October, November, December

  - *DATE_DAYS_IN_MONTH(date)*: Returns the number of days in *date*'s month (28..31).

  * `DATE_ADD(date, amount, unit)`: Adds *amount* given in *unit* to *date* and
    returns the calculated date.

    *unit* can be either of the following to specify the time unit to add or
    subtract (case-insensitive):
    - y, year, years
    - m, month, months
    - w, week, weeks
    - d, day, days
    - h, hour, hours
    - i, minute, minutes
    - s, second, seconds
    - f, millisecond, milliseconds

    *amount* is the number of *unit*s to add (positive value) or subtract
    (negative value).

  * `DATE_SUBTRACT(date, amount, unit)`: Subtracts *amount* given in *unit* from
    *date* and returns the calculated date.

    It works the same as `DATE_ADD()`, except that it subtracts. It is equivalent
    to calling `DATE_ADD()` with a negative amount, except that `DATE_SUBTRACT()`
    can also subtract ISO durations. Note that negative ISO durations are not
    supported (i.e. starting with `-P`, like `-P1Y`).

  * `DATE_DIFF(date1, date2, unit, asFloat)`: Calculate the difference
    between two dates in given time *unit*, optionally with decimal places.
    Returns a negative value if *date1* is greater than *date2*.

  * `DATE_COMPARE(date1, date2, unitRangeStart, unitRangeEnd)`: Compare two
    partial dates and return true if they match, false otherwise. The parts to
    compare are defined by a range of time units.

    The full range is: years, months, days, hours, minutes, seconds, milliseconds.
    Pass the unit to start from as *unitRangeStart*, and the unit to end with as
    *unitRangeEnd*. All units in between will be compared. Leave out *unitRangeEnd*
    to only compare *unitRangeStart*.

  * `DATE_FORMAT(date, format)`: Format a date according to the given format string.
    It supports the following placeholders (case-insensitive):
    - %t: timestamp, in milliseconds since midnight 1970-01-01
    - %z: ISO date (0000-00-00T00:00:00.000Z)
    - %w: day of week (0..6)
    - %y: year (0..9999)
    - %yy: year (00..99), abbreviated (last two digits)
    - %yyyy: year (0000..9999), padded to length of 4
    - %yyyyyy: year (-009999 .. +009999), with sign prefix and padded to length of 6
    - %m: month (1..12)
    - %mm: month (01..12), padded to length of 2
    - %d: day (1..31)
    - %dd: day (01..31), padded to length of 2
    - %h: hour (0..23)
    - %hh: hour (00..23), padded to length of 2
    - %i: minute (0..59)
    - %ii: minute (00..59), padded to length of 2
    - %s: second (0..59)
    - %ss: second (00..59), padded to length of 2
    - %f: millisecond (0..999)
    - %fff: millisecond (000..999), padded to length of 3
    - %x: day of year (1..366)
    - %xxx: day of year (001..366), padded to length of 3
    - %k: ISO week date (1..53)
    - %kk: ISO week date (01..53), padded to length of 2
    - %l: leap year (0 or 1)
    - %q: quarter (1..4)
    - %a: days in month (28..31)
    - %mmm: abbreviated English name of month (Jan..Dec)
    - %mmmm: English name of month (January..December)
    - %www: abbreviated English name of weekday (Sun..Sat)
    - %wwww: English name of weekday (Sunday..Saturday)
    - %&: special escape sequence for rare occasions
    - %%: literal %
    - %: ignored

* new WAL logfiles and datafiles are now created non-sparse

  This prevents SIGBUS signals being raised when memory of a sparse datafile is accessed
  and the disk is full and the accessed file part is not actually disk-backed. In
  this case the mapped memory region is not necessarily backed by physical memory, and
  accessing the memory may raise SIGBUS and crash arangod.

* the `internal.download()` function and the module `org/arangodb/request` used some
  internal library function that handled the sending of HTTP requests from inside of
  ArangoDB. This library unconditionally set an HTTP header `Accept-Encoding: gzip`
  in all outgoing HTTP requests.

  This has been fixed in 2.7, so `Accept-Encoding: gzip` is not set automatically anymore.
  Additionally, the header `User-Agent: ArangoDB` is not set automatically either. If
  client applications desire to send these headers, they are free to add it when
  constructing the requests using the `download` function or the request module.

* fixed issue #1436: org/arangodb/request advertises deflate without supporting it

* added template string generator function `aqlQuery` for generating AQL queries

  This can be used to generate safe AQL queries with JavaScript parameter
  variables or expressions easily:

      var name = 'test';
      var attributeName = '_key';
      var query = aqlQuery`FOR u IN users FILTER u.name == ${name} RETURN u.${attributeName}`;
      db._query(query);

* report memory usage for document header data (revision id, pointer to data etc.)
  in `db.collection.figures()`. The memory used for document headers will now
  show up in the already existing attribute `indexes.size`. Due to that, the index
  sizes reported by `figures()` in 2.7 will be higher than those reported by 2.6,
  but the 2.7 values are more accurate.

* IMPORTANT CHANGE: the filenames in dumps created by arangodump now contain
  not only the name of the dumped collection, but also an additional 32-digit hash
  value. This is done to prevent overwriting dump files in case-insensitive file
  systems when there exist multiple collections with the same name (but with
  different cases).

  For example, if a database has two collections: `test` and `Test`, previous
  versions of ArangoDB created the files

  * `test.structure.json` and `test.data.json` for collection `test`
  * `Test.structure.json` and `Test.data.json` for collection `Test`

  This did not work for case-insensitive filesystems, because the files for the
  second collection would have overwritten the files of the first. arangodump in
  2.7 will create the following filenames instead:

  * `test_098f6bcd4621d373cade4e832627b4f6.structure.json` and `test_098f6bcd4621d373cade4e832627b4f6.data.json`
  * `Test_0cbc6611f5540bd0809a388dc95a615b.structure.json` and `Test_0cbc6611f5540bd0809a388dc95a615b.data.json`

  These filenames will be unambiguous even in case-insensitive filesystems.

* IMPORTANT CHANGE: make arangod actually close lingering client connections
  when idle for at least the duration specified via `--server.keep-alive-timeout`.
  In previous versions of ArangoDB, connections were not closed by the server
  when the timeout was reached and the client was still connected. Now the
  connection is properly closed by the server in case of timeout. Client
  applications relying on the old behavior may now need to reconnect to the
  server when their idle connections time out and get closed (note: connections
  being idle for a long time may be closed by the OS or firewalls anyway -
  client applications should be aware of that and try to reconnect).

* IMPORTANT CHANGE: when starting arangod, the server will drop the process
  privileges to the specified values in options `--server.uid` and `--server.gid`
  instantly after parsing the startup options.

  That means when either `--server.uid` or `--server.gid` are set, the privilege
  change will happen earlier. This may prevent binding the server to an endpoint
  with a port number lower than 1024 if the arangodb user has no privileges
  for that. Previous versions of ArangoDB changed the privileges later, so some
  startup actions were still carried out under the invoking user (i.e. likely
  *root* when started via init.d or system scripts) and especially binding to
  low port numbers was still possible there.

  The default privileges for user *arangodb* will not be sufficient for binding
  to port numbers lower than 1024. To have an ArangoDB 2.7 bind to a port number
  lower than 1024, it needs to be started with either a different privileged user,
  or the privileges of the *arangodb* user have to raised manually beforehand.

* added AQL optimizer rule `patch-update-statements`

* Linux startup scripts and systemd configuration for arangod now try to
  adjust the NOFILE (number of open files) limits for the process. The limit
  value is set to 131072 (128k) when ArangoDB is started via start/stop
  commands

* When ArangoDB is started/stopped manually via the start/stop commands, the
  main process will wait for up to 10 seconds after it forks the supervisor
  and arangod child processes. If the startup fails within that period, the
  start/stop script will fail with an exit code other than zero. If the
  startup of the supervisor or arangod is still ongoing after 10 seconds,
  the main program will still return with exit code 0. The limit of 10 seconds
  is arbitrary because the time required for a startup is not known in advance.

* added startup option `--database.throw-collection-not-loaded-error`

  Accessing a not-yet loaded collection will automatically load a collection
  on first access. This flag controls what happens in case an operation
  would need to wait for another thread to finalize loading a collection. If
  set to *true*, then the first operation that accesses an unloaded collection
  will load it. Further threads that try to access the same collection while
  it is still loading immediately fail with an error (1238, *collection not loaded*).
  This is to prevent all server threads from being blocked while waiting on the
  same collection to finish loading. When the first thread has completed loading
  the collection, the collection becomes regularly available, and all operations
  from that point on can be carried out normally, and error 1238 will not be
  thrown anymore for that collection.

  If set to *false*, the first thread that accesses a not-yet loaded collection
  will still load it. Other threads that try to access the collection while
  loading will not fail with error 1238 but instead block until the collection
  is fully loaded. This configuration might lead to all server threads being
  blocked because they are all waiting for the same collection to complete
  loading. Setting the option to *true* will prevent this from happening, but
  requires clients to catch error 1238 and react on it (maybe by scheduling
  a retry for later).

  The default value is *false*.

* added better control-C support in arangosh

  When CTRL-C is pressed in arangosh, it will now print a `^C` first. Pressing
  CTRL-C again will reset the prompt if something was entered before, or quit
  arangosh if no command was entered directly before.

  This affects the arangosh version build with Readline-support only (Linux
  and MacOS).

  The MacOS version of ArangoDB for Homebrew now depends on Readline, too. The
  Homebrew formula has been changed accordingly.
  When self-compiling ArangoDB on MacOS without Homebrew, Readline now is a
  prerequisite.

* increased default value for collection-specific `indexBuckets` value from 1 to 8

  Collections created from 2.7 on will use the new default value of `8` if not
  overridden on collection creation or later using
  `collection.properties({ indexBuckets: ... })`.

  The `indexBuckets` value determines the number of buckets to use for indexes of
  type `primary`, `hash` and `edge`. Having multiple index buckets allows splitting
  an index into smaller components, which can be filled in parallel when a collection
  is loading. Additionally, resizing and reallocation of indexes are faster and
  less intrusive if the index uses multiple buckets, because resize and reallocation
  will affect only data in a single bucket instead of all index values.

  The index buckets will be filled in parallel when loading a collection if the collection
  has an `indexBuckets` value greater than 1 and the collection contains a significant
  amount of documents/edges (the current threshold is 256K documents but this value
  may change in future versions of ArangoDB).

* changed HTTP client to use poll instead of select on Linux and MacOS

  This affects the ArangoShell and user-defined JavaScript code running inside
  arangod that initiates its own HTTP calls.

  Using poll instead of select allows using arbitrary high file descriptors
  (bigger than the compiled in FD_SETSIZE). Server connections are still handled using
  epoll, which has never been affected by FD_SETSIZE.

* implemented AQL `LIKE` function using ICU regexes

* added `RETURN DISTINCT` for AQL queries to return unique results:

      FOR doc IN collection
        RETURN DISTINCT doc.status

  This change also introduces `DISTINCT` as an AQL keyword.

* removed `createNamedQueue()` and `addJob()` functions from org/arangodb/tasks

* use less locks and more atomic variables in the internal dispatcher
  and V8 context handling implementations. This leads to improved throughput in
  some ArangoDB internals and allows for higher HTTP request throughput for
  many operations.

  A short overview of the improvements can be found here:

  https://www.arangodb.com/2015/08/throughput-enhancements/

* added shorthand notation for attribute names in AQL object literals:

      LET name = "Peter"
      LET age = 42
      RETURN { name, age }

  The above is the shorthand equivalent of the generic form

      LET name = "Peter"
      LET age = 42
      RETURN { name : name, age : age }

* removed configure option `--enable-timings`

  This option did not have any effect.

* removed configure option `--enable-figures`

  This option previously controlled whether HTTP request statistics code was
  compiled into ArangoDB or not. The previous default value was `true` so
  statistics code was available in official packages. Setting the option to
  `false` led to compile errors so it is doubtful the default value was
  ever changed. By removing the option some internal statistics code was also
  simplified.

* removed run-time manipulation methods for server endpoints:

  * `db._removeEndpoint()`
  * `db._configureEndpoint()`
  * HTTP POST `/_api/endpoint`
  * HTTP DELETE `/_api/endpoint`

* AQL query result cache

  The query result cache can optionally cache the complete results of all or selected AQL queries.
  It can be operated in the following modes:

  * `off`: the cache is disabled. No query results will be stored
  * `on`: the cache will store the results of all AQL queries unless their `cache`
    attribute flag is set to `false`
  * `demand`: the cache will store the results of AQL queries that have their
    `cache` attribute set to `true`, but will ignore all others

  The mode can be set at server startup using the `--database.query-cache-mode` configuration
  option and later changed at runtime.

  The following HTTP REST APIs have been added for controlling the query cache:

  * HTTP GET `/_api/query-cache/properties`: returns the global query cache configuration
  * HTTP PUT `/_api/query-cache/properties`: modifies the global query cache configuration
  * HTTP DELETE `/_api/query-cache`: invalidates all results in the query cache

  The following JavaScript functions have been added for controlling the query cache:

  * `require("org/arangodb/aql/cache").properties()`: returns the global query cache configuration
  * `require("org/arangodb/aql/cache").properties(properties)`: modifies the global query cache configuration
  * `require("org/arangodb/aql/cache").clear()`: invalidates all results in the query cache

* do not link arangoimp against V8

* AQL function call arguments optimization

  This will lead to arguments in function calls inside AQL queries not being copied but passed
  by reference. This may speed up calls to functions with bigger argument values or queries that
  call functions a lot of times.

* upgraded V8 version to 4.3.61

* removed deprecated AQL `SKIPLIST` function.

  This function was introduced in older versions of ArangoDB with a less powerful query optimizer to
  retrieve data from a skiplist index using a `LIMIT` clause. It was marked as deprecated in ArangoDB
  2.6.

  Since ArangoDB 2.3 the behavior of the `SKIPLIST` function can be emulated using regular AQL
  constructs, e.g.

      FOR doc IN @@collection
        FILTER doc.value >= @value
        SORT doc.value DESC
        LIMIT 1
        RETURN doc

* the `skip()` function for simple queries does not accept negative input any longer.
  This feature was deprecated in 2.6.0.

* fix exception handling

  In some cases JavaScript exceptions would re-throw without information of the original problem.
  Now the original exception is logged for failure analysis.

* based REST API method PUT `/_api/simple/all` on the cursor API and make it use AQL internally.

  The change speeds up this REST API method and will lead to additional query information being
  returned by the REST API. Clients can use this extra information or ignore it.

* Foxx Queue job success/failure handlers arguments have changed from `(jobId, jobData, result, jobFailures)` to `(result, jobData, job)`.

* added Foxx Queue job options `repeatTimes`, `repeatUntil` and `repeatDelay` to automatically re-schedule jobs when they are completed.

* added Foxx manifest configuration type `password` to mask values in the web interface.

* fixed default values in Foxx manifest configurations sometimes not being used as defaults.

* fixed optional parameters in Foxx manifest configurations sometimes not being cleared correctly.

* Foxx dependencies can now be marked as optional using a slightly more verbose syntax in your manifest file.

* converted Foxx constructors to ES6 classes so you can extend them using class syntax.

* updated aqb to 2.0.

* updated chai to 3.0.

* Use more madvise calls to speed up things when memory is tight, in particular
  at load time but also for random accesses later.

* Overhauled web interface

  The web interface now has a new design.

  The API documentation for ArangoDB has been moved from "Tools" to "Links" in the web interface.

  The "Applications" tab in the web interfaces has been renamed to "Services".


v2.6.12 (2015-12-02)
--------------------

* fixed disappearing of documents for collections transferred via `sync` if the
  the collection was dropped right before synchronization and drop and (re-)create
  collection markers were located in the same WAL file

* added missing lock instruction for primary index in compactor size calculation

* fixed issue #1589

* fixed issue #1583

* Foxx: optional configuration options no longer log validation errors when assigned
  empty values (#1495)


v2.6.11 (2015-11-18)
--------------------

* fixed potentially invalid pointer access in shaper when the currently accessed
  document got re-located by the WAL collector at the very same time


v2.6.10 (2015-11-10)
--------------------

* disable replication appliers when starting in modes `--upgrade`, `--no-server`
  and `--check-upgrade`

* more detailed output in arango-dfdb

* fixed potential deadlock in collection status changing on Windows

* issue #1521: Can't dump/restore with user and password


v2.6.9 (2015-09-29)
-------------------

* added "special" password ARANGODB_DEFAULT_ROOT_PASSWORD. If you pass
  ARANGODB_DEFAULT_ROOT_PASSWORD as password, it will read the password
  from the environment variable ARANGODB_DEFAULT_ROOT_PASSWORD

* fixed failing AQL skiplist, sort and limit combination

  When using a Skiplist index on an attribute (say "a") and then using sort
  and skip on this attribute caused the result to be empty e.g.:

    require("internal").db.test.ensureSkiplist("a");
    require("internal").db._query("FOR x IN test SORT x.a LIMIT 10, 10");

  Was always empty no matter how many documents are stored in test.
  This is now fixed.

v2.6.8 (2015-09-09)
-------------------

* ARM only:

  The ArangoDB packages for ARM require the kernel to allow unaligned memory access.
  How the kernel handles unaligned memory access is configurable at runtime by
  checking and adjusting the contents `/proc/cpu/alignment`.

  In order to operate on ARM, ArangoDB requires the bit 1 to be set. This will
  make the kernel trap and adjust unaligned memory accesses. If this bit is not
  set, the kernel may send a SIGBUS signal to ArangoDB and terminate it.

  To set bit 1 in `/proc/cpu/alignment` use the following command as a privileged
  user (e.g. root):

      echo "2" > /proc/cpu/alignment

  Note that this setting affects all user processes and not just ArangoDB. Setting
  the alignment with the above command will also not make the setting permanent,
  so it will be lost after a restart of the system. In order to make the setting
  permanent, it should be executed during system startup or before starting arangod.

  The ArangoDB start/stop scripts do not adjust the alignment setting, but rely on
  the environment to have the correct alignment setting already. The reason for this
  is that the alignment settings also affect all other user processes (which ArangoDB
  is not aware of) and thus may have side-effects outside of ArangoDB. It is therefore
  more reasonable to have the system administrator carry out the change.


v2.6.7 (2015-08-25)
-------------------

* improved AssocMulti index performance when resizing.

  This makes the edge index perform less I/O when under memory pressure.


v2.6.6 (2015-08-23)
-------------------

* added startup option `--server.additional-threads` to create separate queues
  for slow requests.


v2.6.5 (2015-08-17)
-------------------

* added startup option `--database.throw-collection-not-loaded-error`

  Accessing a not-yet loaded collection will automatically load a collection
  on first access. This flag controls what happens in case an operation
  would need to wait for another thread to finalize loading a collection. If
  set to *true*, then the first operation that accesses an unloaded collection
  will load it. Further threads that try to access the same collection while
  it is still loading immediately fail with an error (1238, *collection not loaded*).
  This is to prevent all server threads from being blocked while waiting on the
  same collection to finish loading. When the first thread has completed loading
  the collection, the collection becomes regularly available, and all operations
  from that point on can be carried out normally, and error 1238 will not be
  thrown anymore for that collection.

  If set to *false*, the first thread that accesses a not-yet loaded collection
  will still load it. Other threads that try to access the collection while
  loading will not fail with error 1238 but instead block until the collection
  is fully loaded. This configuration might lead to all server threads being
  blocked because they are all waiting for the same collection to complete
  loading. Setting the option to *true* will prevent this from happening, but
  requires clients to catch error 1238 and react on it (maybe by scheduling
  a retry for later).

  The default value is *false*.

* fixed busy wait loop in scheduler threads that sometimes consumed 100% CPU while
  waiting for events on connections closed unexpectedly by the client side

* handle attribute `indexBuckets` when restoring collections via arangorestore.
  Previously the `indexBuckets` attribute value from the dump was ignored, and the
   server default value for `indexBuckets` was used when restoring a collection.

* fixed "EscapeValue already set error" crash in V8 actions that might have occurred when
  canceling V8-based operations.


v2.6.4 (2015-08-01)
-------------------

* V8: Upgrade to version 4.1.0.27 - this is intended to be the stable V8 version.

* fixed issue #1424: Arango shell should not processing arrows pushing on keyboard


v2.6.3 (2015-07-21)
-------------------

* issue #1409: Document values with null character truncated


v2.6.2 (2015-07-04)
-------------------

* fixed issue #1383: bindVars for HTTP API doesn't work with empty string

* fixed handling of default values in Foxx manifest configurations

* fixed handling of optional parameters in Foxx manifest configurations

* fixed a reference error being thrown in Foxx queues when a function-based job type is used that is not available and no options object is passed to queue.push


v2.6.1 (2015-06-24)
-------------------

* Add missing swagger files to cmake build. fixes #1368

* fixed documentation errors


v2.6.0 (2015-06-20)
-------------------

* using negative values for `SimpleQuery.skip()` is deprecated.
  This functionality will be removed in future versions of ArangoDB.

* The following simple query functions are now deprecated:

  * collection.near
  * collection.within
  * collection.geo
  * collection.fulltext
  * collection.range
  * collection.closedRange

  This also lead to the following REST API methods being deprecated from now on:

  * PUT /_api/simple/near
  * PUT /_api/simple/within
  * PUT /_api/simple/fulltext
  * PUT /_api/simple/range

  It is recommended to replace calls to these functions or APIs with equivalent AQL queries,
  which are more flexible because they can be combined with other operations:

      FOR doc IN NEAR(@@collection, @latitude, @longitude, @limit)
        RETURN doc

      FOR doc IN WITHIN(@@collection, @latitude, @longitude, @radius, @distanceAttributeName)
        RETURN doc

      FOR doc IN FULLTEXT(@@collection, @attributeName, @queryString, @limit)
        RETURN doc

      FOR doc IN @@collection
        FILTER doc.value >= @left && doc.value < @right
        LIMIT @skip, @limit
        RETURN doc`

  The above simple query functions and REST API methods may be removed in future versions
  of ArangoDB.

* deprecated now-obsolete AQL `SKIPLIST` function

  The function was introduced in older versions of ArangoDB with a less powerful query optimizer to
  retrieve data from a skiplist index using a `LIMIT` clause.

  Since 2.3 the same goal can be achieved by using regular AQL constructs, e.g.

      FOR doc IN collection FILTER doc.value >= @value SORT doc.value DESC LIMIT 1 RETURN doc

* fixed issues when switching the database inside tasks and during shutdown of database cursors

  These features were added during 2.6 alpha stage so the fixes affect devel/2.6-alpha builds only

* issue #1360: improved foxx-manager help

* added `--enable-tcmalloc` configure option.

  When this option is set, arangod and the client tools will be linked against tcmalloc, which replaces
  the system allocator. When the option is set, a tcmalloc library must be present on the system under
  one of the names `libtcmalloc`, `libtcmalloc_minimal` or `libtcmalloc_debug`.

  As this is a configure option, it is supported for manual builds on Linux-like systems only. tcmalloc
  support is currently experimental.

* issue #1353: Windows: HTTP API - incorrect path in errorMessage

* issue #1347: added option `--create-database` for arangorestore.

  Setting this option to `true` will now create the target database if it does not exist. When creating
  the target database, the username and passwords passed to arangorestore will be used to create an
  initial user for the new database.

* issue #1345: advanced debug information for User Functions

* issue #1341: Can't use bindvars in UPSERT

* fixed vulnerability in JWT implementation.

* changed default value of option `--database.ignore-datafile-errors` from `true` to `false`

  If the new default value of `false` is used, then arangod will refuse loading collections that contain
  datafiles with CRC mismatches or other errors. A collection with datafile errors will then become
  unavailable. This prevents follow up errors from happening.

  The only way to access such collection is to use the datafile debugger (arango-dfdb) and try to repair
  or truncate the datafile with it.

  If `--database.ignore-datafile-errors` is set to `true`, then collections will become available
  even if parts of their data cannot be loaded. This helps availability, but may cause (partial) data
  loss and follow up errors.

* added server startup option `--server.session-timeout` for controlling the timeout of user sessions
  in the web interface

* add sessions and cookie authentication for ArangoDB's web interface

  ArangoDB's built-in web interface now uses sessions. Session information ids are stored in cookies,
  so clients using the web interface must accept cookies in order to use it

* web interface: display query execution time in AQL editor

* web interface: renamed AQL query *submit* button to *execute*

* web interface: added query explain feature in AQL editor

* web interface: demo page added. only working if demo data is available, hidden otherwise

* web interface: added support for custom app scripts with optional arguments and results

* web interface: mounted apps that need to be configured are now indicated in the app overview

* web interface: added button for running tests to app details

* web interface: added button for configuring app dependencies to app details

* web interface: upgraded API documentation to use Swagger 2

* INCOMPATIBLE CHANGE

  removed startup option `--log.severity`

  The docs for `--log.severity` mentioned lots of severities (e.g. `exception`, `technical`, `functional`, `development`)
  but only a few severities (e.g. `all`, `human`) were actually used, with `human` being the default and `all` enabling the
  additional logging of requests. So the option pretended to control a lot of things which it actually didn't. Additionally,
  the option `--log.requests-file` was around for a long time already, also controlling request logging.

  Because the `--log.severity` option effectively did not control that much, it was removed. A side effect of removing the
  option is that 2.5 installations which used `--log.severity all` will not log requests after the upgrade to 2.6. This can
  be adjusted by setting the `--log.requests-file` option.

* add backtrace to fatal log events

* added optional `limit` parameter for AQL function `FULLTEXT`

* make fulltext index also index text values contained in direct sub-objects of the indexed
  attribute.

  Previous versions of ArangoDB only indexed the attribute value if it was a string. Sub-attributes
  of the index attribute were ignored when fulltext indexing.

  Now, if the index attribute value is an object, the object's values will each be included in the
  fulltext index if they are strings. If the index attribute value is an array, the array's values
  will each be included in the fulltext index if they are strings.

  For example, with a fulltext index present on the `translations` attribute, the following text
  values will now be indexed:

      var c = db._create("example");
      c.ensureFulltextIndex("translations");
      c.insert({ translations: { en: "fox", de: "Fuchs", fr: "renard", ru: "лиса" } });
      c.insert({ translations: "Fox is the English translation of the German word Fuchs" });
      c.insert({ translations: [ "ArangoDB", "document", "database", "Foxx" ] });

      c.fulltext("translations", "лиса").toArray();       // returns only first document
      c.fulltext("translations", "Fox").toArray();        // returns first and second documents
      c.fulltext("translations", "prefix:Fox").toArray(); // returns all three documents

* added batch document removal and lookup commands:

      collection.lookupByKeys(keys)
      collection.removeByKeys(keys)

  These commands can be used to perform multi-document lookup and removal operations efficiently
  from the ArangoShell. The argument to these operations is an array of document keys.

  Also added HTTP APIs for batch document commands:

  * PUT /_api/simple/lookup-by-keys
  * PUT /_api/simple/remove-by-keys

* properly prefix document address URLs with the current database name for calls to the REST
  API method GET `/_api/document?collection=...` (that method will return partial URLs to all
  documents in the collection).

  Previous versions of ArangoDB returned the URLs starting with `/_api/` but without the current
  database name, e.g. `/_api/document/mycollection/mykey`. Starting with 2.6, the response URLs
  will include the database name as well, e.g. `/_db/_system/_api/document/mycollection/mykey`.

* added dedicated collection export HTTP REST API

  ArangoDB now provides a dedicated collection export API, which can take snapshots of entire
  collections more efficiently than the general-purpose cursor API. The export API is useful
  to transfer the contents of an entire collection to a client application. It provides optional
  filtering on specific attributes.

  The export API is available at endpoint `POST /_api/export?collection=...`. The API has the
  same return value structure as the already established cursor API (`POST /_api/cursor`).

  An introduction to the export API is given in this blog post:
  http://jsteemann.github.io/blog/2015/04/04/more-efficient-data-exports/

* subquery optimizations for AQL queries

  This optimization avoids copying intermediate results into subqueries that are not required
  by the subquery.

  A brief description can be found here:
  http://jsteemann.github.io/blog/2015/05/04/subquery-optimizations/

* return value optimization for AQL queries

  This optimization avoids copying the final query result inside the query's main `ReturnNode`.

  A brief description can be found here:
  http://jsteemann.github.io/blog/2015/05/04/return-value-optimization-for-aql/

* speed up AQL queries containing big `IN` lists for index lookups

  `IN` lists used for index lookups had performance issues in previous versions of ArangoDB.
  These issues have been addressed in 2.6 so using bigger `IN` lists for filtering is much
  faster.

  A brief description can be found here:
  http://jsteemann.github.io/blog/2015/05/07/in-list-improvements/

* allow `@` and `.` characters in document keys, too

  This change also leads to document keys being URL-encoded when returned in HTTP `location`
  response headers.

* added alternative implementation for AQL COLLECT

  The alternative method uses a hash table for grouping and does not require its input elements
  to be sorted. It will be taken into account by the optimizer for `COLLECT` statements that do
  not use an `INTO` clause.

  In case a `COLLECT` statement can use the hash table variant, the optimizer will create an extra
  plan for it at the beginning of the planning phase. In this plan, no extra `SORT` node will be
  added in front of the `COLLECT` because the hash table variant of `COLLECT` does not require
  sorted input. Instead, a `SORT` node will be added after it to sort its output. This `SORT` node
  may be optimized away again in later stages. If the sort order of the result is irrelevant to
  the user, adding an extra `SORT null` after a hash `COLLECT` operation will allow the optimizer to
  remove the sorts altogether.

  In addition to the hash table variant of `COLLECT`, the optimizer will modify the original plan
  to use the regular `COLLECT` implementation. As this implementation requires sorted input, the
  optimizer will insert a `SORT` node in front of the `COLLECT`. This `SORT` node may be optimized
  away in later stages.

  The created plans will then be shipped through the regular optimization pipeline. In the end,
  the optimizer will pick the plan with the lowest estimated total cost as usual. The hash table
  variant does not require an up-front sort of the input, and will thus be preferred over the
  regular `COLLECT` if the optimizer estimates many input elements for the `COLLECT` node and
  cannot use an index to sort them.

  The optimizer can be explicitly told to use the regular *sorted* variant of `COLLECT` by
  suffixing a `COLLECT` statement with `OPTIONS { "method" : "sorted" }`. This will override the
  optimizer guesswork and only produce the *sorted* variant of `COLLECT`.

  A blog post on the new `COLLECT` implementation can be found here:
  http://jsteemann.github.io/blog/2015/04/22/collecting-with-a-hash-table/

* refactored HTTP REST API for cursors

  The HTTP REST API for cursors (`/_api/cursor`) has been refactored to improve its performance
  and use less memory.

  A post showing some of the performance improvements can be found here:
  http://jsteemann.github.io/blog/2015/04/01/improvements-for-the-cursor-api/

* simplified return value syntax for data-modification AQL queries

  ArangoDB 2.4 since version allows to return results from data-modification AQL queries. The
  syntax for this was quite limited and verbose:

      FOR i IN 1..10
        INSERT { value: i } IN test
        LET inserted = NEW
        RETURN inserted

  The `LET inserted = NEW RETURN inserted` was required literally to return the inserted
  documents. No calculations could be made using the inserted documents.

  This is now more flexible. After a data-modification clause (e.g. `INSERT`, `UPDATE`, `REPLACE`,
  `REMOVE`, `UPSERT`) there can follow any number of `LET` calculations. These calculations can
  refer to the pseudo-values `OLD` and `NEW` that are created by the data-modification statements.

  This allows returning projections of inserted or updated documents, e.g.:

      FOR i IN 1..10
        INSERT { value: i } IN test
        RETURN { _key: NEW._key, value: i }

  Still not every construct is allowed after a data-modification clause. For example, no functions
  can be called that may access documents.

  More information can be found here:
  http://jsteemann.github.io/blog/2015/03/27/improvements-for-data-modification-queries/

* added AQL `UPSERT` statement

  This adds an `UPSERT` statement to AQL that is a combination of both `INSERT` and `UPDATE` /
  `REPLACE`. The `UPSERT` will search for a matching document using a user-provided example.
  If no document matches the example, the *insert* part of the `UPSERT` statement will be
  executed. If there is a match, the *update* / *replace* part will be carried out:

      UPSERT { page: 'index.html' }                 /* search example */
        INSERT { page: 'index.html', pageViews: 1 } /* insert part */
        UPDATE { pageViews: OLD.pageViews + 1 }     /* update part */
        IN pageViews

  `UPSERT` can be used with an `UPDATE` or `REPLACE` clause. The `UPDATE` clause will perform
  a partial update of the found document, whereas the `REPLACE` clause will replace the found
  document entirely. The `UPDATE` or `REPLACE` parts can refer to the pseudo-value `OLD`, which
  contains all attributes of the found document.

  `UPSERT` statements can optionally return values. In the following query, the return
  attribute `found` will return the found document before the `UPDATE` was applied. If no
  document was found, `found` will contain a value of `null`. The `updated` result attribute will
  contain the inserted / updated document:

      UPSERT { page: 'index.html' }                 /* search example */
        INSERT { page: 'index.html', pageViews: 1 } /* insert part */
        UPDATE { pageViews: OLD.pageViews + 1 }     /* update part */
        IN pageViews
        RETURN { found: OLD, updated: NEW }

  A more detailed description of `UPSERT` can be found here:
  http://jsteemann.github.io/blog/2015/03/27/preview-of-the-upsert-command/

* adjusted default configuration value for `--server.backlog-size` from 10 to 64.

* issue #1231: bug xor feature in AQL: LENGTH(null) == 4

  This changes the behavior of the AQL `LENGTH` function as follows:

  - if the single argument to `LENGTH()` is `null`, then the result will now be `0`. In previous
    versions of ArangoDB, the result of `LENGTH(null)` was `4`.

  - if the single argument to `LENGTH()` is `true`, then the result will now be `1`. In previous
    versions of ArangoDB, the result of `LENGTH(true)` was `4`.

  - if the single argument to `LENGTH()` is `false`, then the result will now be `0`. In previous
    versions of ArangoDB, the result of `LENGTH(false)` was `5`.

  The results of `LENGTH()` with string, numeric, array object argument values do not change.

* issue #1298: Bulk import if data already exists (#1298)

  This change extends the HTTP REST API for bulk imports as follows:

  When documents are imported and the `_key` attribute is specified for them, the import can be
  used for inserting and updating/replacing documents. Previously, the import could be used for
  inserting new documents only, and re-inserting a document with an existing key would have failed
  with a *unique key constraint violated* error.

  The above behavior is still the default. However, the API now allows controlling the behavior
  in case of a unique key constraint error via the optional URL parameter `onDuplicate`.

  This parameter can have one of the following values:

  - `error`: when a unique key constraint error occurs, do not import or update the document but
    report an error. This is the default.

  - `update`: when a unique key constraint error occurs, try to (partially) update the existing
    document with the data specified in the import. This may still fail if the document would
    violate secondary unique indexes. Only the attributes present in the import data will be
    updated and other attributes already present will be preserved. The number of updated documents
    will be reported in the `updated` attribute of the HTTP API result.

  - `replace`: when a unique key constraint error occurs, try to fully replace the existing
    document with the data specified in the import. This may still fail if the document would
    violate secondary unique indexes. The number of replaced documents will be reported in the
    `updated` attribute of the HTTP API result.

  - `ignore`: when a unique key constraint error occurs, ignore this error. There will be no
    insert, update or replace for the particular document. Ignored documents will be reported
    separately in the `ignored` attribute of the HTTP API result.

  The result of the HTTP import API will now contain the attributes `ignored` and `updated`, which
  contain the number of ignored and updated documents respectively. These attributes will contain a
  value of zero unless the `onDuplicate` URL parameter is set to either `update` or `replace`
  (in this case the `updated` attribute may contain non-zero values) or `ignore` (in this case the
  `ignored` attribute may contain a non-zero value).

  To support the feature, arangoimp also has a new command line option `--on-duplicate` which can
  have one of the values `error`, `update`, `replace`, `ignore`. The default value is `error`.

  A few examples for using arangoimp with the `--on-duplicate` option can be found here:
  http://jsteemann.github.io/blog/2015/04/14/updating-documents-with-arangoimp/

* changed behavior of `db._query()` in the ArangoShell:

  if the command's result is printed in the shell, the first 10 results will be printed. Previously
  only a basic description of the underlying query result cursor was printed. Additionally, if the
  cursor result contains more than 10 results, the cursor is assigned to a global variable `more`,
  which can be used to iterate over the cursor result.

  Example:

      arangosh [_system]> db._query("FOR i IN 1..15 RETURN i")
      [object ArangoQueryCursor, count: 15, hasMore: true]

      [
        1,
        2,
        3,
        4,
        5,
        6,
        7,
        8,
        9,
        10
      ]

      type 'more' to show more documents


      arangosh [_system]> more
      [object ArangoQueryCursor, count: 15, hasMore: false]

      [
        11,
        12,
        13,
        14,
        15
      ]

* Disallow batchSize value 0 in HTTP `POST /_api/cursor`:

  The HTTP REST API `POST /_api/cursor` does not accept a `batchSize` parameter value of
  `0` any longer. A batch size of 0 never made much sense, but previous versions of ArangoDB
  did not check for this value. Now creating a cursor using a `batchSize` value 0 will
  result in an HTTP 400 error response

* REST Server: fix memory leaks when failing to add jobs

* 'EDGES' AQL Function

  The AQL function `EDGES` got a new fifth option parameter.
  Right now only one option is available: 'includeVertices'. This is a boolean parameter
  that allows to modify the result of the `EDGES` function.
  Default is 'includeVertices: false' which does not have any effect.
  'includeVertices: true' modifies the result, such that
  {vertex: <vertexDocument>, edge: <edgeDocument>} is returned.

* INCOMPATIBLE CHANGE:

  The result format of the AQL function `NEIGHBORS` has been changed.
  Before it has returned an array of objects containing 'vertex' and 'edge'.
  Now it will only contain the vertex directly.
  Also an additional option 'includeData' has been added.
  This is used to define if only the 'vertex._id' value should be returned (false, default),
  or if the vertex should be looked up in the collection and the complete JSON should be returned
  (true).
  Using only the id values can lead to significantly improved performance if this is the only information
  required.

  In order to get the old result format prior to ArangoDB 2.6, please use the function EDGES instead.
  Edges allows for a new option 'includeVertices' which, set to true, returns exactly the format of NEIGHBORS.
  Example:

      NEIGHBORS(<vertexCollection>, <edgeCollection>, <vertex>, <direction>, <example>)

  This can now be achieved by:

      EDGES(<edgeCollection>, <vertex>, <direction>, <example>, {includeVertices: true})

  If you are nesting several NEIGHBORS steps you can speed up their performance in the following way:

  Old Example:

  FOR va IN NEIGHBORS(Users, relations, 'Users/123', 'outbound') FOR vc IN NEIGHBORS(Products, relations, va.vertex._id, 'outbound') RETURN vc

  This can now be achieved by:

  FOR va IN NEIGHBORS(Users, relations, 'Users/123', 'outbound') FOR vc IN NEIGHBORS(Products, relations, va, 'outbound', null, {includeData: true}) RETURN vc
                                                                                                          ^^^^                  ^^^^^^^^^^^^^^^^^^^
                                                                                                  Use intermediate directly     include Data for final

* INCOMPATIBLE CHANGE:

  The AQL function `GRAPH_NEIGHBORS` now provides an additional option `includeData`.
  This option allows controlling whether the function should return the complete vertices
  or just their IDs. Returning only the IDs instead of the full vertices can lead to
  improved performance .

  If provided, `includeData` is set to `true`, all vertices in the result will be returned
  with all their attributes. The default value of `includeData` is `false`.
  This makes the default function results incompatible with previous versions of ArangoDB.

  To get the old result style in ArangoDB 2.6, please set the options as follows in calls
  to `GRAPH_NEIGHBORS`:

      GRAPH_NEIGHBORS(<graph>, <vertex>, { includeData: true })

* INCOMPATIBLE CHANGE:

  The AQL function `GRAPH_COMMON_NEIGHBORS` now provides an additional option `includeData`.
  This option allows controlling whether the function should return the complete vertices
  or just their IDs. Returning only the IDs instead of the full vertices can lead to
  improved performance .

  If provided, `includeData` is set to `true`, all vertices in the result will be returned
  with all their attributes. The default value of `includeData` is `false`.
  This makes the default function results incompatible with previous versions of ArangoDB.

  To get the old result style in ArangoDB 2.6, please set the options as follows in calls
  to `GRAPH_COMMON_NEIGHBORS`:

      GRAPH_COMMON_NEIGHBORS(<graph>, <vertexExamples1>, <vertexExamples2>, { includeData: true }, { includeData: true })

* INCOMPATIBLE CHANGE:

  The AQL function `GRAPH_SHORTEST_PATH` now provides an additional option `includeData`.
  This option allows controlling whether the function should return the complete vertices
  and edges or just their IDs. Returning only the IDs instead of full vertices and edges
  can lead to improved performance .

  If provided, `includeData` is set to `true`, all vertices and edges in the result will
  be returned with all their attributes. There is also an optional parameter `includePath` of
  type object.
  It has two optional sub-attributes `vertices` and `edges`, both of type boolean.
  Both can be set individually and the result will include all vertices on the path if
  `includePath.vertices == true` and all edges if `includePath.edges == true` respectively.

  The default value of `includeData` is `false`, and paths are now excluded by default.
  This makes the default function results incompatible with previous versions of ArangoDB.

  To get the old result style in ArangoDB 2.6, please set the options as follows in calls
  to `GRAPH_SHORTEST_PATH`:

      GRAPH_SHORTEST_PATH(<graph>, <source>, <target>, { includeData: true, includePath: { edges: true, vertices: true } })

  The attributes `startVertex` and `vertex` that were present in the results of `GRAPH_SHORTEST_PATH`
  in previous versions of ArangoDB will not be produced in 2.6. To calculate these attributes in 2.6,
  please extract the first and last elements from the `vertices` result attribute.

* INCOMPATIBLE CHANGE:

  The AQL function `GRAPH_DISTANCE_TO` will now return only the id the destination vertex
  in the `vertex` attribute, and not the full vertex data with all vertex attributes.

* INCOMPATIBLE CHANGE:

  All graph measurements functions in JavaScript module `general-graph` that calculated a
  single figure previously returned an array containing just the figure. Now these functions
  will return the figure directly and not put it inside an array.

  The affected functions are:

  * `graph._absoluteEccentricity`
  * `graph._eccentricity`
  * `graph._absoluteCloseness`
  * `graph._closeness`
  * `graph._absoluteBetweenness`
  * `graph._betweenness`
  * `graph._radius`
  * `graph._diameter`

* Create the `_graphs` collection in new databases with `waitForSync` attribute set to `false`

  The previous `waitForSync` value was `true`, so default the behavior when creating and dropping
  graphs via the HTTP REST API changes as follows if the new settings are in effect:

  * `POST /_api/graph` by default returns `HTTP 202` instead of `HTTP 201`
  * `DELETE /_api/graph/graph-name` by default returns `HTTP 202` instead of `HTTP 201`

  If the `_graphs` collection still has its `waitForSync` value set to `true`, then the HTTP status
  code will not change.

* Upgraded ICU to version 54; this increases performance in many places.
  based on https://code.google.com/p/chromium/issues/detail?id=428145

* added support for HTTP push aka chunked encoding

* issue #1051: add info whether server is running in service or user mode?

  This will add a "mode" attribute to the result of the result of HTTP GET `/_api/version?details=true`

  "mode" can have the following values:

  - `standalone`: server was started manually (e.g. on command-line)
  - `service`: service is running as Windows service, in daemon mode or under the supervisor

* improve system error messages in Windows port

* increased default value of `--server.request-timeout` from 300 to 1200 seconds for client tools
  (arangosh, arangoimp, arangodump, arangorestore)

* increased default value of `--server.connect-timeout` from 3 to 5 seconds for client tools
  (arangosh, arangoimp, arangodump, arangorestore)

* added startup option `--server.foxx-queues-poll-interval`

  This startup option controls the frequency with which the Foxx queues manager is checking
  the queue (or queues) for jobs to be executed.

  The default value is `1` second. Lowering this value will result in the queue manager waking
  up and checking the queues more frequently, which may increase CPU usage of the server.
  When not using Foxx queues, this value can be raised to save some CPU time.

* added startup option `--server.foxx-queues`

  This startup option controls whether the Foxx queue manager will check queue and job entries.
  Disabling this option can reduce server load but will prevent jobs added to Foxx queues from
  being processed at all.

  The default value is `true`, enabling the Foxx queues feature.

* make Foxx queues really database-specific.

  Foxx queues were and are stored in a database-specific collection `_queues`. However, a global
  cache variable for the queues led to the queue names being treated database-independently, which
  was wrong.

  Since 2.6, Foxx queues names are truly database-specific, so the same queue name can be used in
  two different databases for two different queues. Until then, it is advisable to think of queues
  as already being database-specific, and using the database name as a queue name prefix to be
  avoid name conflicts, e.g.:

      var queueName = "myQueue";
      var Foxx = require("org/arangodb/foxx");
      Foxx.queues.create(db._name() + ":" + queueName);

* added support for Foxx queue job types defined as app scripts.

  The old job types introduced in 2.4 are still supported but are known to cause issues in 2.5
  and later when the server is restarted or the job types are not defined in every thread.

  The new job types avoid this issue by storing an explicit mount path and script name rather
  than an assuming the job type is defined globally. It is strongly recommended to convert your
  job types to the new script-based system.

* renamed Foxx sessions option "sessionStorageApp" to "sessionStorage". The option now also accepts session storages directly.

* Added the following JavaScript methods for file access:
  * fs.copyFile() to copy single files
  * fs.copyRecursive() to copy directory trees
  * fs.chmod() to set the file permissions (non-Windows only)

* Added process.env for accessing the process environment from JavaScript code

* Cluster: kickstarter shutdown routines will more precisely follow the shutdown of its nodes.

* Cluster: don't delete agency connection objects that are currently in use.

* Cluster: improve passing along of HTTP errors

* fixed issue #1247: debian init script problems

* multi-threaded index creation on collection load

  When a collection contains more than one secondary index, they can be built in memory in
  parallel when the collection is loaded. How many threads are used for parallel index creation
  is determined by the new configuration parameter `--database.index-threads`. If this is set
  to 0, indexes are built by the opening thread only and sequentially. This is equivalent to
  the behavior in 2.5 and before.

* speed up building up primary index when loading collections

* added `count` attribute to `parameters.json` files of collections. This attribute indicates
  the number of live documents in the collection on unload. It is read when the collection is
  (re)loaded to determine the initial size for the collection's primary index

* removed remainders of MRuby integration, removed arangoirb

* simplified `controllers` property in Foxx manifests. You can now specify a filename directly
  if you only want to use a single file mounted at the base URL of your Foxx app.

* simplified `exports` property in Foxx manifests. You can now specify a filename directly if
  you only want to export variables from a single file in your Foxx app.

* added support for node.js-style exports in Foxx exports. Your Foxx exports file can now export
  arbitrary values using the `module.exports` property instead of adding properties to the
  `exports` object.

* added `scripts` property to Foxx manifests. You should now specify the `setup` and `teardown`
  files as properties of the `scripts` object in your manifests and can define custom,
  app-specific scripts that can be executed from the web interface or the CLI.

* added `tests` property to Foxx manifests. You can now define test cases using the `mocha`
  framework which can then be executed inside ArangoDB.

* updated `joi` package to 6.0.8.

* added `extendible` package.

* added Foxx model lifecycle events to repositories. See #1257.

* speed up resizing of edge index.

* allow to split an edge index into buckets which are resized individually.
  This is controlled by the `indexBuckets` attribute in the `properties`
  of the collection.

* fix a cluster deadlock bug in larger clusters by marking a thread waiting
  for a lock on a DBserver as blocked


v2.5.7 (2015-08-02)
-------------------

* V8: Upgrade to version 4.1.0.27 - this is intended to be the stable V8 version.


v2.5.6 (2015-07-21)
-------------------

* alter Windows build infrastructure so we can properly store pdb files.

* potentially fixed issue #1313: Wrong metric calculation at dashboard

  Escape whitespace in process name when scanning /proc/pid/stats

  This fixes statistics values read from that file

* Fixed variable naming in AQL `COLLECT INTO` results in case the COLLECT is placed
  in a subquery which itself is followed by other constructs that require variables


v2.5.5 (2015-05-29)
-------------------

* fixed vulnerability in JWT implementation.

* fixed format string for reading /proc/pid/stat

* take into account barriers used in different V8 contexts


v2.5.4 (2015-05-14)
-------------------

* added startup option `--log.performance`: specifying this option at startup will log
  performance-related info messages, mainly timings via the regular logging mechanisms

* cluster fixes

* fix for recursive copy under Windows


v2.5.3 (2015-04-29)
-------------------

* Fix fs.move to work across filesystem borders; Fixes Foxx app installation problems;
  issue #1292.

* Fix Foxx app install when installed on a different drive on Windows

* issue #1322: strange AQL result

* issue #1318: Inconsistent db._create() syntax

* issue #1315: queries to a collection fail with an empty response if the
  collection contains specific JSON data

* issue #1300: Make arangodump not fail if target directory exists but is empty

* allow specifying higher values than SOMAXCONN for `--server.backlog-size`

  Previously, arangod would not start when a `--server.backlog-size` value was
  specified that was higher than the platform's SOMAXCONN header value.

  Now, arangod will use the user-provided value for `--server.backlog-size` and
  pass it to the listen system call even if the value is higher than SOMAXCONN.
  If the user-provided value is higher than SOMAXCONN, arangod will log a warning
  on startup.

* Fixed a cluster deadlock bug. Mark a thread that is in a RemoteBlock as
  blocked to allow for additional dispatcher threads to be started.

* Fix locking in cluster by using another ReadWriteLock class for collections.

* Add a second DispatcherQueue for AQL in the cluster. This fixes a
  cluster-AQL thread explosion bug.


v2.5.2 (2015-04-11)
-------------------

* modules stored in _modules are automatically flushed when changed

* added missing query-id parameter in documentation of HTTP DELETE `/_api/query` endpoint

* added iterator for edge index in AQL queries

  this change may lead to less edges being read when used together with a LIMIT clause

* make graph viewer in web interface issue less expensive queries for determining
  a random vertex from the graph, and for determining vertex attributes

* issue #1285: syntax error, unexpected $undefined near '@_to RETURN obj

  this allows AQL bind parameter names to also start with underscores

* moved /_api/query to C++

* issue #1289: Foxx models created from database documents expose an internal method

* added `Foxx.Repository#exists`

* parallelize initialization of V8 context in multiple threads

* fixed a possible crash when the debug-level was TRACE

* cluster: do not initialize statistics collection on each
  coordinator, this fixes a race condition at startup

* cluster: fix a startup race w.r.t. the _configuration collection

* search for db:// JavaScript modules only after all local files have been
  considered, this speeds up the require command in a cluster considerably

* general cluster speedup in certain areas


v2.5.1 (2015-03-19)
-------------------

* fixed bug that caused undefined behavior when an AQL query was killed inside
  a calculation block

* fixed memleaks in AQL query cleanup in case out-of-memory errors are thrown

* by default, Debian and RedHat packages are built with debug symbols

* added option `--database.ignore-logfile-errors`

  This option controls how collection datafiles with a CRC mismatch are treated.

  If set to `false`, CRC mismatch errors in collection datafiles will lead
  to a collection not being loaded at all. If a collection needs to be loaded
  during WAL recovery, the WAL recovery will also abort (if not forced with
  `--wal.ignore-recovery-errors true`). Setting this flag to `false` protects
  users from unintentionally using a collection with corrupted datafiles, from
  which only a subset of the original data can be recovered.

  If set to `true`, CRC mismatch errors in collection datafiles will lead to
  the datafile being partially loaded. All data up to until the mismatch will
  be loaded. This will enable users to continue with collection datafiles
  that are corrupted, but will result in only a partial load of the data.
  The WAL recovery will still abort when encountering a collection with a
  corrupted datafile, at least if `--wal.ignore-recovery-errors` is not set to
  `true`.

  The default value is *true*, so for collections with corrupted datafiles
  there might be partial data loads once the WAL recovery has finished. If
  the WAL recovery will need to load a collection with a corrupted datafile,
  it will still stop when using the default values.

* INCOMPATIBLE CHANGE:

  make the arangod server refuse to start if during startup it finds a non-readable
  `parameter.json` file for a database or a collection.

  Stopping the startup process in this case requires manual intervention (fixing
  the unreadable files), but prevents follow-up errors due to ignored databases or
  collections from happening.

* datafiles and `parameter.json` files written by arangod are now created with read and write
  privileges for the arangod process user, and with read and write privileges for the arangod
  process group.

  Previously, these files were created with user read and write permissions only.

* INCOMPATIBLE CHANGE:

  abort WAL recovery if one of the collection's datafiles cannot be opened

* INCOMPATIBLE CHANGE:

  never try to raise the privileges after dropping them, this can lead to a race condition while
  running the recovery

  If you require to run ArangoDB on a port lower than 1024, you must run ArangoDB as root.

* fixed inefficiencies in `remove` methods of general-graph module

* added option `--database.slow-query-threshold` for controlling the default AQL slow query
  threshold value on server start

* add system error strings for Windows on many places

* rework service startup so we announce 'RUNNING' only when we're finished starting.

* use the Windows eventlog for FATAL and ERROR - log messages

* fix service handling in NSIS Windows installer, specify human readable name

* add the ICU_DATA environment variable to the fatal error messages

* fixed issue #1265: arangod crashed with SIGSEGV

* fixed issue #1241: Wildcards in examples


v2.5.0 (2015-03-09)
-------------------

* installer fixes for Windows

* fix for downloading Foxx

* fixed issue #1258: http pipelining not working?


v2.5.0-beta4 (2015-03-05)
-------------------------

* fixed issue #1247: debian init script problems


v2.5.0-beta3 (2015-02-27)
-------------------------

* fix Windows install path calculation in arango

* fix Windows logging of long strings

* fix possible undefinedness of const strings in Windows


v2.5.0-beta2 (2015-02-23)
-------------------------

* fixed issue #1256: agency binary not found #1256

* fixed issue #1230: API: document/col-name/_key and cursor return different floats

* front-end: dashboard tries not to (re)load statistics if user has no access

* V8: Upgrade to version 3.31.74.1

* etcd: Upgrade to version 2.0 - This requires go 1.3 to compile at least.

* refuse to startup if ICU wasn't initialized, this will i.e. prevent errors from being printed,
  and libraries from being loaded.

* front-end: unwanted removal of index table header after creating new index

* fixed issue #1248: chrome: applications filtering not working

* fixed issue #1198: queries remain in aql editor (front-end) if you navigate through different tabs

* Simplify usage of Foxx

  Thanks to our user feedback we learned that Foxx is a powerful, yet rather complicated concept.
  With this release we tried to make it less complicated while keeping all its strength.
  That includes a rewrite of the documentation as well as some code changes as listed below:

  * Moved Foxx applications to a different folder.

    The naming convention now is: <app-path>/_db/<dbname>/<mountpoint>/APP
    Before it was: <app-path>/databases/<dbname>/<appname>:<appversion>
    This caused some trouble as apps where cached based on name and version and updates did not apply.
    Hence the path on filesystem and the app's access URL had no relation to one another.
    Now the path on filesystem is identical to the URL (except for slashes and the appended APP)

  * Rewrite of Foxx routing

    The routing of Foxx has been exposed to major internal changes we adjusted because of user feedback.
    This allows us to set the development mode per mountpoint without having to change paths and hold
    apps at separate locations.

  * Foxx Development mode

    The development mode used until 2.4 is gone. It has been replaced by a much more mature version.
    This includes the deprecation of the javascript.dev-app-path parameter, which is useless since 2.5.
    Instead of having two separate app directories for production and development, apps now reside in
    one place, which is used for production as well as for development.
    Apps can still be put into development mode, changing their behavior compared to production mode.
    Development mode apps are still reread from disk at every request, and still they ship more debug
    output.

    This change has also made the startup options `--javascript.frontend-development-mode` and
    `--javascript.dev-app-path` obsolete. The former option will not have any effect when set, and the
    latter option is only read and used during the upgrade to 2.5 and does not have any effects later.

  * Foxx install process

    Installing Foxx apps has been a two step process: import them into ArangoDB and mount them at a
    specific mountpoint. These operations have been joined together. You can install an app at one
    mountpoint, that's it. No fetch, mount, unmount, purge cycle anymore. The commands have been
    simplified to just:

    * install: get your Foxx app up and running
    * uninstall: shut it down and erase it from disk

  * Foxx error output

    Until 2.4 the errors produced by Foxx were not optimal. Often, the error message was just
    `unable to parse manifest` and contained only an internal stack trace.
    In 2.5 we made major improvements there, including a much more fine-grained error output that
    helps you debug your Foxx apps. The error message printed is now much closer to its source and
    should help you track it down.

    Also we added the default handlers for unhandled errors in Foxx apps:

    * You will get a nice internal error page whenever your Foxx app is called but was not installed
      due to any error
    * You will get a proper error message when having an uncaught error appears in any app route

    In production mode the messages above will NOT contain any information about your Foxx internals
    and are safe to be exposed to third party users.
    In development mode the messages above will contain the stacktrace (if available), making it easier for
    your in-house devs to track down errors in the application.

* added `console` object to Foxx apps. All Foxx apps now have a console object implementing
  the familiar Console API in their global scope, which can be used to log diagnostic
  messages to the database.

* added `org/arangodb/request` module, which provides a simple API for making HTTP requests
  to external services.

* added optimizer rule `propagate-constant-attributes`

  This rule will look inside `FILTER` conditions for constant value equality comparisons,
  and insert the constant values in other places in `FILTER`s. For example, the rule will
  insert `42` instead of `i.value` in the second `FILTER` of the following query:

      FOR i IN c1 FOR j IN c2 FILTER i.value == 42 FILTER j.value == i.value RETURN 1

* added `filtered` value to AQL query execution statistics

  This value indicates how many documents were filtered by `FilterNode`s in the AQL query.
  Note that `IndexRangeNode`s can also filter documents by selecting only the required ranges
  from the index. The `filtered` value will not include the work done by `IndexRangeNode`s,
  but only the work performed by `FilterNode`s.

* added support for sparse hash and skiplist indexes

  Hash and skiplist indexes can optionally be made sparse. Sparse indexes exclude documents
  in which at least one of the index attributes is either not set or has a value of `null`.

  As such documents are excluded from sparse indexes, they may contain fewer documents than
  their non-sparse counterparts. This enables faster indexing and can lead to reduced memory
  usage in case the indexed attribute does occur only in some, but not all documents of the
  collection. Sparse indexes will also reduce the number of collisions in non-unique hash
  indexes in case non-existing or optional attributes are indexed.

  In order to create a sparse index, an object with the attribute `sparse` can be added to
  the index creation commands:

      db.collection.ensureHashIndex(attributeName, { sparse: true });
      db.collection.ensureHashIndex(attributeName1, attributeName2, { sparse: true });
      db.collection.ensureUniqueConstraint(attributeName, { sparse: true });
      db.collection.ensureUniqueConstraint(attributeName1, attributeName2, { sparse: true });

      db.collection.ensureSkiplist(attributeName, { sparse: true });
      db.collection.ensureSkiplist(attributeName1, attributeName2, { sparse: true });
      db.collection.ensureUniqueSkiplist(attributeName, { sparse: true });
      db.collection.ensureUniqueSkiplist(attributeName1, attributeName2, { sparse: true });

  Note that in place of the above specialized index creation commands, it is recommended to use
  the more general index creation command `ensureIndex`:

  ```js
  db.collection.ensureIndex({ type: "hash", sparse: true, unique: true, fields: [ attributeName ] });
  db.collection.ensureIndex({ type: "skiplist", sparse: false, unique: false, fields: [ "a", "b" ] });
  ```

  When not explicitly set, the `sparse` attribute defaults to `false` for new indexes.

  This causes a change in behavior when creating a unique hash index without specifying the
  sparse flag: in 2.4, unique hash indexes were implicitly sparse, always excluding `null` values.
  There was no option to control this behavior, and sparsity was neither supported for non-unique
  hash indexes nor skiplists in 2.4. This implicit sparsity of unique hash indexes was considered
  an inconsistency, and therefore the behavior was cleaned up in 2.5. As of 2.5, indexes will
  only be created sparse if sparsity is explicitly requested. Existing unique hash indexes from 2.4
  or before will automatically be migrated so they are still sparse after the upgrade to 2.5.

  Geo indexes are implicitly sparse, meaning documents without the indexed location attribute or
  containing invalid location coordinate values will be excluded from the index automatically. This
  is also a change when compared to pre-2.5 behavior, when documents with missing or invalid
  coordinate values may have caused errors on insertion when the geo index' `unique` flag was set
  and its `ignoreNull` flag was not.

  This was confusing and has been rectified in 2.5. The method `ensureGeoConstaint()` now does the
  same as `ensureGeoIndex()`. Furthermore, the attributes `constraint`, `unique`, `ignoreNull` and
  `sparse` flags are now completely ignored when creating geo indexes.

  The same is true for fulltext indexes. There is no need to specify non-uniqueness or sparsity for
  geo or fulltext indexes. They will always be non-unique and sparse.

  As sparse indexes may exclude some documents, they cannot be used for every type of query.
  Sparse hash indexes cannot be used to find documents for which at least one of the indexed
  attributes has a value of `null`. For example, the following AQL query cannot use a sparse
  index, even if one was created on attribute `attr`:

      FOR doc In collection
        FILTER doc.attr == null
        RETURN doc

  If the lookup value is non-constant, a sparse index may or may not be used, depending on
  the other types of conditions in the query. If the optimizer can safely determine that
  the lookup value cannot be `null`, a sparse index may be used. When uncertain, the optimizer
  will not make use of a sparse index in a query in order to produce correct results.

  For example, the following queries cannot use a sparse index on `attr` because the optimizer
  will not know beforehand whether the comparison values for `doc.attr` will include `null`:

      FOR doc In collection
        FILTER doc.attr == SOME_FUNCTION(...)
        RETURN doc

      FOR other IN otherCollection
        FOR doc In collection
          FILTER doc.attr == other.attr
          RETURN doc

  Sparse skiplist indexes can be used for sorting if the optimizer can safely detect that the
  index range does not include `null` for any of the index attributes.

* inspection of AQL data-modification queries will now detect if the data-modification part
  of the query can run in lockstep with the data retrieval part of the query, or if the data
  retrieval part must be executed before the data modification can start.

  Executing the two in lockstep allows using much smaller buffers for intermediate results
  and starts the actual data-modification operations much earlier than if the two phases
  were executed separately.

* Allow dynamic attribute names in AQL object literals

  This allows using arbitrary expressions to construct attribute names in object
  literals specified in AQL queries. To disambiguate expressions and other unquoted
  attribute names, dynamic attribute names need to be enclosed in brackets (`[` and `]`).
  Example:

      FOR i IN 1..100
        RETURN { [ CONCAT('value-of-', i) ] : i }

* make AQL optimizer rule "use-index-for-sort" remove sort also in case a non-sorted
  index (e.g. a hash index) is used for only equality lookups and all sort attributes
  are covered by the index.

  Example that does not require an extra sort (needs hash index on `value`):

      FOR doc IN collection FILTER doc.value == 1 SORT doc.value RETURN doc

  Another example that does not require an extra sort (with hash index on `value1`, `value2`):

      FOR doc IN collection FILTER doc.value1 == 1 && doc.value2 == 2 SORT doc.value1, doc.value2 RETURN doc

* make AQL optimizer rule "use-index-for-sort" remove sort also in case the sort criteria
  excludes the left-most index attributes, but the left-most index attributes are used
  by the index for equality-only lookups.

  Example that can use the index for sorting (needs skiplist index on `value1`, `value2`):

      FOR doc IN collection FILTER doc.value1 == 1 SORT doc.value2 RETURN doc

* added selectivity estimates for primary index, edge index, and hash index

  The selectivity estimates are returned by the `GET /_api/index` REST API method
  in a sub-attribute `selectivityEstimate` for each index that supports it. This
  attribute will be omitted for indexes that do not provide selectivity estimates.
  If provided, the selectivity estimate will be a numeric value between 0 and 1.

  Selectivity estimates will also be reported in the result of `collection.getIndexes()`
  for all indexes that support this. If no selectivity estimate can be determined for
  an index, the attribute `selectivityEstimate` will be omitted here, too.

  The web interface also shows selectivity estimates for each index that supports this.

  Currently the following index types can provide selectivity estimates:
  - primary index
  - edge index
  - hash index (unique and non-unique)

  No selectivity estimates will be provided when running in cluster mode.

* fixed issue #1226: arangod log issues

* added additional logger if arangod is started in foreground mode on a tty

* added AQL optimizer rule "move-calculations-down"

* use exclusive native SRWLocks on Windows instead of native mutexes

* added AQL functions `MD5`, `SHA1`, and `RANDOM_TOKEN`.

* reduced number of string allocations when parsing certain AQL queries

  parsing numbers (integers or doubles) does not require a string allocation
  per number anymore

* RequestContext#bodyParam now accepts arbitrary joi schemas and rejects invalid (but well-formed) request bodies.

* enforce that AQL user functions are wrapped inside JavaScript function () declarations

  AQL user functions were always expected to be wrapped inside a JavaScript function, but previously
  this was not enforced when registering a user function. Enforcing the AQL user functions to be contained
  inside functions prevents functions from doing some unexpected things that may have led to undefined
  behavior.

* Windows service uninstalling: only remove service if it points to the currently running binary,
  or --force was specified.

* Windows (debug only): print stacktraces on crash and run minidump

* Windows (cygwin): if you run arangosh in a cygwin shell or via ssh we will detect this and use
  the appropriate output functions.

* Windows: improve process management

* fix IPv6 reverse ip lookups - so far we only did IPv4 addresses.

* improve join documentation, add outer join example

* run jslint for unit tests too, to prevent "memory leaks" by global js objects with native code.

* fix error logging for exceptions - we wouldn't log the exception message itself so far.

* improve error reporting in the http client (Windows & *nix)

* improve error reports in cluster

* Standard errors can now contain custom messages.


v2.4.7 (XXXX-XX-XX)
-------------------

* fixed issue #1282: Geo WITHIN_RECTANGLE for nested lat/lng


v2.4.6 (2015-03-18)
-------------------

* added option `--database.ignore-logfile-errors`

  This option controls how collection datafiles with a CRC mismatch are treated.

  If set to `false`, CRC mismatch errors in collection datafiles will lead
  to a collection not being loaded at all. If a collection needs to be loaded
  during WAL recovery, the WAL recovery will also abort (if not forced with
  `--wal.ignore-recovery-errors true`). Setting this flag to `false` protects
  users from unintentionally using a collection with corrupted datafiles, from
  which only a subset of the original data can be recovered.

  If set to `true`, CRC mismatch errors in collection datafiles will lead to
  the datafile being partially loaded. All data up to until the mismatch will
  be loaded. This will enable users to continue with a collection datafiles
  that are corrupted, but will result in only a partial load of the data.
  The WAL recovery will still abort when encountering a collection with a
  corrupted datafile, at least if `--wal.ignore-recovery-errors` is not set to
  `true`.

  The default value is *true*, so for collections with corrupted datafiles
  there might be partial data loads once the WAL recovery has finished. If
  the WAL recovery will need to load a collection with a corrupted datafile,
  it will still stop when using the default values.

* INCOMPATIBLE CHANGE:

  make the arangod server refuse to start if during startup it finds a non-readable
  `parameter.json` file for a database or a collection.

  Stopping the startup process in this case requires manual intervention (fixing
  the unreadable files), but prevents follow-up errors due to ignored databases or
  collections from happening.

* datafiles and `parameter.json` files written by arangod are now created with read and write
  privileges for the arangod process user, and with read and write privileges for the arangod
  process group.

  Previously, these files were created with user read and write permissions only.

* INCOMPATIBLE CHANGE:

  abort WAL recovery if one of the collection's datafiles cannot be opened

* INCOMPATIBLE CHANGE:

  never try to raise the privileges after dropping them, this can lead to a race condition while
  running the recovery

  If you require to run ArangoDB on a port lower than 1024, you must run ArangoDB as root.

* fixed inefficiencies in `remove` methods of general-graph module

* added option `--database.slow-query-threshold` for controlling the default AQL slow query
  threshold value on server start


v2.4.5 (2015-03-16)
-------------------

* added elapsed time to HTTP request logging output (`--log.requests-file`)

* added AQL current and slow query tracking, killing of AQL queries

  This change enables retrieving the list of currently running AQL queries inside the selected database.
  AQL queries with an execution time beyond a certain threshold can be moved to a "slow query" facility
  and retrieved from there. Queries can also be killed by specifying the query id.

  This change adds the following HTTP REST APIs:

  - `GET /_api/query/current`: for retrieving the list of currently running queries
  - `GET /_api/query/slow`: for retrieving the list of slow queries
  - `DELETE /_api/query/slow`: for clearing the list of slow queries
  - `GET /_api/query/properties`: for retrieving the properties for query tracking
  - `PUT /_api/query/properties`: for adjusting the properties for query tracking
  - `DELETE /_api/query/<id>`: for killing an AQL query

  The following JavaScript APIs have been added:

  - require("org/arangodb/aql/queries").current();
  - require("org/arangodb/aql/queries").slow();
  - require("org/arangodb/aql/queries").clearSlow();
  - require("org/arangodb/aql/queries").properties();
  - require("org/arangodb/aql/queries").kill();

* fixed issue #1265: arangod crashed with SIGSEGV

* fixed issue #1241: Wildcards in examples

* fixed comment parsing in Foxx controllers


v2.4.4 (2015-02-24)
-------------------

* fixed the generation template for foxx apps. It now does not create deprecated functions anymore

* add custom visitor functionality for `GRAPH_NEIGHBORS` function, too

* increased default value of traversal option *maxIterations* to 100 times of its previous
  default value


v2.4.3 (2015-02-06)
-------------------

* fix multi-threading with openssl when running under Windows

* fix timeout on socket operations when running under Windows

* Fixed an error in Foxx routing which caused some apps that worked in 2.4.1 to fail with status 500: `undefined is not a function` errors in 2.4.2
  This error was occurring due to seldom internal rerouting introduced by the malformed application handler.


v2.4.2 (2015-01-30)
-------------------

* added custom visitor functionality for AQL traversals

  This allows more complex result processing in traversals triggered by AQL. A few examples
  are shown in [this article](http://jsteemann.github.io/blog/2015/01/28/using-custom-visitors-in-aql-graph-traversals/).

* improved number of results estimated for nodes of type EnumerateListNode and SubqueryNode
  in AQL explain output

* added AQL explain helper to explain arbitrary AQL queries

  The helper function prints the query execution plan and the indexes to be used in the
  query. It can be invoked from the ArangoShell or the web interface as follows:

      require("org/arangodb/aql/explainer").explain(query);

* enable use of indexes for certain AQL conditions with non-equality predicates, in
  case the condition(s) also refer to indexed attributes

  The following queries will now be able to use indexes:

      FILTER a.indexed == ... && a.indexed != ...
      FILTER a.indexed == ... && a.nonIndexed != ...
      FILTER a.indexed == ... && ! (a.indexed == ...)
      FILTER a.indexed == ... && ! (a.nonIndexed == ...)
      FILTER a.indexed == ... && ! (a.indexed != ...)
      FILTER a.indexed == ... && ! (a.nonIndexed != ...)
      FILTER (a.indexed == ... && a.nonIndexed == ...) || (a.indexed == ... && a.nonIndexed == ...)
      FILTER (a.indexed == ... && a.nonIndexed != ...) || (a.indexed == ... && a.nonIndexed != ...)

* Fixed spuriously occurring "collection not found" errors when running queries on local
  collections on a cluster DB server

* Fixed upload of Foxx applications to the server for apps exceeding approx. 1 MB zipped.

* Malformed Foxx applications will now return a more useful error when any route is requested.

  In Production a Foxx app mounted on /app will display an html page on /app/* stating a 503 Service temporarily not available.
  It will not state any information about your Application.
  Before it was a 404 Not Found without any information and not distinguishable from a correct not found on your route.

  In Development Mode the html page also contains information about the error occurred.

* Unhandled errors thrown in Foxx routes are now handled by the Foxx framework itself.

  In Production the route will return a status 500 with a body {error: "Error statement"}.
  In Development the route will return a status 500 with a body {error: "Error statement", stack: "..."}

  Before, it was status 500 with a plain text stack including ArangoDB internal routing information.

* The Applications tab in web interface will now request development apps more often.
  So if you have a fixed a syntax error in your app it should always be visible after reload.


v2.4.1 (2015-01-19)
-------------------

* improved WAL recovery output

* fixed certain OR optimizations in AQL optimizer

* better diagnostics for arangoimp

* fixed invalid result of HTTP REST API method `/_admin/foxx/rescan`

* fixed possible segmentation fault when passing a Buffer object into a V8 function
  as a parameter

* updated AQB module to 1.8.0.


v2.4.0 (2015-01-13)
-------------------

* updated AQB module to 1.7.0.

* fixed V8 integration-related crashes

* make `fs.move(src, dest)` also fail when both `src` and `dest` are
  existing directories. This ensures the same behavior of the move operation
  on different platforms.

* fixed AQL insert operation for multi-shard collections in cluster

* added optional return value for AQL data-modification queries.
  This allows returning the documents inserted, removed or updated with the query, e.g.

      FOR doc IN docs REMOVE doc._key IN docs LET removed = OLD RETURN removed
      FOR doc IN docs INSERT { } IN docs LET inserted = NEW RETURN inserted
      FOR doc IN docs UPDATE doc._key WITH { } IN docs LET previous = OLD RETURN previous
      FOR doc IN docs UPDATE doc._key WITH { } IN docs LET updated = NEW RETURN updated

  The variables `OLD` and `NEW` are automatically available when a `REMOVE`, `INSERT`,
  `UPDATE` or `REPLACE` statement is immediately followed by a `LET` statement.
  Note that the `LET` and `RETURN` statements in data-modification queries are not as
  flexible as the general versions of `LET` and `RETURN`. When returning documents from
  data-modification operations, only a single variable can be assigned using `LET`, and
  the assignment can only be either `OLD` or `NEW`, but not an arbitrary expression. The
  `RETURN` statement also allows using the just-created variable only, and no arbitrary
  expressions.


v2.4.0-beta1 (2014-12-26)
--------------------------

* fixed superstates in FoxxGenerator

* fixed issue #1065: Aardvark: added creation of documents and edges with _key property

* fixed issue #1198: Aardvark: current AQL editor query is now cached

* Upgraded V8 version from 3.16.14 to 3.29.59

  The built-in version of V8 has been upgraded from 3.16.14 to 3.29.59.
  This activates several ES6 (also dubbed *Harmony* or *ES.next*) features in
  ArangoDB, both in the ArangoShell and the ArangoDB server. They can be
  used for scripting and in server-side actions such as Foxx routes, traversals
  etc.

  The following ES6 features are available in ArangoDB 2.4 by default:

  * iterators
  * the `of` operator
  * symbols
  * predefined collections types (Map, Set etc.)
  * typed arrays

  Many other ES6 features are disabled by default, but can be made available by
  starting arangod or arangosh with the appropriate options:

  * arrow functions
  * proxies
  * generators
  * String, Array, and Number enhancements
  * constants
  * enhanced object and numeric literals

  To activate all these ES6 features in arangod or arangosh, start it with
  the following options:

      arangosh --javascript.v8-options="--harmony --harmony_generators"

  More details on the available ES6 features can be found in
  [this blog](https://jsteemann.github.io/blog/2014/12/19/using-es6-features-in-arangodb/).

* Added Foxx generator for building Hypermedia APIs

  A more detailed description is [here](https://www.arangodb.com/2014/12/08/building-hypermedia-apis-foxxgenerator)

* New `Applications` tab in web interface:

  The `applications` tab got a complete redesign.
  It will now only show applications that are currently running on ArangoDB.
  For a selected application, a new detailed view has been created.
  This view provides a better overview of the app:
  * author
  * license
  * version
  * contributors
  * download links
  * API documentation

  To install a new application, a new dialog is now available.
  It provides the features already available in the console application `foxx-manager` plus some more:
  * install an application from Github
  * install an application from a zip file
  * install an application from ArangoDB's application store
  * create a new application from scratch: this feature uses a generator to
    create a Foxx application with pre-defined CRUD methods for a given list
    of collections. The generated Foxx app can either be downloaded as a zip file or
    be installed on the server. Starting with a new Foxx app has never been easier.

* fixed issue #1102: Aardvark: Layout bug in documents overview

  The documents overview was entirely destroyed in some situations on Firefox.
  We replaced the plugin we used there.

* fixed issue #1168: Aardvark: pagination buttons jumping

* fixed issue #1161: Aardvark: Click on Import JSON imports previously uploaded file

* removed configure options `--enable-all-in-one-v8`, `--enable-all-in-one-icu`,
  and `--enable-all-in-one-libev`.

* global internal rename to fix naming incompatibilities with JSON:

  Internal functions with names containing `array` have been renamed to `object`,
  internal functions with names containing `list` have been renamed to `array`.
  The renaming was mainly done in the C++ parts. The documentation has also been
  adjusted so that the correct JSON type names are used in most places.

  The change also led to the addition of a few function aliases in AQL:

  * `TO_LIST` now is an alias of the new `TO_ARRAY`
  * `IS_LIST` now is an alias of the new `IS_ARRAY`
  * `IS_DOCUMENT` now is an alias of the new `IS_OBJECT`

  The changed also renamed the option `mergeArrays` to `mergeObjects` for AQL
  data-modification query options and HTTP document modification API

* AQL: added optimizer rule "remove-filter-covered-by-index"

  This rule removes FilterNodes and CalculationNodes from an execution plan if the
  filter is already covered by a previous IndexRangeNode. Removing the CalculationNode
  and the FilterNode will speed up query execution because the query requires less
  computation.

* AQL: added optimizer rule "remove-sort-rand"

  This rule removes a `SORT RAND()` expression from a query and moves the random
  iteration into the appropriate `EnumerateCollectionNode`. This is more efficient
  than individually enumerating and then sorting randomly.

* AQL: range optimizations for IN and OR

  This change enables usage of indexes for several additional cases. Filters containing
  the `IN` operator can now make use of indexes, and multiple OR- or AND-combined filter
  conditions can now also use indexes if the filters are accessing the same indexed
  attribute.

  Here are a few examples of queries that can now use indexes but couldn't before:

    FOR doc IN collection
      FILTER doc.indexedAttribute == 1 || doc.indexedAttribute > 99
      RETURN doc

    FOR doc IN collection
      FILTER doc.indexedAttribute IN [ 3, 42 ] || doc.indexedAttribute > 99
      RETURN doc

    FOR doc IN collection
      FILTER (doc.indexedAttribute > 2 && doc.indexedAttribute < 10) ||
             (doc.indexedAttribute > 23 && doc.indexedAttribute < 42)
      RETURN doc

* fixed issue #500: AQL parentheses issue

  This change allows passing subqueries as AQL function parameters without using
  duplicate brackets (e.g. `FUNC(query)` instead of `FUNC((query))`

* added optional `COUNT` clause to AQL `COLLECT`

  This allows more efficient group count calculation queries, e.g.

      FOR doc IN collection
        COLLECT age = doc.age WITH COUNT INTO length
        RETURN { age: age, count: length }

  A count-only query is also possible:

      FOR doc IN collection
        COLLECT WITH COUNT INTO length
        RETURN length

* fixed missing makeDirectory when fetching a Foxx application from a zip file

* fixed issue #1134: Change the default endpoint to localhost

  This change will modify the IP address ArangoDB listens on to 127.0.0.1 by default.
  This will make new ArangoDB installations unaccessible from clients other than
  localhost unless changed. This is a security feature.

  To make ArangoDB accessible from any client, change the server's configuration
  (`--server.endpoint`) to either `tcp://0.0.0.0:8529` or the server's publicly
  visible IP address.

* deprecated `Repository#modelPrototype`. Use `Repository#model` instead.

* IMPORTANT CHANGE: by default, system collections are included in replication and all
  replication API return values. This will lead to user accounts and credentials
  data being replicated from master to slave servers. This may overwrite
  slave-specific database users.

  If this is undesired, the `_users` collection can be excluded from replication
  easily by setting the `includeSystem` attribute to `false` in the following commands:

  * replication.sync({ includeSystem: false });
  * replication.applier.properties({ includeSystem: false });

  This will exclude all system collections (including `_aqlfunctions`, `_graphs` etc.)
  from the initial synchronization and the continuous replication.

  If this is also undesired, it is also possible to specify a list of collections to
  exclude from the initial synchronization and the continuous replication using the
  `restrictCollections` attribute, e.g.:

      replication.applier.properties({
        includeSystem: true,
        restrictType: "exclude",
        restrictCollections: [ "_users", "_graphs", "foo" ]
      });

  The HTTP API methods for fetching the replication inventory and for dumping collections
  also support the `includeSystem` control flag via a URL parameter.

* removed DEPRECATED replication methods:
  * `replication.logger.start()`
  * `replication.logger.stop()`
  * `replication.logger.properties()`
  * HTTP PUT `/_api/replication/logger-start`
  * HTTP PUT `/_api/replication/logger-stop`
  * HTTP GET `/_api/replication/logger-config`
  * HTTP PUT `/_api/replication/logger-config`

* fixed issue #1174, which was due to locking problems in distributed
  AQL execution

* improved cluster locking for AQL avoiding deadlocks

* use DistributeNode for modifying queries with REPLACE and UPDATE, if
  possible


v2.3.6 (2015-XX-XX)
-------------------

* fixed AQL subquery optimization that produced wrong result when multiple subqueries
  directly followed each other and and a directly following `LET` statement did refer
  to any but the first subquery.


v2.3.5 (2015-01-16)
-------------------

* fixed intermittent 404 errors in Foxx apps after mounting or unmounting apps

* fixed issue #1200: Expansion operator results in "Cannot call method 'forEach' of null"

* fixed issue #1199: Cannot unlink root node of plan


v2.3.4 (2014-12-23)
-------------------

* fixed cerberus path for MyArangoDB


v2.3.3 (2014-12-17)
-------------------

* fixed error handling in instantiation of distributed AQL queries, this
  also fixes a bug in cluster startup with many servers

* issue #1185: parse non-fractional JSON numbers with exponent (e.g. `4e-261`)

* issue #1159: allow --server.request-timeout and --server.connect-timeout of 0


v2.3.2 (2014-12-09)
-------------------

* fixed issue #1177: Fix bug in the user app's storage

* fixed issue #1173: AQL Editor "Save current query" resets user password

* fixed missing makeDirectory when fetching a Foxx application from a zip file

* put in warning about default changed: fixed issue #1134: Change the default endpoint to localhost

* fixed issue #1163: invalid fullCount value returned from AQL

* fixed range operator precedence

* limit default maximum number of plans created by AQL optimizer to 256 (from 1024)

* make AQL optimizer not generate an extra plan if an index can be used, but modify
  existing plans in place

* fixed AQL cursor ttl (time-to-live) issue

  Any user-specified cursor ttl value was not honored since 2.3.0.

* fixed segfault in AQL query hash index setup with unknown shapes

* fixed memleaks

* added AQL optimizer rule for removing `INTO` from a `COLLECT` statement if not needed

* fixed issue #1131

  This change provides the `KEEP` clause for `COLLECT ... INTO`. The `KEEP` clause
  allows controlling which variables will be kept in the variable created by `INTO`.

* fixed issue #1147, must protect dispatcher ID for etcd

v2.3.1 (2014-11-28)
-------------------

* recreate password if missing during upgrade

* fixed issue #1126

* fixed non-working subquery index optimizations

* do not restrict summary of Foxx applications to 60 characters

* fixed display of "required" path parameters in Foxx application documentation

* added more optimizations of constants values in AQL FILTER conditions

* fixed invalid or-to-in optimization for FILTERs containing comparisons
  with boolean values

* fixed replication of `_graphs` collection

* added AQL list functions `PUSH`, `POP`, `UNSHIFT`, `SHIFT`, `REMOVE_VALUES`,
  `REMOVE_VALUE`, `REMOVE_NTH` and `APPEND`

* added AQL functions `CALL` and `APPLY` to dynamically call other functions

* fixed AQL optimizer cost estimation for LIMIT node

* prevent Foxx queues from permanently writing to the journal even when
  server is idle

* fixed AQL COLLECT statement with INTO clause, which copied more variables
  than v2.2 and thus lead to too much memory consumption.
  This deals with #1107.

* fixed AQL COLLECT statement, this concerned every COLLECT statement,
  only the first group had access to the values of the variables before
  the COLLECT statement. This deals with #1127.

* fixed some AQL internals, where sometimes too many items were
  fetched from upstream in the presence of a LIMIT clause. This should
  generally improve performance.


v2.3.0 (2014-11-18)
-------------------

* fixed syslog flags. `--log.syslog` is deprecated and setting it has no effect,
  `--log.facility` now works as described. Application name has been changed from
  `triagens` to `arangod`. It can be changed using `--log.application`. The syslog
  will only contain the actual log message. The datetime prefix is omitted.

* fixed deflate in SimpleHttpClient

* fixed issue #1104: edgeExamples broken or changed

* fixed issue #1103: Error while importing user queries

* fixed issue #1100: AQL: HAS() fails on doc[attribute_name]

* fixed issue #1098: runtime error when creating graph vertex

* hide system applications in **Applications** tab by default

  Display of system applications can be toggled by using the *system applications*
  toggle in the UI.

* added HTTP REST API for managing tasks (`/_api/tasks`)

* allow passing character lists as optional parameter to AQL functions `TRIM`,
  `LTRIM` and `RTRIM`

  These functions now support trimming using custom character lists. If no character
  lists are specified, all whitespace characters will be removed as previously:

      TRIM("  foobar\t \r\n ")         // "foobar"
      TRIM(";foo;bar;baz, ", "; ")     // "foo;bar;baz"

* added AQL string functions `LTRIM`, `RTRIM`, `FIND_FIRST`, `FIND_LAST`, `SPLIT`,
  `SUBSTITUTE`

* added AQL functions `ZIP`, `VALUES` and `PERCENTILE`

* made AQL functions `CONCAT` and `CONCAT_SEPARATOR` work with list arguments

* dynamically create extra dispatcher threads if required

* fixed issue #1097: schemas in the API docs no longer show required properties as optional


v2.3.0-beta2 (2014-11-08)
-------------------------

* front-end: new icons for uploading and downloading JSON documents into a collection

* front-end: fixed documents pagination css display error

* front-end: fixed flickering of the progress view

* front-end: fixed missing event for documents filter function

* front-end: jsoneditor: added CMD+Return (Mac) CTRL+Return (Linux/Win) shortkey for
  saving a document

* front-end: added information tooltip for uploading json documents.

* front-end: added database management view to the collapsed navigation menu

* front-end: added collection truncation feature

* fixed issue #1086: arangoimp: Odd errors if arguments are not given properly

* performance improvements for AQL queries that use JavaScript-based expressions
  internally

* added AQL geo functions `WITHIN_RECTANGLE` and `IS_IN_POLYGON`

* fixed non-working query results download in AQL editor of web interface

* removed debug print message in AQL editor query export routine

* fixed issue #1075: Aardvark: user name required even if auth is off #1075

  The fix for this prefills the username input field with the current user's
  account name if any and `root` (the default username) otherwise. Additionally,
  the tooltip text has been slightly adjusted.

* fixed issue #1069: Add 'raw' link to swagger ui so that the raw swagger
  json can easily be retrieved

  This adds a link to the Swagger API docs to an application's detail view in
  the **Applications** tab of the web interface. The link produces the Swagger
  JSON directly. If authentication is turned on, the link requires authentication,
  too.

* documentation updates


v2.3.0-beta1 (2014-11-01)
-------------------------

* added dedicated `NOT IN` operator for AQL

  Previously, a `NOT IN` was only achievable by writing a negated `IN` condition:

      FOR i IN ... FILTER ! (i IN [ 23, 42 ]) ...

  This can now alternatively be expressed more intuitively as follows:

      FOR i IN ... FILTER i NOT IN [ 23, 42 ] ...

* added alternative logical operator syntax for AQL

  Previously, the logical operators in AQL could only be written as:
  - `&&`: logical and
  - `||`: logical or
  - `!`: negation

  ArangoDB 2.3 introduces the alternative variants for these operators:
  - `AND`: logical and
  - `OR`: logical or
  - `NOT`: negation

  The new syntax is just an alternative to the old syntax, allowing easier
  migration from SQL. The old syntax is still fully supported and will be.

* improved output of `ArangoStatement.parse()` and POST `/_api/query`

  If an AQL query can be parsed without problems, The return value of
  `ArangoStatement.parse()` now contains an attribute `ast` with the abstract
  syntax tree of the query (before optimizations). Though this is an internal
  representation of the query and is subject to change, it can be used to inspect
  how ArangoDB interprets a given query.

* improved `ArangoStatement.explain()` and POST `/_api/explain`

  The commands for explaining AQL queries have been improved.

* added command-line option `--javascript.v8-contexts` to control the number of
  V8 contexts created in arangod.

  Previously, the number of V8 contexts was equal to the number of server threads
  (as specified by option `--server.threads`).

  However, it may be sensible to create different amounts of threads and V8
  contexts. If the option is not specified, the number of V8 contexts created
  will be equal to the number of server threads. Thus no change in configuration
  is required to keep the old behavior.

  If you are using the default config files or merge them with your local config
  files, please review if the default number of server threads is okay in your
  environment. Additionally you should verify that the number of V8 contexts
  created (as specified in option `--javascript.v8-contexts`) is okay.

* the number of server.threads specified is now the minimum of threads
  started. There are situation in which threads are waiting for results of
  distributed database servers. In this case the number of threads is
  dynamically increased.

* removed index type "bitarray"

  Bitarray indexes were only half-way documented and integrated in previous versions
  of ArangoDB so their benefit was limited. The support for bitarray indexes has
  thus been removed in ArangoDB 2.3. It is not possible to create indexes of type
  "bitarray" with ArangoDB 2.3.

  When a collection is opened that contains a bitarray index definition created
  with a previous version of ArangoDB, ArangoDB will ignore it and log the following
  warning:

      index type 'bitarray' is not supported in this version of ArangoDB and is ignored

  Future versions of ArangoDB may automatically remove such index definitions so the
  warnings will eventually disappear.

* removed internal "_admin/modules/flush" in order to fix requireApp

* added basic support for handling binary data in Foxx

  Requests with binary payload can be processed in Foxx applications by
  using the new method `res.rawBodyBuffer()`. This will return the unparsed request
  body as a Buffer object.

  There is now also the method `req.requestParts()` available in Foxx to retrieve
  the individual components of a multipart HTTP request.

  Buffer objects can now be used when setting the response body of any Foxx action.
  Additionally, `res.send()` has been added as a convenience method for returning
  strings, JSON objects or buffers from a Foxx action:

      res.send("<p>some HTML</p>");
      res.send({ success: true });
      res.send(new Buffer("some binary data"));

  The convenience method `res.sendFile()` can now be used to easily return the
  contents of a file from a Foxx action:

      res.sendFile(applicationContext.foxxFilename("image.png"));

  `fs.write` now accepts not only strings but also Buffer objects as second parameter:

      fs.write(filename, "some data");
      fs.write(filename, new Buffer("some binary data"));

  `fs.readBuffer` can be used to return the contents of a file in a Buffer object.

* improved performance of insertion into non-unique hash indexes significantly in case
  many duplicate keys are used in the index

* issue #1042: set time zone in log output

  the command-line option `--log.use-local-time` was added to print dates and times in
  the server-local timezone instead of UTC

* command-line options that require a boolean value now validate the
  value given on the command-line

  This prevents issues if no value is specified for an option that
  requires a boolean value. For example, the following command-line would
  have caused trouble in 2.2, because `--server.endpoint` would have been
  used as the value for the `--server.disable-authentication` options
  (which requires a boolean value):

      arangod --server.disable-authentication --server.endpoint tcp://127.0.0.1:8529 data

  In 2.3, running this command will fail with an error and requires to
  be modified to:

      arangod --server.disable-authentication true --server.endpoint tcp://127.0.0.1:8529 data

* improved performance of CSV import in arangoimp

* fixed issue #1027: Stack traces are off-by-one

* fixed issue #1026: Modules loaded in different files within the same app
  should refer to the same module

* fixed issue #1025: Traversal not as expected in undirected graph

* added a _relation function in the general-graph module.

  This deprecated _directedRelation and _undirectedRelation.
  ArangoDB does not offer any constraints for undirected edges
  which caused some confusion of users how undirected relations
  have to be handled. Relation now only supports directed relations
  and the user can actively simulate undirected relations.

* changed return value of Foxx.applicationContext#collectionName:

  Previously, the function could return invalid collection names because
  invalid characters were not replaced in the application name prefix, only
  in the collection name passed.

  Now, the function replaces invalid characters also in the application name
  prefix, which might to slightly different results for application names that
  contained any characters outside the ranges [a-z], [A-Z] and [0-9].

* prevent XSS in AQL editor and logs view

* integrated tutorial into ArangoShell and web interface

* added option `--backslash-escape` for arangoimp when running CSV file imports

* front-end: added download feature for (filtered) documents

* front-end: added download feature for the results of a user query

* front-end: added function to move documents to another collection

* front-end: added sort-by attribute to the documents filter

* front-end: added sorting feature to database, graph management and user management view.

* issue #989: front-end: Databases view not refreshing after deleting a database

* issue #991: front-end: Database search broken

* front-end: added infobox which shows more information about a document (_id, _rev, _key) or
  an edge (_id, _rev, _key, _from, _to). The from and to attributes are clickable and redirect
  to their document location.

* front-end: added edit-mode for deleting multiple documents at the same time.

* front-end: added delete button to the detailed document/edge view.

* front-end: added visual feedback for saving documents/edges inside the editor (error/success).

* front-end: added auto-focusing for the first input field in a modal.

* front-end: added validation for user input in a modal.

* front-end: user defined queries are now stored inside the database and are bound to the current
  user, instead of using the local storage functionality of the browsers. The outcome of this is
  that user defined queries are now independently usable from any device. Also queries can now be
  edited through the standard document editor of the front-end through the _users collection.

* front-end: added import and export functionality for user defined queries.

* front-end: added new keywords and functions to the aql-editor theme

* front-end: applied tile-style to the graph view

* front-end: now using the new graph api including multi-collection support

* front-end: foxx apps are now deletable

* front-end: foxx apps are now installable and updateable through github, if github is their
  origin.

* front-end: added foxx app version control. Multiple versions of a single foxx app are now
  installable and easy to manage and are also arranged in groups.

* front-end: the user-set filter of a collection is now stored until the user navigates to
  another collection.

* front-end: fetching and filtering of documents, statistics, and query operations are now
  handled with asynchronous ajax calls.

* front-end: added progress indicator if the front-end is waiting for a server operation.

* front-end: fixed wrong count of documents in the documents view of a collection.

* front-end: fixed unexpected styling of the manage db view and navigation.

* front-end: fixed wrong handling of select fields in a modal view.

* front-end: fixed wrong positioning of some tooltips.

* automatically call `toJSON` function of JavaScript objects (if present)
  when serializing them into database documents. This change allows
  storing JavaScript date objects in the database in a sensible manner.


v2.2.7 (2014-11-19)
-------------------

* fixed issue #998: Incorrect application URL for non-system Foxx apps

* fixed issue #1079: AQL editor: keyword WITH in UPDATE query is not highlighted

* fix memory leak in cluster nodes

* fixed registration of AQL user-defined functions in Web UI (JS shell)

* fixed error display in Web UI for certain errors
  (now error message is printed instead of 'undefined')

* fixed issue #1059: bug in js module console

* fixed issue #1056: "fs": zip functions fail with passwords

* fixed issue #1063: Docs: measuring unit of --wal.logfile-size?

* fixed issue #1062: Docs: typo in 14.2 Example data


v2.2.6 (2014-10-20)
-------------------

* fixed issue #972: Compilation Issue

* fixed issue #743: temporary directories are now unique and one can read
  off the tool that created them, if empty, they are removed atexit

* Highly improved performance of all AQL GRAPH_* functions.

* Orphan collections in general graphs can now be found via GRAPH_VERTICES
  if either "any" or no direction is defined

* Fixed documentation for AQL function GRAPH_NEIGHBORS.
  The option "vertexCollectionRestriction" is meant to filter the target
  vertices only, and should not filter the path.

* Fixed a bug in GRAPH_NEIGHBORS which enforced only empty results
  under certain conditions


v2.2.5 (2014-10-09)
-------------------

* fixed issue #961: allow non-JSON values in undocument request bodies

* fixed issue 1028: libicu is now statically linked

* fixed cached lookups of collections on the server, which may have caused spurious
  problems after collection rename operations


v2.2.4 (2014-10-01)
-------------------

* fixed accessing `_from` and `_to` attributes in `collection.byExample` and
  `collection.firstExample`

  These internal attributes were not handled properly in the mentioned functions, so
  searching for them did not always produce documents

* fixed issue #1030: arangoimp 2.2.3 crashing, not logging on large Windows CSV file

* fixed issue #1025: Traversal not as expected in undirected graph

* fixed issue #1020

  This requires re-introducing the startup option `--database.force-sync-properties`.

  This option can again be used to force fsyncs of collection, index and database properties
  stored as JSON strings on disk in files named `parameter.json`. Syncing these files after
  a write may be necessary if the underlying storage does not sync file contents by itself
  in a "sensible" amount of time after a file has been written and closed.

  The default value is `true` so collection, index and database properties will always be
  synced to disk immediately. This affects creating, renaming and dropping collections as
  well as creating and dropping databases and indexes. Each of these operations will perform
  an additional fsync on the `parameter.json` file if the option is set to `true`.

  It might be sensible to set this option to `false` for workloads that create and drop a
  lot of collections (e.g. test runs).

  Document operations such as creating, updating and dropping documents are not affected
  by this option.

* fixed issue #1016: AQL editor bug

* fixed issue #1014: WITHIN function returns wrong distance

* fixed AQL shortest path calculation in function `GRAPH_SHORTEST_PATH` to return
  complete vertex objects instead of just vertex ids

* allow changing of attributes of documents stored in server-side JavaScript variables

  Previously, the following did not work:

      var doc = db.collection.document(key);
      doc._key = "abc"; // overwriting internal attributes not supported
      doc.value = 123;  // overwriting existing attributes not supported

  Now, modifying documents stored in server-side variables (e.g. `doc` in the above case)
  is supported. Modifying the variables will not update the documents in the database,
  but will modify the JavaScript object (which can be written back to the database using
  `db.collection.update` or `db.collection.replace`)

* fixed issue #997: arangoimp apparently doesn't support files >2gig on Windows

  large file support (requires using `_stat64` instead of `stat`) is now supported on
  Windows


v2.2.3 (2014-09-02)
-------------------

* added `around` for Foxx controller

* added `type` option for HTTP API `GET /_api/document?collection=...`

  This allows controlling the type of results to be returned. By default, paths to
  documents will be returned, e.g.

      [
        `/_api/document/test/mykey1`,
        `/_api/document/test/mykey2`,
        ...
      ]

  To return a list of document ids instead of paths, the `type` URL parameter can be
  set to `id`:

      [
        `test/mykey1`,
        `test/mykey2`,
        ...
      ]

  To return a list of document keys only, the `type` URL parameter can be set to `key`:

      [
        `mykey1`,
        `mykey2`,
        ...
      ]


* properly capitalize HTTP response header field names in case the `x-arango-async`
  HTTP header was used in a request.

* fixed several documentation issues

* speedup for several general-graph functions, AQL functions starting with `GRAPH_`
  and traversals


v2.2.2 (2014-08-08)
-------------------

* allow storing non-reserved attribute names starting with an underscore

  Previous versions of ArangoDB parsed away all attribute names that started with an
  underscore (e.g. `_test', '_foo', `_bar`) on all levels of a document (root level
  and sub-attribute levels). While this behavior was documented, it was unintuitive and
  prevented storing documents inside other documents, e.g.:

      {
        "_key" : "foo",
        "_type" : "mydoc",
        "references" : [
          {
            "_key" : "something",
            "_rev" : "...",
            "value" : 1
          },
          {
            "_key" : "something else",
            "_rev" : "...",
            "value" : 2
          }
        ]
      }

  In the above example, previous versions of ArangoDB removed all attributes and
  sub-attributes that started with underscores, meaning the embedded documents would lose
  some of their attributes. 2.2.2 should preserve such attributes, and will also allow
  storing user-defined attribute names on the top-level even if they start with underscores
  (such as `_type` in the above example).

* fix conversion of JavaScript String, Number and Boolean objects to JSON.

  Objects created in JavaScript using `new Number(...)`, `new String(...)`, or
  `new Boolean(...)` were not converted to JSON correctly.

* fixed a race condition on task registration (i.e. `require("org/arangodb/tasks").register()`)

  this race condition led to undefined behavior when a just-created task with no offset and
  no period was instantly executed and deleted by the task scheduler, before the `register`
  function returned to the caller.

* changed run-tests.sh to execute all suitable tests.

* switch to new version of gyp

* fixed upgrade button


v2.2.1 (2014-07-24)
-------------------

* fixed hanging write-ahead log recovery for certain cases that involved dropping
  databases

* fixed issue with --check-version: when creating a new database the check failed

* issue #947 Foxx applicationContext missing some properties

* fixed issue with --check-version: when creating a new database the check failed

* added startup option `--wal.suppress-shape-information`

  Setting this option to `true` will reduce memory and disk space usage and require
  less CPU time when modifying documents or edges. It should therefore be turned on
  for standalone ArangoDB servers. However, for servers that are used as replication
  masters, setting this option to `true` will effectively disable the usage of the
  write-ahead log for replication, so it should be set to `false` for any replication
  master servers.

  The default value for this option is `false`.

* added optional `ttl` attribute to specify result cursor expiration for HTTP API method
  `POST /_api/cursor`

  The `ttl` attribute can be used to prevent cursor results from timing out too early.

* issue #947: Foxx applicationContext missing some properties

* (reported by Christian Neubauer):

  The problem was that in Google's V8, signed and unsigned chars are not always declared cleanly.
  so we need to force v8 to compile with forced signed chars which is done by the Flag:
    -fsigned-char
  at least it is enough to follow the instructions of compiling arango on rasperry
  and add "CFLAGS='-fsigned-char'" to the make command of V8 and remove the armv7=0

* Fixed a bug with the replication client. In the case of single document
  transactions the collection was not write locked.


v2.2.0 (2014-07-10)
-------------------

* The replication methods `logger.start`, `logger.stop` and `logger.properties` are
  no-ops in ArangoDB 2.2 as there is no separate replication logger anymore. Data changes
  are logged into the write-ahead log in ArangoDB 2.2, and not separately by the
  replication logger. The replication logger object is still there in ArangoDB 2.2 to
  ensure backwards-compatibility, however, logging cannot be started, stopped or
  configured anymore. Using any of these methods will do nothing.

  This also affects the following HTTP API methods:
  - `PUT /_api/replication/logger-start`
  - `PUT /_api/replication/logger-stop`
  - `GET /_api/replication/logger-config`
  - `PUT /_api/replication/logger-config`

  Using any of these methods is discouraged from now on as they will be removed in
  future versions of ArangoDB.

* INCOMPATIBLE CHANGE: replication of transactions has changed. Previously, transactions
  were logged on a master in one big block and shipped to a slave in one block, too.
  Now transactions will be logged and replicated as separate entries, allowing transactions
  to be bigger and also ensure replication progress.

  This change also affects the behavior of the `stop` method of the replication applier.
  If the replication applier is now stopped manually using the `stop` method and later
  restarted using the `start` method, any transactions that were unfinished at the
  point of stopping will be aborted on a slave, even if they later commit on the master.

  In ArangoDB 2.2, stopping the replication applier manually should be avoided unless the
  goal is to stop replication permanently or to do a full resync with the master anyway.
  If the replication applier still must be stopped, it should be made sure that the
  slave has fetched and applied all pending operations from a master, and that no
  extra transactions are started on the master before the `stop` command on the slave
  is executed.

  Replication of transactions in ArangoDB 2.2 might also lock the involved collections on
  the slave while a transaction is either committed or aborted on the master and the
  change has been replicated to the slave. This change in behavior may be important for
  slave servers that are used for read-scaling. In order to avoid long lasting collection
  locks on the slave, transactions should be kept small.

  The `_replication` system collection is not used anymore in ArangoDB 2.2 and its usage is
  discouraged.

* INCOMPATIBLE CHANGE: the figures reported by the `collection.figures` method
  now only reflect documents and data contained in the journals and datafiles of
  collections. Documents or deletions contained only in the write-ahead log will
  not influence collection figures until the write-ahead log garbage collection
  kicks in. The figures for a collection might therefore underreport the total
  resource usage of a collection.

  Additionally, the attributes `lastTick` and `uncollectedLogfileEntries` have been
  added to the result of the `figures` operation and the HTTP API method
  `PUT /_api/collection/figures`

* added `insert` method as an alias for `save`. Documents can now be inserted into
  a collection using either method:

      db.test.save({ foo: "bar" });
      db.test.insert({ foo: "bar" });

* added support for data-modification AQL queries

* added AQL keywords `INSERT`, `UPDATE`, `REPLACE` and `REMOVE` (and `WITH`) to
  support data-modification AQL queries.

  Unquoted usage of these keywords for attribute names in AQL queries will likely
  fail in ArangoDB 2.2. If any such attribute name needs to be used in a query, it
  should be enclosed in backticks to indicate the usage of a literal attribute
  name.

  For example, the following query will fail in ArangoDB 2.2 with a parse error:

      FOR i IN foo RETURN i.remove

  and needs to be rewritten like this:

      FOR i IN foo RETURN i.`remove`

* disallow storing of JavaScript objects that contain JavaScript native objects
  of type `Date`, `Function`, `RegExp` or `External`, e.g.

      db.test.save({ foo: /bar/ });
      db.test.save({ foo: new Date() });

  will now print

      Error: <data> cannot be converted into JSON shape: could not shape document

  Previously, objects of these types were silently converted into an empty object
  (i.e. `{ }`).

  To store such objects in a collection, explicitly convert them into strings
  like this:

      db.test.save({ foo: String(/bar/) });
      db.test.save({ foo: String(new Date()) });

* The replication methods `logger.start`, `logger.stop` and `logger.properties` are
  no-ops in ArangoDB 2.2 as there is no separate replication logger anymore. Data changes
  are logged into the write-ahead log in ArangoDB 2.2, and not separately by the
  replication logger. The replication logger object is still there in ArangoDB 2.2 to
  ensure backwards-compatibility, however, logging cannot be started, stopped or
  configured anymore. Using any of these methods will do nothing.

  This also affects the following HTTP API methods:
  - `PUT /_api/replication/logger-start`
  - `PUT /_api/replication/logger-stop`
  - `GET /_api/replication/logger-config`
  - `PUT /_api/replication/logger-config`

  Using any of these methods is discouraged from now on as they will be removed in
  future versions of ArangoDB.

* INCOMPATIBLE CHANGE: replication of transactions has changed. Previously, transactions
  were logged on a master in one big block and shipped to a slave in one block, too.
  Now transactions will be logged and replicated as separate entries, allowing transactions
  to be bigger and also ensure replication progress.

  This change also affects the behavior of the `stop` method of the replication applier.
  If the replication applier is now stopped manually using the `stop` method and later
  restarted using the `start` method, any transactions that were unfinished at the
  point of stopping will be aborted on a slave, even if they later commit on the master.

  In ArangoDB 2.2, stopping the replication applier manually should be avoided unless the
  goal is to stop replication permanently or to do a full resync with the master anyway.
  If the replication applier still must be stopped, it should be made sure that the
  slave has fetched and applied all pending operations from a master, and that no
  extra transactions are started on the master before the `stop` command on the slave
  is executed.

  Replication of transactions in ArangoDB 2.2 might also lock the involved collections on
  the slave while a transaction is either committed or aborted on the master and the
  change has been replicated to the slave. This change in behavior may be important for
  slave servers that are used for read-scaling. In order to avoid long lasting collection
  locks on the slave, transactions should be kept small.

  The `_replication` system collection is not used anymore in ArangoDB 2.2 and its usage is
  discouraged.

* INCOMPATIBLE CHANGE: the figures reported by the `collection.figures` method
  now only reflect documents and data contained in the journals and datafiles of
  collections. Documents or deletions contained only in the write-ahead log will
  not influence collection figures until the write-ahead log garbage collection
  kicks in. The figures for a collection might therefore underreport the total
  resource usage of a collection.

  Additionally, the attributes `lastTick` and `uncollectedLogfileEntries` have been
  added to the result of the `figures` operation and the HTTP API method
  `PUT /_api/collection/figures`

* added `insert` method as an alias for `save`. Documents can now be inserted into
  a collection using either method:

      db.test.save({ foo: "bar" });
      db.test.insert({ foo: "bar" });

* added support for data-modification AQL queries

* added AQL keywords `INSERT`, `UPDATE`, `REPLACE` and `REMOVE` (and `WITH`) to
  support data-modification AQL queries.

  Unquoted usage of these keywords for attribute names in AQL queries will likely
  fail in ArangoDB 2.2. If any such attribute name needs to be used in a query, it
  should be enclosed in backticks to indicate the usage of a literal attribute
  name.

  For example, the following query will fail in ArangoDB 2.2 with a parse error:

      FOR i IN foo RETURN i.remove

  and needs to be rewritten like this:

      FOR i IN foo RETURN i.`remove`

* disallow storing of JavaScript objects that contain JavaScript native objects
  of type `Date`, `Function`, `RegExp` or `External`, e.g.

      db.test.save({ foo: /bar/ });
      db.test.save({ foo: new Date() });

  will now print

      Error: <data> cannot be converted into JSON shape: could not shape document

  Previously, objects of these types were silently converted into an empty object
  (i.e. `{ }`).

  To store such objects in a collection, explicitly convert them into strings
  like this:

      db.test.save({ foo: String(/bar/) });
      db.test.save({ foo: String(new Date()) });

* honor startup option `--server.disable-statistics` when deciding whether or not
  to start periodic statistics collection jobs

  Previously, the statistics collection jobs were started even if the server was
  started with the `--server.disable-statistics` flag being set to `true`

* removed startup option `--random.no-seed`

  This option had no effect in previous versions of ArangoDB and was thus removed.

* removed startup option `--database.remove-on-drop`

  This option was used for debugging only.

* removed startup option `--database.force-sync-properties`

  This option is now superfluous as collection properties are now stored in the
  write-ahead log.

* introduced write-ahead log

  All write operations in an ArangoDB server instance are automatically logged
  to the server's write-ahead log. The write-ahead log is a set of append-only
  logfiles, and it is used in case of a crash recovery and for replication.
  Data from the write-ahead log will eventually be moved into the journals or
  datafiles of collections, allowing the server to remove older write-ahead log
  logfiles. Figures of collections will be updated when data are moved from the
  write-ahead log into the journals or datafiles of collections.

  Cross-collection transactions in ArangoDB should benefit considerably by this
  change, as less writes than in previous versions are required to ensure the data
  of multiple collections are atomically and durably committed. All data-modifying
  operations inside transactions (insert, update, remove) will write their
  operations into the write-ahead log directly, making transactions with multiple
  operations also require less physical memory than in previous versions of ArangoDB,
  that required all transaction data to fit into RAM.

  The `_trx` system collection is not used anymore in ArangoDB 2.2 and its usage is
  discouraged.

  The data in the write-ahead log can also be used in the replication context.
  The `_replication` collection that was used in previous versions of ArangoDB to
  store all changes on the server is not used anymore in ArangoDB 2.2. Instead,
  slaves can read from a master's write-ahead log to get informed about most
  recent changes. This removes the need to store data-modifying operations in
  both the actual place and the `_replication` collection.

* removed startup option `--server.disable-replication-logger`

  This option is superfluous in ArangoDB 2.2. There is no dedicated replication
  logger in ArangoDB 2.2. There is now always the write-ahead log, and it is also
  used as the server's replication log. Specifying the startup option
  `--server.disable-replication-logger` will do nothing in ArangoDB 2.2, but the
  option should not be used anymore as it might be removed in a future version.

* changed behavior of replication logger

  There is no dedicated replication logger in ArangoDB 2.2 as there is the
  write-ahead log now. The existing APIs for starting and stopping the replication
  logger still exist in ArangoDB 2.2 for downwards-compatibility, but calling
  the start or stop operations are no-ops in ArangoDB 2.2. When querying the
  replication logger status via the API, the server will always report that the
  replication logger is running. Configuring the replication logger is a no-op
  in ArangoDB 2.2, too. Changing the replication logger configuration has no
  effect. Instead, the write-ahead log configuration can be changed.

* removed MRuby integration for arangod

  ArangoDB had an experimental MRuby integration in some of the publish builds.
  This wasn't continuously developed, and so it has been removed in ArangoDB 2.2.

  This change has led to the following startup options being superfluous:

  - `--ruby.gc-interval`
  - `--ruby.action-directory`
  - `--ruby.modules-path`
  - `--ruby.startup-directory`

  Specifying these startup options will do nothing in ArangoDB 2.2, but the
  options should be avoided from now on as they might be removed in future versions.

* reclaim index memory when last document in collection is deleted

  Previously, deleting documents from a collection did not lead to index sizes being
  reduced. Instead, the already allocated index memory was re-used when a collection
  was refilled.

  Now, index memory for primary indexes and hash indexes is reclaimed instantly when
  the last document from a collection is removed.

* inlined and optimized functions in hash indexes

* added AQL TRANSLATE function

  This function can be used to perform lookups from static lists, e.g.

      LET countryNames = { US: "United States", UK: "United Kingdom", FR: "France" }
      RETURN TRANSLATE("FR", countryNames)

* fixed datafile debugger

* fixed check-version for empty directory

* moved try/catch block to the top of routing chain

* added mountedApp function for foxx-manager

* fixed issue #883: arango 2.1 - when starting multi-machine cluster, UI web
  does not change to cluster overview

* fixed dfdb: should not start any other V8 threads

* cleanup of version-check, added module org/arangodb/database-version,
  added --check-version option

* fixed issue #881: [2.1.0] Bombarded (every 10 sec or so) with
  "WARNING format string is corrupt" when in non-system DB Dashboard

* specialized primary index implementation to allow faster hash table
  rebuilding and reduce lookups in datafiles for the actual value of `_key`.

* issue #862: added `--overwrite` option to arangoimp

* removed number of property lookups for documents during AQL queries that
  access documents

* prevent buffering of long print results in arangosh's and arangod's print
  command

  this change will emit buffered intermediate print results and discard the
  output buffer to quickly deliver print results to the user, and to prevent
  constructing very large buffers for large results

* removed sorting of attribute names for use in a collection's shaper

  sorting attribute names was done on document insert to keep attributes
  of a collection in sorted order for faster comparisons. The sort order
  of attributes was only used in one particular and unlikely case, so it
  was removed. Collections with many different attribute names should
  benefit from this change by faster inserts and slightly less memory usage.

* fixed a bug in arangodump which got the collection name in _from and _to
  attributes of edges wrong (all were "_unknown")

* fixed a bug in arangorestore which did not recognize wrong _from and _to
  attributes of edges

* improved error detection and reporting in arangorestore


v2.1.1 (2014-06-06)
-------------------

* fixed dfdb: should not start any other V8 threads

* signature for collection functions was modified

  The basic change was the substitution of the input parameter of the
  function by an generic options object which can contain multiple
  option parameter of the function.
  Following functions were modified
  remove
  removeBySample
  replace
  replaceBySample
  update
  updateBySample

  Old signature is yet supported but it will be removed in future versions

v2.1.0 (2014-05-29)
-------------------

* implemented upgrade procedure for clusters

* fixed communication issue with agency which prevented reconnect
  after an agent failure

* fixed cluster dashboard in the case that one but not all servers
  in the cluster are down

* fixed a bug with coordinators creating local database objects
  in the wrong order (_system needs to be done first)

* improved cluster dashboard


v2.1.0-rc2 (2014-05-25)
-----------------------

* fixed issue #864: Inconsistent behavior of AQL REVERSE(list) function


v2.1.0-rc1 (XXXX-XX-XX)
-----------------------

* added server-side periodic task management functions:

  - require("org/arangodb/tasks").register(): registers a periodic task
  - require("org/arangodb/tasks").unregister(): unregisters and removes a
    periodic task
  - require("org/arangodb/tasks").get(): retrieves a specific tasks or all
    existing tasks

  the previous undocumented function `internal.definePeriodic` is now
  deprecated and will be removed in a future release.

* decrease the size of some seldom used system collections on creation.

  This will make these collections use less disk space and mapped memory.

* added AQL date functions

* added AQL FLATTEN() list function

* added index memory statistics to `db.<collection>.figures()` function

  The `figures` function will now return a sub-document `indexes`, which lists
  the number of indexes in the `count` sub-attribute, and the total memory
  usage of the indexes in bytes in the `size` sub-attribute.

* added AQL CURRENT_DATABASE() function

  This function returns the current database's name.

* added AQL CURRENT_USER() function

  This function returns the current user from an AQL query. The current user is the
  username that was specified in the `Authorization` HTTP header of the request. If
  authentication is turned off or the query was executed outside a request context,
  the function will return `null`.

* fixed issue #796: Searching with newline chars broken?

  fixed slightly different handling of backslash escape characters in a few
  AQL functions. Now handling of escape sequences should be consistent, and
  searching for newline characters should work the same everywhere

* added OpenSSL version check for configure

  It will report all OpenSSL versions < 1.0.1g as being too old.
  `configure` will only complain about an outdated OpenSSL version but not stop.

* require C++ compiler support (requires g++ 4.8, clang++ 3.4 or Visual Studio 13)

* less string copying returning JSONified documents from ArangoDB, e.g. via
  HTTP GET `/_api/document/<collection>/<document>`

* issue #798: Lower case http headers from arango

  This change allows returning capitalized HTTP headers, e.g.
  `Content-Length` instead of `content-length`.
  The HTTP spec says that headers are case-insensitive, but
  in fact several clients rely on a specific case in response
  headers.
  This change will capitalize HTTP headers if the `X-Arango-Version`
  request header is sent by the client and contains a value of at
  least `20100` (for version 2.1). The default value for the
  compatibility can also be set at server start, using the
  `--server.default-api-compatibility` option.

* simplified usage of `db._createStatement()`

  Previously, the function could not be called with a query string parameter as
  follows:

      db._createStatement(queryString);

  Calling it as above resulted in an error because the function expected an
  object as its parameter. From now on, it's possible to call the function with
  just the query string.

* make ArangoDB not send back a `WWW-Authenticate` header to a client in case the
  client sends the `X-Omit-WWW-Authenticate` HTTP header.

  This is done to prevent browsers from showing their built-in HTTP authentication
  dialog for AJAX requests that require authentication.
  ArangoDB will still return an HTTP 401 (Unauthorized) if the request doesn't
  contain valid credentials, but it will omit the `WWW-Authenticate` header,
  allowing clients to bypass the browser's authentication dialog.

* added REST API method HTTP GET `/_api/job/job-id` to query the status of an
  async job without potentially fetching it from the list of done jobs

* fixed non-intuitive behavior in jobs API: previously, querying the status
  of an async job via the API HTTP PUT `/_api/job/job-id` removed a currently
  executing async job from the list of queryable jobs on the server.
  Now, when querying the result of an async job that is still executing,
  the job is kept in the list of queryable jobs so its result can be fetched
  by a subsequent request.

* use a new data structure for the edge index of an edge collection. This
  improves the performance for the creation of the edge index and in
  particular speeds up removal of edges in graphs. Note however that
  this change might change the order in which edges starting at
  or ending in a vertex are returned. However, this order was never
  guaranteed anyway and it is not sensible to guarantee any particular
  order.

* provide a size hint to edge and hash indexes when initially filling them
  this will lead to less re-allocations when populating these indexes

  this may speed up building indexes when opening an existing collection

* don't requeue identical context methods in V8 threads in case a method is
  already registered

* removed arangod command line option `--database.remove-on-compacted`

* export the sort attribute for graph traversals to the HTTP interface

* add support for arangodump/arangorestore for clusters


v2.0.8 (XXXX-XX-XX)
-------------------

* fixed too-busy iteration over skiplists

  Even when a skiplist query was restricted by a limit clause, the skiplist
  index was queried without the limit. this led to slower-than-necessary
  execution times.

* fixed timeout overflows on 32 bit systems

  this bug has led to problems when select was called with a high timeout
  value (2000+ seconds) on 32bit systems that don't have a forgiving select
  implementation. when the call was made on these systems, select failed
  so no data would be read or sent over the connection

  this might have affected some cluster-internal operations.

* fixed ETCD issues on 32 bit systems

  ETCD was non-functional on 32 bit systems at all. The first call to the
  watch API crashed it. This was because atomic operations worked on data
  structures that were not properly aligned on 32 bit systems.

* fixed issue #848: db.someEdgeCollection.inEdge does not return correct
  value when called the 2nd time after a .save to the edge collection


v2.0.7 (2014-05-05)
-------------------

* issue #839: Foxx Manager missing "unfetch"

* fixed a race condition at startup

  this fixes undefined behavior in case the logger was involved directly at
  startup, before the logger initialization code was called. This should have
  occurred only for code that was executed before the invocation of main(),
  e.g. during ctor calls of statically defined objects.


v2.0.6 (2014-04-22)
-------------------

* fixed issue #835: arangosh doesn't show correct database name



v2.0.5 (2014-04-21)
-------------------

* Fixed a caching problem in IE JS Shell

* added cancelation for async jobs

* upgraded to new gyp for V8

* new Windows installer


v2.0.4 (2014-04-14)
-------------------

* fixed cluster authentication front-end issues for Firefox and IE, there are
  still problems with Chrome


v2.0.3 (2014-04-14)
-------------------

* fixed AQL optimizer bug

* fixed front-end issues

* added password change dialog


v2.0.2 (2014-04-06)
-------------------

* during cluster startup, do not log (somewhat expected) connection errors with
  log level error, but with log level info

* fixed dashboard modals

* fixed connection check for cluster planning front end: firefox does
  not support async:false

* document how to persist a cluster plan in order to relaunch an existing
  cluster later


v2.0.1 (2014-03-31)
-------------------

* make ArangoDB not send back a `WWW-Authenticate` header to a client in case the
  client sends the `X-Omit-WWW-Authenticate` HTTP header.

  This is done to prevent browsers from showing their built-in HTTP authentication
  dialog for AJAX requests that require authentication.
  ArangoDB will still return an HTTP 401 (Unauthorized) if the request doesn't
  contain valid credentials, but it will omit the `WWW-Authenticate` header,
  allowing clients to bypass the browser's authentication dialog.

* fixed isses in arango-dfdb:

  the dfdb was not able to unload certain system collections, so these couldn't be
  inspected with the dfdb sometimes. Additionally, it did not truncate corrupt
  markers from datafiles under some circumstances

* added `changePassword` attribute for users

* fixed non-working "save" button in collection edit view of web interface
  clicking the save button did nothing. one had to press enter in one of the input
  fields to send modified form data

* fixed V8 compile error on MacOS X

* prevent `body length: -9223372036854775808` being logged in development mode for
  some Foxx HTTP responses

* fixed several bugs in web interface dashboard

* fixed issue #783: coffee script not working in manifest file

* fixed issue #783: coffee script not working in manifest file

* fixed issue #781: Cant save current query from AQL editor ui

* bumped version in `X-Arango-Version` compatibility header sent by arangosh and other
  client tools from `1.5` to `2.0`.

* fixed startup options for arango-dfdb, added details option for arango-dfdb

* fixed display of missing error messages and codes in arangosh

* when creating a collection via the web interface, the collection type was always
  "document", regardless of the user's choice


v2.0.0 (2014-03-10)
-------------------

* first 2.0 release


v2.0.0-rc2 (2014-03-07)
-----------------------

* fixed cluster authorization


v2.0.0-rc1 (2014-02-28)
-----------------------

* added sharding :-)

* added collection._dbName attribute to query the name of the database from a collection

  more detailed documentation on the sharding and cluster features can be found in the user
  manual, section **Sharding**

* INCOMPATIBLE CHANGE: using complex values in AQL filter conditions with operators other
  than equality (e.g. >=, >, <=, <) will disable usage of skiplist indexes for filter
  evaluation.

  For example, the following queries will be affected by change:

      FOR doc IN docs FILTER doc.value < { foo: "bar" } RETURN doc
      FOR doc IN docs FILTER doc.value >= [ 1, 2, 3 ] RETURN doc

  The following queries will not be affected by the change:

      FOR doc IN docs FILTER doc.value == 1 RETURN doc
      FOR doc IN docs FILTER doc.value == "foo" RETURN doc
      FOR doc IN docs FILTER doc.value == [ 1, 2, 3 ] RETURN doc
      FOR doc IN docs FILTER doc.value == { foo: "bar" } RETURN doc

* INCOMPATIBLE CHANGE: removed undocumented method `collection.saveOrReplace`

  this feature was never advertised nor documented nor tested.

* INCOMPATIBLE CHANGE: removed undocumented REST API method `/_api/simple/BY-EXAMPLE-HASH`

  this feature was never advertised nor documented nor tested.

* added explicit startup parameter `--server.reuse-address`

  This flag can be used to control whether sockets should be acquired with the SO_REUSEADDR
  flag.

  Regardless of this setting, sockets on Windows are always acquired using the
  SO_EXCLUSIVEADDRUSE flag.

* removed undocumented REST API method GET `/_admin/database-name`

* added user validation API at POST `/_api/user/<username>`

* slightly improved users management API in `/_api/user`:

  Previously, when creating a new user via HTTP POST, the username needed to be
  passed in an attribute `username`. When users were returned via this API,
  the usernames were returned in an attribute named `user`. This was slightly
  confusing and was changed in 2.0 as follows:

  - when adding a user via HTTP POST, the username can be specified in an attribute
  `user`. If this attribute is not used, the API will look into the attribute `username`
  as before and use that value.
  - when users are returned via HTTP GET, the usernames are still returned in an
    attribute `user`.

  This change should be fully downwards-compatible with the previous version of the API.

* added AQL SLICE function to extract slices from lists

* made module loader more node compatible

* the startup option `--javascript.package-path` for arangosh is now deprecated and does
  nothing. Using it will not cause an error, but the option is ignored.

* added coffee script support

* Several UI improvements.

* Exchanged icons in the graphviewer toolbar

* always start networking and HTTP listeners when starting the server (even in
  console mode)

* allow vertex and edge filtering with user-defined functions in TRAVERSAL,
  TRAVERSAL_TREE and SHORTEST_PATH AQL functions:

      // using user-defined AQL functions for edge and vertex filtering
      RETURN TRAVERSAL(friends, friendrelations, "friends/john", "outbound", {
        followEdges: "myfunctions::checkedge",
        filterVertices: "myfunctions::checkvertex"
      })

      // using the following custom filter functions
      var aqlfunctions = require("org/arangodb/aql/functions");
      aqlfunctions.register("myfunctions::checkedge", function (config, vertex, edge, path) {
        return (edge.type !== 'dislikes'); // don't follow these edges
      }, false);

      aqlfunctions.register("myfunctions::checkvertex", function (config, vertex, path) {
        if (vertex.isDeleted || ! vertex.isActive) {
          return [ "prune", "exclude" ]; // exclude these and don't follow them
        }
        return [ ]; // include everything else
      }, false);

* fail if invalid `strategy`, `order` or `itemOrder` attribute values
  are passed to the AQL TRAVERSAL function. Omitting these attributes
  is not considered an error, but specifying an invalid value for any
  of these attributes will make an AQL query fail.

* issue #751: Create database through API should return HTTP status code 201

  By default, the server now returns HTTP 201 (created) when creating a new
  database successfully. To keep compatibility with older ArangoDB versions, the
  startup parameter `--server.default-api-compatibility` can be set to a value
  of `10400` to indicate API compatibility with ArangoDB 1.4. The compatibility
  can also be enforced by setting the `X-Arango-Version` HTTP header in a
  client request to this API on a per-request basis.

* allow direct access from the `db` object to collections whose names start
  with an underscore (e.g. db._users).

  Previously, access to such collections via the `db` object was possible from
  arangosh, but not from arangod (and thus Foxx and actions). The only way
  to access such collections from these places was via the `db._collection(<name>)`
  workaround.

* allow `\n` (as well as `\r\n`) as line terminator in batch requests sent to
  `/_api/batch` HTTP API.

* use `--data-binary` instead of `--data` parameter in generated cURL examples

* issue #703: Also show path of logfile for fm.config()

* issue #675: Dropping a collection used in "graph" module breaks the graph

* added "static" Graph.drop() method for graphs API

* fixed issue #695: arangosh server.password error

* use pretty-printing in `--console` mode by default

* simplified ArangoDB startup options

  Some startup options are now superfluous or their usage is simplified. The
  following options have been changed:

  * `--javascript.modules-path`: this option has been removed. The modules paths
    are determined by arangod and arangosh automatically based on the value of
    `--javascript.startup-directory`.

    If the option is set on startup, it is ignored so startup will not abort with
    an error `unrecognized option`.

  * `--javascript.action-directory`: this option has been removed. The actions
    directory is determined by arangod automatically based on the value of
    `--javascript.startup-directory`.

    If the option is set on startup, it is ignored so startup will not abort with
    an error `unrecognized option`.

  * `--javascript.package-path`: this option is still available but it is not
    required anymore to set the standard package paths (e.g. `js/npm`). arangod
    will automatically use this standard package path regardless of whether it
    was specified via the options.

    It is possible to use this option to add additional package paths to the
    standard value.

  Configuration files included with arangod are adjusted accordingly.

* layout of the graphs tab adapted to better fit with the other tabs

* database selection is moved to the bottom right corner of the web interface

* removed priority queue index type

  this feature was never advertised nor documented nor tested.

* display internal attributes in document source view of web interface

* removed separate shape collections

  When upgrading to ArangoDB 2.0, existing collections will be converted to include
  shapes and attribute markers in the datafiles instead of using separate files for
  shapes.

  When a collection is converted, existing shapes from the SHAPES directory will
  be written to a new datafile in the collection directory, and the SHAPES directory
  will be removed afterwards.

  This saves up to 2 MB of memory and disk space for each collection
  (savings are higher, the less different shapes there are in a collection).
  Additionally, one less file descriptor per opened collection will be used.

  When creating a new collection, the amount of sync calls may be reduced. The same
  may be true for documents with yet-unknown shapes. This may help performance
  in these cases.

* added AQL functions `NTH` and `POSITION`

* added signal handler for arangosh to save last command in more cases

* added extra prompt placeholders for arangosh:
  - `%e`: current endpoint
  - `%u`: current user

* added arangosh option `--javascript.gc-interval` to control amount of
  garbage collection performed by arangosh

* fixed issue #651: Allow addEdge() to take vertex ids in the JS library

* removed command-line option `--log.format`

  In previous versions, this option did not have an effect for most log messages, so
  it got removed.

* removed C++ logger implementation

  Logging inside ArangoDB is now done using the LOG_XXX() macros. The LOGGER_XXX()
  macros are gone.

* added collection status "loading"


v1.4.16 (XXXX-XX-XX)
--------------------

* fixed too eager datafile deletion

  this issue could have caused a crash when the compaction had marked datafiles as obsolete
  and they were removed while "old" temporary query results still pointed to the old datafile
  positions

* fixed issue #826: Replication fails when a collection's configuration changes


v1.4.15 (2014-04-19)
--------------------

* bugfix for AQL query optimizer

  the following type of query was too eagerly optimized, leading to errors in code-generation:

      LET a = (FOR i IN [] RETURN i) LET b = (FOR i IN [] RETURN i) RETURN 1

  the problem occurred when both lists in the subqueries were empty. In this case invalid code
  was generated and the query couldn't be executed.


v1.4.14 (2014-04-05)
--------------------

* fixed race conditions during shape / attribute insertion

  A race condition could have led to spurious `cannot find attribute #xx` or
  `cannot find shape #xx` (where xx is a number) warning messages being logged
  by the server. This happened when a new attribute was inserted and at the same
  time was queried by another thread.

  Also fixed a race condition that may have occurred when a thread tried to
  access the shapes / attributes hash tables while they were resized. In this
  cases, the shape / attribute may have been hashed to a wrong slot.

* fixed a memory barrier / cpu synchronization problem with libev, affecting
  Windows with Visual Studio 2013 (probably earlier versions are affected, too)

  The issue is described in detail here:
  http://lists.schmorp.de/pipermail/libev/2014q1/002318.html


v1.4.13 (2014-03-14)
--------------------

* added diagnostic output for Foxx application upload

* allow dump & restore from ArangoDB 1.4 with an ArangoDB 2.0 server

* allow startup options `temp-path` and `default-language` to be specified from the arangod
  configuration file and not only from the command line

* fixed too eager compaction

  The compaction will now wait for several seconds before trying to re-compact the same
  collection. Additionally, some other limits have been introduced for the compaction.


v1.4.12 (2014-03-05)
--------------------

* fixed display bug in web interface which caused the following problems:
  - documents were displayed in web interface as being empty
  - document attributes view displayed many attributes with content "undefined"
  - document source view displayed many attributes with name "TYPEOF" and value "undefined"
  - an alert popping up in the browser with message "Datatables warning..."

* re-introduced old-style read-write locks to supports Windows versions older than
  Windows 2008R2 and Windows 7. This should re-enable support for Windows Vista and
  Windows 2008.


v1.4.11 (2014-02-27)
--------------------

* added SHORTEST_PATH AQL function

  this calculates the shortest paths between two vertices, using the Dijkstra
  algorithm, employing a min-heap

  By default, ArangoDB does not know the distance between any two vertices and
  will use a default distance of 1. A custom distance function can be registered
  as an AQL user function to make the distance calculation use any document
  attributes or custom logic:

      RETURN SHORTEST_PATH(cities, motorways, "cities/CGN", "cities/MUC", "outbound", {
        paths: true,
        distance: "myfunctions::citydistance"
      })

      // using the following custom distance function
      var aqlfunctions = require("org/arangodb/aql/functions");
      aqlfunctions.register("myfunctions::distance", function (config, vertex1, vertex2, edge) {
        return Math.sqrt(Math.pow(vertex1.x - vertex2.x) + Math.pow(vertex1.y - vertex2.y));
      }, false);

* fixed bug in Graph.pathTo function

* fixed small memleak in AQL optimizer

* fixed access to potentially uninitialized variable when collection had a cap constraint


v1.4.10 (2014-02-21)
--------------------

* fixed graph constructor to allow graph with some parameter to be used

* added node.js "events" and "stream"

* updated npm packages

* added loading of .json file

* Fixed http return code in graph api with waitForSync parameter.

* Fixed documentation in graph, simple and index api.

* removed 2 tests due to change in ruby library.

* issue #756: set access-control-expose-headers on CORS response

  the following headers are now whitelisted by ArangoDB in CORS responses:
  - etag
  - content-encoding
  - content-length
  - location
  - server
  - x-arango-errors
  - x-arango-async-id


v1.4.9 (2014-02-07)
-------------------

* return a document's current etag in response header for HTTP HEAD requests on
  documents that return an HTTP 412 (precondition failed) error. This allows
  retrieving the document's current revision easily.

* added AQL function `SKIPLIST` to directly access skiplist indexes from AQL

  This is a shortcut method to use a skiplist index for retrieving specific documents in
  indexed order. The function capability is rather limited, but it may be used
  for several cases to speed up queries. The documents are returned in index order if
  only one condition is used.

      /* return all documents with mycollection.created > 12345678 */
      FOR doc IN SKIPLIST(mycollection, { created: [[ '>', 12345678 ]] })
        RETURN doc

      /* return first document with mycollection.created > 12345678 */
      FOR doc IN SKIPLIST(mycollection, { created: [[ '>', 12345678 ]] }, 0, 1)
        RETURN doc

      /* return all documents with mycollection.created between 12345678 and 123456790 */
      FOR doc IN SKIPLIST(mycollection, { created: [[ '>', 12345678 ], [ '<=', 123456790 ]] })
        RETURN doc

      /* return all documents with mycollection.a equal 1 and .b equal 2 */
      FOR doc IN SKIPLIST(mycollection, { a: [[ '==', 1 ]], b: [[ '==', 2 ]] })
        RETURN doc

  The function requires a skiplist index with the exact same attributes to
  be present on the specified collection. All attributes present in the skiplist
  index must be specified in the conditions specified for the `SKIPLIST` function.
  Attribute declaration order is important, too: attributes must be specified in the
  same order in the condition as they have been declared in the skiplist index.

* added command-line option `--server.disable-authentication-unix-sockets`

  with this option, authentication can be disabled for all requests coming
  in via UNIX domain sockets, enabling clients located on the same host as
  the ArangoDB server to connect without authentication.
  Other connections (e.g. TCP/IP) are not affected by this option.

  The default value for this option is `false`.
  Note: this option is only supported on platforms that support Unix domain
  sockets.

* call global arangod instance destructor on shutdown

* issue #755: TRAVERSAL does not use strategy, order and itemOrder options

  these options were not honored when configuring a traversal via the AQL
  TRAVERSAL function. Now, these options are used if specified.

* allow vertex and edge filtering with user-defined functions in TRAVERSAL,
  TRAVERSAL_TREE and SHORTEST_PATH AQL functions:

      // using user-defined AQL functions for edge and vertex filtering
      RETURN TRAVERSAL(friends, friendrelations, "friends/john", "outbound", {
        followEdges: "myfunctions::checkedge",
        filterVertices: "myfunctions::checkvertex"
      })

      // using the following custom filter functions
      var aqlfunctions = require("org/arangodb/aql/functions");
      aqlfunctions.register("myfunctions::checkedge", function (config, vertex, edge, path) {
        return (edge.type !== 'dislikes'); // don't follow these edges
      }, false);

      aqlfunctions.register("myfunctions::checkvertex", function (config, vertex, path) {
        if (vertex.isDeleted || ! vertex.isActive) {
          return [ "prune", "exclude" ]; // exclude these and don't follow them
        }
        return [ ]; // include everything else
      }, false);

* issue #748: add vertex filtering to AQL's TRAVERSAL[_TREE]() function


v1.4.8 (2014-01-31)
-------------------

* install foxx apps in the web interface

* fixed a segfault in the import API


v1.4.7 (2014-01-23)
-------------------

* issue #744: Add usage example arangoimp from Command line

* issue #738: added __dirname, __filename pseudo-globals. Fixes #733. (@by pluma)

* mount all Foxx applications in system apps directory on startup


v1.4.6 (2014-01-20)
-------------------

* issue #736: AQL function to parse collection and key from document handle

* added fm.rescan() method for Foxx-Manager

* fixed issue #734: foxx cookie and route problem

* added method `fm.configJson` for arangosh

* include `startupPath` in result of API `/_api/foxx/config`


v1.4.5 (2014-01-15)
-------------------

* fixed issue #726: Alternate Windows Install Method

* fixed issue #716: dpkg -P doesn't remove everything

* fixed bugs in description of HTTP API `_api/index`

* fixed issue #732: Rest API GET revision number

* added missing documentation for several methods in HTTP API `/_api/edge/...`

* fixed typos in description of HTTP API `_api/document`

* defer evaluation of AQL subqueries and logical operators (lazy evaluation)

* Updated font in WebFrontend, it now contains a version that renders properly on Windows

* generally allow function return values as call parameters to AQL functions

* fixed potential deadlock in global context method execution

* added override file "arangod.conf.local" (and co)


v1.4.4 (2013-12-24)
-------------------

* uid and gid are now set in the scripts, there is no longer a separate config file for
  arangod when started from a script

* foxx-manager is now an alias for arangosh

* arango-dfdb is now an alias for arangod, moved from bin to sbin

* changed from readline to linenoise for Windows

* added --install-service and --uninstall-service for Windows

* removed --daemon and --supervisor for Windows

* arangosh and arangod now uses the config-file which maps the binary name, i. e. if you
  rename arangosh to foxx-manager it will use the config file foxx-manager.conf

* fixed lock file for Windows

* fixed issue #711, #687: foxx-manager throws internal errors

* added `--server.ssl-protocol` option for client tools
  this allows connecting from arangosh, arangoimp, arangoimp etc. to an ArangoDB
  server that uses a non-default value for `--server.ssl-protocol`. The default
  value for the SSL protocol is 4 (TLSv1). If the server is configured to use a
  different protocol, it was not possible to connect to it with the client tools.

* added more detailed request statistics

  This adds the number of async-executed HTTP requests plus the number of HTTP
  requests per individual HTTP method type.

* added `--force` option for arangorestore
  this option allows continuing a restore operation even if the server reports errors
  in the middle of the restore operation

* better error reporting for arangorestore
  in case the server returned an HTTP error, arangorestore previously reported this
  error as `internal error` without any details only. Now server-side errors are
  reported by arangorestore with the server's error message

* include more system collections in dumps produced by arangodump
  previously some system collections were intentionally excluded from dumps, even if the
  dump was run with `--include-system-collections`. for example, the collections `_aal`,
  `_modules`, `_routing`, and `_users` were excluded. This makes sense in a replication
  context but not always in a dump context.
  When specifying `--include-system-collections`, arangodump will now include the above-
  mentioned collections in the dump, too. Some other system collections are still excluded
  even when the dump is run with `--include-system-collections`, for example `_replication`
  and `_trx`.

* fixed issue #701: ArangoStatement undefined in arangosh

* fixed typos in configuration files


v1.4.3 (2013-11-25)
-------------------

* fixed a segfault in the AQL optimizer, occurring when a constant non-list value was
  used on the right-hand side of an IN operator that had a collection attribute on the
  left-hand side

* issue #662:

  Fixed access violation errors (crashes) in the Windows version, occurring under some
  circumstances when accessing databases with multiple clients in parallel

* fixed issue #681: Problem with ArchLinux PKGBUILD configuration


v1.4.2 (2013-11-20)
-------------------

* fixed issue #669: Tiny documentation update

* ported Windows version to use native Windows API SRWLocks (slim read-write locks)
  and condition variables instead of homemade versions

  MSDN states the following about the compatibility of SRWLocks and Condition Variables:

      Minimum supported client:
      Windows Server 2008 [desktop apps | Windows Store apps]

      Minimum supported server:
      Windows Vista [desktop apps | Windows Store apps]

* fixed issue #662: ArangoDB on Windows hanging

  This fixes a deadlock issue that occurred on Windows when documents were written to
  a collection at the same time when some other thread tried to drop the collection.

* fixed file-based logging in Windows

  the logger complained on startup if the specified log file already existed

* fixed startup of server in daemon mode (`--daemon` startup option)

* fixed a segfault in the AQL optimizer

* issue #671: Method graph.measurement does not exist

* changed Windows condition variable implementation to use Windows native
  condition variables

  This is an attempt to fix spurious Windows hangs as described in issue #662.

* added documentation for JavaScript traversals

* added --code-page command-line option for Windows version of arangosh

* fixed a problem when creating edges via the web interface.

  The problem only occurred if a collection was created with type "document
  collection" via the web interface, and afterwards was dropped and re-created
  with type "edge collection". If the web interface page was not reloaded,
  the old collection type (document) was cached, making the subsequent creation
  of edges into the (seeming-to-be-document) collection fail.

  The fix is to not cache the collection type in the web interface. Users of
  an older version of the web interface can reload the collections page if they
  are affected.

* fixed a caching problem in arangosh: if a collection was created using the web
  interface, and then removed via arangosh, arangosh did not actually drop the
  collection due to caching.

  Because the `drop` operation was not carried out, this caused misleading error
  messages when trying to re-create the collection (e.g. `cannot create collection:
  duplicate name`).

* fixed ALT-introduced characters for arangosh console input on Windows

  The Windows readline port was not able to handle characters that are built
  using CTRL or ALT keys. Regular characters entered using the CTRL or ALT keys
  were silently swallowed and not passed to the terminal input handler.

  This did not seem to cause problems for the US keyboard layout, but was a
  severe issue for keyboard layouts that require the ALT (or ALT-GR) key to
  construct characters. For example, entering the character `{` with a German
  keyboard layout requires pressing ALT-GR + 9.

* fixed issue #665: Hash/skiplist combo madness bit my ass

  this fixes a problem with missing/non-deterministic rollbacks of inserts in
  case of a unique constraint violation into a collection with multiple secondary
  indexes (with at least one of them unique)

* fixed issue #664: ArangoDB installer on Windows requires drive c:

* partly fixed issue #662: ArangoDB on Windows hanging

  This fixes dropping databases on Windows. In previous 1.4 versions on Windows,
  one shape collection file was not unloaded and removed when dropping a database,
  leaving one directory and one shape collection file in the otherwise-dropped
  database directory.

* fixed issue #660: updated documentation on indexes


v1.4.1 (2013-11-08)
-------------------

* performance improvements for skip-list deletes


v1.4.1-rc1 (2013-11-07)
-----------------------

* fixed issue #635: Web-Interface should have a "Databases" Menu for Management

* fixed issue #624: Web-Interface is missing a Database selector

* fixed segfault in bitarray query

* fixed issue #656: Cannot create unique index through web interface

* fixed issue #654: bitarray index makes server down

* fixed issue #653: Slow query

* fixed issue #650: Randomness of any() should be improved

* made AQL `DOCUMENT()` function polymorphic and work with just one parameter.

  This allows using the `DOCUMENT` function like this:

      DOCUMENT('users/john')
      DOCUMENT([ 'users/john', 'users/amy' ])

  in addition to the existing use cases:

      DOCUMENT(users, 'users/john')
      DOCUMENT(users, 'john')
      DOCUMENT(users, [ 'users/john' ])
      DOCUMENT(users, [ 'users/john', 'users/amy' ])
      DOCUMENT(users, [ 'john', 'amy' ])

* simplified usage of ArangoDB batch API

  It is not necessary anymore to send the batch boundary in the HTTP `Content-Type`
  header. Previously, the batch API expected the client to send a Content-Type header
  of`multipart/form-data; boundary=<some boundary value>`. This is still supported in
  ArangoDB 2.0, but clients can now also omit this header. If the header is not
  present in a client request, ArangoDB will ignore the request content type and
  read the MIME boundary from the beginning of the request body.

  This also allows using the batch API with the Swagger "Try it out" feature (which is
  not too good at sending a different or even dynamic content-type request header).

* added API method GET `/_api/database/user`

  This returns the list of databases a specific user can see without changing the
  username/passwd.

* issue #424: Documentation about IDs needs to be upgraded


v1.4.0 (2013-10-29)
-------------------

* fixed issue #648: /batch API is missing from Web Interface API Documentation (Swagger)

* fixed issue #647: Icon tooltips missing

* fixed issue #646: index creation in web interface

* fixed issue #645: Allow jumping from edge to linked vertices

* merged PR for issue #643: Some minor corrections and a link to "Downloads"

* fixed issue #642: Completion of error handling

* fixed issue #639: compiling v1.4 on maverick produces warnings on -Wstrict-null-sentinel

* fixed issue #634: Web interface bug: Escape does not always propagate

* fixed issue #620: added startup option `--server.default-api-compatibility`

  This adds the following changes to the ArangoDB server and clients:
  - the server provides a new startup option `--server.default-api-compatibility`.
    This option can be used to determine the compatibility of (some) server API
    return values. The value for this parameter is a server version number,
    calculated as follows: `10000 * major + 100 * minor` (e.g. `10400` for ArangoDB
    1.3). The default value is `10400` (1.4), the minimum allowed value is `10300`
    (1.3).

    When setting this option to a value lower than the current server version,
    the server might respond with old-style results to "old" clients, increasing
    compatibility with "old" (non-up-to-date) clients.

  - the server will on each incoming request check for an HTTP header
    `x-arango-version`. Clients can optionally set this header to the API
    version number they support. For example, if a client sends the HTTP header
    `x-arango-version: 10300`, the server will pick this up and might send ArangoDB
    1.3-style responses in some situations.

    Setting either the startup parameter or using the HTTP header (or both) allows
    running "old" clients with newer versions of ArangoDB, without having to adjust
    the clients too much.

  - the `location` headers returned by the server for the APIs `/_api/document/...`
    and `/_api/collection/...` will have different values depending on the used API
    version. If the API compatibility is `10300`, the `location` headers returned
    will look like this:

        location: /_api/document/....

    whereas when an API compatibility of `10400` or higher is used, the `location`
    headers will look like this:

        location: /_db/<database name>/_api/document/...

  Please note that even in the presence of this, old API versions still may not
  be supported forever by the server.

* fixed issue #643: Some minor corrections and a link to "Downloads" by @frankmayer

* started issue #642: Completion of error handling

* fixed issue #639: compiling v1.4 on maverick produces warnings on
  -Wstrict-null-sentinel

* fixed issue #621: Standard Config needs to be fixed

* added function to manage indexes (web interface)

* improved server shutdown time by signaling shutdown to applicationserver,
  logging, cleanup and compactor threads

* added foxx-manager `replace` command

* added foxx-manager `installed` command (a more intuitive alias for `list`)

* fixed issue #617: Swagger API is missing '/_api/version'

* fixed issue #615: Swagger API: Some commands have no parameter entry forms

* fixed issue #614: API : Typo in : Request URL /_api/database/current

* fixed issue #609: Graph viz tool - different background color

* fixed issue #608: arangosh config files - eventually missing in the manual

* fixed issue #607: Admin interface: no core documentation

* fixed issue #603: Aardvark Foxx App Manager

* fixed a bug in type-mapping between AQL user functions and the AQL layer

  The bug caused errors like the following when working with collection documents
  in an AQL user function:

      TypeError: Cannot assign to read only property '_id' of #<ShapedJson>

* create less system collections when creating a new database

  This is achieved by deferring collection creation until the collections are actually
  needed by ArangoDB. The following collections are affected by the change:
  - `_fishbowl`
  - `_structures`


v1.4.0-beta2 (2013-10-14)
-------------------------

* fixed compaction on Windows

  The compaction on Windows did not ftruncate the cleaned datafiles to a smaller size.
  This has been fixed so not only the content of the files is cleaned but also files
  are re-created with potentially smaller sizes.

* only the following system collections will be excluded from replication from now on:
  - `_replication`
  - `_trx`
  - `_users`
  - `_aal`
  - `_fishbowl`
  - `_modules`
  - `_routing`

  Especially the following system collections will now be included in replication:
  - `_aqlfunctions`
  - `_graphs`

  In previous versions of ArangoDB, all system collections were excluded from the
  replication.

  The change also caused a change in the replication logger and applier:
  in previous versions of ArangoDB, only a collection's id was logged for an operation.
  This has not caused problems for non-system collections but for system collections
  there ids might differ. In addition to a collection id ArangoDB will now also log the
  name of a collection for each replication event.

  The replication applier will now look for the collection name attribute in logged
  events preferably.

* added database selection to arango-dfdb

* provide foxx-manager, arangodump, and arangorestore in Windows build

* ArangoDB 1.4 will refuse to start if option `--javascript.app-path` is not set.

* added startup option `--server.allow-method-override`

  This option can be set to allow overriding the HTTP request method in a request using
  one of the following custom headers:

  - x-http-method-override
  - x-http-method
  - x-method-override

  This allows bypassing proxies and tools that would otherwise just let certain types of
  requests pass. Enabling this option may impose a security risk, so it should only be
  used in very controlled environments.

  The default value for this option is `false` (no method overriding allowed).

* added "details" URL parameter for bulk import API

  Setting the `details` URL parameter to `true` in a call to POST `/_api/import` will make
  the import return details about non-imported documents in the `details` attribute. If
  `details` is `false` or omitted, no `details` attribute will be present in the response.
  This is the same behavior that previous ArangoDB versions exposed.

* added "complete" option for bulk import API

  Setting the `complete` URL parameter to `true` in a call to POST `/_api/import` will make
  the import completely fail if at least one of documents cannot be imported successfully.

  It defaults to `false`, which will make ArangoDB continue importing the other documents
  from the import even if some documents cannot be imported. This is the same behavior that
  previous ArangoDB versions exposed.

* added missing swagger documentation for `/_api/log`

* calling `/_api/logs` (or `/_admin/logs`) is only permitted from the `_system` database now.

  Calling this API method for/from other database will result in an HTTP 400.

' ported fix from https://github.com/novus/nvd3/commit/0894152def263b8dee60192f75f66700cea532cc

  This prevents JavaScript errors from occurring in Chrome when in the admin interface,
  section "Dashboard".

* show current database name in web interface (bottom right corner)

* added missing documentation for /_api/import in swagger API docs

* allow specification of database name for replication sync command replication applier

  This allows syncing from a master database with a different name than the slave database.

* issue #601: Show DB in prompt

  arangosh now displays the database name as part of the prompt by default.

  Can change the prompt by using the `--prompt` option, e.g.

      > arangosh --prompt "my db is named \"%d\"> "


v1.4.0-beta1 (2013-10-01)
-------------------------

* make the Foxx manager use per-database app directories

  Each database now has its own subdirectory for Foxx applications. Each database
  can thus use different Foxx applications if required. A Foxx app for a specific
  database resides in `<app-path>/databases/<database-name>/<app-name>`.

  System apps are shared between all databases. They reside in `<app-path>/system/<app-name>`.

* only trigger an engine reset in development mode for URLs starting with `/dev/`

  This prevents ArangoDB from reloading all Foxx applications when it is not
  actually necessary.

* changed error code from 10 (bad parameter) to 1232 (invalid key generator) for
  errors that are due to an invalid key generator specification when creating a new
  collection

* automatic detection of content-type / mime-type for Foxx assets based on filenames,
  added possibility to override auto detection

* added endpoint management API at `/_api/endpoint`

* changed HTTP return code of PUT `/_api/cursor` from 400 to 404 in case a
  non-existing cursor is referred to

* issue #360: added support for asynchronous requests

  Incoming HTTP requests with the headers `x-arango-async: true` or
  `x-arango-async: store` will be answered by the server instantly with a generic
  HTTP 202 (Accepted) response.

  The actual requests will be queued and processed by the server asynchronously,
  allowing the client to continue sending other requests without waiting for the
  server to process the actually requested operation.

  The exact point in time when a queued request is executed is undefined. If an
  error occurs during execution of an asynchronous request, the client will not
  be notified by the server.

  The maximum size of the asynchronous task queue can be controlled using the new
  option `--scheduler.maximal-queue-size`. If the queue contains this many number of
  tasks and a new asynchronous request comes in, the server will reject it with an
  HTTP 500 (internal server error) response.

  Results of incoming requests marked with header `x-arango-async: true` will be
  discarded by the server immediately. Clients have no way of accessing the result
  of such asynchronously executed request. This is just _fire and forget_.

  To later retrieve the result of an asynchronously executed request, clients can
  mark a request with the header `x-arango-async: keep`. This makes the server
  store the result of the request in memory until explicitly fetched by a client
  via the `/_api/job` API. The `/_api/job` API also provides methods for basic
  inspection of which pending or already finished requests there are on the server,
  plus ways for garbage collecting unneeded results.

* Added new option `--scheduler.maximal-queue-size`.

* issue #590: Manifest Lint

* added data dump and restore tools, arangodump and arangorestore.

  arangodump can be used to create a logical dump of an ArangoDB database, or
  just dedicated collections. It can be used to dump both a collection's structure
  (properties and indexes) and data (documents).

  arangorestore can be used to restore data from a dump created with arangodump.
  arangorestore currently does not re-create any indexes, and doesn't yet handle
  referenced documents in edges properly when doing just partial restores.
  This will be fixed until 1.4 stable.

* introduced `--server.database` option for arangosh, arangoimp, and arangob.

  The option allows these client tools to use a certain database for their actions.
  In arangosh, the current database can be switched at any time using the command

      db._useDatabase(<name>);

  When no database is specified, all client tools will assume they should use the
  default database `_system`. This is done for downwards-compatibility reasons.

* added basic multi database support (alpha)

  New databases can be created using the REST API POST `/_api/database` and the
  shell command `db._createDatabase(<name>)`.

  The default database in ArangoDB is called `_system`. This database is always
  present and cannot be deleted by the user. When an older version of ArangoDB is
  upgraded to 1.4, the previously only database will automatically become the
  `_system` database.

  New databases can be created with the above commands, and can be deleted with the
  REST API DELETE `/_api/database/<name>` or the shell command `db._dropDatabase(<name>);`.

  Deleting databases is still unstable in ArangoDB 1.4 alpha and might crash the
  server. This will be fixed until 1.4 stable.

  To access a specific database via the HTTP REST API, the `/_db/<name>/` prefix
  can be used in all URLs. ArangoDB will check if an incoming request starts with
  this prefix, and will automatically pick the database name from it. If the prefix
  is not there, ArangoDB will assume the request is made for the default database
  (`_system`). This is done for downwards-compatibility reasons.

  That means, the following URL pathnames are logically identical:

      /_api/document/mycollection/1234
      /_db/_system/document/mycollection/1234

  To access a different database (e.g. `test`), the URL pathname would look like this:

      /_db/test/document/mycollection/1234

  New databases can also be created and existing databases can only be dropped from
  within the default database (`_system`). It is not possible to drop the `_system`
  database itself.

  Cross-database operations are unintended and unsupported. The intention of the
  multi-database feature is to have the possibility to have a few databases managed
  by ArangoDB in parallel, but to only access one database at a time from a connection
  or a request.

  When accessing the web interface via the URL pathname `/_admin/html/` or `/_admin/aardvark`,
  the web interface for the default database (`_system`) will be displayed.
  To access the web interface for a different database, the database name can be
  put into the URLs as a prefix, e.g. `/_db/test/_admin/html` or
  `/_db/test/_admin/aardvark`.

  All internal request handlers and also all user-defined request handlers and actions
  (including Foxx) will only get to see the unprefixed URL pathnames (i.e. excluding
  any database name prefix). This is to ensure downwards-compatibility.

  To access the name of the requested database from any action (including Foxx), use
  use `req.database`.

  For example, when calling the URL `/myapp/myaction`, the content of `req.database`
  will be `_system` (the default database because no database got specified) and the
  content of `req.url` will be `/myapp/myaction`.

  When calling the URL `/_db/test/myapp/myaction`, the content of `req.database` will be
  `test`, and the content of `req.url` will still be `/myapp/myaction`.

* Foxx now excludes files starting with . (dot) when bundling assets

  This mitigates problems with editor swap files etc.

* made the web interface a Foxx application

  This change caused the files for the web interface to be moved from `html/admin` to
  `js/apps/aardvark` in the file system.

  The base URL for the admin interface changed from `_admin/html/index.html` to
  `_admin/aardvark/index.html`.

  The "old" redirection to `_admin/html/index.html` will now produce a 404 error.

  When starting ArangoDB with the `--upgrade` option, this will automatically be remedied
  by putting in a redirection from `/` to `/_admin/aardvark/index.html`, and from
  `/_admin/html/index.html` to `/_admin/aardvark/index.html`.

  This also obsoletes the following configuration (command-line) options:
  - `--server.admin-directory`
  - `--server.disable-admin-interface`

  when using these now obsolete options when the server is started, no error is produced
  for downwards-compatibility.

* changed User-Agent value sent by arangoimp, arangosh, and arangod from "VOC-Agent" to
  "ArangoDB"

* changed journal file creation behavior as follows:

  Previously, a journal file for a collection was always created when a collection was
  created. When a journal filled up and became full, the current journal was made a
  datafile, and a new (empty) journal was created automatically. There weren't many
  intended situations when a collection did not have at least one journal.

  This is changed now as follows:
  - when a collection is created, no journal file will be created automatically
  - when there is a write into a collection without a journal, the journal will be
    created lazily
  - when there is a write into a collection with a full journal, a new journal will
    be created automatically

  From the end user perspective, nothing should have changed, except that there is now
  less disk usage for empty collections. Disk usage of infrequently updated collections
  might also be reduced significantly by running the `rotate()` method of a collection,
  and not writing into a collection subsequently.

* added method `collection.rotate()`

  This allows premature rotation of a collection's current journal file into a (read-only)
  datafile. The purpose of using `rotate()` is to prematurely allow compaction (which is
  performed on datafiles only) on data, even if the journal was not filled up completely.

  Using `rotate()` may make sense in the following scenario:

      c = db._create("test");
      for (i = 0; i < 1000; ++i) {
        c.save(...); // insert lots of data here
      }

      ...
      c.truncate(); // collection is now empty
      // only data in datafiles will be compacted by following compaction runs
      // all data in the current journal would not be compacted

      // calling rotate will make the current journal a datafile, and thus make it
      // eligible for compaction
      c.rotate();

  Using `rotate()` may also be useful when data in a collection is known to not change
  in the immediate future. After having completed all write operations on a collection,
  performing a `rotate()` will reduce the size of the current journal to the actually
  required size (remember that journals are pre-allocated with a specific size) before
  making the journal a datafile. Thus `rotate()` may cause disk space savings, even if
  the datafiles does not qualify for compaction after rotation.

  Note: rotating the journal is asynchronous, so that the actual rotation may be executed
  after `rotate()` returns to the caller.

* changed compaction to merge small datafiles together (up to 3 datafiles are merged in
  a compaction run)

  In the regular case, this should leave less small datafiles stay around on disk and allow
  using less file descriptors in total.

* added AQL MINUS function

* added AQL UNION_DISTINCT function (more efficient than combination of `UNIQUE(UNION())`)

* updated mruby to 2013-08-22

* issue #587: Add db._create() in help for startup arangosh

* issue #586: Share a link on installation instructions in the User Manual

* issue #585: Bison 2.4 missing on Mac for custom build

* issue #584: Web interface images broken in devel

* issue #583: Small documentation update

* issue #581: Parameter binding for attributes

* issue #580: Small improvements (by @guidoreina)

* issue #577: Missing documentation for collection figures in implementor manual

* issue #576: Get disk usage for collections and graphs

  This extends the result of the REST API for /_api/collection/figures with
  the attributes `compactors.count`, `compactors.fileSize`, `shapefiles.count`,
  and `shapefiles.fileSize`.

* issue #575: installing devel version on mac (low prio)

* issue #574: Documentation (POST /_admin/routing/reload)

* issue #558: HTTP cursors, allow count to ignore LIMIT


v1.4.0-alpha1 (2013-08-02)
--------------------------

* added replication. check online manual for details.

* added server startup options `--server.disable-replication-logger` and
  `--server.disable-replication-applier`

* removed action deployment tool, this now handled with Foxx and its manager or
  by kaerus node utility

* fixed a server crash when using byExample / firstExample inside a transaction
  and the collection contained a usable hash/skiplist index for the example

* defineHttp now only expects a single context

* added collection detail dialog (web interface)

  Shows collection properties, figures (datafiles, journals, attributes, etc.)
  and indexes.

* added documents filter (web interface)

  Allows searching for documents based on attribute values. One or many filter
  conditions can be defined, using comparison operators such as '==', '<=', etc.

* improved AQL editor (web interface)

  Editor supports keyboard shortcuts (Submit, Undo, Redo, Select).
  Editor allows saving and reusing of user-defined queries.
  Added example queries to AQL editor.
  Added comment button.

* added document import (web interface)

  Allows upload of JSON-data from files. Files must have an extension of .json.

* added dashboard (web interface)

  Shows the status of replication and multiple system charts, e.g.
  Virtual Memory Size, Request Time, HTTP Connections etc.

* added API method `/_api/graph` to query all graphs with all properties.

* added example queries in web interface AQL editor

* added arango.reconnect(<host>) method for arangosh to dynamically switch server or
  user name

* added AQL range operator `..`

  The `..` operator can be used to easily iterate over a sequence of numeric
  values. It will produce a list of values in the defined range, with both bounding
  values included.

  Example:

      2010..2013

  will produce the following result:

      [ 2010, 2011, 2012, 2013 ]

* added AQL RANGE function

* added collection.first(count) and collection.last(count) document access functions

  These functions allow accessing the first or last n documents in a collection. The order
  is determined by document insertion/update time.

* added AQL INTERSECTION function

* INCOMPATIBLE CHANGE: changed AQL user function namespace resolution operator from `:` to `::`

  AQL user-defined functions were introduced in ArangoDB 1.3, and the namespace resolution
  operator for them was the single colon (`:`). A function call looked like this:

      RETURN mygroup:myfunc()

  The single colon caused an ambiguity in the AQL grammar, making it indistinguishable from
  named attributes or the ternary operator in some cases, e.g.

      { mygroup:myfunc ? mygroup:myfunc }

  The change of the namespace resolution operator from `:` to `::` fixes this ambiguity.

  Existing user functions in the database will be automatically fixed when starting ArangoDB
  1.4 with the `--upgrade` option. However, queries using user-defined functions need to be
  adjusted on the client side to use the new operator.

* allow multiple AQL LET declarations separated by comma, e.g.
  LET a = 1, b = 2, c = 3

* more useful AQL error messages

  The error position (line/column) is more clearly indicated for parse errors.
  Additionally, if a query references a collection that cannot be found, the error
  message will give a hint on the collection name

* changed return value for AQL `DOCUMENT` function in case document is not found

  Previously, when the AQL `DOCUMENT` function was called with the id of a document and
  the document could not be found, it returned `undefined`. This value is not part of the
  JSON type system and this has caused some problems.
  Starting with ArangoDB 1.4, the `DOCUMENT` function will return `null` if the document
  looked for cannot be found.

  In case the function is called with a list of documents, it will continue to return all
  found documents, and will not return `null` for non-found documents. This has not changed.

* added single line comments for AQL

  Single line comments can be started with a double forward slash: `//`.
  They end at the end of the line, or the end of the query string, whichever is first.

* fixed documentation issues #567, #568, #571.

* added collection.checksum(<withData>) method to calculate CRC checksums for
  collections

  This can be used to
  - check if data in a collection has changed
  - compare the contents of two collections on different ArangoDB instances

* issue #565: add description line to aal.listAvailable()

* fixed several out-of-memory situations when double freeing or invalid memory
  accesses could happen

* less msyncing during the creation of collections

  This is achieved by not syncing the initial (standard) markers in shapes collections.
  After all standard markers are written, the shapes collection will get synced.

* renamed command-line option `--log.filter` to `--log.source-filter` to avoid
  misunderstandings

* introduced new command-line option `--log.content-filter` to optionally restrict
  logging to just specific log messages (containing the filter string, case-sensitive).

  For example, to filter on just log entries which contain `ArangoDB`, use:

      --log.content-filter "ArangoDB"

* added optional command-line option `--log.requests-file` to log incoming HTTP
  requests to a file.

  When used, all HTTP requests will be logged to the specified file, containing the
  client IP address, HTTP method, requests URL, HTTP response code, and size of the
  response body.

* added a signal handler for SIGUSR1 signal:

  when ArangoDB receives this signal, it will respond all further incoming requests
  with an HTTP 503 (Service Unavailable) error. This will be the case until another
  SIGUSR1 signal is caught. This will make ArangoDB start serving requests regularly
  again. Note: this is not implemented on Windows.

* limited maximum request URI length to 16384 bytes:

  Incoming requests with longer request URIs will be responded to with an HTTP
  414 (Request-URI Too Long) error.

* require version 1.0 or 1.1 in HTTP version signature of requests sent by clients:

  Clients sending requests with a non-HTTP 1.0 or non-HTTP 1.1 version number will
  be served with an HTTP 505 (HTTP Version Not Supported) error.

* updated manual on indexes:

  using system attributes such as `_id`, `_key`, `_from`, `_to`, `_rev` in indexes is
  disallowed and will be rejected by the server. This was the case since ArangoDB 1.3,
  but was not properly documented.

* issue #563: can aal become a default object?

  aal is now a prefab object in arangosh

* prevent certain system collections from being renamed, dropped, or even unloaded.

  Which restrictions there are for which system collections may vary from release to
  release, but users should in general not try to modify system collections directly
  anyway.

  Note: there are no such restrictions for user-created collections.

* issue #559: added Foxx documentation to user manual

* added server startup option `--server.authenticate-system-only`. This option can be
  used to restrict the need for HTTP authentication to internal functionality and APIs,
  such as `/_api/*` and `/_admin/*`.
  Setting this option to `true` will thus force authentication for the ArangoDB APIs
  and the web interface, but allow unauthenticated requests for other URLs (including
  user defined actions and Foxx applications).
  The default value of this option is `false`, meaning that if authentication is turned
  on, authentication is still required for *all* incoming requests. Only by setting the
  option to `true` this restriction is lifted and authentication becomes required for
  URLs starting with `/_` only.

  Please note that authentication still needs to be enabled regularly by setting the
  `--server.disable-authentication` parameter to `false`. Otherwise no authentication
  will be required for any URLs as before.

* protect collections against unloading when there are still document barriers around.

* extended cap constraints to optionally limit the active data size in a collection to
  a specific number of bytes.

  The arguments for creating a cap constraint are now:
  `collection.ensureCapConstraint(<count>, <byteSize>);`

  It is supported to specify just a count as in ArangoDB 1.3 and before, to specify
  just a fileSize, or both. The first met constraint will trigger the automated
  document removal.

* added `db._exists(doc)` and `collection.exists(doc)` for easy document existence checks

* added API `/_api/current-database` to retrieve information about the database the
  client is currently connected to (note: the API `/_api/current-database` has been
  removed in the meantime. The functionality is accessible via `/_api/database/current`
  now).

* ensure a proper order of tick values in datafiles/journals/compactors.
  any new files written will have the _tick values of their markers in order. for
  older files, there are edge cases at the beginning and end of the datafiles when
  _tick values are not properly in order.

* prevent caching of static pages in PathHandler.
  whenever a static page is requested that is served by the general PathHandler, the
  server will respond to HTTP GET requests with a "Cache-Control: max-age=86400" header.

* added "doCompact" attribute when creating collections and to collection.properties().
  The attribute controls whether collection datafiles are compacted.

* changed the HTTP return code from 400 to 404 for some cases when there is a referral
  to a non-existing collection or document.

* introduced error code 1909 `too many iterations` that is thrown when graph traversals
  hit the `maxIterations` threshold.

* optionally limit traversals to a certain number of iterations
  the limitation can be achieved via the traversal API by setting the `maxIterations`
  attribute, and also via the AQL `TRAVERSAL` and `TRAVERSAL_TREE` functions by setting
  the same attribute. If traversals are not limited by the end user, a server-defined
  limit for `maxIterations` may be used to prevent server-side traversals from running
  endlessly.

* added graph traversal API at `/_api/traversal`

* added "API" link in web interface, pointing to REST API generated with Swagger

* moved "About" link in web interface into "links" menu

* allow incremental access to the documents in a collection from out of AQL
  this allows reading documents from a collection chunks when a full collection scan
  is required. memory usage might be must lower in this case and queries might finish
  earlier if there is an additional LIMIT statement

* changed AQL COLLECT to use a stable sort, so any previous SORT order is preserved

* issue #547: Javascript error in the web interface

* issue #550: Make AQL graph functions support key in addition to id

* issue #526: Unable to escape when an errorneous command is entered into the js shell

* issue #523: Graph and vertex methods for the javascript api

* issue #517: Foxx: Route parameters with capital letters fail

* issue #512: Binded Parameters for LIMIT


v1.3.3 (2013-08-01)
-------------------

* issue #570: updateFishbowl() fails once

* updated and fixed generated examples

* issue #559: added Foxx documentation to user manual

* added missing error reporting for errors that happened during import of edges


v1.3.2 (2013-06-21)
-------------------

* fixed memleak in internal.download()

* made the shape-collection journal size adaptive:
  if too big shapes come in, a shape journal will be created with a big-enough size
  automatically. the maximum size of a shape journal is still restricted, but to a
  very big value that should never be reached in practice.

* fixed a segfault that occurred when inserting documents with a shape size bigger
  than the default shape journal size (2MB)

* fixed a locking issue in collection.truncate()

* fixed value overflow in accumulated filesizes reported by collection.figures()

* issue #545: AQL FILTER unnecessary (?) loop

* issue #549: wrong return code with --daemon


v1.3.1 (2013-05-24)
-------------------

* removed currently unused _ids collection

* fixed usage of --temp-path in aranogd and arangosh

* issue #540: suppress return of temporary internal variables in AQL

* issue #530: ReferenceError: ArangoError is not a constructor

* issue #535: Problem with AQL user functions javascript API

* set --javascript.app-path for test execution to prevent startup error

* issue #532: Graph _edgesCache returns invalid data?

* issue #531: Arangod errors

* issue #529: Really weird transaction issue

* fixed usage of --temp-path in aranogd and arangosh


v1.3.0 (2013-05-10)
-------------------

* fixed problem on restart ("datafile-xxx is not sealed") when server was killed
  during a compaction run

* fixed leak when using cursors with very small batchSize

* issue #508: `unregistergroup` function not mentioned in http interface docs

* issue #507: GET /_api/aqlfunction returns code inside parentheses

* fixed issue #489: Bug in aal.install

* fixed issue 505: statistics not populated on MacOS


v1.3.0-rc1 (2013-04-24)
-----------------------

* updated documentation for 1.3.0

* added node modules and npm packages

* changed compaction to only compact datafiles with more at least 10% of dead
  documents (byte size-wise)

* issue #498: fixed reload of authentication info when using
  `require("org/arangodb/users").reload()`

* issue #495: Passing an empty array to create a document results in a
  "phantom" document

* added more precision for requests statistics figures

* added "sum" attribute for individual statistics results in statistics API
  at /_admin/statistics

* made "limit" an optional parameter in AQL function NEAR().
  limit can now be either omitted completely, or set to 0. If so, an internal
  default value (currently 100) will be applied for the limit.

* issue #481

* added "attributes.count" to output of `collection.figures()`
  this also affects the REST API /_api/collection/<name>/figures

* added IndexedPropertyGetter for ShapedJson objects

* added API for user-defined AQL functions

* issue #475: A better error message for deleting a non-existent graph

* issue #474: Web interface problems with the JS Shell

* added missing documentation for AQL UNION function

* added transaction support.
  This provides ACID transactions for ArangoDB. Transactions can be invoked
  using the `db._executeTransaction()` function, or the `/_api/transaction`
  REST API.

* switched to semantic versioning (at least for alpha & alpha naming)

* added saveOrReplace() for server-side JS

v1.3.alpha1 (2013-04-05)
------------------------

* cleanup of Module, Package, ArangoApp and modules "internal", "fs", "console"

* use Error instead of string in throw to allow stack-trace

* issue #454: error while creation of Collection

* make `collection.count()` not recalculate the number of documents on the fly, but
  use some internal document counters.

* issue #457: invalid string value in web interface

* make datafile id (datafile->_fid) identical to the numeric part of the filename.
  E.g. the datafile `journal-123456.db` will now have a datafile marker with the same
  fid (i.e. `123456`) instead of a different value. This change will only affect
  datafiles that are created with 1.3 and not any older files.
  The intention behind this change is to make datafile debugging easier.

* consistently discard document attributes with reserved names (system attributes)
  but without any known meaning, for example `_test`, `_foo`, ...

  Previously, these attributes were saved with the document regularly in some cases,
  but were discarded in other cases.
  Now these attributes are discarded consistently. "Real" system attributes such as
  `_key`, `_from`, `_to` are not affected and will work as before.

  Additionally, attributes with an empty name (``) are discarded when documents are
  saved.

  Though using reserved or empty attribute names in documents was not really and
  consistently supported in previous versions of ArangoDB, this change might cause
  an incompatibility for clients that rely on this feature.

* added server startup flag `--database.force-sync-properties` to force syncing of
  collection properties on collection creation, deletion and on property update.
  The default value is true to mimic the behavior of previous versions of ArangoDB.
  If set to false, collection properties are written to disk but no call to sync()
  is made.

* added detailed output of server version and components for REST APIs
  `/_admin/version` and `/_api/version`. To retrieve this extended information,
  call the REST APIs with URL parameter `details=true`.

* issue #443: For git-based builds include commit hash in version

* adjust startup log output to be more compact, less verbose

* set the required minimum number of file descriptors to 256.
  On server start, this number is enforced on systems that have rlimit. If the limit
  cannot be enforced, starting the server will fail.
  Note: 256 is considered to be the absolute minimum value. Depending on the use case
  for ArangoDB, a much higher number of file descriptors should be used.

  To avoid checking & potentially changing the number of maximum open files, use the
  startup option `--server.descriptors-minimum 0`

* fixed shapedjson to json conversion for special numeric values (NaN, +inf, -inf).
  Before, "NaN", "inf", or "-inf" were written into the JSONified output, but these
  values are not allowed in JSON. Now, "null" is written to the JSONified output as
  required.

* added AQL functions VARIANCE_POPULATION(), VARIANCE_SAMPLE(), STDDEV_POPULATION(),
  STDDEV_SAMPLE(), AVERAGE(), MEDIAN() to calculate statistical values for lists

* added AQL SQRT() function

* added AQL TRIM(), LEFT() and RIGHT() string functions

* fixed issue #436: GET /_api/document on edge

* make AQL REVERSE() and LENGTH() functions work on strings, too

* disabled DOT generation in `make doxygen`. this speeds up docs generation

* renamed startup option `--dispatcher.report-intervall` to `--dispatcher.report-interval`

* renamed startup option `--scheduler.report-intervall` to `--scheduler.report-interval`

* slightly changed output of REST API method /_admin/log.
  Previously, the log messages returned also contained the date and log level, now
  they will only contain the log message, and no date and log level information.
  This information can be re-created by API users from the `timestamp` and `level`
  attributes of the result.

* removed configure option `--enable-zone-debug`
  memory zone debugging is now automatically turned on when compiling with ArangoDB
  `--enable-maintainer-mode`

* removed configure option `--enable-arangob`
  arangob is now always included in the build


v1.2.3 (XXXX-XX-XX)
-------------------

* added optional parameter `edgexamples` for AQL function EDGES() and NEIGHBORS()

* added AQL function NEIGHBORS()

* added freebsd support

* fixed firstExample() query with `_id` and `_key` attributes

* issue triAGENS/ArangoDB-PHP#55: AQL optimizer may have mis-optimized duplicate
  filter statements with limit


v1.2.2 (2013-03-26)
-------------------

* fixed save of objects with common sub-objects

* issue #459: fulltext internal memory allocation didn't scale well
  This fix improves loading times for collections with fulltext indexes that have
  lots of equal words indexed.

* issue #212: auto-increment support

  The feature can be used by creating a collection with the extra `keyOptions`
  attribute as follows:

      db._create("mycollection", { keyOptions: { type: "autoincrement", offset: 1, increment: 10, allowUserKeys: true } });

  The `type` attribute will make sure the keys will be auto-generated if no
  `_key` attribute is specified for a document.

  The `allowUserKeys` attribute determines whether users might still supply own
  `_key` values with documents or if this is considered an error.

  The `increment` value determines the actual increment value, whereas the `offset`
  value can be used to seed to value sequence with a specific starting value.
  This will be useful later in a multi-master setup, when multiple servers can use
  different auto-increment seed values and thus generate non-conflicting auto-increment values.

  The default values currently are:

  - `allowUserKeys`: `true`
  - `offset`: `0`
  - `increment`: `1`

  The only other available key generator type currently is `traditional`.
  The `traditional` key generator will auto-generate keys in a fashion as ArangoDB
  always did (some increasing integer value, with a more or less unpredictable
  increment value).

  Note that for the `traditional` key generator there is only the option to disallow
  user-supplied keys and give the server the sole responsibility for key generation.
  This can be achieved by setting the `allowUserKeys` property to `false`.

  This change also introduces the following errors that API implementors may want to check
  the return values for:

  - 1222: `document key unexpected`: will be raised when a document is created with
    a `_key` attribute, but the underlying collection was set up with the `keyOptions`
    attribute `allowUserKeys: false`.

  - 1225: `out of keys`: will be raised when the auto-increment key generator runs
    out of keys. This may happen when the next key to be generated is 2^64 or higher.
    In practice, this will only happen if the values for `increment` or `offset` are
    not set appropriately, or if users are allowed to supply own keys, those keys
    are near the 2^64 threshold, and later the auto-increment feature kicks in and
    generates keys that cross that threshold.

    In practice it should not occur with proper configuration and proper usage of the
    collections.

  This change may also affect the following REST APIs:
  - POST `/_api/collection`: the server does now accept the optional `keyOptions`
    attribute in the second parameter
  - GET `/_api/collection/properties`: will return the `keyOptions` attribute as part
    of the collection's properties. The previous optional attribute `createOptions`
    is now gone.

* fixed `ArangoStatement.explain()` method with bind variables

* fixed misleading "cursor not found" error message in arangosh that occurred when
  `count()` was called for client-side cursors

* fixed handling of empty attribute names, which may have crashed the server under
  certain circumstances before

* fixed usage of invalid pointer in error message output when index description could
  not be opened


v1.2.1 (2013-03-14)
-------------------

* issue #444: please darken light color in arangosh

* issue #442: pls update post install info on osx

* fixed conversion of special double values (NaN, -inf, +inf) when converting from
  shapedjson to JSON

* fixed compaction of markers (location of _key was not updated correctly in memory,
  leading to _keys pointing to undefined memory after datafile rotation)

* fixed edge index key pointers to use document master pointer plus offset instead
  of direct _key address

* fixed case when server could not create any more journal or compactor files.
  Previously a wrong status code may have been returned, and not being able to create
  a new compactor file may have led to an infinite loop with error message
  "could not create compactor".

* fixed value truncation for numeric filename parts when renaming datafiles/journals


v1.2.0 (2013-03-01)
-------------------

* by default statistics are now switch off; in order to enable comment out
  the "disable-statistics = yes" line in "arangod.conf"

* fixed issue #435: csv parser skips data at buffer border

* added server startup option `--server.disable-statistics` to turn off statistics
  gathering without recompilation of ArangoDB.
  This partly addresses issue #432.

* fixed dropping of indexes without collection name, e.g.
  `db.xxx.dropIndex("123456");`
  Dropping an index like this failed with an assertion error.

* fixed issue #426: arangoimp should be able to import edges into edge collections

* fixed issue #425: In case of conflict ArangoDB returns HTTP 400 Bad request
  (with 1207 Error) instead of HTTP 409 Conflict

* fixed too greedy token consumption in AQL for negative values:
  e.g. in the statement `RETURN { a: 1 -2 }` the minus token was consumed as part
  of the value `-2`, and not interpreted as the binary arithmetic operator


v1.2.beta3 (2013-02-22)
-----------------------

* issue #427: ArangoDB Importer Manual has no navigation links (previous|home|next)

* issue #319: Documentation missing for Emergency console and incomplete for datafile debugger.

* issue #370: add documentation for reloadRouting and flushServerModules

* issue #393: added REST API for user management at /_api/user

* issue #393, #128: added simple cryptographic functions for user actions in module "crypto":
  * require("org/arangodb/crypto").md5()
  * require("org/arangodb/crypto").sha256()
  * require("org/arangodb/crypto").rand()

* added replaceByExample() Javascript and REST API method

* added updateByExample() Javascript and REST API method

* added optional "limit" parameter for removeByExample() Javascript and REST API method

* fixed issue #413

* updated bundled V8 version from 3.9.4 to 3.16.14.1
  Note: the Windows version used a more recent version (3.14.0.1) and was not updated.

* fixed issue #404: keep original request url in request object


v1.2.beta2 (2013-02-15)
-----------------------

* fixed issue #405: 1.2 compile warnings

* fixed issue #333: [debian] Group "arangodb" is not used when starting vie init.d script

* added optional parameter 'excludeSystem' to GET /_api/collection
  This parameter can be used to disable returning system collections in the list
  of all collections.

* added AQL functions KEEP() and UNSET()

* fixed issue #348: "HTTP Interface for Administration and Monitoring"
  documentation errors.

* fix stringification of specific positive int64 values. Stringification of int64
  values with the upper 32 bits cleared and the 33rd bit set were broken.

* issue #395:  Collection properties() function should return 'isSystem' for
  Javascript and REST API

* make server stop after upgrade procedure when invoked with `--upgrade option`.
  When started with the `--upgrade` option, the server will perfom
  the upgrade, and then exit with a status code indicating the result of the
  upgrade (0 = success, 1 = failure). To start the server regularly in either
  daemon or console mode, the `--upgrade` option must not be specified.
  This change was introduced to allow init.d scripts check the result of
  the upgrade procedure, even in case an upgrade was successful.
  this was introduced as part of issue #391.

* added AQL function EDGES()

* added more crash-protection when reading corrupted collections at startup

* added documentation for AQL function CONTAINS()

* added AQL function LIKE()

* replaced redundant error return code 1520 (Unable to open collection) with error code
  1203 (Collection not found). These error codes have the same meanings, but one of
  them was returned from AQL queries only, the other got thrown by other parts of
  ArangoDB. Now, error 1203 (Collection not found) is used in AQL too in case a
  non-existing collection is used.

v1.2.beta1 (2013-02-01)
-----------------------

* fixed issue #382: [Documentation error] Maschine... should be Machine...

* unified history file locations for arangod, arangosh, and arangoirb.
  - The readline history for arangod (emergency console) is now stored in file
    $HOME/.arangod. It was stored in $HOME/.arango before.
  - The readline history for arangosh is still stored in $HOME/.arangosh.
  - The readline history for arangoirb is now stored in $HOME/.arangoirb. It was
    stored in $HOME/.arango-mrb before.

* fixed issue #381: _users user should have a unique constraint

* allow negative list indexes in AQL to access elements from the end of a list,
  e.g. ```RETURN values[-1]``` will return the last element of the `values` list.

* collection ids, index ids, cursor ids, and document revision ids created and
  returned by ArangoDB are now returned as strings with numeric content inside.
  This is done to prevent some value overrun/truncation in any part of the
  complete client/server workflow.
  In ArangoDB 1.1 and before, these values were previously returned as
  (potentially very big) integer values. This may cause problems (clipping, overrun,
  precision loss) for clients that do not support big integers natively and store
  such values in IEEE754 doubles internally. This type loses precision after about
  52 bits and is thus not safe to hold an id.
  Javascript and 32 bit-PHP are examples for clients that may cause such problems.
  Therefore, ids are now returned by ArangoDB as strings, with the string
  content being the integer value as before.

  Example for documents ("_rev" attribute):
  - Document returned by ArangoDB 1.1: { "_rev": 1234, ... }
  - Document returned by ArangoDB 1.2: { "_rev": "1234", ... }

  Example for collections ("id" attribute / "_id" property):
  - Collection returned by ArangoDB 1.1: { "id": 9327643, "name": "test", ... }
  - Collection returned by ArangoDB 1.2: { "id": "9327643", "name": "test", ... }

  Example for cursors ("id" attribute):
  - Collection returned by ArangoDB 1.1: { "id": 11734292, "hasMore": true, ... }
  - Collection returned by ArangoDB 1.2: { "id": "11734292", "hasMore": true, ... }

* global variables are not automatically available anymore when starting the
  arangod Javascript emergency console (i.e. ```arangod --console```).

  Especially, the variables `db`, `edges`, and `internal` are not available
  anymore. `db` and `internal` can be made available in 1.2 by
  ```var db = require("org/arangodb").db;``` and
  ```var internal = require("internal");```, respectively.
  The reason for this change is to get rid of global variables in the server
  because this will allow more specific inclusion of functionality.

  For convenience, the global variable `db` is still available by default in
  arangosh. The global variable `edges`, which since ArangoDB 1.1 was kind of
  a redundant wrapper of `db`, has been removed in 1.2 completely.
  Please use `db` instead, and if creating an edge collection, use the explicit
  ```db._createEdgeCollection()``` command.

* issue #374: prevent endless redirects when calling admin interface with
  unexpected URLs

* issue #373: TRAVERSAL() `trackPaths` option does not work. Instead `paths` does work

* issue #358: added support for CORS

* honor optional waitForSync property for document removal, replace, update, and
  save operations in arangosh. The waitForSync parameter for these operations
  was previously honored by the REST API and on the server-side, but not when
  the waitForSync parameter was specified for a document operation in arangosh.

* calls to db.collection.figures() and /_api/collection/<collection>/figures now
  additionally return the number of shapes used in the collection in the
  extra attribute "shapes.count"

* added AQL TRAVERSAL_TREE() function to return a hierarchical result from a traversal

* added AQL TRAVERSAL() function to return the results from a traversal

* added AQL function ATTRIBUTES() to return the attribute names of a document

* removed internal server-side AQL functions from global scope.

  Now the AQL internal functions can only be accessed via the exports of the
  ahuacatl module, which can be included via ```require("org/arangodb/ahuacatl")```.
  It shouldn't be necessary for clients to access this module at all, but
  internal code may use this module.

  The previously global AQL-related server-side functions were moved to the
  internal namespace. This produced the following function name changes on
  the server:

     old name              new name
     ------------------------------------------------------
     AHUACATL_RUN       => require("internal").AQL_QUERY
     AHUACATL_EXPLAIN   => require("internal").AQL_EXPLAIN
     AHUACATL_PARSE     => require("internal").AQL_PARSE

  Again, clients shouldn't have used these functions at all as there is the
  ArangoStatement object to execute AQL queries.

* fixed issue #366: Edges index returns strange description

* added AQL function MATCHES() to check a document against a list of examples

* added documentation and tests for db.collection.removeByExample

* added --progress option for arangoimp. This will show the percentage of the input
  file that has been processed by arangoimp while the import is still running. It can
  be used as a rough indicator of progress for the entire import.

* make the server log documents that cannot be imported via /_api/import into the
  logfile using the warning log level. This may help finding illegal documents in big
  import runs.

* check on server startup whether the database directory and all collection directories
  are writable. if not, the server startup will be aborted. this prevents serious
  problems with collections being non-writable and this being detected at some pointer
  after the server has been started

* allow the following AQL constructs: FUNC(...)[...], FUNC(...).attribute

* fixed issue #361: Bug in Admin Interface. Header disappears when clicking new collection

* Added in-memory only collections

  Added collection creation parameter "isVolatile":
  if set to true, the collection is created as an in-memory only collection,
  meaning that all document data of that collection will reside in memory only,
  and will not be stored permanently to disk.
  This means that all collection data will be lost when the collection is unloaded
  or the server is shut down.
  As this collection type does not have datafile disk overhead for the regular
  document operations, it may be faster than normal disk-backed collections. The
  actual performance gains strongly depend on the underlying OS, filesystem, and
  settings though.
  This collection type should be used for caches only and not for any sensible data
  that cannot be re-created otherwise.
  Some platforms, namely Windows, currently do not support this collection type.
  When creating an in-memory collection on such platform, an error message will be
  returned by ArangoDB telling the user the platform does not support it.

  Note: in-memory collections are an experimental feature. The feature might
  change drastically or even be removed altogether in a future version of ArangoDB.

* fixed issue #353: Please include "pretty print" in Emergency Console

* fixed issue #352: "pretty print" console.log
  This was achieved by adding the dump() function for the "internal" object

* reduced insertion time for edges index
  Inserting into the edges index now avoids costly comparisons in case of a hash
  collision, reducing the prefilling/loading timer for bigger edge collections

* added fulltext queries to AQL via FULLTEXT() function. This allows search
  fulltext indexes from an AQL query to find matching documents

* added fulltext index type. This index type allows indexing words and prefixes of
  words from a specific document attribute. The index can be queries using a
  SimpleQueryFull object, the HTTP REST API at /_api/simple/fulltext, or via AQL

* added collection.revision() method to determine whether a collection has changed.
  The revision method returns a revision string that can be used by client programs
  for equality/inequality comparisons. The value returned by the revision method
  should be treated by clients as an opaque string and clients should not try to
  figure out the sense of the revision id. This is still useful enough to check
  whether data in a collection has changed.

* issue #346: adaptively determine NUMBER_HEADERS_PER_BLOCK

* issue #338: arangosh cursor positioning problems

* issue #326: use limit optimization with filters

* issue #325: use index to avoid sorting

* issue #324: add limit optimization to AQL

* removed arango-password script and added Javascript functionality to add/delete
  users instead. The functionality is contained in module `users` and can be invoked
  as follows from arangosh and arangod:
  * require("users").save("name", "passwd");
  * require("users").replace("name", "newPasswd");
  * require("users").remove("name");
  * require("users").reload();
  These functions are intentionally not offered via the web interface.
  This also addresses issue #313

* changed print output in arangosh and the web interface for JSON objects.
  Previously, printing a JSON object in arangosh resulted in the attribute values
  being printed as proper JSON, but attribute names were printed unquoted and
  unescaped. This was fine for the purpose of arangosh, but lead to invalid
  JSON being produced. Now, arangosh will produce valid JSON that can be used
  to send it back to ArangoDB or use it with arangoimp etc.

* fixed issue #300: allow importing documents via the REST /_api/import API
  from a JSON list, too.
  So far, the API only supported importing from a format that had one JSON object
  on each line. This is sometimes inconvenient, e.g. when the result of an AQL
  query or any other list is to be imported. This list is a JSON list and does not
  necessary have a document per line if pretty-printed.
  arangoimp now supports the JSON list format, too. However, the format requires
  arangoimp and the server to read the entire dataset at once. If the dataset is
  too big (bigger than --max-upload-size) then the import will be rejected. Even if
  increased, the entire list must fit in memory on both the client and the server,
  and this may be more resource-intensive than importing individual lines in chunks.

* removed unused parameter --reuse-ids for arangoimp. This parameter did not have
  any effect in 1.2, was never publicly announced and did evil (TM) things.

* fixed issue #297 (partly): added whitespace between command line and
  command result in arangosh, added shell colors for better usability

* fixed issue #296: system collections not usable from AQL

* fixed issue #295: deadlock on shutdown

* fixed issue #293: AQL queries should exploit edges index

* fixed issue #292: use index when filtering on _key in AQL

* allow user-definable document keys
  users can now define their own document keys by using the _key attribute
  when creating new documents or edges. Once specified, the value of _key is
  immutable.
  The restrictions for user-defined key values are:
  * the key must be at most 254 bytes long
  * it must consist of the letters a-z (lower or upper case), the digits 0-9,
    the underscore (_) or dash (-) characters only
  * any other characters, especially multi-byte sequences, whitespace or
    punctuation characters cannot be used inside key values

  Specifying a document key is optional when creating new documents. If no
  document key is specified, ArangoDB will create a document key itself.
  There are no guarantees about the format and pattern of auto-generated document
  keys other than the above restrictions.
  Clients should therefore treat auto-generated document keys as opaque values.
  Keys can be used to look up and reference documents, e.g.:
  * saving a document: `db.users.save({ "_key": "fred", ... })`
  * looking up a document: `db.users.document("fred")`
  * referencing other documents: `edges.relations.save("users/fred", "users/john", ...)`

  This change is downwards-compatible to ArangoDB 1.1 because in ArangoDB 1.1
  users were not able to define their own keys. If the user does not supply a _key
  attribute when creating a document, ArangoDB 1.2 will still generate a key of
  its own as ArangoDB 1.1 did. However, all documents returned by ArangoDB 1.2 will
  include a _key attribute and clients should be able to handle that (e.g. by
  ignoring it if not needed). Documents returned will still include the _id attribute
  as in ArangoDB 1.1.

* require collection names everywhere where a collection id was allowed in
  ArangoDB 1.1 & 1.0
  This change requires clients to use a collection name in place of a collection id
  at all places the client deals with collections.
  Examples:
  * creating edges: the _from and _to attributes must now contain collection names instead
    of collection ids: `edges.relations.save("test/my-key1", "test/my-key2", ...)`
  * retrieving edges: the returned _from and _to attributes now will contain collection
    names instead of ids, too: _from: `test/fred` instead of `1234/3455`
  * looking up documents: db.users.document("fred") or db._document("users/fred")

  Collection names must be used in REST API calls instead of collection ids, too.
  This change is thus not completely downwards-compatible to ArangoDB 1.1. ArangoDB 1.1
  required users to use collection ids in many places instead of collection names.
  This was unintuitive and caused overhead in cases when just the collection name was
  known on client-side but not its id. This overhead can now be avoided so clients can
  work with the collection names directly. There is no need to work with collection ids
  on the client side anymore.
  This change will likely require adjustments to API calls issued by clients, and also
  requires a change in how clients handle the _id value of returned documents. Previously,
  the _id value of returned documents contained the collection id, a slash separator and
  the document number. Since 1.2, _id will contain the collection name, a slash separator
  and the document key. The same applies to the _from and _to attribute values of edges
  that are returned by ArangoDB.

  Also removed (now unnecessary) location header in responses of the collections REST API.
  The location header was previously returned because it was necessary for clients.
  When clients created a collection, they specified the collection name. The collection
  id was generated on the server, but the client needed to use the server-generated
  collection id for further API calls, e.g. when creating edges etc. Therefore, the
  full collection URL, also containing the collection id, was returned by the server in
  responses to the collection API, in the HTTP location header.
  Returning the location header has become unnecessary in ArangoDB 1.2 because users
  can access collections by name and do not need to care about collection ids.


v1.1.3 (2013-XX-XX)
-------------------

* fix case when an error message was looked up for an error code but no error
  message was found. In this case a NULL ptr was returned and not checked everywhere.
  The place this error popped up was when inserting into a non-unique hash index
  failed with a specific, invalid error code.

* fixed issue #381:  db._collection("_users").getIndexes();

* fixed issue #379: arango-password fatal issue javscript.startup-directory

* fixed issue #372: Command-Line Options for the Authentication and Authorization


v1.1.2 (2013-01-20)
-------------------

* upgraded to mruby 2013-01-20 583983385b81c21f82704b116eab52d606a609f4

* fixed issue #357: Some spelling and grammar errors

* fixed issue #355: fix quotes in pdf manual

* fixed issue #351: Strange arangosh error message for long running query

* fixed randomly hanging connections in arangosh on MacOS

* added "any" query method: this returns a random document from a collection. It
  is also available via REST HTTP at /_api/simple/any.

* added deployment tool

* added getPeerVertex

* small fix for logging of long messages: the last character of log messages longer
  than 256 bytes was not logged.

* fixed truncation of human-readable log messages for web interface: the trailing \0
  byte was not appended for messages longer than 256 bytes

* fixed issue #341: ArangoDB crashes when stressed with Batch jobs
  Contrary to the issue title, this did not have anything to do with batch jobs but
  with too high memory usage. The memory usage of ArangoDB is now reduced for cases
   when there are lots of small collections with few documents each

* started with issue #317: Feature Request (from Google Groups): DATE handling

* backported issue #300: Extend arangoImp to Allow importing resultset-like
  (list of documents) formatted files

* fixed issue #337: "WaitForSync" on new collection does not work on Win/X64

* fixed issue #336: Collections REST API docs

* fixed issue #335: mmap errors due to wrong memory address calculation

* fixed issue #332: arangoimp --use-ids parameter seems to have no impact

* added option '--server.disable-authentication' for arangosh as well. No more passwd
  prompts if not needed

* fixed issue #330: session logging for arangosh

* fixed issue #329: Allow passing script file(s) as parameters for arangosh to run

* fixed issue #328: 1.1 compile warnings

* fixed issue #327: Javascript parse errors in front end


v1.1.1 (2012-12-18)
-------------------

* fixed issue #339: DELETE /_api/cursor/cursor-identifier return incollect errorNum

  The fix for this has led to a signature change of the function actions.resultNotFound().
  The meaning of parameter #3 for This function has changed from the error message string
  to the error code. The error message string is now parameter #4.
  Any client code that uses this function in custom actions must be adjusted.

* fixed issue #321: Problem upgrading arangodb 1.0.4 to 1.1.0 with Homebrew (OSX 10.8.2)

* fixed issue #230: add navigation and search for online documentation

* fixed issue #315: Strange result in PATH

* fixed issue #323: Wrong function returned in error message of AQL CHAR_LENGTH()

* fixed some log errors on startup / shutdown due to pid file handling and changing
  of directories


v1.1.0 (2012-12-05)
-------------------

* WARNING:
  arangod now performs a database version check at startup. It will look for a file
  named "VERSION" in its database directory. If the file is not present, arangod will
  perform an automatic upgrade of the database directory. This should be the normal
  case when upgrading from ArangoDB 1.0 to ArangoDB 1.1.

  If the VERSION file is present but is from an older version of ArangoDB, arangod
  will refuse to start and ask the user to run a manual upgrade first. A manual upgrade
  can be performed by starting arangod with the option `--upgrade`.

  This upgrade procedure shall ensure that users have full control over when they
  perform any updates/upgrades of their data, and can plan backups accordingly. The
  procedure also guarantees that the server is not run without any required system
  collections or with in incompatible data state.

* added AQL function DOCUMENT() to retrieve a document by its _id value

* fixed issue #311: fixed segfault on unload

* fixed issue #309: renamed stub "import" button from web interface

* fixed issue #307: added WaitForSync column in collections list in in web interface

* fixed issue #306: naming in web interface

* fixed issue #304: do not clear AQL query text input when switching tabs in
  web interface

* fixed issue #303: added documentation about usage of var keyword in web interface

* fixed issue #301: PATCH does not work in web interface

# fixed issue #269: fix make distclean & clean

* fixed issue #296: system collections not usable from AQL

* fixed issue #295: deadlock on shutdown

* added collection type label to web interface

* fixed issue #290: the web interface now disallows creating non-edges in edge collections
  when creating collections via the web interface, the collection type must also be
  specified (default is document collection)

* fixed issue #289: tab-completion does not insert any spaces

* fixed issue #282: fix escaping in web interface

* made AQL function NOT_NULL take any number of arguments. Will now return its
  first argument that is not null, or null if all arguments are null. This is downwards
  compatible.

* changed misleading AQL function name NOT_LIST() to FIRST_LIST() and slightly changed
  the behavior. The function will now return its first argument that is a list, or null
  if none of the arguments are lists.
  This is mostly downwards-compatible. The only change to the previous implementation in
  1.1-beta will happen if two arguments were passed and the 1st and 2nd arguments were
  both no lists. In previous 1.1, the 2nd argument was returned as is, but now null
  will be returned.

* add AQL function FIRST_DOCUMENT(), with same behavior as FIRST_LIST(), but working
  with documents instead of lists.

* added UPGRADING help text

* fixed issue #284: fixed Javascript errors when adding edges/vertices without own
  attributes

* fixed issue #283: AQL LENGTH() now works on documents, too

* fixed issue #281: documentation for skip lists shows wrong example

* fixed AQL optimizer bug, related to OR-combined conditions that filtered on the
  same attribute but with different conditions

* fixed issue #277: allow usage of collection names when creating edges
  the fix of this issue also implies validation of collection names / ids passed to
  the REST edge create method. edges with invalid collection ids or names in the
  "from" or "to" values will be rejected and not saved


v1.1.beta2 (2012-11-13)
-----------------------

* fixed arangoirb compilation

* fixed doxygen


v1.1.beta1 (2012-10-24)
-----------------------

* fixed AQL optimizer bug

* WARNING:
  - the user has changed from "arango" to "arangodb", the start script has changed from
    "arangod" to "arangodb", the database directory has changed from "/var/arangodb" to
    "/var/lib/arangodb" to be compliant with various Linux policies

  - In 1.1, we have introduced types for collections: regular documents go into document
    collections, and edges go into edge collections. The prefixing (db.xxx vs. edges.xxx)
    works slightly different in 1.1: edges.xxx can still be used to access collections,
    however, it will not determine the type of existing collections anymore. To create an
    edge collection 1.1, you can use db._createEdgeCollection() or edges._create().
    And there's of course also db._createDocumentCollection().
    db._create() is also still there and will create a document collection by default,
    whereas edges._create() will create an edge collection.

  - the admin web interface that was previously available via the simple URL suffix /
    is now available via a dedicated URL suffix only: /_admin/html
    The reason for this is that routing and URLs are now subject to changes by the end user,
    and only URLs parts prefixed with underscores (e.g. /_admin or /_api) are reserved
    for ArangoDB's internal usage.

* the server now handles requests with invalid Content-Length header values as follows:
  - if Content-Length is negative, the server will respond instantly with HTTP 411
    (length required)

  - if Content-Length is positive but shorter than the supplied body, the server will
    respond with HTTP 400 (bad request)

  - if Content-Length is positive but longer than the supplied body, the server will
    wait for the client to send the missing bytes. The server allows 90 seconds for this
    and will close the connection if the client does not send the remaining data

  - if Content-Length is bigger than the maximum allowed size (512 MB), the server will
    fail with HTTP 413 (request entity too large).

  - if the length of the HTTP headers is greater than the maximum allowed size (1 MB),
    the server will fail with HTTP 431 (request header fields too large)

* issue #265: allow optional base64 encoding/decoding of action response data

* issue #252: create _modules collection using arango-upgrade (note: arango-upgrade was
  finally replaced by the `--upgrade` option for arangod)

* issue #251: allow passing arbitrary options to V8 engine using new command line option:
  --javascript.v8-options. Using this option, the Harmony features or other settings in
  v8 can be enabled if the end user requires them

* issue #248: allow AQL optimizer to pull out completely uncorrelated subqueries to the
  top level, resulting in less repeated evaluation of the subquery

* upgraded to Doxygen 1.8.0

* issue #247: added AQL function MERGE_RECURSIVE

* issue #246: added clear() function in arangosh

* issue #245: Documentation: Central place for naming rules/limits inside ArangoDB

* reduced size of hash index elements by 50 %, allowing more index elements to fit in
  memory

* issue #235: GUI Shell throws Error:ReferenceError: db is not defined

* issue #229: methods marked as "under construction"

* issue #228: remove unfinished APIs (/_admin/config/*)

* having the OpenSSL library installed is now a prerequisite to compiling ArangoDB
  Also removed the --enable-ssl configure option because ssl is always required.

* added AQL functions TO_LIST, NOT_LIST

* issue #224: add optional Content-Id for batch requests

* issue #221: more documentation on AQL explain functionality. Also added
  ArangoStatement.explain() client method

* added db._createStatement() method on server as well (was previously available
  on the client only)

* issue #219: continue in case of "document not found" error in PATHS() function

* issue #213: make waitForSync overridable on specific actions

* changed AQL optimizer to use indexes in more cases. Previously, indexes might
  not have been used when in a reference expression the inner collection was
  specified last. Example: FOR u1 IN users FOR u2 IN users FILTER u1._id == u2._id
  Previously, this only checked whether an index could be used for u2._id (not
  possible). It was not checked whether an index on u1._id could be used (possible).
  Now, for expressions that have references/attribute names on both sides of the
  above as above, indexes are checked for both sides.

* issue #204: extend the CSV import by TSV and by user configurable
  separator character(s)

* issue #180: added support for batch operations

* added startup option --server.backlog-size
  this allows setting the value of the backlog for the listen() system call.
  the default value is 10, the maximum value is platform-dependent

* introduced new configure option "--enable-maintainer-mode" for
  ArangoDB maintainers. this option replaces the previous compile switches
  --with-boost-test, --enable-bison, --enable-flex and --enable-errors-dependency
  the individual configure options have been removed. --enable-maintainer-mode
  turns them all on.

* removed potentially unused configure option --enable-memfail

* fixed issue #197: HTML web interface calls /_admin/user-manager/session

* fixed issue #195: VERSION file in database directory

* fixed issue #193: REST API HEAD request returns a message body on 404

* fixed issue #188: intermittent issues with 1.0.0
  (server-side cursors not cleaned up in all cases, pthreads deadlock issue)

* issue #189: key store should use ISO datetime format bug

* issue #187: run arango-upgrade on server start (note: arango-upgrade was finally
  replaced by the `--upgrade` option for arangod)n

* fixed issue #183: strange unittest error

* fixed issue #182: manual pages

* fixed issue #181: use getaddrinfo

* moved default database directory to "/var/lib/arangodb" in accordance with
  http://www.pathname.com/fhs/pub/fhs-2.3.html

* fixed issue #179: strange text in import manual

* fixed issue #178: test for aragoimp is missing

* fixed issue #177: a misleading error message was returned if unknown variables
  were used in certain positions in an AQL query.

* fixed issue #176: explain how to use AQL from the arangosh

* issue #175: re-added hidden (and deprecated) option --server.http-port. This
  option is only there to be downwards-compatible to Arango 1.0.

* fixed issue #174: missing Documentation for `within`

* fixed issue #170: add db.<coll_name>.all().toArray() to arangosh help screen

* fixed issue #169: missing argument in Simple Queries

* added program arango-upgrade. This program must be run after installing ArangoDB
  and after upgrading from a previous version of ArangoDB. The arango-upgrade script
  will ensure all system collections are created and present in the correct state.
  It will also perform any necessary data updates.
  Note: arango-upgrade was finally replaced by the `--upgrade` option for arangod.

* issue #153: edge collection should be a flag for a collection
  collections now have a type so that the distinction between document and edge
  collections can now be done at runtime using a collection's type value.
  A collection's type can be queried in Javascript using the <collection>.type() method.

  When new collections are created using db._create(), they will be document
  collections by default. When edge._create() is called, an edge collection will be created.
  To explicitly create a collection of a specific/different type, use the methods
  _createDocumentCollection() or _createEdgeCollection(), which are available for
  both the db and the edges object.
  The Javascript objects ArangoEdges and ArangoEdgesCollection have been removed
  completely.
  All internal and test code has been adjusted for this, and client code
  that uses edges.* should also still work because edges is still there and creates
  edge collections when _create() is called.

  INCOMPATIBLE CHANGE: Client code might still need to be changed in the following aspect:
  Previously, collections did not have a type so documents and edges could be inserted
  in the same collection. This is now disallowed. Edges can only be inserted into
  edge collections now. As there were no collection types in 1.0, ArangoDB will perform
  an automatic upgrade when migrating from 1.0 to 1.1.
  The automatic upgrade will check every collection and determine its type as follows:
  - if among the first 50 documents in the collection there are documents with
    attributes "_from" and "_to", the collection is typed as an edge collection
  - if among the first 50 documents in the collection there are no documents with
    attributes "_from" and "_to", the collection is made as a document collection

* issue #150: call V8 garbage collection on server periodically

* issue #110: added support for partial updates

  The REST API for documents now offers an HTTP PATCH method to partially update
  documents. Overwriting/replacing documents is still available via the HTTP PUT method
  as before. The Javascript API in the shell also offers a new update() method in extension to
  the previously existing replace() method.


v1.0.4 (2012-11-12)
-------------------

* issue #275: strange error message in arangosh 1.0.3 at startup


v1.0.3 (2012-11-08)
-------------------

* fixed AQL optimizer bug

* issue #273: fixed segfault in arangosh on HTTP 40x

* issue #265: allow optional base64 encoding/decoding of action response data

* issue #252: _modules collection not created automatically


v1.0.2 (2012-10-22)
-------------------

* repository CentOS-X.Y moved to CentOS-X, same for Debian

* bugfix for rollback from edges

* bugfix for hash indexes

* bugfix for StringBuffer::erase_front

* added autoload for modules

* added AQL function TO_LIST


v1.0.1 (2012-09-30)
-------------------

* draft for issue #165: front-end application howto

* updated mruby to cf8fdea4a6598aa470e698e8cbc9b9b492319d

* fix for issue #190: install doesn't create log directory

* fix for issue #194: potential race condition between creating and dropping collections

* fix for issue #193: REST API HEAD request returns a message body on 404

* fix for issue #188: intermittent issues with 1.0.0

* fix for issue #163: server cannot create collection because of abandoned files

* fix for issue #150: call V8 garbage collection on server periodically


v1.0.0 (2012-08-17)
-------------------

* fix for issue #157: check for readline and ncurses headers, not only libraries


v1.0.beta4 (2012-08-15)
-----------------------

* fix for issue #152: fix memleak for barriers


v1.0.beta3 (2012-08-10)
-----------------------

* fix for issue #151: Memleak, collection data not removed

* fix for issue #149: Inconsistent port for admin interface

* fix for issue #163: server cannot create collection because of abandoned files

* fix for issue #157: check for readline and ncurses headers, not only libraries

* fix for issue #108: db.<collection>.truncate() inefficient

* fix for issue #109: added startup note about cached collection names and how to
  refresh them

* fix for issue #156: fixed memleaks in /_api/import

* fix for issue #59: added tests for /_api/import

* modified return value for calls to /_api/import: now, the attribute "empty" is
  returned as well, stating the number of empty lines in the input. Also changed the
  return value of the error code attribute ("errorNum") from 1100 ("corrupted datafile")
  to 400 ("bad request") in case invalid/unexpected JSON data was sent to the server.
  This error code is more appropriate as no datafile is broken but just input data is
  incorrect.

* fix for issue #152: Memleak for barriers

* fix for issue #151: Memleak, collection data not removed

* value of --database.maximal-journal-size parameter is now validated on startup. If
  value is smaller than the minimum value (currently 1048576), an error is thrown and
  the server will not start. Before this change, the global value of maximal journal
  size was not validated at server start, but only on collection level

* increased sleep value in statistics creation loop from 10 to 500 microseconds. This
  reduces accuracy of statistics values somewhere after the decimal points but saves
  CPU time.

* avoid additional sync() calls when writing partial shape data (attribute name data)
  to disk. sync() will still be called when the shape marker (will be written after
  the attributes) is written to disk

* issue #147: added flag --database.force-sync-shapes to force synching of shape data
  to disk. The default value is true so it is the same behavior as in version 1.0.
  if set to false, shape data is synched to disk if waitForSync for the collection is
  set to true, otherwise, shape data is not synched.

* fix for issue #145: strange issue on Travis: added epsilon for numeric comparison in
  geo index

* fix for issue #136: adjusted message during indexing

* issue #131: added timeout for HTTP keep-alive connections. The default value is 300
  seconds. There is a startup parameter server.keep-alive-timeout to configure the value.
  Setting it to 0 will disable keep-alive entirely on the server.

* fix for issue #137: AQL optimizer should use indexes for ref accesses with
  2 named attributes


v1.0.beta2 (2012-08-03)
-----------------------

* fix for issue #134: improvements for centos RPM

* fixed problem with disable-admin-interface in config file


v1.0.beta1 (2012-07-29)
-----------------------

* fixed issue #118: We need a collection "debugger"

* fixed issue #126: Access-Shaper must be cached

* INCOMPATIBLE CHANGE: renamed parameters "connect-timeout" and "request-timeout"
  for arangosh and arangoimp to "--server.connect-timeout" and "--server.request-timeout"

* INCOMPATIBLE CHANGE: authorization is now required on the server side
  Clients sending requests without HTTP authorization will be rejected with HTTP 401
  To allow backwards compatibility, the server can be started with the option
  "--server.disable-authentication"

* added options "--server.username" and "--server.password" for arangosh and arangoimp
  These parameters must be used to specify the user and password to be used when
  connecting to the server. If no password is given on the command line, arangosh/
  arangoimp will interactively prompt for a password.
  If no user name is specified on the command line, the default user "root" will be
  used.

* added startup option "--server.ssl-cipher-list" to determine which ciphers to
  use in SSL context. also added SSL_OP_CIPHER_SERVER_PREFERENCE to SSL default
  options so ciphers are tried in server and not in client order

* changed default SSL protocol to TLSv1 instead of SSLv2

* changed log-level of SSL-related messages

* added SSL connections if server is compiled with OpenSSL support. Use --help-ssl

* INCOMPATIBLE CHANGE: removed startup option "--server.admin-port".
  The new endpoints feature (see --server.endpoint) allows opening multiple endpoints
  anyway, and the distinction between admin and "other" endpoints can be emulated
  later using privileges.

* INCOMPATIBLE CHANGE: removed startup options "--port", "--server.port", and
  "--server.http-port" for arangod.
  These options have been replaced by the new "--server.endpoint" parameter

* INCOMPATIBLE CHANGE: removed startup option "--server" for arangosh and arangoimp.
  These options have been replaced by the new "--server.endpoint" parameter

* Added "--server.endpoint" option to arangod, arangosh, and arangoimp.
  For arangod, this option allows specifying the bind endpoints for the server
  The server can be bound to one or multiple endpoints at once. For arangosh
  and arangoimp, the option specifies the server endpoint to connect to.
  The following endpoint syntax is currently supported:
  - tcp://host:port or http@tcp://host:port (HTTP over IPv4)
  - tcp://[host]:port or http@tcp://[host]:port (HTTP over IPv6)
  - ssl://host:port or http@tcp://host:port (HTTP over SSL-encrypted IPv4)
  - ssl://[host]:port or http@tcp://[host]:port (HTTP over SSL-encrypted IPv6)
  - unix:///path/to/socket or http@unix:///path/to/socket (HTTP over UNIX socket)

  If no port is specified, the default port of 8529 will be used.

* INCOMPATIBLE CHANGE: removed startup options "--server.require-keep-alive" and
  "--server.secure-require-keep-alive".
  The server will now behave as follows which should be more conforming to the
  HTTP standard:
  * if a client sends a "Connection: close" header, the server will close the
    connection
  * if a client sends a "Connection: keep-alive" header, the server will not
    close the connection
  * if a client does not send any "Connection" header, the server will assume
    "keep-alive" if the request was an HTTP/1.1 request, and "close" if the
    request was an HTTP/1.0 request

* (minimal) internal optimizations for HTTP request parsing and response header
  handling

* fixed Unicode unescaping bugs for \f and surrogate pairs in BasicsC/strings.c

* changed implementation of TRI_BlockCrc32 algorithm to use 8 bytes at a time

* fixed issue #122: arangod doesn't start if <log.file> cannot be created

* fixed issue #121: wrong collection size reported

* fixed issue #98: Unable to change journalSize

* fixed issue #88: fds not closed

* fixed escaping of document data in HTML admin front end

* added HTTP basic authentication, this is always turned on

* added server startup option --server.disable-admin-interface to turn off the
  HTML admin interface

* honor server startup option --database.maximal-journal-size when creating new
  collections without specific journalsize setting. Previously, these
  collections were always created with journal file sizes of 32 MB and the
  --database.maximal-journal-size setting was ignored

* added server startup option --database.wait-for-sync to control the default
  behavior

* renamed "--unit-tests" to "--javascript.unit-tests"


v1.0.alpha3 (2012-06-30)
------------------------

* fixed issue #116: createCollection=create option doesn't work

* fixed issue #115: Compilation issue under OSX 10.7 Lion & 10.8 Mountain Lion
  (homebrew)

* fixed issue #114: image not found

* fixed issue #111: crash during "make unittests"

* fixed issue #104: client.js -> ARANGO_QUIET is not defined


v1.0.alpha2 (2012-06-24)
------------------------

* fixed issue #112: do not accept document with duplicate attribute names

* fixed issue #103: Should we cleanup the directory structure

* fixed issue #100: "count" attribute exists in cursor response with "count:
  false"

* fixed issue #84 explain command

* added new MRuby version (2012-06-02)

* added --log.filter

* cleanup of command line options:
** --startup.directory => --javascript.startup-directory
** --quite => --quiet
** --gc.interval => --javascript.gc-interval
** --startup.modules-path => --javascript.modules-path
** --action.system-directory => --javascript.action-directory
** --javascript.action-threads => removed (is now the same pool as --server.threads)

* various bug-fixes

* support for import

* added option SKIP_RANGES=1 for make unittests

* fixed several range-related assertion failures in the AQL query optimizer

* fixed AQL query optimizations for some edge cases (e.g. nested subqueries with
  invalid constant filter expressions)


v1.0.alpha1 (2012-05-28)
------------------------

Alpha Release of ArangoDB 1.0<|MERGE_RESOLUTION|>--- conflicted
+++ resolved
@@ -1,18 +1,16 @@
 devel
 -----
 
-<<<<<<< HEAD
 * added key generators `uuid` and `padded`
 
   The `uuid` key generator generates universally unique 128 bit keys, which are
   stored in hexadecimal human-readable format.  
   The `padded` key generator generates keys of a fixed length (16 bytes) in 
   ascending lexicographical sort order.
-=======
+
 * The REST API of `/_admin/status` changed: Field "mode" is now named "operationMode",
   field "writeOpsEnabled" no longer exists and is replaced by field "readOnly" with
   the inverted meaning.
->>>>>>> 545561e9
 
 * added `COUNT_DISTINCT` AQL function
 
