--- conflicted
+++ resolved
@@ -48,12 +48,10 @@
 
 * added C++ implementations for AQL function `SUBSTRING()`, `LEFT()`, `RIGHT()` and `TRIM()`
 
-<<<<<<< HEAD
 * fixed issue #3395: AQL: cannot instantiate CollectBlock with undetermined
   aggregation method
-=======
+
 * make AQL `DISTINCT` not change the order of the results it is applied on
->>>>>>> 3d0ab7d3
 
 * show C++ function name of call site in ArangoDB log output
 
@@ -69,7 +67,6 @@
 
   This addresses https://stackoverflow.com/questions/46427126/arangodb-3-2-unique-constraint-violation-id-or-key
 
-<<<<<<< HEAD
 * fix potential overflow in CRC marker check when a corrupted CRC marker
   is found at the very beginning of an MMFiles datafile
 
@@ -77,8 +74,6 @@
 v3.3.milestone1 (2017-10-11)
 ----------------------------
 
-=======
->>>>>>> 3d0ab7d3
 * added option `--server.local-authentication`
 
 * UI: added user roles
