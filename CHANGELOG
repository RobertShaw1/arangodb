--- conflicted
+++ resolved
@@ -12,12 +12,9 @@
 
 * inception was ignoring leader's configuration
 
-<<<<<<< HEAD
 * inception could get caught in a trap, where agent configuration
   version and timeout multiplier lead to incapacitated agency
 
-=======
->>>>>>> 3822a8f1
 
 v3.2.15 (2018-05-13)
 --------------------
