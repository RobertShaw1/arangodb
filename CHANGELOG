--- conflicted
+++ resolved
@@ -1,12 +1,10 @@
 devel
 -----
 
-<<<<<<< HEAD
 
 * The AQL Editor in the Web UI now supports GeoJSON types and is able to render them.
-=======
+
 * Fixed issue #5035: fixed a vulnerability issue within the web ui's index view
->>>>>>> 37c58e1b
 
 * fixed Foxx queues bug when queues are created in a request handler with an
   ArangoDB authentication header
