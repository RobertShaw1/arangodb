devel
-----

<<<<<<< HEAD
* changed the thread handling in the scheduler. `--server.threads` will be
  the maximum number of threads for the scheduler.

  The hidden option `--server.maximal-threads` is now obsolete.

  The hidden options `--server.queue-size`, `--server.prioN-size` (N = 1 or 2)
  control the size of the internal queues. The defaults are sensible, do not
  change these settings.

* replace JavaScript functions FULLTEXT, NEAR, WITHIN with regular AQL via a
  new optimizer rule.
=======
* added collection.indexes() as an alias for collection.getIndexes()
>>>>>>> 1ed2ac27

* disable V8 engine and JavaScript APIs for agency nodes

* renamed MMFiles engine compactor thread from "Compactor" to "MMFilesCompactor".
  
  This change will be visible only on systems which allow assigning names to
  threads.

* added configuration option `--rocksdb.sync-interval`

  This option specifies interval (in milliseconds) that ArangoDB will use to 
  automatically synchronize data in RocksDB's write-ahead log (WAL) files to 
  disk. Automatic syncs will only be performed for not-yet synchronized data, 
  and only for operations that have been executed without the *waitForSync* 
  attribute.

  Automatic synchronization is performed by a background thread. The default
  sync interval is 100 milliseconds.

* added AQL functions `TO_BASE64`, `TO_HEX`, `ENCODE_URI_COMPONENT` and `SOUNDEX`

* PR #5857: RocksDB engine would frequently request a new DelayToken.  This caused
  excessive write delay on the next Put() call.  Alternate approach taken.

* changed the thread handling in the scheduler. `--server.threads` will be
  the maximum number of threads for the scheduler.

* The hidden option `--server.maximal-threads` is now obsolete.

* The hidden options `--server.queue-size`, `--server.prioN-size` (N = 1 or 2)
  control the size of the internal queues. The defaults are sensible, do not
  change these settings.

* use sparse indexes in more cases now, when it is clear that the index attribute
  value cannot be null

* introduce SingleRemoteOperationNode via "optimize-cluster-single-document-operations"
  optimizer rule, which triggers single document operations directly from the coordinator 
  instead of using a full-featured AQL setup. This saves cluster roundtrips.

  Queries directly referencing the document key benefit from this:

      UPDATE {_key: '1'} WITH {foo: 'bar'} IN collection RETURN OLD

* Added load balancer support and user-restriction to cursor API.

  If a cursor is accessed on a different coordinator than where it was created,
  the requests will be forwarded to the correct coordinator. If a cursor is
  accessed by a different user than the one who created it, the request will
  be denied.

* if authentication is turned on requests to databases by users with insufficient rights
 will be answered with the HTTP forbidden (401) response.

* upgraded bundled RocksDB library version to 5.14

* added key generators `uuid` and `padded`

  The `uuid` key generator generates universally unique 128 bit keys, which are
  stored in hexadecimal human-readable format.
  The `padded` key generator generates keys of a fixed length (16 bytes) in
  ascending lexicographical sort order.

* The REST API of `/_admin/status` changed: Field "mode" is now named "operationMode",
  field "writeOpsEnabled" no longer exists and is replaced by field "readOnly" with
  the inverted meaning.

* added `COUNT_DISTINCT` AQL function

* make AQL optimizer rule `collect-in-cluster` optimize aggregation functions
  `AVERAGE`, `VARIANCE`, `STDDEV`, `UNIQUE`, `SORTED_UNIQUE` and `COUNT_DISTINCT`
  in a cluster by pushing parts of the aggregation onto the DB servers and only
  doing the total aggregation on the coordinator

* replace JavaScript functions FULLTEXT, NEAR, WITHIN and WITHIN_RECTANGLE with
  regular AQL subqueries via a new optimizer rule "replace-function-with-index".

* the existing "fulltext-index-optimizer" optimizer rule has been removed because its
  duty is now handled by the "replace-function-with-index" rule.

* The `NEAR` AQL function now does not default to a limit of 100 documents any more.

* added option "--latency true" option to arangoimport. Lists microsecond latency
  statistics on 10 second intervals.

* fixed internal issue #2256: ui, document id not showing up when deleting a document

* fixed internal issue #2163: wrong labels within foxx validation of service
  input parameters

* fixed internal issue #2160: fixed misplaced tooltips in indices view

* Added exclusive option for rocksdb collections. Modifying AQL queries can
  now set the exclusive option as well as it can be set on JavaScript transactions.

* added optimizer rule "optimize-subqueries", which makes qualifying subqueries
  return less data

  The rule fires in the following situations:
  * in case only a few results are used from a non-modifying subquery, the rule
    will add a LIMIT statement into the subquery. For example

        LET docs = (
          FOR doc IN collection
            FILTER ...
            RETURN doc
        )
        RETURN docs[0]

    will be turned into

        LET docs = (
          FOR doc IN collection
            FILTER ...
            LIMIT 1
            RETURN doc
        )
        RETURN docs[0]

    Another optimization performed by this rule is to modify the result value
    of subqueries in case only the number of results is checked later. For example

        RETURN LENGTH(
          FOR doc IN collection
            FILTER ...
            RETURN doc
        )

    will be turned into

        RETURN LENGTH(
          FOR doc IN collection
            FILTER ...
            RETURN true
        )

  This saves copying the document data from the subquery to the outer scope and may
  enable follow-up optimizations.

* fixed issue #5035: fixed a vulnerability issue within the web ui's index view

* fixed Foxx queues bug when queues are created in a request handler with an
  ArangoDB authentication header

* abort startup when using SSLv2 for a server endpoint, or when connecting with
  a client tool via an SSLv2 connection.

  SSLv2 has been disabled in the OpenSSL library by default in recent versions
  because of security vulnerabilities inherent in this protocol.

  As it is not safe at all to use this protocol, the support for it has also
  been stopped in ArangoDB. End users that use SSLv2 for connecting to ArangoDB
  should change the protocol from SSLv2 to TLSv12 if possible, by adjusting
  the value of the `--ssl.protocol` startup option.

* added `overwrite` option to document insert operations to allow for easier syncing.

  This implements almost the much inquired UPSERT. In reality it is a REPSERT
  (replace/insert) because only replacement and not modification of documents
  is possible. The option does not work in cluster collections with custom
  sharding.

* added startup option `--log.escape`

  This option toggles the escaping of log output.

  If set to `true` (which is the default value), then the logging will work
  as before, and the following characters in the log output are escaped:

  * the carriage return character (hex 0d)
  * the newline character (hex 0a)
  * the tabstop character (hex 09)
  * any other characters with an ordinal value less than hex 20

  If the option is set to `false`, no characters are escaped. Characters with
  an ordinal value less than hex 20 will not be printed in this mode but will
  be replaced with a space character (hex 20).

  A side effect of turning off the escaping is that it will reduce the CPU
  overhead for the logging. However, this will only be noticable when logging
  is set to a very verbose level (e.g. debug or trace).

* increased the default values for the startup options `--javascript.gc-interval`
  from every 1000 to every 2000 requests, and for `--javascript.gc-frequency` from
  30 to 60 seconds

  This will make the V8 garbage collection run less often by default than in previous
  versions, reducing CPU load a bit and leaving more contexts available on average.

* added `/_admin/repair/distributeShardsLike` that repairs collections with
  distributeShardsLike where the shards aren't actually distributed like in the
  prototype collection, as could happen due to internal issue #1770

* Fixed issue #4271: Change the behavior of the `fullCount` option for AQL query
  cursors so that it will only take into account `LIMIT` statements on the top level
  of the query.

  `LIMIT` statements in subqueries will not have any effect on the `fullCount` results
  any more.

* We added a new geo-spatial index implementation. On the RocksDB storage engine all
  installations will need to be upgraded with `--database.auto-upgrade true`. New geo
  indexes will now only report with the type `geo` instead of `geo1` or `geo2`.
  The index types `geo1` and `geo2` are now deprecated.
  Additionally we removed the deprecated flags `constraint` and `ignoreNull` from geo
  index definitions, these fields were initially deprecated in ArangoDB 2.5

* Add revision id to RocksDB values in primary indexes to speed up replication (~10x).

* PR #5238: Create a default pacing algorithm for arangoimport to avoid TimeoutErrors
  on VMs with limited disk throughput

* Starting a cluster with coordinators and DB servers using different storage engines
  is unsupported. Doing it anyway will now produce a warning on startup

* fixed issue #4919: C++ implementation of LIKE function now matches the old and correct
  behaviour of the javascript implementation.

* added `--json` option to arangovpack, allowing to treat its input as plain JSON data
  make arangovpack work without any configuration file

* added experimental arangodb startup option `--javascript.enabled` to enable/disable the
  initialization of the V8 JavaScript engine. Only expected to work on single-servers and
  agency deployments

* pull request #5201: eliminate race scenario where handlePlanChange could run infinite times
  after an execution exceeded 7.4 second time span

* UI: fixed an unreasonable event bug within the modal view engine

* pull request #5114: detect shutdown more quickly on heartbeat thread of coordinator and
  DB servers

* fixed issue #3811: gharial api is now checking existence of `_from` and `_to` vertices
  during edge creation

* There is a new method `_profileQuery` on the database object to execute a query and
  print an explain with annotated runtime information.

* Query cursors can now be created with option `profile`, with a value of 0, 1 or 2.
  This will cause queries to include more statistics in their results and will allow tracing
  of queries.

* fixed internal issue #2147: fixed database filter in UI

* fixed internal issue #2149: number of documents in the UI is not adjusted after moving them

* fixed internal issue #2150: UI - loading a saved query does not update the list of bind
  parameters

* removed option `--cluster.my-local-info` in favor of persisted server UUIDs

  The option `--cluster.my-local-info` was deprecated since ArangoDB 3.3.

* added new collection property `cacheEnabled` which enables in-memory caching for
  documents and primary index entries. Available only when using RocksDB

* arangodump now supports `--threads` option to dump collections in parallel

* arangorestore now supports `--threads` option to restore collections in parallel

* Improvement: The AQL query planner in cluster is now a bit more clever and
  can prepare AQL queries with less network overhead.

  This should speed up simple queries in cluster mode, on complex queries it
  will most likely not show any performance effect.
  It will especially show effects on collections with a very high amount of Shards.

* removed remainders of dysfunctional `/_admin/cluster-test` and `/_admin/clusterCheckPort`
  API endpoints and removed them from documentation

* added new query option `stream` to enable streaming query execution via the
  `POST /_api/cursor` rest interface.

* fixed issue #4698: databases within the UI are now displayed in a sorted order.

* Behavior of permissions for databases and collections changed:
  The new fallback rule for databases for which an access level is not explicitly specified:
  Choose the higher access level of:
    * A wildcard database grant
    * A database grant on the `_system` database
  The new fallback rule for collections for which an access level is not explicitly specified:
  Choose the higher access level of:
    * Any wildcard access grant in the same database, or on "*/*"
    * The access level for the current database
    * The access level for the `_system` database

* fixed issue #4583: add AQL ASSERT and AQL WARN

* renamed startup option `--replication.automatic-failover` to
  `--replication.active-failover`
  using the old option name will still work in ArangoDB 3.4, but the old option
  will be removed afterwards

* index selectivity estimates for RocksDB engine are now eventually consistent

  This change addresses a previous issue where some index updates could be
  "lost" from the view of the internal selectivity estimate, leading to
  inaccurate estimates. The issue is solved now, but there can be up to a second
  or so delay before updates are reflected in the estimates.

* support `returnOld` and `returnNew` attributes for in the following HTTP REST
  APIs:

  * /_api/gharial/<graph>/vertex/<collection>
  * /_api/gharial/<graph>/edge/<collection>

  The exception from this is that the HTTP DELETE verb for these APIs does not
  support `returnOld` because that would make the existing API incompatible

* fixed internal issue #478: remove unused and undocumented REST API endpoints
  _admin/statistics/short and _admin/statistics/long

  These APIs were available in ArangoDB's REST API, but have not been called by
  ArangoDB itself nor have they been part of the documented API. They have been
  superseded by other REST APIs and were partially dysfunctional. Therefore
  these two endpoints have been removed entirely.

* fixed issue #1532: reload users on restore

* fixed internal issue #1475: when restoring a cluster dump to a single server
  ignore indexes of type primary and edge since we mustn't create them here.

* fixed internal issue #1439: improve performance of any-iterator for RocksDB

* issue #1190: added option `--create-database` for arangoimport

* UI: updated dygraph js library to version 2.1.0

* renamed arangoimp to arangoimport for consistency
  Release packages will still install arangoimp as a symlink so user scripts
  invoking arangoimp do not need to be changed

* UI: Shard distribution view now has an accordion view instead of displaying
  all shards of all collections at once.

* fixed issue #4393: broken handling of unix domain sockets in JS_Download

* added AQL function `IS_KEY`
  this function checks if the value passed to it can be used as a document key,
  i.e. as the value of the `_key` attribute

* added AQL functions `SORTED` and `SORTED_UNIQUE`

  `SORTED` will return a sorted version of the input array using AQL's internal
  comparison order
  `SORTED_UNIQUE` will do the same, but additionally removes duplicates.

* added C++ implementation for AQL functions `DATE_NOW`, `DATE_ISO8601`,
  `DATE_TIMESTAMP`, `IS_DATESTRING`, `DATE_DAYOFWEEK`, `DATE_YEAR`,
  `DATE_MONTH`, `DATE_DAY`, `DATE_HOUR`, `DATE_MINUTE`, `DATE_SECOND`,
  `DATE_MILLISECOND`, `DATE_DAYOFYEAR`, `DATE_ISOWEEK`, `DATE_LEAPYEAR`,
  `DATE_QUARTER`, `DATE_DAYS_IN_MONTH`, `DATE_ADD`, `DATE_SUBTRACT`,
  `DATE_DIFF`, `DATE_COMPARE`, `TRANSLATE` and `SHA512`

* fixed a bug where clusterinfo missed changes to plan after agency
  callback is registred for create collection

* Foxx manifest.json files can now contain a $schema key with the value
  of "http://json.schemastore.org/foxx-manifest" to improve tooling support.

* fixed agency restart from compaction without data

* fixed agency's log compaction for internal issue #2249 

* only load Plan and Current from agency when actually needed


v3.3.13 (XXXX-XX-XX)
--------------------

* fixed issue #5827: Batch request handling incompatible with .NET's default 
  ContentType format


v3.3.12 (2018-07-12)
--------------------

* issue #5854: RocksDB engine would frequently request a new DelayToken.  This caused
  excessive write delay on the next Put() call.  Alternate approach taken.

* fixed graph creation under some circumstances failing with 'edge collection
  already used in edge def' despite the edge definitions being identical

* fixed issue #5727: Edge document with user provided key is inserted as many
  times as the number of shards, violating the primary index

* fixed internal issue #2658: AQL modification queries did not allow `_rev`
  checking. There is now a new option `ignoreRevs` which can be set to `false`
  in order to force AQL modification queries to match revision ids before
  doing any modifications

* fixed issue #5679: Replication applier restrictions will crash synchronisation
  after initial sync

* fixed potential issue in RETURN DISTINCT CollectBlock implementation
  that led to the block producing an empty result

* changed communication tasks to use boost strands instead of locks,
  this fixes a race condition with parallel VST communication over
  SSL

* fixed agency restart from compaction without data

* fixed for agent coming back to agency with changed endpoint and
  total data loss

* more patient agency tests to allow for ASAN tests to successfully finish


v3.3.11 (2018-06-26)
--------------------

* upgraded arangosync version to 0.5.3

* upgraded arangodb starter version to 0.12.0

* fixed internal issue #2559: "unexpected document key" error when custom
  shard keys are used and the "allowUserKeys" key generator option is set
  to false

* fixed AQL DOCUMENT lookup function for documents for sharded collections with
  more than a single shard and using a custom shard key (i.e. some shard
  key attribute other than `_key`).
  The previous implementation of DOCUMENT restricted to lookup to a single
  shard in all cases, though this restriction was invalid. That lead to
  `DOCUMENT` not finding documents in cases the wrong shard was contacted. The
  fixed implementation in 3.3.11 will reach out to all shards to find the
  document, meaning it will produce the correct result, but will cause more
  cluster-internal traffic. This increase in traffic may be high if the number
  of shards is also high, because each invocation of `DOCUMENT` will have to
  contact all shards.
  There will be no performance difference for non-sharded collections or
  collections that are sharded by `_key` or that only have a single shard.

* reimplemented replication view in web UI

* fixed internal issue #2256: ui, document id not showing up when deleting a document

* fixed internal issue #2163: wrong labels within foxx validation of service
  input parameters

* fixed internal issue #2160: fixed misplaced tooltips in indices view

* added new arangoinspect client tool, to help users and customers easily collect
  information of any ArangoDB server setup, and facilitate troubleshooting for the
  ArangoDB Support Team


v3.3.10 (2018-06-04)
--------------------

* make optimizer rule "remove-filter-covered-by-index" not stop after removing
  a sub-condition from a FILTER statement, but pass the optimized FILTER
  statement again into the optimizer rule for further optimizations.
  This allows optimizing away some more FILTER conditions than before.

* allow accessing /_admin/status URL on followers too in active failover setup

* fix cluster COLLECT optimization for attributes that were in "sorted" variant of
  COLLECT and that were provided by a sorted index on the collected attribute

* apply fulltext index optimization rule for multiple fulltext searches in
  the same query

  this fixes https://stackoverflow.com/questions/50496274/two-fulltext-searches-on-arangodb-cluster-v8-is-involved

* validate `_from` and `_to` values of edges on updates consistently

* fixed issue #5400: Unexpected AQL Result

* fixed issue #5429: Frequent 'updated local foxx repository' messages

* fixed issue #5252: Empty result if FULLTEXT() is used together with LIMIT offset

* fixed issue #5035: fixed a vulnerability issue within the web ui's index view

* inception was ignoring leader's configuration


v3.3.9 (2018-05-17)
-------------------

* added `/_admin/repair/distributeShardsLike` that repairs collections with
  distributeShardsLike where the shards aren't actually distributed like in the
  prototype collection, as could happen due to internal issue #1770

* fixed Foxx queues bug when queues are created in a request handler with an
  ArangoDB authentication header

* upgraded arangosync version to 0.5.1

* upgraded arangodb starter version to 0.11.3

* fix cluster upgrading issue introduced in 3.3.8

  the issue made arangod crash when starting a DB server with option
  `--database.auto-upgrade true`

* fix C++ implementation of AQL ZIP function to return each distinct attribute
  name only once. The previous implementation added non-unique attribute names
  multiple times, which led to follow-up issues.
  Now if an attribute name occurs multiple times in the input list of attribute
  names, it will only be incorporated once into the result object, with the
  value that corresponds to the first occurrence.
  This fix also changes the V8 implementation of the ZIP function, which now
  will always return the first value for non-unique attribute names and not the
  last occurring value.

* self heal during a Foxx service install, upgrade or replace no longer breaks
  the respective operation

* make /_api/index, /_api/database and /_api/user REST handlers use the scheduler's
  internal queue, so they do not run in an I/O handling thread

* fixed issue #4919: C++ implementation of LIKE function now matches the old and
  correct behavior of the JavaScript implementation.

* added REST API endpoint /_admin/server/availability for monitoring purposes

* UI: fixed an unreasonable event bug within the modal view engine

* fixed issue #3811: gharial api is now checking existence of _from and _to vertices
  during edge creation

* fixed internal issue #2149: number of documents in the UI is not adjusted after
  moving them

* fixed internal issue #2150: UI - loading a saved query does not update the list
  of bind parameters

* fixed internal issue #2147 - fixed database filter in UI

* fixed issue #4934: Wrong used GeoIndex depending on FILTER order

* added `query` and `aql.literal` helpers to `@arangodb` module.

* remove post-sort from GatherNode in cluster AQL queries that do use indexes
  for filtering but that do not require a sorted result

  This optimization can speed up gathering data from multiple shards, because
  it allows to remove a merge sort of the individual shards' results.

* extend the already existing "reduce-extraction-to-projection" AQL optimizer
  rule for RocksDB to provide projections of up to 5 document attributes. The
  previous implementation only supported a projection for a single document
  attribute. The new implementation will extract up to 5 document attributes from
  a document while scanning a collection via an EnumerateCollectionNode.
  Additionally the new version of the optimizer rule can also produce projections
  when scanning an index via an IndexNode.
  The optimization is benefial especially for huge documents because it will copy
  out only the projected attributes from the document instead of copying the entire
  document data from the storage engine.

  When applied, the explainer will show the projected attributes in a `projections`
  remark for an EnumerateCollectionNode or IndexNode. The optimization is limited
  to the RocksDB storage engine.

* added index-only optimization for AQL queries that can satisfy the retrieval of
  all required document attributes directly from an index.

  This optimization will be triggered for the RocksDB engine if an index is used
  that covers all required attributes of the document used later on in the query.
  If applied, it will save retrieving the actual document data (which would require
  an extra lookup in RocksDB), but will instead build the document data solely
  from the index values found. It will only be applied when using up to 5 attributes
  from the document, and only if the rest of the document data is not used later
  on in the query.

  The optimization is currently available for the RocksDB engine for the index types
  primary, edge, hash, skiplist and persistent.

  If the optimization is applied, it will show up as "index only" in an AQL
  query's execution plan for an IndexNode.

* added scan-only optimization for AQL queries that iterate over collections or
  indexes and that do not need to return the actual document values.

  Not fetching the document values from the storage engine will provide a
  considerable speedup when using the RocksDB engine, but may also help a bit
  in case of the MMFiles engine. The optimization will only be applied when
  full-scanning or index-scanning a collection without refering to any of its
  documents later on, and, for an IndexNode, if all filter conditions for the
  documents of the collection are covered by the index.

  If the optimization is applied, it will show up as "scan only" in an AQL
  query's execution plan for an EnumerateCollectionNode or an IndexNode.

* extend existing "collect-in-cluster" optimizer rule to run grouping, counting
  and deduplication on the DB servers in several cases, so that the coordinator
  will only need to sum up the potentially smaller results from the individual shards.

  The following types of COLLECT queries are covered now:
  - RETURN DISTINCT expr
  - COLLECT WITH COUNT INTO ...
  - COLLECT var1 = expr1, ..., varn = exprn (WITH COUNT INTO ...), without INTO or KEEP
  - COLLECT var1 = expr1, ..., varn = exprn AGGREGATE ..., without INTO or KEEP, for
    aggregate functions COUNT/LENGTH, SUM, MIN and MAX.

* honor specified COLLECT method in AQL COLLECT options

  for example, when the user explicitly asks for the COLLECT method
  to be `sorted`, the optimizer will now not produce an alternative
  version of the plan using the hash method.

  additionally, if the user explcitly asks for the COLLECT method to
  be `hash`, the optimizer will now change the existing plan to use
  the hash method if possible instead of just creating an alternative
  plan.

  `COLLECT ... OPTIONS { method: 'sorted' }` => always use sorted method
  `COLLECT ... OPTIONS { method: 'hash' }`   => use hash if this is technically possible
  `COLLECT ...` (no options)                 => create a plan using sorted, and another plan using hash method

* added bulk document lookups for MMFiles engine, which will improve the performance
  of document lookups from an inside an index in case the index lookup produces many
  documents


v3.3.8 (2018-04-24)
-------------------

* included version of ArangoDB Starter (`arangodb` binary) updated to v0.10.11,
  see [Starter changelog](https://github.com/arangodb-helper/arangodb/blob/master/CHANGELOG.md)

* added arangod startup option `--dump-options` to print all configuration parameters
  as a JSON object

* fixed: (Enterprise only) If you restore a SmartGraph where the collections
  are still existing and are supposed to be dropped on restore we ended up in
  duplicate name error. This is now gone and the SmartGraph is correctly restored.

* fix lookups by `_id` in smart graph edge collections

* improve startup resilience in case there are datafile errors (MMFiles)

  also allow repairing broken VERSION files automatically on startup by
  specifying the option `--database.ignore-datafile-errors true`

* fix issue #4582: UI query editor now supports usage of empty string as bind parameter value

* fixed internal issue #2148: Number of documents found by filter is misleading in web UI

* added startup option `--database.required-directory-state`

  using this option it is possible to require the database directory to be
  in a specific state on startup. the options for this value are:

  - non-existing: database directory must not exist
  - existing: database directory must exist
  - empty: database directory must exist but be empty
  - populated: database directory must exist and contain specific files already
  - any: any state allowed

* field "$schema" in Foxx manifest.json files no longer produce warnings

* added `@arangodb/locals` module to expose the Foxx service context as an
  alternative to using `module.context` directly.

* `db._executeTransaction` now accepts collection objects as collections.

* supervision can be put into maintenance mode


v3.3.7 (2018-04-11)
-------------------

* added hidden option `--query.registry-ttl` to control the lifetime of cluster AQL
  query parts

* fixed internal issue #2237: AQL queries on collections with replicationFactor:
  "satellite" crashed arangod in single server mode

* fixed restore of satellite collections: replicationFactor was set to 1 during
  restore

* fixed dump and restore of smart graphs:
  a) The dump will not include the hidden shadow collections anymore, they were dumped
     accidentially and only contain duplicated data.
  b) Restore will now ignore hidden shadow collections as all data is contained
     in the smart-edge collection. You can manually include these collections from an
     old dump (3.3.5 or earlier) by using `--force`.
  c) Restore of a smart-graph will now create smart collections properly instead
     of getting into `TIMEOUT_IN_CLUSTER_OPERATION`

* fixed issue in AQL query optimizer rule "restrict-to-single-shard", which
  may have sent documents to a wrong shard in AQL INSERT queries that specified
  the value for `_key` using an expression (and not a constant value)
  Important: if you were affected by this bug in v3.3.5 it is required that you
  recreate your dataset in v3.3.6 (i.e. dumping and restoring) instead of doing
  a simple binary upgrade

* added /_admin/status HTTP API for debugging purposes

* added ArangoShell helper function for packaging all information about an
  AQL query so it can be run and analyzed elsewhere:

  query = "FOR doc IN mycollection FILTER doc.value > 42 RETURN doc";
  require("@arangodb/aql/explainer").debugDump("/tmp/query-debug-info", query);

  Entitled users can send the generated file to the ArangoDB support to facilitate
  reproduction and debugging.

* added hidden option `--server.ask-jwt-secret`. This is an internal option
  for debugging and should not be exposed to end-users.

* fix for internal issue #2215. supervision will now wait for agent to
  fully prepare before adding 10 second grace period after leadership change

* fixed internal issue #2215's FailedLeader timeout bug

v3.3.5 (2018-03-28)
-------------------

* fixed issue #4934: Wrong used GeoIndex depending on FILTER order

* make build id appear in startup log message alongside with other version info

* make AQL data modification operations that are sent to all shards and that are
  supposed to return values (i.e. `RETURN OLD` or `RETURN NEW`) not return fake
  empty result rows if the document to be updated/replaced/removed was not present
  on the target shard

* added AQL optimizer rule `restrict-to-single-shard`

  This rule will kick in if a collection operation (index lookup or data
  modification operation) will only affect a single shard, and the operation can be
  restricted to the single shard and is not applied for all shards. This optimization
  can be applied for queries that access a collection only once in the query, and that
  do not use traversals, shortest path queries and that do not access collection data
  dynamically using the `DOCUMENT`, `FULLTEXT`, `NEAR` or `WITHIN` AQL functions.
  Additionally, the optimizer will only pull off this optimization if can safely
  determine the values of all the collection's shard keys from the query, and when the
  shard keys are covered by a single index (this is always true if the shard key is
  the default `_key`)

* display missing attributes of GatherNodes in AQL explain output

* make AQL optimizer rule `undistribute-remove-after-enum-coll` fire in a few
  more cases in which it is possible

* slightly improve index selection for the RocksDB engine when there are multiple
  competing indexes with the same attribute prefixes, but different amount of
  attributes covered. In this case, the more specialized index will be preferred
  now

* fix issue #4924: removeFollower now prefers to remove the last follower(s)

* added "collect-in-cluster" optimizer rule to have COLLECT WITH COUNT queries
  without grouping being executed on the DB servers and the coordinator only summing
  up the counts from the individual shards

* fixed issue #4900: Nested FOR query uses index but ignores other filters

* properly exit v8::Context in one place where it was missing before

* added hidden option `--cluster.index-create-timeout` for controlling the
  default value of the index creation timeout in cluster
  under normal circumstances, this option does not need to be adjusted

* increase default timeout for index creation in cluster to 3600s

* fixed issue #4843: Query-Result has more Docs than the Collection itself

* fixed the behavior of ClusterInfo when waiting for current to catch
  up with plan in create collection.

* fixed issue #4827: COLLECT on edge _to field doesn't group distinct values as expected (MMFiles)


v3.3.4 (2018-03-01)
-------------------

* fix AQL `fullCount` result value in some cluster cases when it was off a bit

* fix issue #4651: Simple query taking forever until a request timeout error

* fix issue #4657: fixed incomplete content type header

* Vastly improved the Foxx Store UI

* fix issue #4677: AQL WITH with bind parameters results in "access after data-modification"
  for two independent UPSERTs

* remove unused startup option `--ldap.permissions-attribute-name`

* fix issue #4457: create /var/tmp/arangod with correct user in supervisor mode

* remove long disfunctional admin/long_echo handler

* fixed Foxx API:

  * PUT /_api/foxx/service: Respect force flag
  * PATCH /_api/foxx/service: Check whether a service under given mount exists

* internal issue #1726: supervision failed to remove multiple servers
  from health monitoring at once.

* more information from inception, why agent is activated

* fixed a bug where supervision tried to deal with shards of virtual collections

* fix internal issue #1770: collection creation using distributeShardsLike yields
  errors and did not distribute shards correctly in the following cases:
  1. If numberOfShards * replicationFactor % nrDBServers != 0
     (shards * replication is not divisible by DBServers).
  2. If there was failover / move shard case on the leading collection
     and creating the follower collection afterwards.

* fix timeout issues in replication client expiration

* added missing edge filter to neighbors-only traversals
  in case a filter condition was moved into the traverser and the traversal was
  executed in breadth-first mode and was returning each visited vertex exactly
  once, and there was a filter on the edges of the path and the resulting vertices
  and edges were not used later, the edge filter was not applied

* fixed issue #4160: Run arangod with "--database.auto-upgrade" option always crash silently without error log

* fix internal issue #1848: AQL optimizer was trying to resolve attribute accesses
  to attributes of constant object values at query compile time, but only did so far
  the very first attribute in each object

  this fixes https://stackoverflow.com/questions/48648737/beginner-bug-in-for-loops-from-objects

* fix inconvenience: If we want to start server with a non-existing
  --javascript.app-path it will now be created (if possible)

* fixed: REST API `POST _api/foxx` now returns HTTP code 201 on success, as documented.
         returned 200 before.

* fixed: REST API `PATCH _api/foxx/dependencies` now updates the existing dependencies
         instead of replacing them.

* fixed: Foxx upload of single javascript file. You now can upload via http-url pointing
         to a javascript file.

* fixed issue #4395: If your foxx app includes an `APP` folder it got
         accidently removed by selfhealing this is not the case anymore.

* fixed internal issue #1969 - command apt-get purge/remove arangodb3e was failing


v3.3.3 (2018-01-16)
-------------------

* fix issue #4272: VERSION file keeps disappearing

* fix internal issue #81: quotation marks disappeared when switching table/json
  editor in the query editor ui

* added option `--rocksdb.throttle` to control whether write-throttling is enabled
  Write-throttling is turned on by default, to reduce chances of compactions getting
  too far behind and blocking incoming writes.

* fixed issue #4308: Crash when getter for error.name throws an error (on Windows)

* UI: fixed a query editor caching and parsing issue

* Fixed internal issue #1683: fixes an UI issue where a collection name gets wrongly cached
  within the documents overview of a collection.

* Fixed an issue with the index estimates in RocksDB in the case a transaction is aborted.
  Former the index estimates were modified if the transaction commited or not.
  Now they will only be modified if the transaction commited successfully.

* UI: optimized login view for very small screen sizes

* Truncate in RocksDB will now do intermediate commits every 10.000 documents
  if truncate fails or the server crashes during this operation all deletes
  that have been commited so far are persisted.

* make the default value of `--rocksdb.block-cache-shard-bits` use the RocksDB
  default value. This will mostly mean the default number block cache shard
  bits is lower than before, allowing each shard to store more data and cause
  less evictions from block cache

* issue #4222: Permission error preventing AQL query import / export on webui

* UI: optimized error messages for invalid query bind parameter

* UI: upgraded swagger ui to version 3.9.0

* issue #3504: added option `--force-same-database` for arangorestore

  with this option set to true, it is possible to make any arangorestore attempt
  fail if the specified target database does not match the database name
  specified in the source dump's "dump.json" file. it can thus be used to
  prevent restoring data into the "wrong" database

  The option is set to `false` by default to ensure backwards-compatibility

* make the default value of `--rocksdb.block-cache-shard-bits` use the RocksDB
  default value. This will mostly mean the default number block cache shard
  bits is lower than before, allowing each shard to store more data and cause
  less evictions from block cache

* fixed issue #4255: AQL SORT consuming too much memory

* fixed incorrect persistence of RAFT vote and term


v3.3.2 (2018-01-04)
-------------------

* fixed issue #4199: Internal failure: JavaScript exception in file 'arangosh.js'
  at 98,7: ArangoError 4: Expecting type String

* fixed issue in agency supervision with a good server being left in
  failedServers

* distinguish isReady and allInSync in clusterInventory

* fixed issue #4197: AQL statement not working in 3.3.1 when upgraded from 3.2.10

* do not reuse collection ids when restoring collections from a dump, but assign new collection ids, this should prevent collection id conflicts


v3.3.1 (2017-12-28)
-------------------

* UI: displayed wrong wfs property for a collection when using RocksDB as
  storage engine

* added `--ignore-missing` option to arangoimp
  this option allows importing lines with less fields than specified in the CSV
  header line

* changed misleading error message from "no leader" to "not a leader"

* optimize usage of AQL FULLTEXT index function to a FOR loop with index
  usage in some cases
  When the optimization is applied, this especially speeds up fulltext index
  queries in the cluster

* UI: improved the behavior during collection creation in a cluster environment

* Agency lockup fixes for very small machines.

* Agency performance improvement by finer grained locking.

* Use steady_clock in agency whereever possible.

* Agency prevent Supervision thread crash.

* Fix agency integer overflow in timeout calculation.


v3.3.0 (2012-12-14)
-------------------

* release version

* added a missing try/catch block in the supervision thread


v3.3.rc8 (2017-12-12)
---------------------

* UI: fixed broken Foxx configuration keys. Some valid configuration values
  could not be edited via the ui.

* UI: pressing the return key inside a select2 box no longer triggers the modal's
  success function

* UI: coordinators and db servers are now in sorted order (ascending)


v3.3.rc7 (2017-12-07)
---------------------

* fixed issue #3741: fix terminal color output in Windows

* UI: fixed issue #3822: disabled name input field for system collections

* fixed issue #3640: limit in subquery

* fixed issue #3745: Invalid result when using OLD object with array attribute in UPSERT statement

* UI: edge collections were wrongly added to from and to vertices select box during graph creation

* UI: added not found views for documents and collections

* UI: using default user database api during database creation now

* UI: the graph viewer backend now picks one random start vertex of the
  first 1000 documents instead of calling any(). The implementation of
  "any" is known to scale bad on huge collections with RocksDB.

* UI: fixed disappearing of the navigation label in some case special case

* UI: the graph viewer now displays updated label values correctly.
  Additionally the included node/edge editor now closes automatically
  after a successful node/edge update.

* fixed issue #3917: traversals with high maximal depth take extremely long
  in planning phase.


v3.3.rc4 (2017-11-28)
---------------------

* minor bug-fixes


v3.3.rc3 (2017-11-24)
---------------------

* bug-fixes


v3.3.rc2 (2017-11-22)
---------------------

* UI: document/edge editor now remembering their modes (e.g. code or tree)

* UI: optimized error messages for invalid graph definitions. Also fixed a
  graph renderer cleanup error.

* UI: added a delay within the graph viewer while changing the colors of the
  graph. Necessary due different browser behaviour.

* added options `--encryption.keyfile` and `--encryption.key-generator` to arangodump
  and arangorestore

* UI: the graph viewer now displays updated label values correctly.
  Additionally the included node/edge editor now closes automatically
  after a successful node/edge update.

* removed `--recycle-ids` option for arangorestore

  using that option could have led to problems on the restore, with potential
  id conflicts between the originating server (the source dump server) and the
  target server (the restore server)


v3.3.rc1 (2017-11-17)
---------------------

* add readonly mode REST API

* allow compilation of ArangoDB source code with g++ 7

* upgrade minimum required g++ compiler version to g++ 5.4
  That means ArangoDB source code will not compile with g++ 4.x or g++ < 5.4 anymore.

* AQL: during a traversal if a vertex is not found. It will not print an ERROR to the log and continue
  with a NULL value, but will register a warning at the query and continue with a NULL value.
  The situation is not desired as an ERROR as ArangoDB can store edges pointing to non-existing
  vertex which is perfectly valid, but it may be a n issue on the data model, so users
  can directly see it on the query now and do not "by accident" have to check the LOG output.

* introduce `enforceReplicationFactor` attribute for creating collections:
  this optional parameter controls if the coordinator should bail out during collection
  creation if there are not enough DBServers available for the desired `replicationFactor`.

* fixed issue #3516: Show execution time in arangosh

  this change adds more dynamic prompt components for arangosh
  The following components are now available for dynamic prompts,
  settable via the `--console.prompt` option in arangosh:

  - '%t': current time as timestamp
  - '%a': elpased time since ArangoShell start in seconds
  - '%p': duration of last command in seconds
  - '%d': name of current database
  - '%e': current endpoint
  - '%E': current endpoint without protocol
  - '%u': current user

  The time a command takes can be displayed easily by starting arangosh with `--console.prompt "%p> "`.

* make the ArangoShell refill its collection cache when a yet-unknown collection
  is first accessed. This fixes the following problem:

      arangosh1> db._collections();  // shell1 lists all collections
      arangosh2> db._create("test"); // shell2 now creates a new collection 'test'
      arangosh1> db.test.insert({}); // shell1 is not aware of the collection created
                                     // in shell2, so the insert will fail

* make AQL `DISTINCT` not change the order of the results it is applied on

* incremental transfer of initial collection data now can handle partial
  responses for a chunk, allowing the leader/master to send smaller chunks
  (in terms of HTTP response size) and limit memory usage

  this optimization is only active if client applications send the "offset" parameter
  in their requests to PUT `/_api/replication/keys/<id>?type=docs`

* initial creation of shards for cluster collections is now faster with
  `replicationFactor` values bigger than 1. this is achieved by an optimization
  for the case when the collection on the leader is still empty

* potential fix for issue #3517: several "filesystem full" errors in logs
  while there's a lot of disk space

* added C++ implementations for AQL function `SUBSTRING()`, `LEFT()`, `RIGHT()` and `TRIM()`

* show C++ function name of call site in ArangoDB log output

  this requires option `--log.line-number` to be set to *true*

* UI: added word wrapping to query editor

* UI: fixed wrong user attribute name validation, issue #3228

* make AQL return a proper error message in case of a unique key constraint
  violation. previously it only returned the generic "unique constraint violated"
  error message but omitted the details about which index caused the problem.

  This addresses https://stackoverflow.com/questions/46427126/arangodb-3-2-unique-constraint-violation-id-or-key

* added option `--server.local-authentication`

* UI: added user roles

* added config option `--log.color` to toggle colorful logging to terminal

* added config option `--log.thread-name` to additionally log thread names

* usernames must not start with `:role:`, added new options:
    --server.authentication-timeout
    --ldap.roles-attribute-name
    --ldap.roles-transformation
    --ldap.roles-search
    --ldap.superuser-role
    --ldap.roles-include
    --ldap.roles-exclude

* performance improvements for full collection scans and a few other operations
  in MMFiles engine

* added `--rocksdb.encryption-key-generator` for enterprise

* removed `--compat28` parameter from arangodump and replication API

  older ArangoDB versions will no longer be supported by these tools.

* increase the recommended value for `/proc/sys/vm/max_map_count` to a value
  eight times as high as the previous recommended value. Increasing the
  values helps to prevent an ArangoDB server from running out of memory mappings.

  The raised minimum recommended value may lead to ArangoDB showing some startup
  warnings as follows:

      WARNING {memory} maximum number of memory mappings per process is 65530, which seems too low. it is recommended to set it to at least 512000
      WARNING {memory} execute 'sudo sysctl -w "vm.max_map_count=512000"'

* Foxx now warns about malformed configuration/dependency names and aliases in the manifest.


v3.2.16 (2018-07-12)
--------------------

* make edge cache initialization and invalidation more portable by avoiding memset
  on non-POD types

* fixed internal issue #2256: ui, document id not showing up when deleting a document

* fixed issue #5400: Unexpected AQL Result

* Fixed issue #5035: fixed a vulnerability issue within the web ui's index view

* issue one HTTP call less per cluster AQL query

* self heal during a Foxx service install, upgrade or replace no longer breaks
  the respective operation

* inception was ignoring leader's configuration

* more patient agency tests to allow for ASAN tests to successfully finish

* fixed for agent coming back to agency with changed endpoint and
  total data loss

* fixed agency restart from compaction without data


v3.2.15 (2018-05-13)
--------------------

* upgraded arangodb starter version to 0.11.2

* make /_api/index and /_api/database REST handlers use the scheduler's internal
  queue, so they do not run in an I/O handling thread

* fixed issue #3811: gharial api is now checking existence of _from and _to vertices
  during edge creation


v3.2.14 (2018-04-20)
--------------------

* field "$schema" in Foxx manifest.json files no longer produce warnings

* added `@arangodb/locals` module to expose the Foxx service context as an
  alternative to using `module.context` directly.

* the internal implementation of REST API `/_api/simple/by-example` now uses
  C++ instead of JavaScript

* supervision can be switched to maintenance mode f.e. for rolling upgrades


v3.2.13 (2018-04-13)
--------------------

* improve startup resilience in case there are datafile errors (MMFiles)

  also allow repairing broken VERSION files automatically on startup by
  specifying the option `--database.ignore-datafile-errors true`

* fix issue #4582: UI query editor now supports usage of empty string as bind parameter value

* fix issue #4924: removeFollower now prefers to remove the last follower(s)

* fixed issue #4934: Wrong used GeoIndex depending on FILTER order

* fixed the behavior of clusterinfo when waiting for current to catch
  up with plan in create collection.

* fix for internal issue #2215. supervision will now wait for agent to
  fully prepare before adding 10 second grace period after leadership change

* fixed interal issue #2215 FailedLeader timeout bug


v3.2.12 (2018-02-27)
--------------------

* remove long disfunctional admin/long_echo handler

* fixed Foxx API:

  * PUT /_api/foxx/service: Respect force flag
  * PATCH /_api/foxx/service: Check whether a service under given mount exists

* fix issue #4457: create /var/tmp/arangod with correct user in supervisor mode

* fix internal issue #1848

  AQL optimizer was trying to resolve attribute accesses
  to attributes of constant object values at query compile time, but only did so far
  the very first attribute in each object

  this fixes https://stackoverflow.com/questions/48648737/beginner-bug-in-for-loops-from-objects

* fix inconvenience: If we want to start server with a non-existing
  --javascript.app-path it will now be created (if possible)

* fixed: REST API `POST _api/foxx` now returns HTTP code 201 on success, as documented.
         returned 200 before.

* fixed: REST API `PATCH _api/foxx/dependencies` now updates the existing dependencies
         instead of replacing them.

* fixed: Foxx upload of single javascript file. You now can upload via http-url pointing
         to a javascript file.

* fixed issue #4395: If your foxx app includes an `APP` folder it got accidently removed by selfhealing
         this is not the case anymore.

* fix internal issue 1770: collection creation using distributeShardsLike yields
  errors and did not distribute shards correctly in the following cases:
  1. If numberOfShards * replicationFactor % nrDBServers != 0
     (shards * replication is not divisible by DBServers).
  2. If there was failover / move shard case on the leading collection
     and creating the follower collection afterwards.

* fix timeout issues in replication client expiration

+ fix some inconsistencies in replication for RocksDB engine that could have led
  to some operations not being shipped from master to slave servers

* fix issue #4272: VERSION file keeps disappearing

* fix internal issue #81: quotation marks disappeared when switching table/json
  editor in the query editor ui

* make the default value of `--rocksdb.block-cache-shard-bits` use the RocksDB
  default value. This will mostly mean the default number block cache shard
  bits is lower than before, allowing each shard to store more data and cause
  less evictions from block cache

* fix issue #4393: broken handling of unix domain sockets in
  JS_Download

* fix internal bug #1726: supervision failed to remove multiple
  removed servers from health UI
  
* fixed internal issue #1969 - command apt-get purge/remove arangodb3e was failing

* fixed a bug where supervision tried to deal with shards of virtual collections


v3.2.11 (2018-01-17)
--------------------

* Fixed an issue with the index estimates in RocksDB in the case a transaction is aborted.
  Former the index estimates were modified if the transaction commited or not.
  Now they will only be modified if the transaction commited successfully.

* Truncate in RocksDB will now do intermediate commits every 10.000 documents
  if truncate fails or the server crashes during this operation all deletes
  that have been commited so far are persisted.

* fixed issue #4308: Crash when getter for error.name throws an error (on Windows)

* UI: fixed a query editor caching and parsing issue for arrays and objects

* Fixed internal issue #1684: Web UI: saving arrays/objects as bind parameters faulty

* Fixed internal issue #1683: fixes an UI issue where a collection name gets wrongly cached
  within the documents overview of a collection.

* issue #4222: Permission error preventing AQL query import / export on webui

* UI: optimized login view for very small screen sizes

* UI: Shard distribution view now has an accordion view instead of displaying
  all shards of all collections at once.

* UI: optimized error messages for invalid query bind parameter

* fixed missing transaction events in RocksDB asynchronous replication

* fixed issue #4255: AQL SORT consuming too much memory

* fixed issue #4199: Internal failure: JavaScript exception in file 'arangosh.js'
  at 98,7: ArangoError 4: Expecting type String

* fixed issue #3818: Foxx configuration keys cannot contain spaces (will not save)

* UI: displayed wrong "waitForSync" property for a collection when
  using RocksDB as storage engine

* prevent binding to the same combination of IP and port on Windows

* fixed incorrect persistence of RAFT vote and term


v3.2.10 (2017-12-22)
--------------------

* replication: more robust initial sync

* fixed a bug in the RocksDB engine that would prevent recalculated
  collection counts to be actually stored

* fixed issue #4095: Inconsistent query execution plan

* fixed issue #4056: Executing empty query causes crash

* fixed issue #4045: Out of memory in `arangorestore` when no access
  rights to dump files

* fixed issue #3031: New Graph: Edge definitions with edges in
  fromCollections and toCollections

* fixed issue #2668: UI: when following wrong link from edge to vertex in
  nonexisting collection misleading error is printed

* UI: improved the behavior during collection creation in a cluster environment

* UI: the graph viewer backend now picks one random start vertex of the
  first 1000 documents instead of calling any(). The implementation of
  any is known to scale bad on huge collections with rocksdb.

* fixed snapshots becoming potentially invalid after intermediate commits in
  the RocksDB engine

* backport agency inquire API changes

* fixed issue #3822: Field validation error in ArangoDB UI - Minor

* UI: fixed disappearing of the navigation label in some cases

* UI: fixed broken foxx configuration keys. Some valid configuration values
  could not be edited via the ui.

* fixed issue #3640: limit in subquery

* UI: edge collections were wrongly added to from and to vertices select
  box during graph creation

* fixed issue #3741: fix terminal color output in Windows

* fixed issue #3917: traversals with high maximal depth take extremely long
  in planning phase.

* fix equality comparison for MMFiles documents in AQL functions UNIQUE
  and UNION_DISTINCT


v3.2.9 (2017-12-04)
-------------------

* under certain conditions, replication could stop. Now fixed by adding an
  equality check for requireFromPresent tick value

* fixed locking for replication context info in RocksDB engine
  this fixes undefined behavior when parallel requests are made to the
  same replication context

* UI: added not found views for documents and collections

* fixed issue #3858: Foxx queues stuck in 'progress' status

* allow compilation of ArangoDB source code with g++ 7

* fixed issue #3224: Issue in the Foxx microservices examples

* fixed a deadlock in user privilege/permission change routine

* fixed a deadlock on server shutdown

* fixed some collection locking issues in MMFiles engine

* properly report commit errors in AQL write queries to the caller for the
  RocksDB engine

* UI: optimized error messages for invalid graph definitions. Also fixed a
  graph renderer cleanrenderer cleanup error.

* UI: document/edge editor now remembering their modes (e.g. code or tree)

* UI: added a delay within the graph viewer while changing the colors of the
  graph. Necessary due different browser behaviour.

* fix removal of failed cluster nodes via web interface

* back port of ClusterComm::wait fix in devel
  among other things this fixes too eager dropping of other followers in case
  one of the followers does not respond in time

* transact interface in agency should not be inquired as of now

* inquiry tests and blocking of inquiry on AgencyGeneralTransaction

v3.2.8 (2017-11-18)
-------------------

* fixed a race condition occuring when upgrading via linux package manager

* fixed authentication issue during replication


v3.2.7 (2017-11-13)
-------------------

* Cluster customers, which have upgraded from 3.1 to 3.2 need to upgrade
  to 3.2.7. The cluster supervision is otherwise not operational.

* Fixed issue #3597: AQL with path filters returns unexpected results
  In some cases breadth first search in combination with vertex filters
  yields wrong result, the filter was not applied correctly.

* fixed some undefined behavior in some internal value caches for AQL GatherNodes
  and SortNodes, which could have led to sorted results being effectively not
  correctly sorted.

* make the replication applier for the RocksDB engine start automatically after a
  restart of the server if the applier was configured with its `autoStart` property
  set to `true`. previously the replication appliers were only automatically restarted
  at server start for the MMFiles engine.

* fixed arangodump batch size adaptivity in cluster mode and upped default batch size
  for arangodump

  these changes speed up arangodump in cluster context

* smart graphs now return a proper inventory in response to replication inventory
  requests

* fixed issue #3618: Inconsistent behavior of OR statement with object bind parameters

* only users with read/write rights on the "_system" database can now execute
  "_admin/shutdown" as well as modify properties of the write-ahead log (WAL)

* increase default maximum number of V8 contexts to at least 16 if not explicitly
  configured otherwise.
  the procedure for determining the actual maximum value of V8 contexts is unchanged
  apart from the value `16` and works as follows:
  - if explicitly set, the value of the configuration option `--javascript.v8-contexts`
    is used as the maximum number of V8 contexts
  - when the option is not set, the maximum number of V8 contexts is determined
    by the configuration option `--server.threads` if that option is set. if
    `--server.threads` is not set, then the maximum number of V8 contexts is the
    server's reported hardware concurrency (number of processors visible
    to the arangod process). if that would result in a maximum value of less than 16
    in any of these two cases, then the maximum value will be increased to 16.

* fixed issue #3447: ArangoError 1202: AQL: NotFound: (while executing) when
  updating collection

* potential fix for issue #3581: Unexpected "rocksdb unique constraint
  violated" with unique hash index

* fixed geo index optimizer rule for geo indexes with a single (array of coordinates)
  attribute.

* improved the speed of the shards overview in cluster (API endpoint /_api/cluster/shardDistribution API)
  It is now guaranteed to return after ~2 seconds even if the entire cluster is unresponsive.

* fix agency precondition check for complex objects
  this fixes issues with several CAS operations in the agency

* several fixes for agency restart and shutdown

* the cluster-internal representation of planned collection objects is now more
  lightweight than before, using less memory and not allocating any cache for indexes
  etc.

* fixed issue #3403: How to kill long running AQL queries with the browser console's
  AQL (display issue)

* fixed issue #3549: server reading ENGINE config file fails on common standard
  newline character

* UI: fixed error notifications for collection modifications

* several improvements for the truncate operation on collections:

  * the timeout for the truncate operation was increased in cluster mode in
    order to prevent too frequent "could not truncate collection" errors

  * after a truncate operation, collections in MMFiles still used disk space.
    to reclaim disk space used by truncated collection, the truncate actions
    in the web interface and from the ArangoShell now issue an extra WAL flush
    command (in cluster mode, this command is also propagated to all servers).
    the WAL flush allows all servers to write out any pending operations into the
    datafiles of the truncated collection. afterwards, a final journal rotate
    command is sent, which enables the compaction to entirely remove all datafiles
    and journals for the truncated collection, so that all disk space can be
    reclaimed

  * for MMFiles a special method will be called after a truncate operation so that
    all indexes of the collection can free most of their memory. previously some
    indexes (hash and skiplist indexes) partially kept already allocated memory
    in order to avoid future memory allocations

  * after a truncate operation in the RocksDB engine, an additional compaction
    will be triggered for the truncated collection. this compaction removes all
    deletions from the key space so that follow-up scans over the collection's key
    range do not have to filter out lots of already-removed values

  These changes make truncate operations potentially more time-consuming than before,
  but allow for memory/disk space savings afterwards.

* enable JEMalloc background threads for purging and returning unused memory
  back to the operating system (Linux only)

  JEMalloc will create its background threads on demand. The number of background
  threads is capped by the number of CPUs or active arenas. The background threads run
  periodically and purge unused memory pages, allowing memory to be returned to the
  operating system.

  This change will make the arangod process create several additional threads.
  It is accompanied by an increased `TasksMax` value in the systemd service configuration
  file for the arangodb3 service.

* upgraded bundled V8 engine to bugfix version v5.7.492.77

  this upgrade fixes a memory leak in upstream V8 described in
  https://bugs.chromium.org/p/v8/issues/detail?id=5945 that will result in memory
  chunks only getting uncommitted but not unmapped


v3.2.6 (2017-10-26)
-------------------

* UI: fixed event cleanup in cluster shards view

* UI: reduced cluster dashboard api calls

* fixed a permission problem that prevented collection contents to be displayed
  in the web interface

* removed posix_fadvise call from RocksDB's PosixSequentialFile::Read(). This is
  consistent with Facebook PR 2573 (#3505)

  this fix should improve the performance of the replication with the RocksDB
  storage engine

* allow changing of collection replication factor for existing collections

* UI: replicationFactor of a collection is now changeable in a cluster
  environment

* several fixes for the cluster agency

* fixed undefined behavior in the RocksDB-based geo index

* fixed Foxxmaster failover

* purging or removing the Debian/Ubuntu arangodb3 packages now properly stops
  the arangod instance before actuallying purging or removing


v3.2.5 (2017-10-16)
-------------------

* general-graph module and _api/gharial now accept cluster options
  for collection creation. It is now possible to set replicationFactor and
  numberOfShards for all collections created via this graph object.
  So adding a new collection will not result in a singleShard and
  no replication anymore.

* fixed issue #3408: Hard crash in query for pagination

* minimum number of V8 contexts in console mode must be 2, not 1. this is
  required to ensure the console gets one dedicated V8 context and all other
  operations have at least one extra context. This requirement was not enforced
  anymore.

* fixed issue #3395: AQL: cannot instantiate CollectBlock with undetermined
  aggregation method

* UI: fixed wrong user attribute name validation, issue #3228

* fix potential overflow in CRC marker check when a corrupted CRC marker
  is found at the very beginning of an MMFiles datafile

* UI: fixed unresponsive events in cluster shards view

* Add statistics about the V8 context counts and number of available/active/busy
  threads we expose through the server statistics interface.


v3.2.4 (2017-09-26)
-------------------

* UI: no default index selected during index creation

* UI: added replicationFactor option during SmartGraph creation

* make the MMFiles compactor perform less writes during normal compaction
  operation

  This partially fixes issue #3144

* make the MMFiles compactor configurable

  The following options have been added:

* `--compaction.db-sleep-time`: sleep interval between two compaction runs
    (in s)
  * `--compaction.min-interval"`: minimum sleep time between two compaction
     runs (in s)
  * `--compaction.min-small-data-file-size`: minimal filesize threshold
    original datafiles have to be below for a compaction
  * `--compaction.dead-documents-threshold`: minimum unused count of documents
    in a datafile
  * `--compaction.dead-size-threshold`: how many bytes of the source data file
    are allowed to be unused at most
  * `--compaction.dead-size-percent-threshold`: how many percent of the source
    datafile should be unused at least
  * `--compaction.max-files`: Maximum number of files to merge to one file
  * `--compaction.max-result-file-size`: how large may the compaction result
    file become (in bytes)
  * `--compaction.max-file-size-factor`: how large the resulting file may
    be in comparison to the collection's `--database.maximal-journal-size' setting`

* fix downwards-incompatibility in /_api/explain REST handler

* fix Windows implementation for fs.getTempPath() to also create a
  sub-directory as we do on linux

* fixed a multi-threading issue in cluster-internal communication

* performance improvements for traversals and edge lookups

* removed internal memory zone handling code. the memory zones were a leftover
  from the early ArangoDB days and did not provide any value in the current
  implementation.

* (Enterprise only) added `skipInaccessibleCollections` option for AQL queries:
  if set, AQL queries (especially graph traversals) will treat collections to
  which a user has no access rights to as if these collections were empty.

* adjusted scheduler thread handling to start and stop less threads in
  normal operations

* leader-follower replication catchup code has been rewritten in C++

* early stage AQL optimization now also uses the C++ implementations of
  AQL functions if present. Previously it always referred to the JavaScript
  implementations and ignored the C++ implementations. This change gives
  more flexibility to the AQL optimizer.

* ArangoDB tty log output is now colored for log messages with levels
  FATAL, ERR and WARN.

* changed the return values of AQL functions `REGEX_TEST` and `REGEX_REPLACE`
  to `null` when the input regex is invalid. Previous versions of ArangoDB
  partly returned `false` for invalid regexes and partly `null`.

* added `--log.role` option for arangod

  When set to `true`, this option will make the ArangoDB logger print a single
  character with the server's role into each logged message. The roles are:

  - U: undefined/unclear (used at startup)
  - S: single server
  - C: coordinator
  - P: primary
  - A: agent

  The default value for this option is `false`, so no roles will be logged.


v3.2.3 (2017-09-07)
-------------------

* fixed issue #3106: orphan collections could not be registered in general-graph module

* fixed wrong selection of the database inside the internal cluster js api

* added startup option `--server.check-max-memory-mappings` to make arangod check
  the number of memory mappings currently used by the process and compare it with
  the maximum number of allowed mappings as determined by /proc/sys/vm/max_map_count

  The default value is `true`, so the checks will be performed. When the current
  number of mappings exceeds 90% of the maximum number of mappings, the creation
  of further V8 contexts will be deferred.

  Note that this option is effective on Linux systems only.

* arangoimp now has a `--remove-attribute` option

* added V8 context lifetime control options
  `--javascript.v8-contexts-max-invocations` and `--javascript.v8-contexts-max-age`

  These options allow specifying after how many invocations a used V8 context is
  disposed, or after what time a V8 context is disposed automatically after its
  creation. If either of the two thresholds is reached, an idl V8 context will be
  disposed.

  The default value of `--javascript.v8-contexts-max-invocations` is 0, meaning that
  the maximum number of invocations per context is unlimited. The default value
  for `--javascript.v8-contexts-max-age` is 60 seconds.

* fixed wrong UI cluster health information

* fixed issue #3070: Add index in _jobs collection

* fixed issue #3125: HTTP Foxx API JSON parsing

* fixed issue #3120: Foxx queue: job isn't running when server.authentication = true

* fixed supervision failure detection and handling, which happened with simultaneous
  agency leadership change


v3.2.2 (2017-08-23)
-------------------

* make "Rebalance shards" button work in selected database only, and not make
  it rebalance the shards of all databases

* fixed issue #2847: adjust the response of the DELETE `/_api/users/database/*` calls

* fixed issue #3075: Error when upgrading arangoDB on linux ubuntu 16.04

* fixed a buffer overrun in linenoise console input library for long input strings

* increase size of the linenoise input buffer to 8 KB

* abort compilation if the detected GCC or CLANG isn't in the range of compilers
  we support

* fixed spurious cluster hangups by always sending AQL-query related requests
  to the correct servers, even after failover or when a follower drops

  The problem with the previous shard-based approach was that responsibilities
  for shards may change from one server to another at runtime, after the query
  was already instanciated. The coordinator and other parts of the query then
  sent further requests for the query to the servers now responsible for the
  shards.
  However, an AQL query must send all further requests to the same servers on
  which the query was originally instanciated, even in case of failover.
  Otherwise this would potentially send requests to servers that do not know
  about the query, and would also send query shutdown requests to the wrong
  servers, leading to abandoned queries piling up and using resources until
  they automatically time out.

* fixed issue with RocksDB engine acquiring the collection count values too
  early, leading to the collection count values potentially being slightly off
  even in exclusive transactions (for which the exclusive access should provide
  an always-correct count value)

* fixed some issues in leader-follower catch-up code, specifically for the
  RocksDB engine

* make V8 log fatal errors to syslog before it terminates the process.
  This change is effective on Linux only.

* fixed issue with MMFiles engine creating superfluous collection journals
  on shutdown

* fixed issue #3067: Upgrade from 3.2 to 3.2.1 reset autoincrement keys

* fixed issue #3044: ArangoDB server shutdown unexpectedly

* fixed issue #3039: Incorrect filter interpretation

* fixed issue #3037: Foxx, internal server error when I try to add a new service

* improved MMFiles fulltext index document removal performance
  and fulltext index query performance for bigger result sets

* ui: fixed a display bug within the slow and running queries view

* ui: fixed a bug when success event triggers twice in a modal

* ui: fixed the appearance of the documents filter

* ui: graph vertex collections not restricted to 10 anymore

* fixed issue #2835: UI detection of JWT token in case of server restart or upgrade

* upgrade jemalloc version to 5.0.1

  This fixes problems with the memory allocator returing "out of memory" when
  calling munmap to free memory in order to return it to the OS.

  It seems that calling munmap on Linux can increase the number of mappings, at least
  when a region is partially unmapped. This can lead to the process exceeding its
  maximum number of mappings, and munmap and future calls to mmap returning errors.

  jemalloc version 5.0.1 does not have the `--enable-munmap` configure option anymore,
  so the problem is avoided. To return memory to the OS eventually, jemalloc 5's
  background purge threads are used on Linux.

* fixed issue #2978: log something more obvious when you log a Buffer

* fixed issue #2982: AQL parse error?

* fixed issue #3125: HTTP Foxx API Json parsing

v3.2.1 (2017-08-09)
-------------------

* added C++ implementations for AQL functions `LEFT()`, `RIGHT()` and `TRIM()`

* fixed docs for issue #2968: Collection _key autoincrement value increases on error

* fixed issue #3011: Optimizer rule reduce-extraction-to-projection breaks queries

* Now allowing to restore users in a sharded environment as well
  It is still not possible to restore collections that are sharded
  differently than by _key.

* fixed an issue with restoring of system collections and user rights.
  It was not possible to restore users into an authenticated server.

* fixed issue #2977: Documentation for db._createDatabase is wrong

* ui: added bind parameters to slow query history view

* fixed issue #1751: Slow Query API should provide bind parameters, webui should display them

* ui: fixed a bug when moving multiple documents was not possible

* fixed docs for issue #2968: Collection _key autoincrement value increases on error

* AQL CHAR_LENGTH(null) returns now 0. Since AQL TO_STRING(null) is '' (string of length 0)

* ui: now supports single js file upload for Foxx services in addition to zip files

* fixed a multi-threading issue in the agency when callElection was called
  while the Supervision was calling updateSnapshot

* added startup option `--query.tracking-with-bindvars`

  This option controls whether the list of currently running queries
  and the list of slow queries should contain the bind variables used
  in the queries or not.

  The option can be changed at runtime using the commands

      // enables tracking of bind variables
      // set to false to turn tracking of bind variables off
      var value = true;
      require("@arangodb/aql/queries").properties({
        trackBindVars: value
      });

* index selectivity estimates are now available in the cluster as well

* fixed issue #2943: loadIndexesIntoMemory not returning the same structure
  as the rest of the collection APIs

* fixed issue #2949: ArangoError 1208: illegal name

* fixed issue #2874: Collection properties do not return `isVolatile`
  attribute

* potential fix for issue #2939: Segmentation fault when starting
  coordinator node

* fixed issue #2810: out of memory error when running UPDATE/REPLACE
  on medium-size collection

* fix potential deadlock errors in collector thread

* disallow the usage of volatile collections in the RocksDB engine
  by throwing an error when a collection is created with attribute
  `isVolatile` set to `true`.
  Volatile collections are unsupported by the RocksDB engine, so
  creating them should not succeed and silently create a non-volatile
  collection

* prevent V8 from issuing SIGILL instructions when it runs out of memory

  Now arangod will attempt to log a FATAL error into its logfile in case V8
  runs out of memory. In case V8 runs out of memory, it will still terminate the
  entire process. But at least there should be something in the ArangoDB logs
  indicating what the problem was. Apart from that, the arangod process should
  now be exited with SIGABRT rather than SIGILL as it shouldn't return into the
  V8 code that aborted the process with `__builtin_trap`.

  this potentially fixes issue #2920: DBServer crashing automatically post upgrade to 3.2

* Foxx queues and tasks now ensure that the scripts in them run with the same
  permissions as the Foxx code who started the task / queue

* fixed issue #2928: Offset problems

* fixed issue #2876: wrong skiplist index usage in edge collection

* fixed issue #2868: cname missing from logger-follow results in rocksdb

* fixed issue #2889: Traversal query using incorrect collection id

* fixed issue #2884: AQL traversal uniqueness constraints "propagating" to other traversals? Weird results

* arangoexport: added `--query` option for passing an AQL query to export the result

* fixed issue #2879: No result when querying for the last record of a query

* ui: allows now to edit default access level for collections in database
  _system for all users except the root user.

* The _users collection is no longer accessible outside the arngod process, _queues is always read-only

* added new option "--rocksdb.max-background-jobs"

* removed options "--rocksdb.max-background-compactions", "--rocksdb.base-background-compactions" and "--rocksdb.max-background-flushes"

* option "--rocksdb.compaction-read-ahead-size" now defaults to 2MB

* change Windows build so that RocksDB doesn't enforce AVX optimizations by default
  This fixes startup crashes on servers that do not have AVX CPU extensions

* speed up RocksDB secondary index creation and dropping

* removed RocksDB note in Geo index docs


v3.2.0 (2017-07-20)
-------------------

* fixed UI issues

* fixed multi-threading issues in Pregel

* fixed Foxx resilience

* added command-line option `--javascript.allow-admin-execute`

  This option can be used to control whether user-defined JavaScript code
  is allowed to be executed on server by sending via HTTP to the API endpoint
  `/_admin/execute`  with an authenticated user account.
  The default value is `false`, which disables the execution of user-defined
  code. This is also the recommended setting for production. In test environments,
  it may be convenient to turn the option on in order to send arbitrary setup
  or teardown commands for execution on the server.


v3.2.beta6 (2017-07-18)
-----------------------

* various bugfixes


v3.2.beta5 (2017-07-16)
-----------------------

* numerous bugfixes


v3.2.beta4 (2017-07-04)
-----------------------

* ui: fixed document view _from and _to linking issue for special characters

* added function `db._parse(query)` for parsing an AQL query and returning information about it

* fixed one medium priority and two low priority security user interface
  issues found by owasp zap.

* ui: added index deduplicate options

* ui: fixed renaming of collections for the rocksdb storage engine

* documentation and js fixes for secondaries

* RocksDB storage format was changed, users of the previous beta/alpha versions
  must delete the database directory and re-import their data

* enabled permissions on database and collection level

* added and changed some user related REST APIs
    * added `PUT /_api/user/{user}/database/{database}/{collection}` to change collection permission
    * added `GET /_api/user/{user}/database/{database}/{collection}`
    * added optional `full` parameter to the `GET /_api/user/{user}/database/` REST call

* added user functions in the arangoshell `@arangodb/users` module
    * added `grantCollection` and `revokeCollection` functions
    * added `permission(user, database, collection)` to retrieve collection specific rights

* added "deduplicate" attribute for array indexes, which controls whether inserting
  duplicate index values from the same document into a unique array index will lead to
  an error or not:

      // with deduplicate = true, which is the default value:
      db._create("test");
      db.test.ensureIndex({ type: "hash", fields: ["tags[*]"], deduplicate: true });
      db.test.insert({ tags: ["a", "b"] });
      db.test.insert({ tags: ["c", "d", "c"] }); // will work, because deduplicate = true
      db.test.insert({ tags: ["a"] }); // will fail

      // with deduplicate = false
      db._create("test");
      db.test.ensureIndex({ type: "hash", fields: ["tags[*]"], deduplicate: false });
      db.test.insert({ tags: ["a", "b"] });
      db.test.insert({ tags: ["c", "d", "c"] }); // will not work, because deduplicate = false
      db.test.insert({ tags: ["a"] }); // will fail

  The "deduplicate" attribute is now also accepted by the index creation HTTP
  API endpoint POST /_api/index and is returned by GET /_api/index.

* added optimizer rule "remove-filters-covered-by-traversal"

* Debian/Ubuntu installer: make messages about future package upgrades more clear

* fix a hangup in VST

  The problem happened when the two first chunks of a VST message arrived
  together on a connection that was newly switched to VST.

* fix deletion of outdated WAL files in RocksDB engine

* make use of selectivity estimates in hash, skiplist and persistent indexes
  in RocksDB engine

* changed VM overcommit recommendation for user-friendliness

* fix a shutdown bug in the cluster: a destroyed query could still be active

* do not terminate the entire server process if a temp file cannot be created
  (Windows only)

* fix log output in the front-end, it stopped in case of too many messages


v3.2.beta3 (2017-06-27)
-----------------------

* numerous bugfixes


v3.2.beta2 (2017-06-20)
-----------------------

* potentially fixed issue #2559: Duplicate _key generated on insertion

* fix invalid results (too many) when a skipping LIMIT was used for a
  traversal. `LIMIT x` or `LIMIT 0, x` were not affected, but `LIMIT s, x`
  may have returned too many results

* fix races in SSL communication code

* fix invalid locking in JWT authentication cache, which could have
  crashed the server

* fix invalid first group results for sorted AQL COLLECT when LIMIT
  was used

* fix potential race, which could make arangod hang on startup

* removed `exception` field from transaction error result; users should throw
  explicit `Error` instances to return custom exceptions (addresses issue #2561)

* fixed issue #2613: Reduce log level when Foxx manager tries to self heal missing database

* add a read only mode for users and collection level authorization

* removed `exception` field from transaction error result; users should throw
  explicit `Error` instances to return custom exceptions (addresses issue #2561)

* fixed issue #2677: Foxx disabling development mode creates non-deterministic service bundle

* fixed issue #2684: Legacy service UI not working


v3.2.beta1 (2017-06-12)
-----------------------

* provide more context for index errors (addresses issue #342)

* arangod now validates several OS/environment settings on startup and warns if
  the settings are non-ideal. Most of the checks are executed on Linux systems only.

* fixed issue #2515: The replace-or-with-in optimization rule might prevent use of indexes

* added `REGEX_REPLACE` AQL function

* the RocksDB storage format was changed, users of the previous alpha versions
  must delete the database directory and re-import their data

* added server startup option `--query.fail-on-warning`

  setting this option to `true` will abort any AQL query with an exception if
  it causes a warning at runtime. The value can be overridden per query by
  setting the `failOnWarning` attribute in a query's options.

* added --rocksdb.num-uncompressed-levels to adjust number of non-compressed levels

* added checks for memory managment and warn (i. e. if hugepages are enabled)

* set default SSL cipher suite string to "HIGH:!EXPORT:!aNULL@STRENGTH"

* fixed issue #2469: Authentication = true does not protect foxx-routes

* fixed issue #2459: compile success but can not run with rocksdb

* `--server.maximal-queue-size` is now an absolute maximum. If the queue is
  full, then 503 is returned. Setting it to 0 means "no limit".

* (Enterprise only) added authentication against an LDAP server

* fixed issue #2083: Foxx services aren't distributed to all coordinators

* fixed issue #2384: new coordinators don't pick up existing Foxx services

* fixed issue #2408: Foxx service validation causes unintended side-effects

* extended HTTP API with routes for managing Foxx services

* added distinction between hasUser and authorized within Foxx
  (cluster internal requests are authorized requests but don't have a user)

* arangoimp now has a `--threads` option to enable parallel imports of data

* PR #2514: Foxx services that can't be fixed by self-healing now serve a 503 error

* added `time` function to `@arangodb` module


v3.2.alpha4 (2017-04-25)
------------------------

* fixed issue #2450: Bad optimization plan on simple query

* fixed issue #2448: ArangoDB Web UI takes no action when Delete button is clicked

* fixed issue #2442: Frontend shows already deleted databases during login

* added 'x-content-type-options: nosniff' to avoid MSIE bug

* set default value for `--ssl.protocol` from TLSv1 to TLSv1.2.

* AQL breaking change in cluster:
  The SHORTEST_PATH statement using edge-collection names instead
  of a graph name now requires to explicitly name the vertex-collection names
  within the AQL query in the cluster. It can be done by adding `WITH <name>`
  at the beginning of the query.

  Example:
  ```
  FOR v,e IN OUTBOUND SHORTEST_PATH @start TO @target edges [...]
  ```

  Now has to be:

  ```
  WITH vertices
  FOR v,e IN OUTBOUND SHORTEST_PATH @start TO @target edges [...]
  ```

  This change is due to avoid dead-lock sitations in clustered case.
  An error stating the above is included.

* add implicit use of geo indexes when using SORT/FILTER in AQL, without
  the need to use the special-purpose geo AQL functions `NEAR` or `WITHIN`.

  the special purpose `NEAR` AQL function can now be substituted with the
  following AQL (provided there is a geo index present on the `doc.latitude`
  and `doc.longitude` attributes):

      FOR doc in geoSort
        SORT DISTANCE(doc.latitude, doc.longitude, 0, 0)
        LIMIT 5
        RETURN doc

  `WITHIN` can be substituted with the following AQL:

      FOR doc in geoFilter
        FILTER DISTANCE(doc.latitude, doc.longitude, 0, 0) < 2000
        RETURN doc

  Compared to using the special purpose AQL functions this approach has the
  advantage that it is more composable, and will also honor any `LIMIT` values
  used in the AQL query.

* potential fix for shutdown hangs on OSX

* added KB, MB, GB prefix for integer parameters, % for integer parameters
  with a base value

* added JEMALLOC 4.5.0

* added `--vm.resident-limit` and `--vm.path` for file-backed memory mapping
  after reaching a configurable maximum RAM size

* try recommended limit for file descriptors in case of unlimited
  hard limit

* issue #2413: improve logging in case of lock timeout and deadlocks

* added log topic attribute to /_admin/log api

* removed internal build option `USE_DEV_TIMERS`

  Enabling this option activated some proprietary timers for only selected
  events in arangod. Instead better use `perf` to gather timings.


v3.2.alpha3 (2017-03-22)
------------------------

* increase default collection lock timeout from 30 to 900 seconds

* added function `db._engine()` for retrieval of storage engine information at
  server runtime

  There is also an HTTP REST handler at GET /_api/engine that returns engine
  information.

* require at least cmake 3.2 for building ArangoDB

* make arangod start with less V8 JavaScript contexts

  This speeds up the server start (a little bit) and makes it use less memory.
  Whenever a V8 context is needed by a Foxx action or some other operation and
  there is no usable V8 context, a new one will be created dynamically now.

  Up to `--javascript.v8-contexts` V8 contexts will be created, so this option
  will change its meaning. Previously as many V8 contexts as specified by this
  option were created at server start, and the number of V8 contexts did not
  change at runtime. Now up to this number of V8 contexts will be in use at the
  same time, but the actual number of V8 contexts is dynamic.

  The garbage collector thread will automatically delete unused V8 contexts after
  a while. The number of spare contexts will go down to as few as configured in
  the new option `--javascript.v8-contexts-minimum`. Actually that many V8 contexts
  are also created at server start.

  The first few requests in new V8 contexts will take longer than in contexts
  that have been there already. Performance may therefore suffer a bit for the
  initial requests sent to ArangoDB or when there are only few but performance-
  critical situations in which new V8 contexts will be created. If this is a
  concern, it can easily be fixed by setting `--javascipt.v8-contexts-minimum`
  and `--javascript.v8-contexts` to a relatively high value, which will guarantee
  that many number of V8 contexts to be created at startup and kept around even
  when unused.

  Waiting for an unused V8 context will now also abort if no V8 context can be
  acquired/created after 120 seconds.

* improved diagnostic messages written to logfiles by supervisor process

* fixed issue #2367

* added "bindVars" to attributes of currently running and slow queries

* added "jsonl" as input file type for arangoimp

* upgraded version of bundled zlib library from 1.2.8 to 1.2.11

* added input file type `auto` for arangoimp so it can automatically detect the
  type of the input file from the filename extension

* fixed variables parsing in GraphQL

* added `--translate` option for arangoimp to translate attribute names from
  the input files to attriubte names expected by ArangoDB

  The `--translate` option can be specified multiple times (once per translation
  to be executed). The following example renames the "id" column from the input
  file to "_key", and the "from" column to "_from", and the "to" column to "_to":

      arangoimp --type csv --file data.csv --translate "id=_key" --translate "from=_from" --translate "to=_to"

  `--translate` works for CSV and TSV inputs only.

* changed default value for `--server.max-packet-size` from 128 MB to 256 MB

* fixed issue #2350

* fixed issue #2349

* fixed issue #2346

* fixed issue #2342

* change default string truncation length from 80 characters to 256 characters for
  `print`/`printShell` functions in ArangoShell and arangod. This will emit longer
  prefixes of string values before truncating them with `...`, which is helpful
  for debugging.

* always validate incoming JSON HTTP requests for duplicate attribute names

  Incoming JSON data with duplicate attribute names will now be rejected as
  invalid. Previous versions of ArangoDB only validated the uniqueness of
  attribute names inside incoming JSON for some API endpoints, but not
  consistently for all APIs.

* don't let read-only transactions block the WAL collector

* allow passing own `graphql-sync` module instance to Foxx GraphQL router

* arangoexport can now export to csv format

* arangoimp: fixed issue #2214

* Foxx: automatically add CORS response headers

* added "OPTIONS" to CORS `access-control-allow-methods` header

* Foxx: Fix arangoUser sometimes not being set correctly

* fixed issue #1974


v3.2.alpha2 (2017-02-20)
------------------------

* ui: fixed issue #2065

* ui: fixed a dashboard related memory issue

* Internal javascript rest actions will now hide their stack traces to the client
  unless maintainer mode is activated. Instead they will always log to the logfile

* Removed undocumented internal HTTP API:
  * PUT _api/edges

  The documented GET _api/edges and the undocumented POST _api/edges remains unmodified.

* updated V8 version to 5.7.0.0

* change undocumented behaviour in case of invalid revision ids in
  If-Match and If-None-Match headers from 400 (BAD) to 412 (PRECONDITION
  FAILED).

* change undocumented behaviour in case of invalid revision ids in
  JavaScript document operations from 1239 ("illegal document revision")
  to 1200 ("conflict").

* added data export tool, arangoexport.

  arangoexport can be used to export collections to json, jsonl or xml
  and export a graph or collections to xgmml.

* fixed a race condition when closing a connection

* raised default hard limit on threads for very small to 64

* fixed negative counting of http connection in UI


v3.2.alpha1 (2017-02-05)
------------------------

* added figure `httpRequests` to AQL query statistics

* removed revisions cache intermediate layer implementation

* obsoleted startup options `--database.revision-cache-chunk-size` and
  `--database.revision-cache-target-size`

* fix potential port number over-/underruns

* added startup option `--log.shorten-filenames` for controlling whether filenames
  in log messages should be shortened to just the filename with the absolute path

* removed IndexThreadFeature, made `--database.index-threads` option obsolete

* changed index filling to make it more parallel, dispatch tasks to boost::asio

* more detailed stacktraces in Foxx apps

* generated Foxx services now use swagger tags


v3.1.24 (XXXX-XX-XX)
--------------------

* fixed one more LIMIT issue in traversals


v3.1.23 (2017-06-19)
--------------------

* potentially fixed issue #2559: Duplicate _key generated on insertion

* fix races in SSL communication code

* fix invalid results (too many) when a skipping LIMIT was used for a
  traversal. `LIMIT x` or `LIMIT 0, x` were not affected, but `LIMIT s, x`
  may have returned too many results

* fix invalid first group results for sorted AQL COLLECT when LIMIT
  was used

* fix invalid locking in JWT authentication cache, which could have
  crashed the server

* fix undefined behavior in traverser when traversals were used inside
  a FOR loop


v3.1.22 (2017-06-07)
--------------------

* fixed issue #2505: Problem with export + report of a bug

* documented changed behavior of WITH

* fixed ui glitch in aardvark

* avoid agency compaction bug

* fixed issue #2283: disabled proxy communication internally


v3.1.21 (2017-05-22)
--------------------

* fixed issue #2488:  AQL operator IN error when data use base64 chars

* more randomness in seeding RNG

v3.1.20 (2016-05-16)
--------------------

* fixed incorrect sorting for distributeShardsLike

* improve reliability of AgencyComm communication with Agency

* fixed shard numbering bug, where ids were erouneously incremented by 1

* remove an unnecessary precondition in createCollectionCoordinator

* funny fail rotation fix

* fix in SimpleHttpClient for correct advancement of readBufferOffset

* forward SIG_HUP in supervisor process to the server process to fix logrotaion
  You need to stop the remaining arangod server process manually for the upgrade to work.


v3.1.19 (2017-04-28)
--------------------

* Fixed a StackOverflow issue in Traversal and ShortestPath. Occured if many (>1000) input
  values in a row do not return any result. Fixes issue: #2445

* fixed issue #2448

* fixed issue #2442

* added 'x-content-type-options: nosniff' to avoid MSIE bug

* fixed issue #2441

* fixed issue #2440

* Fixed a StackOverflow issue in Traversal and ShortestPath. Occured if many (>1000) input
  values in a row do not return any result. Fixes issue: #2445

* fix occasional hanging shutdowns on OS X


v3.1.18 (2017-04-18)
--------------------

* fixed error in continuous synchronization of collections

* fixed spurious hangs on server shutdown

* better error messages during restore collection

* completely overhaul supervision. More detailed tests

* Fixed a dead-lock situation in cluster traversers, it could happen in
  rare cases if the computation on one DBServer could be completed much earlier
  than the other server. It could also be restricted to SmartGraphs only.

* (Enterprise only) Fixed a bug in SmartGraph DepthFirstSearch. In some
  more complicated queries, the maxDepth limit of 1 was not considered strictly
  enough, causing the traverser to do unlimited depth searches.

* fixed issue #2415

* fixed issue #2422

* fixed issue #1974


v3.1.17 (2017-04-04)
--------------------

* (Enterprise only) fixed a bug where replicationFactor was not correctly
  forwarded in SmartGraph creation.

* fixed issue #2404

* fixed issue #2397

* ui - fixed smart graph option not appearing

* fixed issue #2389

* fixed issue #2400


v3.1.16 (2017-03-27)
--------------------

* fixed issue #2392

* try to raise file descriptors to at least 8192, warn otherwise

* ui - aql editor improvements + updated ace editor version (memory leak)

* fixed lost HTTP requests

* ui - fixed some event issues

* avoid name resolution when given connection string is a valid ip address

* helps with issue #1842, bug in COLLECT statement in connection with LIMIT.

* fix locking bug in cluster traversals

* increase lock timeout defaults

* increase various cluster timeouts

* limit default target size for revision cache to 1GB, which is better for
  tight RAM situations (used to be 40% of (totalRAM - 1GB), use
  --database.revision-cache-target-size <VALUEINBYTES> to get back the
  old behaviour

* fixed a bug with restarted servers indicating status as "STARTUP"
  rather that "SERVING" in Nodes UI.


v3.1.15 (2017-03-20)
--------------------

* add logrotate configuration as requested in #2355

* fixed issue #2376

* ui - changed document api due a chrome bug

* ui - fixed a submenu bug

* added endpoint /_api/cluster/endpoints in cluster case to get all
  coordinator endpoints

* fix documentation of /_api/endpoint, declaring this API obsolete.

* Foxx response objects now have a `type` method for manipulating the content-type header

* Foxx tests now support `xunit` and `tap` reporters


v3.1.14 (2017-03-13)
--------------------

* ui - added feature request (multiple start nodes within graph viewer) #2317

* added missing locks to authentication cache methods

* ui - added feature request (multiple start nodes within graph viewer) #2317

* ui - fixed wrong merge of statistics information from different coordinators

* ui - fixed issue #2316

* ui - fixed wrong protocol usage within encrypted environment

* fixed compile error on Mac Yosemite

* minor UI fixes


v3.1.13 (2017-03-06)
--------------------

* fixed variables parsing in GraphQL

* fixed issue #2214

* fixed issue #2342

* changed thread handling to queue only user requests on coordinator

* use exponential backoff when waiting for collection locks

* repair short name server lookup in cluster in the case of a removed
  server


v3.1.12 (2017-02-28)
--------------------

* disable shell color escape sequences on Windows

* fixed issue #2326

* fixed issue #2320

* fixed issue #2315

* fixed a race condition when closing a connection

* raised default hard limit on threads for very small to 64

* fixed negative counting of http connection in UI

* fixed a race when renaming collections

* fixed a race when dropping databases


v3.1.11 (2017-02-17)
--------------------

* fixed a race between connection closing and sending out last chunks of data to clients
  when the "Connection: close" HTTP header was set in requests

* ui: optimized smart graph creation usability

* ui: fixed #2308

* fixed a race in async task cancellation via `require("@arangodb/tasks").unregisterTask()`

* fixed spuriously hanging threads in cluster AQL that could sit idle for a few minutes

* fixed potential numeric overflow for big index ids in index deletion API

* fixed sort issue in cluster, occurring when one of the local sort buffers of a
  GatherNode was empty

* reduce number of HTTP requests made for certain kinds of join queries in cluster,
  leading to speedup of some join queries

* supervision deals with demised coordinators correctly again

* implement a timeout in TraverserEngineRegistry

* agent communication reduced in large batches of append entries RPCs

* inception no longer estimates RAFT timings

* compaction in agents has been moved to a separate thread

* replicated logs hold local timestamps

* supervision jobs failed leader and failed follower revisited for
  function in precarious stability situations

* fixed bug in random number generator for 64bit int


v3.1.10 (2017-02-02)
--------------------

* updated versions of bundled node modules:
  - joi: from 8.4.2 to 9.2.0
  - joi-to-json-schema: from 2.2.0 to 2.3.0
  - sinon: from 1.17.4 to 1.17.6
  - lodash: from 4.13.1 to 4.16.6

* added shortcut for AQL ternary operator
  instead of `condition ? true-part : false-part` it is now possible to also use a
  shortcut variant `condition ? : false-part`, e.g.

      FOR doc IN docs RETURN doc.value ?: 'not present'

  instead of

      FOR doc IN docs RETURN doc.value ? doc.value : 'not present'

* fixed wrong sorting order in cluster, if an index was used to sort with many
  shards.

* added --replication-factor, --number-of-shards and --wait-for-sync to arangobench

* turn on UTF-8 string validation for VelocyPack values received via VST connections

* fixed issue #2257

* upgraded Boost version to 1.62.0

* added optional detail flag for db.<collection>.count()
  setting the flag to `true` will make the count operation returned the per-shard
  counts for the collection:

      db._create("test", { numberOfShards: 10 });
      for (i = 0; i < 1000; ++i) {
        db.test.insert({value: i});
      }
      db.test.count(true);

      {
        "s100058" : 99,
        "s100057" : 103,
        "s100056" : 100,
        "s100050" : 94,
        "s100055" : 90,
        "s100054" : 122,
        "s100051" : 109,
        "s100059" : 99,
        "s100053" : 95,
        "s100052" : 89
      }

* added optional memory limit for AQL queries:

      db._query("FOR i IN 1..100000 SORT i RETURN i", {}, { options: { memoryLimit: 100000 } });

  This option limits the default maximum amount of memory (in bytes) that a single
  AQL query can use.
  When a single AQL query reaches the specified limit value, the query will be
  aborted with a *resource limit exceeded* exception. In a cluster, the memory
  accounting is done per shard, so the limit value is effectively a memory limit per
  query per shard.

  The global limit value can be overriden per query by setting the *memoryLimit*
  option value for individual queries when running an AQL query.

* added server startup option `--query.memory-limit`

* added convenience function to create vertex-centric indexes.

  Usage: `db.collection.ensureVertexCentricIndex("label", {type: "hash", direction: "outbound"})`
  That will create an index that can be used on OUTBOUND with filtering on the
  edge attribute `label`.

* change default log output for tools to stdout (instead of stderr)

* added option -D to define a configuration file environment key=value

* changed encoding behavior for URLs encoded in the C++ code of ArangoDB:
  previously the special characters `-`, `_`, `~` and `.` were returned as-is
  after URL-encoding, now `.` will be encoded to be `%2e`.
  This also changes the behavior of how incoming URIs are processed: previously
  occurrences of `..` in incoming request URIs were collapsed (e.g. `a/../b/` was
  collapsed to a plain `b/`). Now `..` in incoming request URIs are not collapsed.

* Foxx request URL suffix is no longer unescaped

* @arangodb/request option json now defaults to `true` if the response body is not empty and encoding is not explicitly set to `null` (binary).
  The option can still be set to `false` to avoid unnecessary attempts at parsing the response as JSON.

* Foxx configuration values for unknown options will be discarded when saving the configuration in production mode using the web interface

* module.context.dependencies is now immutable

* process.stdout.isTTY now returns `true` in arangosh and when running arangod with the `--console` flag

* add support for Swagger tags in Foxx


v3.1.9 (XXXX-XX-XX)
-------------------

* macos CLI package: store databases and apps in the users home directory

* ui: fixed re-login issue within a non system db, when tab was closed

* fixed a race in the VelocyStream Commtask implementation

* fixed issue #2256


v3.1.8 (2017-01-09)
-------------------

* add Windows silent installer

* add handling of debug symbols during Linux & windows release builds.

* fixed issue #2181

* fixed issue #2248: reduce V8 max old space size from 3 GB to 1 GB on 32 bit systems

* upgraded Boost version to 1.62.0

* fixed issue #2238

* fixed issue #2234

* agents announce new endpoints in inception phase to leader

* agency leadership accepts updatet endpoints to given uuid

* unified endpoints replace localhost with 127.0.0.1

* fix several problems within an authenticated cluster


v3.1.7 (2016-12-29)
-------------------

* fixed one too many elections in RAFT

* new agency comm backported from devel


v3.1.6 (2016-12-20)
-------------------

* fixed issue #2227

* fixed issue #2220

* agency constituent/agent bug fixes in race conditions picking up
  leadership

* supervision does not need waking up anymore as it is running
  regardless

* agents challenge their leadership more rigorously


v3.1.5 (2016-12-16)
-------------------

* lowered default value of `--database.revision-cache-target-size` from 75% of
  RAM to less than 40% of RAM

* fixed issue #2218

* fixed issue #2217

* Foxx router.get/post/etc handler argument can no longer accidentally omitted

* fixed issue #2223


v3.1.4 (2016-12-08)
-------------------

* fixed issue #2211

* fixed issue #2204

* at cluster start, coordinators wait until at least one DBserver is there,
  and either at least two DBservers are there or 15s have passed, before they
  initiate the bootstrap of system collections.

* more robust agency startup from devel

* supervision's AddFollower adds many followers at once

* supervision has new FailedFollower job

* agency's Node has new method getArray

* agency RAFT timing estimates more conservative in waitForSync
  scenario

* agency RAFT timing estimates capped at maximum 2.0/10.0 for low/high


v3.1.3 (2016-12-02)
-------------------

* fix a traversal bug when using skiplist indexes:
  if we have a skiplist of ["a", "unused", "_from"] and a traversal like:
  FOR v,e,p IN OUTBOUND @start @@edges
    FILTER p.edges[0].a == 'foo'
    RETURN v
  And the above index applied on "a" is considered better than EdgeIndex, than
  the executor got into undefined behaviour.

* fix endless loop when trying to create a collection with replicationFactor: -1


v3.1.2 (2016-11-24)
-------------------

* added support for descriptions field in Foxx dependencies

* (Enterprise only) fixed a bug in the statistic report for SmartGraph traversals.
Now they state correctly how many documents were fetched from the index and how many
have been filtered.

* Prevent uniform shard distribution when replicationFactor == numServers

v3.1.1 (2016-11-15)
-------------------

* fixed issue #2176

* fixed issue #2168

* display index usage of traversals in AQL explainer output (previously missing)

* fixed issue #2163

* preserve last-used HLC value across server starts

* allow more control over handling of pre-3.1 _rev values

  this changes the server startup option `--database.check-30-revisions` from a boolean (true/false)
  parameter to a string parameter with the following possible values:

  - "fail":
    will validate _rev values of 3.0 collections on collection loading and throw an exception when invalid _rev values are found.
    in this case collections with invalid _rev values are marked as corrupted and cannot be used in the ArangoDB 3.1 instance.
    the fix procedure for such collections is to export the collections from 3.0 database with arangodump and restore them in 3.1 with arangorestore.
    collections that do not contain invalid _rev values are marked as ok and will not be re-checked on following loads.
    collections that contain invalid _rev values will be re-checked on following loads.

  - "true":
    will validate _rev values of 3.0 collections on collection loading and print a warning when invalid _rev values are found.
    in this case collections with invalid _rev values can be used in the ArangoDB 3.1 instance.
    however, subsequent operations on documents with invalid _rev values may silently fail or fail with explicit errors.
    the fix procedure for such collections is to export the collections from 3.0 database with arangodump and restore them in 3.1 with arangorestore.
    collections that do not contain invalid _rev values are marked as ok and will not be re-checked on following loads.
    collections that contain invalid _rev values will be re-checked on following loads.

  - "false":
    will not validate _rev values on collection loading and not print warnings.
    no hint is given when invalid _rev values are found.
    subsequent operations on documents with invalid _rev values may silently fail or fail with explicit errors.
    this setting does not affect whether collections are re-checked later.
    collections will be re-checked on following loads if `--database.check-30-revisions` is later set to either `true` or `fail`.

  The change also suppresses warnings that were printed when collections were restored using arangorestore, and the restore
  data contained invalid _rev values. Now these warnings are suppressed, and new HLC _rev values are generated for these documents
  as before.

* added missing functions to AQL syntax highlighter in web interface

* fixed display of `ANY` direction in traversal explainer output (direction `ANY` was shown as either
  `INBOUND` or `OUTBOUND`)

* changed behavior of toJSON() function when serializing an object before saving it in the database

  if an object provides a toJSON() function, this function is still called for serializing it.
  the change is that the result of toJSON() is not stringified anymore, but saved as is. previous
  versions of ArangoDB called toJSON() and after that additionally stringified its result.

  This change will affect the saving of JS Buffer objects, which will now be saved as arrays of
  bytes instead of a comma-separated string of the Buffer's byte contents.

* allow creating unique indexes on more attributes than present in shardKeys

  The following combinations of shardKeys and indexKeys are allowed/not allowed:

  shardKeys     indexKeys
      a             a        ok
      a             b    not ok
      a           a b        ok
    a b             a    not ok
    a b             b    not ok
    a b           a b        ok
    a b         a b c        ok
  a b c           a b    not ok
  a b c         a b c        ok

* fixed wrong version in web interface login screen (EE only)

* make web interface not display an exclamation mark next to ArangoDB version number 3.1

* fixed search for arbitrary document attributes in web interface in case multiple
  search values were used on different attribute names. in this case, the search always
  produced an empty result

* disallow updating `_from` and `_to` values of edges in Smart Graphs. Updating these
  attributes would lead to potential redistribution of edges to other shards, which must be
  avoided.

* fixed issue #2148

* updated graphql-sync dependency to 0.6.2

* fixed issue #2156

* fixed CRC4 assembly linkage


v3.1.0 (2016-10-29)
-------------------

* AQL breaking change in cluster:

  from ArangoDB 3.1 onwards `WITH` is required for traversals in a
  clustered environment in order to avoid deadlocks.

  Note that for queries that access only a single collection or that have all
  collection names specified somewhere else in the query string, there is no
  need to use *WITH*. *WITH* is only useful when the AQL query parser cannot
  automatically figure out which collections are going to be used by the query.
  *WITH* is only useful for queries that dynamically access collections, e.g.
  via traversals, shortest path operations or the *DOCUMENT()* function.

  more info can be found [here](https://github.com/arangodb/arangodb/blob/devel/Documentation/Books/AQL/Operations/With.md)

* added AQL function `DISTANCE` to calculate the distance between two arbitrary
  coordinates (haversine formula)

* fixed issue #2110

* added Auto-aptation of RAFT timings as calculations only


v3.1.rc2 (2016-10-10)
---------------------

* second release candidate


v3.1.rc1 (2016-09-30)
---------------------

* first release candidate


v3.1.alpha2 (2016-09-01)
------------------------

* added module.context.createDocumentationRouter to replace module.context.apiDocumentation

* bug in RAFT implementation of reads. dethroned leader still answered requests in isolation

* ui: added new graph viewer

* ui: aql-editor added tabular & graph display

* ui: aql-editor improved usability

* ui: aql-editor: query profiling support

* fixed issue #2109

* fixed issue #2111

* fixed issue #2075

* added AQL function `DISTANCE` to calculate the distance between two arbitrary
  coordinates (haversine formula)

* rewrote scheduler and dispatcher based on boost::asio

  parameters changed:
    `--scheduler.threads` and `--server.threads` are now merged into a single one: `--server.threads`

    hidden `--server.extra-threads` has been removed

    hidden `--server.aql-threads` has been removed

    hidden `--server.backend` has been removed

    hidden `--server.show-backends` has been removed

    hidden `--server.thread-affinity` has been removed

* fixed issue #2086

* fixed issue #2079

* fixed issue #2071

  make the AQL query optimizer inject filter condition expressions referred to
  by variables during filter condition aggregation.
  For example, in the following query

      FOR doc IN collection
        LET cond1 = (doc.value == 1)
        LET cond2 = (doc.value == 2)
        FILTER cond1 || cond2
        RETURN { doc, cond1, cond2 }

  the optimizer will now inject the conditions for `cond1` and `cond2` into the filter
  condition `cond1 || cond2`, expanding it to `(doc.value == 1) || (doc.value == 2)`
  and making these conditions available for index searching.

  Note that the optimizer previously already injected some conditions into other
  conditions, but only if the variable that defined the condition was not used
  elsewhere. For example, the filter condition in the query

      FOR doc IN collection
        LET cond = (doc.value == 1)
        FILTER cond
        RETURN { doc }

  already got optimized before because `cond` was only used once in the query and
  the optimizer decided to inject it into the place where it was used.

  This only worked for variables that were referred to once in the query.
  When a variable was used multiple times, the condition was not injected as
  in the following query:

      FOR doc IN collection
        LET cond = (doc.value == 1)
        FILTER cond
        RETURN { doc, cond }

  The fix for #2070 now will enable this optimization so that the query can
  use an index on `doc.value` if available.

* changed behavior of AQL array comparison operators for empty arrays:
  * `ALL` and `ANY` now always return `false` when the left-hand operand is an
    empty array. The behavior for non-empty arrays does not change:
    * `[] ALL == 1` will return `false`
    * `[1] ALL == 1` will return `true`
    * `[1, 2] ALL == 1` will return `false`
    * `[2, 2] ALL == 1` will return `false`
    * `[] ANY == 1` will return `false`
    * `[1] ANY == 1` will return `true`
    * `[1, 2] ANY == 1` will return `true`
    * `[2, 2] ANY == 1` will return `false`
  * `NONE` now always returns `true` when the left-hand operand is an empty array.
    The behavior for non-empty arrays does not change:
    * `[] NONE == 1` will return `true`
    * `[1] NONE == 1` will return `false`
    * `[1, 2] NONE == 1` will return `false`
    * `[2, 2] NONE == 1` will return `true`

* added experimental AQL functions `JSON_STRINGIFY` and `JSON_PARSE`

* added experimental support for incoming gzip-compressed requests

* added HTTP REST APIs for online log level adjustments:

  - GET `/_admin/log/level` returns the current log level settings
  - PUT `/_admin/log/level` modifies the current log level settings

* PATCH /_api/gharial/{graph-name}/vertex/{collection-name}/{vertex-key}
  - changed default value for keepNull to true

* PATCH /_api/gharial/{graph-name}/edge/{collection-name}/{edge-key}
  - changed default value for keepNull to true

* renamed `maximalSize` attribute in parameter.json files to `journalSize`

  The `maximalSize` attribute will still be picked up from collections that
  have not been adjusted. Responses from the replication API will now also use
  `journalSize` instead of `maximalSize`.

* added `--cluster.system-replication-factor` in order to adjust the
  replication factor for new system collections

* fixed issue #2012

* added a memory expection in case V8 memory gets too low

* added Optimizer Rule for other indexes in Traversals
  this allows AQL traversals to use other indexes than the edge index.
  So traversals with filters on edges can now make use of more specific
  indexes, e.g.

      FOR v, e, p IN 2 OUTBOUND @start @@edge FILTER p.edges[0].foo == "bar"

  will prefer a Hash Index on [_from, foo] above the EdgeIndex.

* fixed epoch computation in hybrid logical clock

* fixed thread affinity

* replaced require("internal").db by require("@arangodb").db

* added option `--skip-lines` for arangoimp
  this allows skipping the first few lines from the import file in case the
  CSV or TSV import are used

* fixed periodic jobs: there should be only one instance running - even if it
  runs longer than the period

* improved performance of primary index and edge index lookups

* optimizations for AQL `[*]` operator in case no filter, no projection and
  no offset/limit are used

* added AQL function `OUTERSECTION` to return the symmetric difference of its
  input arguments

* Foxx manifests of installed services are now saved to disk with indentation

* Foxx tests and scripts in development mode should now always respect updated
  files instead of loading stale modules

* When disabling Foxx development mode the setup script is now re-run

* Foxx now provides an easy way to directly serve GraphQL requests using the
  `@arangodb/foxx/graphql` module and the bundled `graphql-sync` dependency

* Foxx OAuth2 module now correctly passes the `access_token` to the OAuth2 server

* added iconv-lite and timezone modules

* web interface now allows installing GitHub and zip services in legacy mode

* added module.context.createDocumentationRouter to replace module.context.apiDocumentation

* bug in RAFT implementation of reads. dethroned leader still answered
  requests in isolation

* all lambdas in ClusterInfo might have been left with dangling references.

* Agency bug fix for handling of empty json objects as values.

* Foxx tests no longer support the Mocha QUnit interface as this resulted in weird
  inconsistencies in the BDD and TDD interfaces. This fixes the TDD interface
  as well as out-of-sequence problems when using the BDD before/after functions.

* updated bundled JavaScript modules to latest versions; joi has been updated from 8.4 to 9.2
  (see [joi 9.0.0 release notes](https://github.com/hapijs/joi/issues/920) for information on
  breaking changes and new features)

* fixed issue #2139

* updated graphql-sync dependency to 0.6.2

* fixed issue #2156


v3.0.13 (XXXX-XX-XX)
--------------------

* fixed issue #2315

* fixed issue #2210


v3.0.12 (2016-11-23)
--------------------

* fixed issue #2176

* fixed issue #2168

* fixed issues #2149, #2159

* fixed error reporting for issue #2158

* fixed assembly linkage bug in CRC4 module

* added support for descriptions field in Foxx dependencies


v3.0.11 (2016-11-08)
--------------------

* fixed issue #2140: supervisor dies instead of respawning child

* fixed issue #2131: use shard key value entered by user in web interface

* fixed issue #2129: cannot kill a long-run query

* fixed issue #2110

* fixed issue #2081

* fixed issue #2038

* changes to Foxx service configuration or dependencies should now be
  stored correctly when options are cleared or omitted

* Foxx tests no longer support the Mocha QUnit interface as this resulted in weird
  inconsistencies in the BDD and TDD interfaces. This fixes the TDD interface
  as well as out-of-sequence problems when using the BDD before/after functions.

* fixed issue #2148


v3.0.10 (2016-09-26)
--------------------

* fixed issue #2072

* fixed issue #2070

* fixed slow cluster starup issues. supervision will demonstrate more
  patience with db servers


v3.0.9 (2016-09-21)
-------------------

* fixed issue #2064

* fixed issue #2060

* speed up `collection.any()` and skiplist index creation

* fixed multiple issues where ClusterInfo bug hung agency in limbo
  timeouting on multiple collection and database callbacks


v3.0.8 (2016-09-14)
-------------------

* fixed issue #2052

* fixed issue #2005

* fixed issue #2039

* fixed multiple issues where ClusterInfo bug hung agency in limbo
  timeouting on multiple collection and database callbacks


v3.0.7 (2016-09-05)
-------------------

* new supervision job handles db server failure during collection creation.


v3.0.6 (2016-09-02)
-------------------

* fixed issue #2026

* slightly better error diagnostics for AQL query compilation and replication

* fixed issue #2018

* fixed issue #2015

* fixed issue #2012

* fixed wrong default value for arangoimp's `--on-duplicate` value

* fix execution of AQL traversal expressions when there are multiple
  conditions that refer to variables set outside the traversal

* properly return HTTP 503 in JS actions when backend is gone

* supervision creates new key in agency for failed servers

* new shards will not be allocated on failed or cleaned servers


v3.0.5 (2016-08-18)
-------------------

* execute AQL ternary operator via C++ if possible

* fixed issue #1977

* fixed extraction of _id attribute in AQL traversal conditions

* fix SSL agency endpoint

* Minimum RAFT timeout was one order of magnitude to short.

* Optimized RAFT RPCs from leader to followers for efficiency.

* Optimized RAFT RPC handling on followers with respect to compaction.

* Fixed bug in handling of duplicates and overlapping logs

* Fixed bug in supervision take over after leadership change.

v3.0.4 (2016-08-01)
-------------------

* added missing lock for periodic jobs access

* fix multiple Foxx related cluster issues

* fix handling of empty AQL query strings

* fixed issue in `INTERSECTION` AQL function with duplicate elements
  in the source arrays

* fixed issue #1970

* fixed issue #1968

* fixed issue #1967

* fixed issue #1962

* fixed issue #1959

* replaced require("internal").db by require("@arangodb").db

* fixed issue #1954

* fixed issue #1953

* fixed issue #1950

* fixed issue #1949

* fixed issue #1943

* fixed segfault in V8, by backporting https://bugs.chromium.org/p/v8/issues/detail?id=5033

* Foxx OAuth2 module now correctly passes the `access_token` to the OAuth2 server

* fixed credentialed CORS requests properly respecting --http.trusted-origin

* fixed a crash in V8Periodic task (forgotten lock)

* fixed two bugs in synchronous replication (syncCollectionFinalize)


v3.0.3 (2016-07-17)
-------------------

* fixed issue #1942

* fixed issue #1941

* fixed array index batch insertion issues for hash indexes that caused problems when
  no elements remained for insertion

* fixed AQL MERGE() function with External objects originating from traversals

* fixed some logfile recovery errors with error message "document not found"

* fixed issue #1937

* fixed issue #1936

* improved performance of arangorestore in clusters with synchronous
  replication

* Foxx tests and scripts in development mode should now always respect updated
  files instead of loading stale modules

* When disabling Foxx development mode the setup script is now re-run

* Foxx manifests of installed services are now saved to disk with indentation


v3.0.2 (2016-07-09)
-------------------

* fixed assertion failure in case multiple remove operations were used in the same query

* fixed upsert behavior in case upsert was used in a loop with the same document example

* fixed issue #1930

* don't expose local file paths in Foxx error messages.

* fixed issue #1929

* make arangodump dump the attribute `isSystem` when dumping the structure
  of a collection, additionally make arangorestore not fail when the attribute
  is missing

* fixed "Could not extract custom attribute" issue when using COLLECT with
  MIN/MAX functions in some contexts

* honor presence of persistent index for sorting

* make AQL query optimizer not skip "use-indexes-rule", even if enough
  plans have been created already

* make AQL optimizer not skip "use-indexes-rule", even if enough execution plans
  have been created already

* fix double precision value loss in VelocyPack JSON parser

* added missing SSL support for arangorestore

* improved cluster import performance

* fix Foxx thumbnails on DC/OS

* fix Foxx configuration not being saved

* fix Foxx app access from within the frontend on DC/OS

* add option --default-replication-factor to arangorestore and simplify
  the control over the number of shards when restoring

* fix a bug in the VPack -> V8 conversion if special attributes _key,
  _id, _rev, _from and _to had non-string values, which is allowed
  below the top level

* fix malloc_usable_size for darwin


v3.0.1 (2016-06-30)
-------------------

* fixed periodic jobs: there should be only one instance running - even if it
  runs longer than the period

* increase max. number of collections in AQL queries from 32 to 256

* fixed issue #1916: header "authorization" is required" when opening
  services page

* fixed issue #1915: Explain: member out of range

* fixed issue #1914: fix unterminated buffer

* don't remove lockfile if we are the same (now stale) pid
  fixes docker setups (our pid will always be 1)

* do not use revision id comparisons in compaction for determining whether a
  revision is obsolete, but marker memory addresses
  this ensures revision ids don't matter when compacting documents

* escape Unicode characters in JSON HTTP responses
  this converts UTF-8 characters in HTTP responses of arangod into `\uXXXX`
  escape sequences. This makes the HTTP responses fit into the 7 bit ASCII
  character range, which speeds up HTTP response parsing for some clients,
  namely node.js/v8

* add write before read collections when starting a user transaction
  this allows specifying the same collection in both read and write mode without
  unintended side effects

* fixed buffer overrun that occurred when building very large result sets

* index lookup optimizations for primary index and edge index

* fixed "collection is a nullptr" issue when starting a traversal from a transaction

* enable /_api/import on coordinator servers


v3.0.0 (2016-06-22)
-------------------

* minor GUI fixxes

* fix for replication and nonces


v3.0.0-rc3 (2016-06-19)
-----------------------

* renamed various Foxx errors to no longer refer to Foxx services as apps

* adjusted various error messages in Foxx to be more informative

* specifying "files" in a Foxx manifest to be mounted at the service root
  no longer results in 404s when trying to access non-file routes

* undeclared path parameters in Foxx no longer break the service

* trusted reverse proxy support is now handled more consistently

* ArangoDB request compatibility and user are now exposed in Foxx

* all bundled NPM modules have been upgraded to their latest versions


v3.0.0-rc2 (2016-06-12)
-----------------------

* added option `--server.max-packet-size` for client tools

* renamed option `--server.ssl-protocol` to `--ssl.protocol` in client tools
  (was already done for arangod, but overlooked for client tools)

* fix handling of `--ssl.protocol` value 5 (TLS v1.2) in client tools, which
  claimed to support it but didn't

* config file can use '@include' to include a different config file as base


v3.0.0-rc1 (2016-06-10)
-----------------------

* the user management has changed: it now has users that are independent of
  databases. A user can have one or more database assigned to the user.

* forward ported V8 Comparator bugfix for inline heuristics from
  https://github.com/v8/v8/commit/5ff7901e24c2c6029114567de5a08ed0f1494c81

* changed to-string conversion for AQL objects and arrays, used by the AQL
  function `TO_STRING()` and implicit to-string casts in AQL

  - arrays are now converted into their JSON-stringify equivalents, e.g.

    - `[ ]` is now converted to `[]`
    - `[ 1, 2, 3 ]` is now converted to `[1,2,3]`
    - `[ "test", 1, 2 ] is now converted to `["test",1,2]`

    Previous versions of ArangoDB converted arrays with no members into the
    empty string, and non-empty arrays into a comma-separated list of member
    values, without the surrounding angular brackets. Additionally, string
    array members were not enclosed in quotes in the result string:

    - `[ ]` was converted to ``
    - `[ 1, 2, 3 ]` was converted to `1,2,3`
    - `[ "test", 1, 2 ] was converted to `test,1,2`

  - objects are now converted to their JSON-stringify equivalents, e.g.

    - `{ }` is converted to `{}`
    - `{ a: 1, b: 2 }` is converted to `{"a":1,"b":2}`
    - `{ "test" : "foobar" }` is converted to `{"test":"foobar"}`

    Previous versions of ArangoDB always converted objects into the string
    `[object Object]`

  This change affects also the AQL functions `CONCAT()` and `CONCAT_SEPARATOR()`
  which treated array values differently in previous versions. Previous versions
  of ArangoDB automatically flattened array values on the first level of the array,
  e.g. `CONCAT([1, 2, 3, [ 4, 5, 6 ]])` produced `1,2,3,4,5,6`. Now this will produce
  `[1,2,3,[4,5,6]]`. To flatten array members on the top level, you can now use
  the more explicit `CONCAT(FLATTEN([1, 2, 3, [4, 5, 6]], 1))`.

* added C++ implementations for AQL functions `SLICE()`, `CONTAINS()` and
  `RANDOM_TOKEN()`

* as a consequence of the upgrade to V8 version 5, the implementation of the
  JavaScript `Buffer` object had to be changed. JavaScript `Buffer` objects in
  ArangoDB now always store their data on the heap. There is no shared pool
  for small Buffer values, and no pointing into existing Buffer data when
  extracting slices. This change may increase the cost of creating Buffers with
  short contents or when peeking into existing Buffers, but was required for
  safer memory management and to prevent leaks.

* the `db` object's function `_listDatabases()` was renamed to just `_databases()`
  in order to make it more consistent with the existing `_collections()` function.
  Additionally the `db` object's `_listEndpoints()` function was renamed to just
  `_endpoints()`.

* changed default value of `--server.authentication` from `false` to `true` in
  configuration files etc/relative/arangod.conf and etc/arangodb/arangod.conf.in.
  This means the server will be started with authentication enabled by default,
  requiring all client connections to provide authentication data when connecting
  to ArangoDB. Authentication can still be turned off via setting the value of
  `--server.authentication` to `false` in ArangoDB's configuration files or by
  specifying the option on the command-line.

* Changed result format for querying all collections via the API GET `/_api/collection`.

  Previous versions of ArangoDB returned an object with an attribute named `collections`
  and an attribute named `names`. Both contained all available collections, but
  `collections` contained the collections as an array, and `names` contained the
  collections again, contained in an object in which the attribute names were the
  collection names, e.g.

  ```
  {
    "collections": [
      {"id":"5874437","name":"test","isSystem":false,"status":3,"type":2},
      {"id":"17343237","name":"something","isSystem":false,"status":3,"type":2},
      ...
    ],
    "names": {
      "test": {"id":"5874437","name":"test","isSystem":false,"status":3,"type":2},
      "something": {"id":"17343237","name":"something","isSystem":false,"status":3,"type":2},
      ...
    }
  }
  ```
  This result structure was redundant, and therefore has been simplified to just

  ```
  {
    "result": [
      {"id":"5874437","name":"test","isSystem":false,"status":3,"type":2},
      {"id":"17343237","name":"something","isSystem":false,"status":3,"type":2},
      ...
    ]
  }
  ```

  in ArangoDB 3.0.

* added AQL functions `TYPENAME()` and `HASH()`

* renamed arangob tool to arangobench

* added AQL string comparison operator `LIKE`

  The operator can be used to compare strings like this:

      value LIKE search

  The operator is currently implemented by calling the already existing AQL
  function `LIKE`.

  This change also makes `LIKE` an AQL keyword. Using `LIKE` in either case as
  an attribute or collection name in AQL thus requires quoting.

* make AQL optimizer rule "remove-unnecessary-calculations" fire in more cases

  The rule will now remove calculations that are used exactly once in other
  expressions (e.g. `LET a = doc RETURN a.value`) and calculations,
  or calculations that are just references (e.g. `LET a = b`).

* renamed AQL optimizer rule "merge-traversal-filter" to "optimize-traversals"
  Additionally, the optimizer rule will remove unused edge and path result variables
  from the traversal in case they are specified in the `FOR` section of the traversal,
  but not referenced later in the query. This saves constructing edges and paths
  results.

* added AQL optimizer rule "inline-subqueries"

  This rule can pull out certain subqueries that are used as an operand to a `FOR`
  loop one level higher, eliminating the subquery completely. For example, the query

      FOR i IN (FOR j IN [1,2,3] RETURN j) RETURN i

  will be transformed by the rule to:

      FOR i IN [1,2,3] RETURN i

  The query

      FOR name IN (FOR doc IN _users FILTER doc.status == 1 RETURN doc.name) LIMIT 2 RETURN name

  will be transformed into

      FOR tmp IN _users FILTER tmp.status == 1 LIMIT 2 RETURN tmp.name

  The rule will only fire when the subquery is used as an operand to a `FOR` loop, and
  if the subquery does not contain a `COLLECT` with an `INTO` variable.

* added new endpoint "srv://" for DNS service records

* The result order of the AQL functions VALUES and ATTRIBUTES has never been
  guaranteed and it only had the "correct" ordering by accident when iterating
  over objects that were not loaded from the database. This accidental behavior
  is now changed by introduction of VelocyPack. No ordering is guaranteed unless
  you specify the sort parameter.

* removed configure option `--enable-logger`

* added AQL array comparison operators

  All AQL comparison operators now also exist in an array variant. In the
  array variant, the operator is preceded with one of the keywords *ALL*, *ANY*
  or *NONE*. Using one of these keywords changes the operator behavior to
  execute the comparison operation for all, any, or none of its left hand
  argument values. It is therefore expected that the left hand argument
  of an array operator is an array.

  Examples:

      [ 1, 2, 3 ] ALL IN [ 2, 3, 4 ]   // false
      [ 1, 2, 3 ] ALL IN [ 1, 2, 3 ]   // true
      [ 1, 2, 3 ] NONE IN [ 3 ]        // false
      [ 1, 2, 3 ] NONE IN [ 23, 42 ]   // true
      [ 1, 2, 3 ] ANY IN [ 4, 5, 6 ]   // false
      [ 1, 2, 3 ] ANY IN [ 1, 42 ]     // true
      [ 1, 2, 3 ] ANY == 2             // true
      [ 1, 2, 3 ] ANY == 4             // false
      [ 1, 2, 3 ] ANY > 0              // true
      [ 1, 2, 3 ] ANY <= 1             // true
      [ 1, 2, 3 ] NONE < 99            // false
      [ 1, 2, 3 ] NONE > 10            // true
      [ 1, 2, 3 ] ALL > 2              // false
      [ 1, 2, 3 ] ALL > 0              // true
      [ 1, 2, 3 ] ALL >= 3             // false
      ["foo", "bar"] ALL != "moo"      // true
      ["foo", "bar"] NONE == "bar"     // false
      ["foo", "bar"] ANY == "foo"      // true

* improved AQL optimizer to remove unnecessary sort operations in more cases

* allow enclosing AQL identifiers in forward ticks in addition to using
  backward ticks

  This allows for convenient writing of AQL queries in JavaScript template strings
  (which are delimited with backticks themselves), e.g.

      var q = `FOR doc IN ´collection´ RETURN doc.´name´`;

* allow to set `print.limitString` to configure the number of characters
  to output before truncating

* make logging configurable per log "topic"

  `--log.level <level>` sets the global log level to <level>, e.g. `info`,
  `debug`, `trace`.

  `--log.level topic=<level>` sets the log level for a specific topic.
  Currently, the following topics exist: `collector`, `compactor`, `mmap`,
  `performance`, `queries`, and `requests`. `performance` and `requests` are
  set to FATAL by default. `queries` is set to info. All others are
  set to the global level by default.

  The new log option `--log.output <definition>` allows directing the global
  or per-topic log output to different outputs. The output definition
  "<definition>" can be one of

    "-" for stdin
    "+" for stderr
    "syslog://<syslog-facility>"
    "syslog://<syslog-facility>/<application-name>"
    "file://<relative-path>"

  The option can be specified multiple times in order to configure the output
  for different log topics. To set up a per-topic output configuration, use
  `--log.output <topic>=<definition>`, e.g.

    queries=file://queries.txt

  logs all queries to the file "queries.txt".

* the option `--log.requests-file` is now deprecated. Instead use

    `--log.level requests=info`
    `--log.output requests=file://requests.txt`

* the option `--log.facility` is now deprecated. Instead use

    `--log.output requests=syslog://facility`

* the option `--log.performance` is now deprecated. Instead use

    `--log.level performance=trace`

* removed option `--log.source-filter`

* removed configure option `--enable-logger`

* change collection directory names to include a random id component at the end

  The new pattern is `collection-<id>-<random>`, where `<id>` is the collection
  id and `<random>` is a random number. Previous versions of ArangoDB used a
  pattern `collection-<id>` without the random number.

  ArangoDB 3.0 understands both the old and name directory name patterns.

* removed mostly unused internal spin-lock implementation

* removed support for pre-Windows 7-style locks. This removes compatibility for
  Windows versions older than Windows 7 (e.g. Windows Vista, Windows XP) and
  Windows 2008R2 (e.g. Windows 2008).

* changed names of sub-threads started by arangod

* added option `--default-number-of-shards` to arangorestore, allowing creating
  collections with a specifiable number of shards from a non-cluster dump

* removed support for CoffeeScript source files

* removed undocumented SleepAndRequeue

* added WorkMonitor to inspect server threads

* when downloading a Foxx service from the web interface the suggested filename
  is now based on the service's mount path instead of simply "app.zip"

* the `@arangodb/request` response object now stores the parsed JSON response
  body in a property `json` instead of `body` when the request was made using the
  `json` option. The `body` instead contains the response body as a string.

* the Foxx API has changed significantly, 2.8 services are still supported
  using a backwards-compatible "legacy mode"


v2.8.12 (XXXX-XX-XX)
--------------------

* issue #2091: decrease connect timeout to 5 seconds on startup

* fixed issue #2072

* slightly better error diagnostics for some replication errors

* fixed issue #1977

* fixed issue in `INTERSECTION` AQL function with duplicate elements
  in the source arrays

* fixed issue #1962

* fixed issue #1959

* export aqlQuery template handler as require('org/arangodb').aql for forwards-compatibility


v2.8.11 (2016-07-13)
--------------------

* fixed array index batch insertion issues for hash indexes that caused problems when
  no elements remained for insertion

* fixed issue #1937


v2.8.10 (2016-07-01)
--------------------

* make sure next local _rev value used for a document is at least as high as the
  _rev value supplied by external sources such as replication

* make adding a collection in both read- and write-mode to a transaction behave as
  expected (write includes read). This prevents the `unregister collection used in
  transaction` error

* fixed sometimes invalid result for `byExample(...).count()` when an index plus
  post-filtering was used

* fixed "collection is a nullptr" issue when starting a traversal from a transaction

* honor the value of startup option `--database.wait-for-sync` (that is used to control
  whether new collections are created with `waitForSync` set to `true` by default) also
  when creating collections via the HTTP API (and thus the ArangoShell). When creating
  a collection via these mechanisms, the option was ignored so far, which was inconsistent.

* fixed issue #1826: arangosh --javascript.execute: internal error (geo index issue)

* fixed issue #1823: Arango crashed hard executing very simple query on windows


v2.8.9 (2016-05-13)
-------------------

* fixed escaping and quoting of extra parameters for executables in Mac OS X App

* added "waiting for" status variable to web interface collection figures view

* fixed undefined behavior in query cache invaldation

* fixed access to /_admin/statistics API in case statistics are disable via option
  `--server.disable-statistics`

* Foxx manager will no longer fail hard when Foxx store is unreachable unless installing
  a service from the Foxx store (e.g. when behind a firewall or GitHub is unreachable).


v2.8.8 (2016-04-19)
-------------------

* fixed issue #1805: Query: internal error (location: arangod/Aql/AqlValue.cpp:182).
  Please report this error to arangodb.com (while executing)

* allow specifying collection name prefixes for `_from` and `_to` in arangoimp:

  To avoid specifying complete document ids (consisting of collection names and document
  keys) for *_from* and *_to* values when importing edges with arangoimp, there are now
  the options *--from-collection-prefix* and *--to-collection-prefix*.

  If specified, these values will be automatically prepended to each value in *_from*
  (or *_to* resp.). This allows specifying only document keys inside *_from* and/or *_to*.

  *Example*

      > arangoimp --from-collection-prefix users --to-collection-prefix products ...

  Importing the following document will then create an edge between *users/1234* and
  *products/4321*:

  ```js
  { "_from" : "1234", "_to" : "4321", "desc" : "users/1234 is connected to products/4321" }
  ```

* requests made with the interactive system API documentation in the web interface
  (Swagger) will now respect the active database instead of always using `_system`


v2.8.7 (2016-04-07)
-------------------

* optimized primary=>secondary failover

* fix to-boolean conversion for documents in AQL

* expose the User-Agent HTTP header from the ArangoShell since Github seems to
  require it now, and we use the ArangoShell for fetching Foxx repositories from Github

* work with http servers that only send

* fixed potential race condition between compactor and collector threads

* fix removal of temporary directories on arangosh exit

* javadoc-style comments in Foxx services are no longer interpreted as
  Foxx comments outside of controller/script/exports files (#1748)

* removed remaining references to class syntax for Foxx Model and Repository
  from the documentation

* added a safe-guard for corrupted master-pointer


v2.8.6 (2016-03-23)
-------------------

* arangosh can now execute JavaScript script files that contain a shebang
  in the first line of the file. This allows executing script files directly.

  Provided there is a script file `/path/to/script.js` with the shebang
  `#!arangosh --javascript.execute`:

      > cat /path/to/script.js
      #!arangosh --javascript.execute
      print("hello from script.js");

  If the script file is made executable

      > chmod a+x /path/to/script.js

  it can be invoked on the shell directly and use arangosh for its execution:

      > /path/to/script.js
      hello from script.js

  This did not work in previous versions of ArangoDB, as the whole script contents
  (including the shebang) were treated as JavaScript code.
  Now shebangs in script files will now be ignored for all files passed to arangosh's
  `--javascript.execute` parameter.

  The alternative way of executing a JavaScript file with arangosh still works:

      > arangosh --javascript.execute /path/to/script.js
      hello from script.js

* added missing reset of traversal state for nested traversals.
  The state of nested traversals (a traversal in an AQL query that was
  located in a repeatedly executed subquery or inside another FOR loop)
  was not reset properly, so that multiple invocations of the same nested
  traversal with different start vertices led to the nested traversal
  always using the start vertex provided on the first invocation.

* fixed issue #1781: ArangoDB startup time increased tremendously

* fixed issue #1783: SIGHUP should rotate the log


v2.8.5 (2016-03-11)
-------------------

* Add OpenSSL handler for TLS V1.2 as sugested by kurtkincaid in #1771

* fixed issue #1765 (The webinterface should display the correct query time)
  and #1770 (Display ACTUAL query time in aardvark's AQL editor)

* Windows: the unhandled exception handler now calls the windows logging
  facilities directly without locks.
  This fixes lockups on crashes from the logging framework.

* improve nullptr handling in logger.

* added new endpoint "srv://" for DNS service records

* `org/arangodb/request` no longer sets the content-type header to the
  string "undefined" when no content-type header should be sent (issue #1776)


v2.8.4 (2016-03-01)
-------------------

* global modules are no longer incorrectly resolved outside the ArangoDB
  JavaScript directory or the Foxx service's root directory (issue #1577)

* improved error messages from Foxx and JavaScript (issues #1564, #1565, #1744)


v2.8.3 (2016-02-22)
-------------------

* fixed AQL filter condition collapsing for deeply-nested cases, potentially
  enabling usage of indexes in some dedicated cases

* added parentheses in AQL explain command output to correctly display precedence
  of logical and arithmetic operators

* Foxx Model event listeners defined on the model are now correctly invoked by
  the Repository methods (issue #1665)

* Deleting a Foxx service in the frontend should now always succeed even if the
  files no longer exist on the file system (issue #1358)

* Routing actions loaded from the database no longer throw exceptions when
  trying to load other modules using "require"

* The `org/arangodb/request` response object now sets a property `json` to the
  parsed JSON response body in addition to overwriting the `body` property when
  the request was made using the `json` option.

* Improved Windows stability

* Fixed a bug in the interactive API documentation that would escape slashes
  in document-handle fields. Document handles are now provided as separate
  fields for collection name and document key.


v2.8.2 (2016-02-09)
-------------------

* the continuous replication applier will now prevent the master's WAL logfiles
  from being removed if they are still needed by the applier on the slave. This
  should help slaves that suffered from masters garbage collection WAL logfiles
  which would have been needed by the slave later.

  The initial synchronization will block removal of still needed WAL logfiles
  on the master for 10 minutes initially, and will extend this period when further
  requests are made to the master. Initial synchronization hands over its handle
  for blocking logfile removal to the continuous replication when started via
  the *setupReplication* function. In this case, continuous replication will
  extend the logfile removal blocking period for the required WAL logfiles when
  the slave makes additional requests.

  All handles that block logfile removal will time out automatically after at
  most 5 minutes should a master not be contacted by the slave anymore (e.g. in
  case the slave's replication is turned off, the slaves loses the connection
  to the master or the slave goes down).

* added all-in-one function *setupReplication* to synchronize data from master
  to slave and start the continuous replication:

      require("@arangodb/replication").setupReplication(configuration);

  The command will return when the initial synchronization is finished and the
  continuous replication has been started, or in case the initial synchronization
  has failed.

  If the initial synchronization is successful, the command will store the given
  configuration on the slave. It also configures the continuous replication to start
  automatically if the slave is restarted, i.e. *autoStart* is set to *true*.

  If the command is run while the slave's replication applier is already running,
  it will first stop the running applier, drop its configuration and do a
  resynchronization of data with the master. It will then use the provided configration,
  overwriting any previously existing replication configuration on the slave.

  The following example demonstrates how to use the command for setting up replication
  for the *_system* database. Note that it should be run on the slave and not the
  master:

      db._useDatabase("_system");
      require("@arangodb/replication").setupReplication({
        endpoint: "tcp://master.domain.org:8529",
        username: "myuser",
        password: "mypasswd",
        verbose: false,
        includeSystem: false,
        incremental: true,
        autoResync: true
      });

* the *sync* and *syncCollection* functions now always start the data synchronization
  as an asynchronous server job. The call to *sync* or *syncCollection* will block
  until synchronization is either complete or has failed with an error. The functions
  will automatically poll the slave periodically for status updates.

  The main benefit is that the connection to the slave does not need to stay open
  permanently and is thus not affected by timeout issues. Additionally the caller does
  not need to query the synchronization status from the slave manually as this is
  now performed automatically by these functions.

* fixed undefined behavior when explaining some types of AQL traversals, fixed
  display of some types of traversals in AQL explain output


v2.8.1 (2016-01-29)
-------------------

* Improved AQL Pattern matching by allowing to specify a different traversal
  direction for one or many of the edge collections.

      FOR v, e, p IN OUTBOUND @start @@ec1, INBOUND @@ec2, @@ec3

  will traverse *ec1* and *ec3* in the OUTBOUND direction and for *ec2* it will use
  the INBOUND direction. These directions can be combined in arbitrary ways, the
  direction defined after *IN [steps]* will we used as default direction and can
  be overriden for specific collections.
  This feature is only available for collection lists, it is not possible to
  combine it with graph names.

* detect more types of transaction deadlocks early

* fixed display of relational operators in traversal explain output

* fixed undefined behavior in AQL function `PARSE_IDENTIFIER`

* added "engines" field to Foxx services generated in the admin interface

* added AQL function `IS_SAME_COLLECTION`:

  *IS_SAME_COLLECTION(collection, document)*: Return true if *document* has the same
  collection id as the collection specified in *collection*. *document* can either be
  a [document handle](../Glossary/README.md#document-handle) string, or a document with
  an *_id* attribute. The function does not validate whether the collection actually
  contains the specified document, but only compares the name of the specified collection
  with the collection name part of the specified document.
  If *document* is neither an object with an *id* attribute nor a *string* value,
  the function will return *null* and raise a warning.

      /* true */
      IS_SAME_COLLECTION('_users', '_users/my-user')
      IS_SAME_COLLECTION('_users', { _id: '_users/my-user' })

      /* false */
      IS_SAME_COLLECTION('_users', 'foobar/baz')
      IS_SAME_COLLECTION('_users', { _id: 'something/else' })


v2.8.0 (2016-01-25)
-------------------

* avoid recursive locking


v2.8.0-beta8 (2016-01-19)
-------------------------

* improved internal datafile statistics for compaction and compaction triggering
  conditions, preventing excessive growth of collection datafiles under some
  workloads. This should also fix issue #1596.

* renamed AQL optimizer rule `remove-collect-into` to `remove-collect-variables`

* fixed primary and edge index lookups prematurely aborting searches when the
  specified id search value contained a different collection than the collection
  the index was created for


v2.8.0-beta7 (2016-01-06)
-------------------------

* added vm.runInThisContext

* added AQL keyword `AGGREGATE` for use in AQL `COLLECT` statement

  Using `AGGREGATE` allows more efficient aggregation (incrementally while building
  the groups) than previous versions of AQL, which built group aggregates afterwards
  from the total of all group values.

  `AGGREGATE` can be used inside a `COLLECT` statement only. If used, it must follow
  the declaration of grouping keys:

      FOR doc IN collection
        COLLECT gender = doc.gender AGGREGATE minAge = MIN(doc.age), maxAge = MAX(doc.age)
        RETURN { gender, minAge, maxAge }

  or, if no grouping keys are used, it can follow the `COLLECT` keyword:

      FOR doc IN collection
        COLLECT AGGREGATE minAge = MIN(doc.age), maxAge = MAX(doc.age)
        RETURN {
  minAge, maxAge
}

  Only specific expressions are allowed on the right-hand side of each `AGGREGATE`
  assignment:

  - on the top level the expression must be a call to one of the supported aggregation
    functions `LENGTH`, `MIN`, `MAX`, `SUM`, `AVERAGE`, `STDDEV_POPULATION`, `STDDEV_SAMPLE`,
    `VARIANCE_POPULATION`, or `VARIANCE_SAMPLE`

  - the expression must not refer to variables introduced in the `COLLECT` itself

* Foxx: mocha test paths with wildcard characters (asterisks) now work on Windows

* reserved AQL keyword `NONE` for future use

* web interface: fixed a graph display bug concerning dashboard view

* web interface: fixed several bugs during the dashboard initialize process

* web interface: included several bugfixes: #1597, #1611, #1623

* AQL query optimizer now converts `LENGTH(collection-name)` to an optimized
  expression that returns the number of documents in a collection

* adjusted the behavior of the expansion (`[*]`) operator in AQL for non-array values

  In ArangoDB 2.8, calling the expansion operator on a non-array value will always
  return an empty array. Previous versions of ArangoDB expanded non-array values by
  calling the `TO_ARRAY()` function for the value, which for example returned an
  array with a single value for boolean, numeric and string input values, and an array
  with the object's values for an object input value. This behavior was inconsistent
  with how the expansion operator works for the array indexes in 2.8, so the behavior
  is now unified:

  - if the left-hand side operand of `[*]` is an array, the array will be returned as
    is when calling `[*]` on it
  - if the left-hand side operand of `[*]` is not an array, an empty array will be
    returned by `[*]`

  AQL queries that rely on the old behavior can be changed by either calling `TO_ARRAY`
  explicitly or by using the `[*]` at the correct position.

  The following example query will change its result in 2.8 compared to 2.7:

      LET values = "foo" RETURN values[*]

  In 2.7 the query has returned the array `[ "foo" ]`, but in 2.8 it will return an
  empty array `[ ]`. To make it return the array `[ "foo" ]` again, an explicit
  `TO_ARRAY` function call is needed in 2.8 (which in this case allows the removal
  of the `[*]` operator altogether). This also works in 2.7:

      LET values = "foo" RETURN TO_ARRAY(values)

  Another example:

      LET values = [ { name: "foo" }, { name: "bar" } ]
      RETURN values[*].name[*]

  The above returned `[ [ "foo" ], [ "bar" ] ] in 2.7. In 2.8 it will return
  `[ [ ], [ ] ]`, because the value of `name` is not an array. To change the results
  to the 2.7 style, the query can be changed to

      LET values = [ { name: "foo" }, { name: "bar" } ]
      RETURN values[* RETURN TO_ARRAY(CURRENT.name)]

  The above also works in 2.7.
  The following types of queries won't change:

      LET values = [ 1, 2, 3 ] RETURN values[*]
      LET values = [ { name: "foo" }, { name: "bar" } ] RETURN values[*].name
      LET values = [ { names: [ "foo", "bar" ] }, { names: [ "baz" ] } ] RETURN values[*].names[*]
      LET values = [ { names: [ "foo", "bar" ] }, { names: [ "baz" ] } ] RETURN values[*].names[**]

* slightly adjusted V8 garbage collection strategy so that collection eventually
  happens in all contexts that hold V8 external references to documents and
  collections.

  also adjusted default value of `--javascript.gc-frequency` from 10 seconds to
  15 seconds, as less internal operations are carried out in JavaScript.

* fixes for AQL optimizer and traversal

* added `--create-collection-type` option to arangoimp

  This allows specifying the type of the collection to be created when
  `--create-collection` is set to `true`.

* Foxx export cache should no longer break if a broken app is loaded in the
  web admin interface.


v2.8.0-beta2 (2015-12-16)
-------------------------

* added AQL query optimizer rule "sort-in-values"

  This rule pre-sorts the right-hand side operand of the `IN` and `NOT IN`
  operators so the operation can use a binary search with logarithmic complexity
  instead of a linear search. The rule is applied when the right-hand side
  operand of an `IN` or `NOT IN` operator in a filter condition is a variable that
  is defined in a different loop/scope than the operator itself. Additionally,
  the filter condition must consist of solely the `IN` or `NOT IN` operation
  in order to avoid any side-effects.

* changed collection status terminology in web interface for collections for
  which an unload request has been issued from `in the process of being unloaded`
  to `will be unloaded`.

* unloading a collection via the web interface will now trigger garbage collection
  in all v8 contexts and force a WAL flush. This increases the chances of perfoming
  the unload faster.

* added the following attributes to the result of `collection.figures()` and the
  corresponding HTTP API at `PUT /_api/collection/<name>/figures`:

  - `documentReferences`: The number of references to documents in datafiles
    that JavaScript code currently holds. This information can be used for
    debugging compaction and unload issues.
  - `waitingFor`: An optional string value that contains information about
    which object type is at the head of the collection's cleanup queue. This
    information can be used for debugging compaction and unload issues.
  - `compactionStatus.time`: The point in time the compaction for the collection
    was last executed. This information can be used for debugging compaction
    issues.
  - `compactionStatus.message`: The action that was performed when the compaction
    was last run for the collection. This information can be used for debugging
    compaction issues.

  Note: `waitingFor` and `compactionStatus` may be empty when called on a coordinator
  in a cluster.

* the compaction will now provide queryable status info that can be used to track
  its progress. The compaction status is displayed in the web interface, too.

* better error reporting for arangodump and arangorestore

* arangodump will now fail by default when trying to dump edges that
  refer to already dropped collections. This can be circumvented by
  specifying the option `--force true` when invoking arangodump

* fixed cluster upgrade procedure

* the AQL functions `NEAR` and `WITHIN` now have stricter validations
  for their input parameters `limit`, `radius` and `distance`. They may now throw
  exceptions when invalid parameters are passed that may have not led
  to exceptions in previous versions.

* deprecation warnings now log stack traces

* Foxx: improved backwards compatibility with 2.5 and 2.6

  - reverted Model and Repository back to non-ES6 "classes" because of
    compatibility issues when using the extend method with a constructor

  - removed deprecation warnings for extend and controller.del

  - restored deprecated method Model.toJSONSchema

  - restored deprecated `type`, `jwt` and `sessionStorageApp` options
    in Controller#activateSessions

* Fixed a deadlock problem in the cluster


v2.8.0-beta1 (2015-12-06)
-------------------------

* added AQL function `IS_DATESTRING(value)`

  Returns true if *value* is a string that can be used in a date function.
  This includes partial dates such as *2015* or *2015-10* and strings containing
  invalid dates such as *2015-02-31*. The function will return false for all
  non-string values, even if some of them may be usable in date functions.


v2.8.0-alpha1 (2015-12-03)
--------------------------

* added AQL keywords `GRAPH`, `OUTBOUND`, `INBOUND` and `ANY` for use in graph
  traversals, reserved AQL keyword `ALL` for future use

  Usage of these keywords as collection names, variable names or attribute names
  in AQL queries will not be possible without quoting. For example, the following
  AQL query will still work as it uses a quoted collection name and a quoted
  attribute name:

      FOR doc IN `OUTBOUND`
        RETURN doc.`any`

* issue #1593: added AQL `POW` function for exponentation

* added cluster execution site info in explain output for AQL queries

* replication improvements:

  - added `autoResync` configuration parameter for continuous replication.

    When set to `true`, a replication slave will automatically trigger a full data
    re-synchronization with the master when the master cannot provide the log data
    the slave had asked for. Note that `autoResync` will only work when the option
    `requireFromPresent` is also set to `true` for the continuous replication, or
    when the continuous syncer is started and detects that no start tick is present.

    Automatic re-synchronization may transfer a lot of data from the master to the
    slave and may be expensive. It is therefore turned off by default.
    When turned off, the slave will never perform an automatic re-synchronization
    with the master.

  - added `idleMinWaitTime` and `idleMaxWaitTime` configuration parameters for
    continuous replication.

    These parameters can be used to control the minimum and maximum wait time the
    slave will (intentionally) idle and not poll for master log changes in case the
    master had sent the full logs already.
    The `idleMaxWaitTime` value will only be used when `adapativePolling` is set
    to `true`. When `adaptivePolling` is disable, only `idleMinWaitTime` will be
    used as a constant time span in which the slave will not poll the master for
    further changes. The default values are 0.5 seconds for `idleMinWaitTime` and
    2.5 seconds for `idleMaxWaitTime`, which correspond to the hard-coded values
    used in previous versions of ArangoDB.

  - added `initialSyncMaxWaitTime` configuration parameter for initial and continuous
    replication

    This option controls the maximum wait time (in seconds) that the initial
    synchronization will wait for a response from the master when fetching initial
    collection data. If no response is received within this time period, the initial
    synchronization will give up and fail. This option is also relevant for
    continuous replication in case *autoResync* is set to *true*, as then the
    continuous replication may trigger a full data re-synchronization in case
    the master cannot the log data the slave had asked for.

  - HTTP requests sent from the slave to the master during initial synchronization
    will now be retried if they fail with connection problems.

  - the initial synchronization now logs its progress so it can be queried using
    the regular replication status check APIs.

  - added `async` attribute for `sync` and `syncCollection` operations called from
    the ArangoShell. Setthing this attribute to `true` will make the synchronization
    job on the server go into the background, so that the shell does not block. The
    status of the started asynchronous synchronization job can be queried from the
    ArangoShell like this:

        /* starts initial synchronization */
        var replication = require("@arangodb/replication");
        var id = replication.sync({
          endpoint: "tcp://master.domain.org:8529",
          username: "myuser",
          password: "mypasswd",
          async: true
       });

       /* now query the id of the returned async job and print the status */
       print(replication.getSyncResult(id));

    The result of `getSyncResult()` will be `false` while the server-side job
    has not completed, and different to `false` if it has completed. When it has
    completed, all job result details will be returned by the call to `getSyncResult()`.


* fixed non-deterministic query results in some cluster queries

* fixed issue #1589

* return HTTP status code 410 (gone) instead of HTTP 408 (request timeout) for
  server-side operations that are canceled / killed. Sending 410 instead of 408
  prevents clients from re-starting the same (canceled) operation. Google Chrome
  for example sends the HTTP request again in case it is responded with an HTTP
  408, and this is exactly the opposite of the desired behavior when an operation
  is canceled / killed by the user.

* web interface: queries in AQL editor now cancelable

* web interface: dashboard - added replication information

* web interface: AQL editor now supports bind parameters

* added startup option `--server.hide-product-header` to make the server not send
  the HTTP response header `"Server: ArangoDB"` in its HTTP responses. By default,
  the option is turned off so the header is still sent as usual.

* added new AQL function `UNSET_RECURSIVE` to recursively unset attritutes from
  objects/documents

* switched command-line editor in ArangoShell and arangod to linenoise-ng

* added automatic deadlock detection for transactions

  In case a deadlock is detected, a multi-collection operation may be rolled back
  automatically and fail with error 29 (`deadlock detected`). Client code for
  operations containing more than one collection should be aware of this potential
  error and handle it accordingly, either by giving up or retrying the transaction.

* Added C++ implementations for the AQL arithmetic operations and the following
  AQL functions:
  - ABS
  - APPEND
  - COLLECTIONS
  - CURRENT_DATABASE
  - DOCUMENT
  - EDGES
  - FIRST
  - FIRST_DOCUMENT
  - FIRST_LIST
  - FLATTEN
  - FLOOR
  - FULLTEXT
  - LAST
  - MEDIAN
  - MERGE_RECURSIVE
  - MINUS
  - NEAR
  - NOT_NULL
  - NTH
  - PARSE_IDENTIFIER
  - PERCENTILE
  - POP
  - POSITION
  - PUSH
  - RAND
  - RANGE
  - REMOVE_NTH
  - REMOVE_VALUE
  - REMOVE_VALUES
  - ROUND
  - SHIFT
  - SQRT
  - STDDEV_POPULATION
  - STDDEV_SAMPLE
  - UNSHIFT
  - VARIANCE_POPULATION
  - VARIANCE_SAMPLE
  - WITHIN
  - ZIP

* improved performance of skipping over many documents in an AQL query when no
  indexes and no filters are used, e.g.

      FOR doc IN collection
        LIMIT 1000000, 10
        RETURN doc

* Added array indexes

  Hash indexes and skiplist indexes can now optionally be defined for array values
  so they index individual array members.

  To define an index for array values, the attribute name is extended with the
  expansion operator `[*]` in the index definition:

      arangosh> db.colName.ensureHashIndex("tags[*]");

  When given the following document

      { tags: [ "AQL", "ArangoDB", "Index" ] }

  the index will now contain the individual values `"AQL"`, `"ArangoDB"` and `"Index"`.

  Now the index can be used for finding all documents having `"ArangoDB"` somewhere in their
  tags array using the following AQL query:

      FOR doc IN colName
        FILTER "ArangoDB" IN doc.tags[*]
        RETURN doc

* rewrote AQL query optimizer rule `use-index-range` and renamed it to `use-indexes`.
  The name change affects rule names in the optimizer's output.

* rewrote AQL execution node `IndexRangeNode` and renamed it to `IndexNode`. The name
  change affects node names in the optimizer's explain output.

* added convenience function `db._explain(query)` for human-readable explanation
  of AQL queries

* module resolution as used by `require` now behaves more like in node.js

* the `org/arangodb/request` module now returns response bodies for error responses
  by default. The old behavior of not returning bodies for error responses can be
  re-enabled by explicitly setting the option `returnBodyOnError` to `false` (#1437)


v2.7.6 (2016-01-30)
-------------------

* detect more types of transaction deadlocks early


v2.7.5 (2016-01-22)
-------------------

* backported added automatic deadlock detection for transactions

  In case a deadlock is detected, a multi-collection operation may be rolled back
  automatically and fail with error 29 (`deadlock detected`). Client code for
  operations containing more than one collection should be aware of this potential
  error and handle it accordingly, either by giving up or retrying the transaction.

* improved internal datafile statistics for compaction and compaction triggering
  conditions, preventing excessive growth of collection datafiles under some
  workloads. This should also fix issue #1596.

* Foxx export cache should no longer break if a broken app is loaded in the
  web admin interface.

* Foxx: removed some incorrect deprecation warnings.

* Foxx: mocha test paths with wildcard characters (asterisks) now work on Windows


v2.7.4 (2015-12-21)
-------------------

* slightly adjusted V8 garbage collection strategy so that collection eventually
  happens in all contexts that hold V8 external references to documents and
  collections.

* added the following attributes to the result of `collection.figures()` and the
  corresponding HTTP API at `PUT /_api/collection/<name>/figures`:

  - `documentReferences`: The number of references to documents in datafiles
    that JavaScript code currently holds. This information can be used for
    debugging compaction and unload issues.
  - `waitingFor`: An optional string value that contains information about
    which object type is at the head of the collection's cleanup queue. This
    information can be used for debugging compaction and unload issues.
  - `compactionStatus.time`: The point in time the compaction for the collection
    was last executed. This information can be used for debugging compaction
    issues.
  - `compactionStatus.message`: The action that was performed when the compaction
    was last run for the collection. This information can be used for debugging
    compaction issues.

  Note: `waitingFor` and `compactionStatus` may be empty when called on a coordinator
  in a cluster.

* the compaction will now provide queryable status info that can be used to track
  its progress. The compaction status is displayed in the web interface, too.


v2.7.3 (2015-12-17)
-------------------

* fixed some replication value conversion issues when replication applier properties
  were set via ArangoShell

* fixed disappearing of documents for collections transferred via `sync` or
  `syncCollection` if the collection was dropped right before synchronization
  and drop and (re-)create collection markers were located in the same WAL file

* fixed an issue where overwriting the system sessions collection would break
  the web interface when authentication is enabled


v2.7.2 (2015-12-01)
-------------------

* replication improvements:

  - added `autoResync` configuration parameter for continuous replication.

    When set to `true`, a replication slave will automatically trigger a full data
    re-synchronization with the master when the master cannot provide the log data
    the slave had asked for. Note that `autoResync` will only work when the option
    `requireFromPresent` is also set to `true` for the continuous replication, or
    when the continuous syncer is started and detects that no start tick is present.

    Automatic re-synchronization may transfer a lot of data from the master to the
    slave and may be expensive. It is therefore turned off by default.
    When turned off, the slave will never perform an automatic re-synchronization
    with the master.

  - added `idleMinWaitTime` and `idleMaxWaitTime` configuration parameters for
    continuous replication.

    These parameters can be used to control the minimum and maximum wait time the
    slave will (intentionally) idle and not poll for master log changes in case the
    master had sent the full logs already.
    The `idleMaxWaitTime` value will only be used when `adapativePolling` is set
    to `true`. When `adaptivePolling` is disable, only `idleMinWaitTime` will be
    used as a constant time span in which the slave will not poll the master for
    further changes. The default values are 0.5 seconds for `idleMinWaitTime` and
    2.5 seconds for `idleMaxWaitTime`, which correspond to the hard-coded values
    used in previous versions of ArangoDB.

  - added `initialSyncMaxWaitTime` configuration parameter for initial and continuous
    replication

    This option controls the maximum wait time (in seconds) that the initial
    synchronization will wait for a response from the master when fetching initial
    collection data. If no response is received within this time period, the initial
    synchronization will give up and fail. This option is also relevant for
    continuous replication in case *autoResync* is set to *true*, as then the
    continuous replication may trigger a full data re-synchronization in case
    the master cannot the log data the slave had asked for.

  - HTTP requests sent from the slave to the master during initial synchronization
    will now be retried if they fail with connection problems.

  - the initial synchronization now logs its progress so it can be queried using
    the regular replication status check APIs.

* fixed non-deterministic query results in some cluster queries

* added missing lock instruction for primary index in compactor size calculation

* fixed issue #1589

* fixed issue #1583

* fixed undefined behavior when accessing the top level of a document with the `[*]`
  operator

* fixed potentially invalid pointer access in shaper when the currently accessed
  document got re-located by the WAL collector at the very same time

* Foxx: optional configuration options no longer log validation errors when assigned
  empty values (#1495)

* Foxx: constructors provided to Repository and Model sub-classes via extend are
  now correctly called (#1592)


v2.7.1 (2015-11-07)
-------------------

* switch to linenoise next generation

* exclude `_apps` collection from replication

  The slave has its own `_apps` collection which it populates on server start.
  When replicating data from the master to the slave, the data from the master may
  clash with the slave's own data in the `_apps` collection. Excluding the `_apps`
  collection from replication avoids this.

* disable replication appliers when starting in modes `--upgrade`, `--no-server`
  and `--check-upgrade`

* more detailed output in arango-dfdb

* fixed "no start tick" issue in replication applier

  This error could occur after restarting a slave server after a shutdown
  when no data was ever transferred from the master to the slave via the
  continuous replication

* fixed problem during SSL client connection abort that led to scheduler thread
  staying at 100% CPU saturation

* fixed potential segfault in AQL `NEIGHBORS` function implementation when C++ function
  variant was used and collection names were passed as strings

* removed duplicate target for some frontend JavaScript files from the Makefile

* make AQL function `MERGE()` work on a single array parameter, too.
  This allows combining the attributes of multiple objects from an array into
  a single object, e.g.

      RETURN MERGE([
        { foo: 'bar' },
        { quux: 'quetzalcoatl', ruled: true },
        { bar: 'baz', foo: 'done' }
      ])

  will now return:

      {
        "foo": "done",
        "quux": "quetzalcoatl",
        "ruled": true,
        "bar": "baz"
      }

* fixed potential deadlock in collection status changing on Windows

* fixed hard-coded `incremental` parameter in shell implementation of
  `syncCollection` function in replication module

* fix for GCC5: added check for '-stdlib' option


v2.7.0 (2015-10-09)
-------------------

* fixed request statistics aggregation
  When arangod was started in supervisor mode, the request statistics always showed
  0 requests, as the statistics aggregation thread did not run then.

* read server configuration files before dropping privileges. this ensures that
  the SSL keyfile specified in the configuration can be read with the server's start
  privileges (i.e. root when using a standard ArangoDB package).

* fixed replication with a 2.6 replication configuration and issues with a 2.6 master

* raised default value of `--server.descriptors-minimum` to 1024

* allow Foxx apps to be installed underneath URL path `/_open/`, so they can be
  (intentionally) accessed without authentication.

* added *allowImplicit* sub-attribute in collections declaration of transactions.
  The *allowImplicit* attributes allows making transactions fail should they
  read-access a collection that was not explicitly declared in the *collections*
  array of the transaction.

* added "special" password ARANGODB_DEFAULT_ROOT_PASSWORD. If you pass
  ARANGODB_DEFAULT_ROOT_PASSWORD as password, it will read the password
  from the environment variable ARANGODB_DEFAULT_ROOT_PASSWORD


v2.7.0-rc2 (2015-09-22)
-----------------------

* fix over-eager datafile compaction

  This should reduce the need to compact directly after loading a collection when a
  collection datafile contained many insertions and updates for the same documents. It
  should also prevent from re-compacting already merged datafiles in case not many
  changes were made. Compaction will also make fewer index lookups than before.

* added `syncCollection()` function in module `org/arangodb/replication`

  This allows synchronizing the data of a single collection from a master to a slave
  server. Synchronization can either restore the whole collection by transferring all
  documents from the master to the slave, or incrementally by only transferring documents
  that differ. This is done by partitioning the collection's entire key space into smaller
  chunks and comparing the data chunk-wise between master and slave. Only chunks that are
  different will be re-transferred.

  The `syncCollection()` function can be used as follows:

      require("org/arangodb/replication").syncCollection(collectionName, options);

  e.g.

      require("org/arangodb/replication").syncCollection("myCollection", {
        endpoint: "tcp://127.0.0.1:8529",  /* master */
        username: "root",                  /* username for master */
        password: "secret",                /* password for master */
        incremental: true                  /* use incremental mode */
      });


* additionally allow the following characters in document keys:

  `(` `)` `+` `,` `=` `;` `$` `!` `*` `'` `%`


v2.7.0-rc1 (2015-09-17)
-----------------------

* removed undocumented server-side-only collection functions:
  * collection.OFFSET()
  * collection.NTH()
  * collection.NTH2()
  * collection.NTH3()

* upgraded Swagger to version 2.0 for the Documentation

  This gives the user better prepared test request structures.
  More conversions will follow so finally client libraries can be auto-generated.

* added extra AQL functions for date and time calculation and manipulation.
  These functions were contributed by GitHub users @CoDEmanX and @friday.
  A big thanks for their work!

  The following extra date functions are available from 2.7 on:

  * `DATE_DAYOFYEAR(date)`: Returns the day of year number of *date*.
    The return values range from 1 to 365, or 366 in a leap year respectively.

  * `DATE_ISOWEEK(date)`: Returns the ISO week date of *date*.
    The return values range from 1 to 53. Monday is considered the first day of the week.
    There are no fractional weeks, thus the last days in December may belong to the first
    week of the next year, and the first days in January may be part of the previous year's
    last week.

  * `DATE_LEAPYEAR(date)`: Returns whether the year of *date* is a leap year.

  * `DATE_QUARTER(date)`: Returns the quarter of the given date (1-based):
    * 1: January, February, March
    * 2: April, May, June
    * 3: July, August, September
    * 4: October, November, December

  - *DATE_DAYS_IN_MONTH(date)*: Returns the number of days in *date*'s month (28..31).

  * `DATE_ADD(date, amount, unit)`: Adds *amount* given in *unit* to *date* and
    returns the calculated date.

    *unit* can be either of the following to specify the time unit to add or
    subtract (case-insensitive):
    - y, year, years
    - m, month, months
    - w, week, weeks
    - d, day, days
    - h, hour, hours
    - i, minute, minutes
    - s, second, seconds
    - f, millisecond, milliseconds

    *amount* is the number of *unit*s to add (positive value) or subtract
    (negative value).

  * `DATE_SUBTRACT(date, amount, unit)`: Subtracts *amount* given in *unit* from
    *date* and returns the calculated date.

    It works the same as `DATE_ADD()`, except that it subtracts. It is equivalent
    to calling `DATE_ADD()` with a negative amount, except that `DATE_SUBTRACT()`
    can also subtract ISO durations. Note that negative ISO durations are not
    supported (i.e. starting with `-P`, like `-P1Y`).

  * `DATE_DIFF(date1, date2, unit, asFloat)`: Calculate the difference
    between two dates in given time *unit*, optionally with decimal places.
    Returns a negative value if *date1* is greater than *date2*.

  * `DATE_COMPARE(date1, date2, unitRangeStart, unitRangeEnd)`: Compare two
    partial dates and return true if they match, false otherwise. The parts to
    compare are defined by a range of time units.

    The full range is: years, months, days, hours, minutes, seconds, milliseconds.
    Pass the unit to start from as *unitRangeStart*, and the unit to end with as
    *unitRangeEnd*. All units in between will be compared. Leave out *unitRangeEnd*
    to only compare *unitRangeStart*.

  * `DATE_FORMAT(date, format)`: Format a date according to the given format string.
    It supports the following placeholders (case-insensitive):
    - %t: timestamp, in milliseconds since midnight 1970-01-01
    - %z: ISO date (0000-00-00T00:00:00.000Z)
    - %w: day of week (0..6)
    - %y: year (0..9999)
    - %yy: year (00..99), abbreviated (last two digits)
    - %yyyy: year (0000..9999), padded to length of 4
    - %yyyyyy: year (-009999 .. +009999), with sign prefix and padded to length of 6
    - %m: month (1..12)
    - %mm: month (01..12), padded to length of 2
    - %d: day (1..31)
    - %dd: day (01..31), padded to length of 2
    - %h: hour (0..23)
    - %hh: hour (00..23), padded to length of 2
    - %i: minute (0..59)
    - %ii: minute (00..59), padded to length of 2
    - %s: second (0..59)
    - %ss: second (00..59), padded to length of 2
    - %f: millisecond (0..999)
    - %fff: millisecond (000..999), padded to length of 3
    - %x: day of year (1..366)
    - %xxx: day of year (001..366), padded to length of 3
    - %k: ISO week date (1..53)
    - %kk: ISO week date (01..53), padded to length of 2
    - %l: leap year (0 or 1)
    - %q: quarter (1..4)
    - %a: days in month (28..31)
    - %mmm: abbreviated English name of month (Jan..Dec)
    - %mmmm: English name of month (January..December)
    - %www: abbreviated English name of weekday (Sun..Sat)
    - %wwww: English name of weekday (Sunday..Saturday)
    - %&: special escape sequence for rare occasions
    - %%: literal %
    - %: ignored

* new WAL logfiles and datafiles are now created non-sparse

  This prevents SIGBUS signals being raised when memory of a sparse datafile is accessed
  and the disk is full and the accessed file part is not actually disk-backed. In
  this case the mapped memory region is not necessarily backed by physical memory, and
  accessing the memory may raise SIGBUS and crash arangod.

* the `internal.download()` function and the module `org/arangodb/request` used some
  internal library function that handled the sending of HTTP requests from inside of
  ArangoDB. This library unconditionally set an HTTP header `Accept-Encoding: gzip`
  in all outgoing HTTP requests.

  This has been fixed in 2.7, so `Accept-Encoding: gzip` is not set automatically anymore.
  Additionally, the header `User-Agent: ArangoDB` is not set automatically either. If
  client applications desire to send these headers, they are free to add it when
  constructing the requests using the `download` function or the request module.

* fixed issue #1436: org/arangodb/request advertises deflate without supporting it

* added template string generator function `aqlQuery` for generating AQL queries

  This can be used to generate safe AQL queries with JavaScript parameter
  variables or expressions easily:

      var name = 'test';
      var attributeName = '_key';
      var query = aqlQuery`FOR u IN users FILTER u.name == ${name} RETURN u.${attributeName}`;
      db._query(query);

* report memory usage for document header data (revision id, pointer to data etc.)
  in `db.collection.figures()`. The memory used for document headers will now
  show up in the already existing attribute `indexes.size`. Due to that, the index
  sizes reported by `figures()` in 2.7 will be higher than those reported by 2.6,
  but the 2.7 values are more accurate.

* IMPORTANT CHANGE: the filenames in dumps created by arangodump now contain
  not only the name of the dumped collection, but also an additional 32-digit hash
  value. This is done to prevent overwriting dump files in case-insensitive file
  systems when there exist multiple collections with the same name (but with
  different cases).

  For example, if a database has two collections: `test` and `Test`, previous
  versions of ArangoDB created the files

  * `test.structure.json` and `test.data.json` for collection `test`
  * `Test.structure.json` and `Test.data.json` for collection `Test`

  This did not work for case-insensitive filesystems, because the files for the
  second collection would have overwritten the files of the first. arangodump in
  2.7 will create the following filenames instead:

  * `test_098f6bcd4621d373cade4e832627b4f6.structure.json` and `test_098f6bcd4621d373cade4e832627b4f6.data.json`
  * `Test_0cbc6611f5540bd0809a388dc95a615b.structure.json` and `Test_0cbc6611f5540bd0809a388dc95a615b.data.json`

  These filenames will be unambiguous even in case-insensitive filesystems.

* IMPORTANT CHANGE: make arangod actually close lingering client connections
  when idle for at least the duration specified via `--server.keep-alive-timeout`.
  In previous versions of ArangoDB, connections were not closed by the server
  when the timeout was reached and the client was still connected. Now the
  connection is properly closed by the server in case of timeout. Client
  applications relying on the old behavior may now need to reconnect to the
  server when their idle connections time out and get closed (note: connections
  being idle for a long time may be closed by the OS or firewalls anyway -
  client applications should be aware of that and try to reconnect).

* IMPORTANT CHANGE: when starting arangod, the server will drop the process
  privileges to the specified values in options `--server.uid` and `--server.gid`
  instantly after parsing the startup options.

  That means when either `--server.uid` or `--server.gid` are set, the privilege
  change will happen earlier. This may prevent binding the server to an endpoint
  with a port number lower than 1024 if the arangodb user has no privileges
  for that. Previous versions of ArangoDB changed the privileges later, so some
  startup actions were still carried out under the invoking user (i.e. likely
  *root* when started via init.d or system scripts) and especially binding to
  low port numbers was still possible there.

  The default privileges for user *arangodb* will not be sufficient for binding
  to port numbers lower than 1024. To have an ArangoDB 2.7 bind to a port number
  lower than 1024, it needs to be started with either a different privileged user,
  or the privileges of the *arangodb* user have to raised manually beforehand.

* added AQL optimizer rule `patch-update-statements`

* Linux startup scripts and systemd configuration for arangod now try to
  adjust the NOFILE (number of open files) limits for the process. The limit
  value is set to 131072 (128k) when ArangoDB is started via start/stop
  commands

* When ArangoDB is started/stopped manually via the start/stop commands, the
  main process will wait for up to 10 seconds after it forks the supervisor
  and arangod child processes. If the startup fails within that period, the
  start/stop script will fail with an exit code other than zero. If the
  startup of the supervisor or arangod is still ongoing after 10 seconds,
  the main program will still return with exit code 0. The limit of 10 seconds
  is arbitrary because the time required for a startup is not known in advance.

* added startup option `--database.throw-collection-not-loaded-error`

  Accessing a not-yet loaded collection will automatically load a collection
  on first access. This flag controls what happens in case an operation
  would need to wait for another thread to finalize loading a collection. If
  set to *true*, then the first operation that accesses an unloaded collection
  will load it. Further threads that try to access the same collection while
  it is still loading immediately fail with an error (1238, *collection not loaded*).
  This is to prevent all server threads from being blocked while waiting on the
  same collection to finish loading. When the first thread has completed loading
  the collection, the collection becomes regularly available, and all operations
  from that point on can be carried out normally, and error 1238 will not be
  thrown anymore for that collection.

  If set to *false*, the first thread that accesses a not-yet loaded collection
  will still load it. Other threads that try to access the collection while
  loading will not fail with error 1238 but instead block until the collection
  is fully loaded. This configuration might lead to all server threads being
  blocked because they are all waiting for the same collection to complete
  loading. Setting the option to *true* will prevent this from happening, but
  requires clients to catch error 1238 and react on it (maybe by scheduling
  a retry for later).

  The default value is *false*.

* added better control-C support in arangosh

  When CTRL-C is pressed in arangosh, it will now print a `^C` first. Pressing
  CTRL-C again will reset the prompt if something was entered before, or quit
  arangosh if no command was entered directly before.

  This affects the arangosh version build with Readline-support only (Linux
  and MacOS).

  The MacOS version of ArangoDB for Homebrew now depends on Readline, too. The
  Homebrew formula has been changed accordingly.
  When self-compiling ArangoDB on MacOS without Homebrew, Readline now is a
  prerequisite.

* increased default value for collection-specific `indexBuckets` value from 1 to 8

  Collections created from 2.7 on will use the new default value of `8` if not
  overridden on collection creation or later using
  `collection.properties({ indexBuckets: ... })`.

  The `indexBuckets` value determines the number of buckets to use for indexes of
  type `primary`, `hash` and `edge`. Having multiple index buckets allows splitting
  an index into smaller components, which can be filled in parallel when a collection
  is loading. Additionally, resizing and reallocation of indexes are faster and
  less intrusive if the index uses multiple buckets, because resize and reallocation
  will affect only data in a single bucket instead of all index values.

  The index buckets will be filled in parallel when loading a collection if the collection
  has an `indexBuckets` value greater than 1 and the collection contains a significant
  amount of documents/edges (the current threshold is 256K documents but this value
  may change in future versions of ArangoDB).

* changed HTTP client to use poll instead of select on Linux and MacOS

  This affects the ArangoShell and user-defined JavaScript code running inside
  arangod that initiates its own HTTP calls.

  Using poll instead of select allows using arbitrary high file descriptors
  (bigger than the compiled in FD_SETSIZE). Server connections are still handled using
  epoll, which has never been affected by FD_SETSIZE.

* implemented AQL `LIKE` function using ICU regexes

* added `RETURN DISTINCT` for AQL queries to return unique results:

      FOR doc IN collection
        RETURN DISTINCT doc.status

  This change also introduces `DISTINCT` as an AQL keyword.

* removed `createNamedQueue()` and `addJob()` functions from org/arangodb/tasks

* use less locks and more atomic variables in the internal dispatcher
  and V8 context handling implementations. This leads to improved throughput in
  some ArangoDB internals and allows for higher HTTP request throughput for
  many operations.

  A short overview of the improvements can be found here:

  https://www.arangodb.com/2015/08/throughput-enhancements/

* added shorthand notation for attribute names in AQL object literals:

      LET name = "Peter"
      LET age = 42
      RETURN { name, age }

  The above is the shorthand equivalent of the generic form

      LET name = "Peter"
      LET age = 42
      RETURN { name : name, age : age }

* removed configure option `--enable-timings`

  This option did not have any effect.

* removed configure option `--enable-figures`

  This option previously controlled whether HTTP request statistics code was
  compiled into ArangoDB or not. The previous default value was `true` so
  statistics code was available in official packages. Setting the option to
  `false` led to compile errors so it is doubtful the default value was
  ever changed. By removing the option some internal statistics code was also
  simplified.

* removed run-time manipulation methods for server endpoints:

  * `db._removeEndpoint()`
  * `db._configureEndpoint()`
  * HTTP POST `/_api/endpoint`
  * HTTP DELETE `/_api/endpoint`

* AQL query result cache

  The query result cache can optionally cache the complete results of all or selected AQL queries.
  It can be operated in the following modes:

  * `off`: the cache is disabled. No query results will be stored
  * `on`: the cache will store the results of all AQL queries unless their `cache`
    attribute flag is set to `false`
  * `demand`: the cache will store the results of AQL queries that have their
    `cache` attribute set to `true`, but will ignore all others

  The mode can be set at server startup using the `--database.query-cache-mode` configuration
  option and later changed at runtime.

  The following HTTP REST APIs have been added for controlling the query cache:

  * HTTP GET `/_api/query-cache/properties`: returns the global query cache configuration
  * HTTP PUT `/_api/query-cache/properties`: modifies the global query cache configuration
  * HTTP DELETE `/_api/query-cache`: invalidates all results in the query cache

  The following JavaScript functions have been added for controlling the query cache:

  * `require("org/arangodb/aql/cache").properties()`: returns the global query cache configuration
  * `require("org/arangodb/aql/cache").properties(properties)`: modifies the global query cache configuration
  * `require("org/arangodb/aql/cache").clear()`: invalidates all results in the query cache

* do not link arangoimp against V8

* AQL function call arguments optimization

  This will lead to arguments in function calls inside AQL queries not being copied but passed
  by reference. This may speed up calls to functions with bigger argument values or queries that
  call functions a lot of times.

* upgraded V8 version to 4.3.61

* removed deprecated AQL `SKIPLIST` function.

  This function was introduced in older versions of ArangoDB with a less powerful query optimizer to
  retrieve data from a skiplist index using a `LIMIT` clause. It was marked as deprecated in ArangoDB
  2.6.

  Since ArangoDB 2.3 the behavior of the `SKIPLIST` function can be emulated using regular AQL
  constructs, e.g.

      FOR doc IN @@collection
        FILTER doc.value >= @value
        SORT doc.value DESC
        LIMIT 1
        RETURN doc

* the `skip()` function for simple queries does not accept negative input any longer.
  This feature was deprecated in 2.6.0.

* fix exception handling

  In some cases JavaScript exceptions would re-throw without information of the original problem.
  Now the original exception is logged for failure analysis.

* based REST API method PUT `/_api/simple/all` on the cursor API and make it use AQL internally.

  The change speeds up this REST API method and will lead to additional query information being
  returned by the REST API. Clients can use this extra information or ignore it.

* Foxx Queue job success/failure handlers arguments have changed from `(jobId, jobData, result, jobFailures)` to `(result, jobData, job)`.

* added Foxx Queue job options `repeatTimes`, `repeatUntil` and `repeatDelay` to automatically re-schedule jobs when they are completed.

* added Foxx manifest configuration type `password` to mask values in the web interface.

* fixed default values in Foxx manifest configurations sometimes not being used as defaults.

* fixed optional parameters in Foxx manifest configurations sometimes not being cleared correctly.

* Foxx dependencies can now be marked as optional using a slightly more verbose syntax in your manifest file.

* converted Foxx constructors to ES6 classes so you can extend them using class syntax.

* updated aqb to 2.0.

* updated chai to 3.0.

* Use more madvise calls to speed up things when memory is tight, in particular
  at load time but also for random accesses later.

* Overhauled web interface

  The web interface now has a new design.

  The API documentation for ArangoDB has been moved from "Tools" to "Links" in the web interface.

  The "Applications" tab in the web interfaces has been renamed to "Services".


v2.6.12 (2015-12-02)
--------------------

* fixed disappearing of documents for collections transferred via `sync` if the
  the collection was dropped right before synchronization and drop and (re-)create
  collection markers were located in the same WAL file

* added missing lock instruction for primary index in compactor size calculation

* fixed issue #1589

* fixed issue #1583

* Foxx: optional configuration options no longer log validation errors when assigned
  empty values (#1495)


v2.6.11 (2015-11-18)
--------------------

* fixed potentially invalid pointer access in shaper when the currently accessed
  document got re-located by the WAL collector at the very same time


v2.6.10 (2015-11-10)
--------------------

* disable replication appliers when starting in modes `--upgrade`, `--no-server`
  and `--check-upgrade`

* more detailed output in arango-dfdb

* fixed potential deadlock in collection status changing on Windows

* issue #1521: Can't dump/restore with user and password


v2.6.9 (2015-09-29)
-------------------

* added "special" password ARANGODB_DEFAULT_ROOT_PASSWORD. If you pass
  ARANGODB_DEFAULT_ROOT_PASSWORD as password, it will read the password
  from the environment variable ARANGODB_DEFAULT_ROOT_PASSWORD

* fixed failing AQL skiplist, sort and limit combination

  When using a Skiplist index on an attribute (say "a") and then using sort
  and skip on this attribute caused the result to be empty e.g.:

    require("internal").db.test.ensureSkiplist("a");
    require("internal").db._query("FOR x IN test SORT x.a LIMIT 10, 10");

  Was always empty no matter how many documents are stored in test.
  This is now fixed.

v2.6.8 (2015-09-09)
-------------------

* ARM only:

  The ArangoDB packages for ARM require the kernel to allow unaligned memory access.
  How the kernel handles unaligned memory access is configurable at runtime by
  checking and adjusting the contents `/proc/cpu/alignment`.

  In order to operate on ARM, ArangoDB requires the bit 1 to be set. This will
  make the kernel trap and adjust unaligned memory accesses. If this bit is not
  set, the kernel may send a SIGBUS signal to ArangoDB and terminate it.

  To set bit 1 in `/proc/cpu/alignment` use the following command as a privileged
  user (e.g. root):

      echo "2" > /proc/cpu/alignment

  Note that this setting affects all user processes and not just ArangoDB. Setting
  the alignment with the above command will also not make the setting permanent,
  so it will be lost after a restart of the system. In order to make the setting
  permanent, it should be executed during system startup or before starting arangod.

  The ArangoDB start/stop scripts do not adjust the alignment setting, but rely on
  the environment to have the correct alignment setting already. The reason for this
  is that the alignment settings also affect all other user processes (which ArangoDB
  is not aware of) and thus may have side-effects outside of ArangoDB. It is therefore
  more reasonable to have the system administrator carry out the change.


v2.6.7 (2015-08-25)
-------------------

* improved AssocMulti index performance when resizing.

  This makes the edge index perform less I/O when under memory pressure.


v2.6.6 (2015-08-23)
-------------------

* added startup option `--server.additional-threads` to create separate queues
  for slow requests.


v2.6.5 (2015-08-17)
-------------------

* added startup option `--database.throw-collection-not-loaded-error`

  Accessing a not-yet loaded collection will automatically load a collection
  on first access. This flag controls what happens in case an operation
  would need to wait for another thread to finalize loading a collection. If
  set to *true*, then the first operation that accesses an unloaded collection
  will load it. Further threads that try to access the same collection while
  it is still loading immediately fail with an error (1238, *collection not loaded*).
  This is to prevent all server threads from being blocked while waiting on the
  same collection to finish loading. When the first thread has completed loading
  the collection, the collection becomes regularly available, and all operations
  from that point on can be carried out normally, and error 1238 will not be
  thrown anymore for that collection.

  If set to *false*, the first thread that accesses a not-yet loaded collection
  will still load it. Other threads that try to access the collection while
  loading will not fail with error 1238 but instead block until the collection
  is fully loaded. This configuration might lead to all server threads being
  blocked because they are all waiting for the same collection to complete
  loading. Setting the option to *true* will prevent this from happening, but
  requires clients to catch error 1238 and react on it (maybe by scheduling
  a retry for later).

  The default value is *false*.

* fixed busy wait loop in scheduler threads that sometimes consumed 100% CPU while
  waiting for events on connections closed unexpectedly by the client side

* handle attribute `indexBuckets` when restoring collections via arangorestore.
  Previously the `indexBuckets` attribute value from the dump was ignored, and the
   server default value for `indexBuckets` was used when restoring a collection.

* fixed "EscapeValue already set error" crash in V8 actions that might have occurred when
  canceling V8-based operations.


v2.6.4 (2015-08-01)
-------------------

* V8: Upgrade to version 4.1.0.27 - this is intended to be the stable V8 version.

* fixed issue #1424: Arango shell should not processing arrows pushing on keyboard


v2.6.3 (2015-07-21)
-------------------

* issue #1409: Document values with null character truncated


v2.6.2 (2015-07-04)
-------------------

* fixed issue #1383: bindVars for HTTP API doesn't work with empty string

* fixed handling of default values in Foxx manifest configurations

* fixed handling of optional parameters in Foxx manifest configurations

* fixed a reference error being thrown in Foxx queues when a function-based job type is used that is not available and no options object is passed to queue.push


v2.6.1 (2015-06-24)
-------------------

* Add missing swagger files to cmake build. fixes #1368

* fixed documentation errors


v2.6.0 (2015-06-20)
-------------------

* using negative values for `SimpleQuery.skip()` is deprecated.
  This functionality will be removed in future versions of ArangoDB.

* The following simple query functions are now deprecated:

  * collection.near
  * collection.within
  * collection.geo
  * collection.fulltext
  * collection.range
  * collection.closedRange

  This also lead to the following REST API methods being deprecated from now on:

  * PUT /_api/simple/near
  * PUT /_api/simple/within
  * PUT /_api/simple/fulltext
  * PUT /_api/simple/range

  It is recommended to replace calls to these functions or APIs with equivalent AQL queries,
  which are more flexible because they can be combined with other operations:

      FOR doc IN NEAR(@@collection, @latitude, @longitude, @limit)
        RETURN doc

      FOR doc IN WITHIN(@@collection, @latitude, @longitude, @radius, @distanceAttributeName)
        RETURN doc

      FOR doc IN FULLTEXT(@@collection, @attributeName, @queryString, @limit)
        RETURN doc

      FOR doc IN @@collection
        FILTER doc.value >= @left && doc.value < @right
        LIMIT @skip, @limit
        RETURN doc`

  The above simple query functions and REST API methods may be removed in future versions
  of ArangoDB.

* deprecated now-obsolete AQL `SKIPLIST` function

  The function was introduced in older versions of ArangoDB with a less powerful query optimizer to
  retrieve data from a skiplist index using a `LIMIT` clause.

  Since 2.3 the same goal can be achieved by using regular AQL constructs, e.g.

      FOR doc IN collection FILTER doc.value >= @value SORT doc.value DESC LIMIT 1 RETURN doc

* fixed issues when switching the database inside tasks and during shutdown of database cursors

  These features were added during 2.6 alpha stage so the fixes affect devel/2.6-alpha builds only

* issue #1360: improved foxx-manager help

* added `--enable-tcmalloc` configure option.

  When this option is set, arangod and the client tools will be linked against tcmalloc, which replaces
  the system allocator. When the option is set, a tcmalloc library must be present on the system under
  one of the names `libtcmalloc`, `libtcmalloc_minimal` or `libtcmalloc_debug`.

  As this is a configure option, it is supported for manual builds on Linux-like systems only. tcmalloc
  support is currently experimental.

* issue #1353: Windows: HTTP API - incorrect path in errorMessage

* issue #1347: added option `--create-database` for arangorestore.

  Setting this option to `true` will now create the target database if it does not exist. When creating
  the target database, the username and passwords passed to arangorestore will be used to create an
  initial user for the new database.

* issue #1345: advanced debug information for User Functions

* issue #1341: Can't use bindvars in UPSERT

* fixed vulnerability in JWT implementation.

* changed default value of option `--database.ignore-datafile-errors` from `true` to `false`

  If the new default value of `false` is used, then arangod will refuse loading collections that contain
  datafiles with CRC mismatches or other errors. A collection with datafile errors will then become
  unavailable. This prevents follow up errors from happening.

  The only way to access such collection is to use the datafile debugger (arango-dfdb) and try to repair
  or truncate the datafile with it.

  If `--database.ignore-datafile-errors` is set to `true`, then collections will become available
  even if parts of their data cannot be loaded. This helps availability, but may cause (partial) data
  loss and follow up errors.

* added server startup option `--server.session-timeout` for controlling the timeout of user sessions
  in the web interface

* add sessions and cookie authentication for ArangoDB's web interface

  ArangoDB's built-in web interface now uses sessions. Session information ids are stored in cookies,
  so clients using the web interface must accept cookies in order to use it

* web interface: display query execution time in AQL editor

* web interface: renamed AQL query *submit* button to *execute*

* web interface: added query explain feature in AQL editor

* web interface: demo page added. only working if demo data is available, hidden otherwise

* web interface: added support for custom app scripts with optional arguments and results

* web interface: mounted apps that need to be configured are now indicated in the app overview

* web interface: added button for running tests to app details

* web interface: added button for configuring app dependencies to app details

* web interface: upgraded API documentation to use Swagger 2

* INCOMPATIBLE CHANGE

  removed startup option `--log.severity`

  The docs for `--log.severity` mentioned lots of severities (e.g. `exception`, `technical`, `functional`, `development`)
  but only a few severities (e.g. `all`, `human`) were actually used, with `human` being the default and `all` enabling the
  additional logging of requests. So the option pretended to control a lot of things which it actually didn't. Additionally,
  the option `--log.requests-file` was around for a long time already, also controlling request logging.

  Because the `--log.severity` option effectively did not control that much, it was removed. A side effect of removing the
  option is that 2.5 installations which used `--log.severity all` will not log requests after the upgrade to 2.6. This can
  be adjusted by setting the `--log.requests-file` option.

* add backtrace to fatal log events

* added optional `limit` parameter for AQL function `FULLTEXT`

* make fulltext index also index text values contained in direct sub-objects of the indexed
  attribute.

  Previous versions of ArangoDB only indexed the attribute value if it was a string. Sub-attributes
  of the index attribute were ignored when fulltext indexing.

  Now, if the index attribute value is an object, the object's values will each be included in the
  fulltext index if they are strings. If the index attribute value is an array, the array's values
  will each be included in the fulltext index if they are strings.

  For example, with a fulltext index present on the `translations` attribute, the following text
  values will now be indexed:

      var c = db._create("example");
      c.ensureFulltextIndex("translations");
      c.insert({ translations: { en: "fox", de: "Fuchs", fr: "renard", ru: "лиса" } });
      c.insert({ translations: "Fox is the English translation of the German word Fuchs" });
      c.insert({ translations: [ "ArangoDB", "document", "database", "Foxx" ] });

      c.fulltext("translations", "лиса").toArray();       // returns only first document
      c.fulltext("translations", "Fox").toArray();        // returns first and second documents
      c.fulltext("translations", "prefix:Fox").toArray(); // returns all three documents

* added batch document removal and lookup commands:

      collection.lookupByKeys(keys)
      collection.removeByKeys(keys)

  These commands can be used to perform multi-document lookup and removal operations efficiently
  from the ArangoShell. The argument to these operations is an array of document keys.

  Also added HTTP APIs for batch document commands:

  * PUT /_api/simple/lookup-by-keys
  * PUT /_api/simple/remove-by-keys

* properly prefix document address URLs with the current database name for calls to the REST
  API method GET `/_api/document?collection=...` (that method will return partial URLs to all
  documents in the collection).

  Previous versions of ArangoDB returned the URLs starting with `/_api/` but without the current
  database name, e.g. `/_api/document/mycollection/mykey`. Starting with 2.6, the response URLs
  will include the database name as well, e.g. `/_db/_system/_api/document/mycollection/mykey`.

* added dedicated collection export HTTP REST API

  ArangoDB now provides a dedicated collection export API, which can take snapshots of entire
  collections more efficiently than the general-purpose cursor API. The export API is useful
  to transfer the contents of an entire collection to a client application. It provides optional
  filtering on specific attributes.

  The export API is available at endpoint `POST /_api/export?collection=...`. The API has the
  same return value structure as the already established cursor API (`POST /_api/cursor`).

  An introduction to the export API is given in this blog post:
  http://jsteemann.github.io/blog/2015/04/04/more-efficient-data-exports/

* subquery optimizations for AQL queries

  This optimization avoids copying intermediate results into subqueries that are not required
  by the subquery.

  A brief description can be found here:
  http://jsteemann.github.io/blog/2015/05/04/subquery-optimizations/

* return value optimization for AQL queries

  This optimization avoids copying the final query result inside the query's main `ReturnNode`.

  A brief description can be found here:
  http://jsteemann.github.io/blog/2015/05/04/return-value-optimization-for-aql/

* speed up AQL queries containing big `IN` lists for index lookups

  `IN` lists used for index lookups had performance issues in previous versions of ArangoDB.
  These issues have been addressed in 2.6 so using bigger `IN` lists for filtering is much
  faster.

  A brief description can be found here:
  http://jsteemann.github.io/blog/2015/05/07/in-list-improvements/

* allow `@` and `.` characters in document keys, too

  This change also leads to document keys being URL-encoded when returned in HTTP `location`
  response headers.

* added alternative implementation for AQL COLLECT

  The alternative method uses a hash table for grouping and does not require its input elements
  to be sorted. It will be taken into account by the optimizer for `COLLECT` statements that do
  not use an `INTO` clause.

  In case a `COLLECT` statement can use the hash table variant, the optimizer will create an extra
  plan for it at the beginning of the planning phase. In this plan, no extra `SORT` node will be
  added in front of the `COLLECT` because the hash table variant of `COLLECT` does not require
  sorted input. Instead, a `SORT` node will be added after it to sort its output. This `SORT` node
  may be optimized away again in later stages. If the sort order of the result is irrelevant to
  the user, adding an extra `SORT null` after a hash `COLLECT` operation will allow the optimizer to
  remove the sorts altogether.

  In addition to the hash table variant of `COLLECT`, the optimizer will modify the original plan
  to use the regular `COLLECT` implementation. As this implementation requires sorted input, the
  optimizer will insert a `SORT` node in front of the `COLLECT`. This `SORT` node may be optimized
  away in later stages.

  The created plans will then be shipped through the regular optimization pipeline. In the end,
  the optimizer will pick the plan with the lowest estimated total cost as usual. The hash table
  variant does not require an up-front sort of the input, and will thus be preferred over the
  regular `COLLECT` if the optimizer estimates many input elements for the `COLLECT` node and
  cannot use an index to sort them.

  The optimizer can be explicitly told to use the regular *sorted* variant of `COLLECT` by
  suffixing a `COLLECT` statement with `OPTIONS { "method" : "sorted" }`. This will override the
  optimizer guesswork and only produce the *sorted* variant of `COLLECT`.

  A blog post on the new `COLLECT` implementation can be found here:
  http://jsteemann.github.io/blog/2015/04/22/collecting-with-a-hash-table/

* refactored HTTP REST API for cursors

  The HTTP REST API for cursors (`/_api/cursor`) has been refactored to improve its performance
  and use less memory.

  A post showing some of the performance improvements can be found here:
  http://jsteemann.github.io/blog/2015/04/01/improvements-for-the-cursor-api/

* simplified return value syntax for data-modification AQL queries

  ArangoDB 2.4 since version allows to return results from data-modification AQL queries. The
  syntax for this was quite limited and verbose:

      FOR i IN 1..10
        INSERT { value: i } IN test
        LET inserted = NEW
        RETURN inserted

  The `LET inserted = NEW RETURN inserted` was required literally to return the inserted
  documents. No calculations could be made using the inserted documents.

  This is now more flexible. After a data-modification clause (e.g. `INSERT`, `UPDATE`, `REPLACE`,
  `REMOVE`, `UPSERT`) there can follow any number of `LET` calculations. These calculations can
  refer to the pseudo-values `OLD` and `NEW` that are created by the data-modification statements.

  This allows returning projections of inserted or updated documents, e.g.:

      FOR i IN 1..10
        INSERT { value: i } IN test
        RETURN { _key: NEW._key, value: i }

  Still not every construct is allowed after a data-modification clause. For example, no functions
  can be called that may access documents.

  More information can be found here:
  http://jsteemann.github.io/blog/2015/03/27/improvements-for-data-modification-queries/

* added AQL `UPSERT` statement

  This adds an `UPSERT` statement to AQL that is a combination of both `INSERT` and `UPDATE` /
  `REPLACE`. The `UPSERT` will search for a matching document using a user-provided example.
  If no document matches the example, the *insert* part of the `UPSERT` statement will be
  executed. If there is a match, the *update* / *replace* part will be carried out:

      UPSERT { page: 'index.html' }                 /* search example */
        INSERT { page: 'index.html', pageViews: 1 } /* insert part */
        UPDATE { pageViews: OLD.pageViews + 1 }     /* update part */
        IN pageViews

  `UPSERT` can be used with an `UPDATE` or `REPLACE` clause. The `UPDATE` clause will perform
  a partial update of the found document, whereas the `REPLACE` clause will replace the found
  document entirely. The `UPDATE` or `REPLACE` parts can refer to the pseudo-value `OLD`, which
  contains all attributes of the found document.

  `UPSERT` statements can optionally return values. In the following query, the return
  attribute `found` will return the found document before the `UPDATE` was applied. If no
  document was found, `found` will contain a value of `null`. The `updated` result attribute will
  contain the inserted / updated document:

      UPSERT { page: 'index.html' }                 /* search example */
        INSERT { page: 'index.html', pageViews: 1 } /* insert part */
        UPDATE { pageViews: OLD.pageViews + 1 }     /* update part */
        IN pageViews
        RETURN { found: OLD, updated: NEW }

  A more detailed description of `UPSERT` can be found here:
  http://jsteemann.github.io/blog/2015/03/27/preview-of-the-upsert-command/

* adjusted default configuration value for `--server.backlog-size` from 10 to 64.

* issue #1231: bug xor feature in AQL: LENGTH(null) == 4

  This changes the behavior of the AQL `LENGTH` function as follows:

  - if the single argument to `LENGTH()` is `null`, then the result will now be `0`. In previous
    versions of ArangoDB, the result of `LENGTH(null)` was `4`.

  - if the single argument to `LENGTH()` is `true`, then the result will now be `1`. In previous
    versions of ArangoDB, the result of `LENGTH(true)` was `4`.

  - if the single argument to `LENGTH()` is `false`, then the result will now be `0`. In previous
    versions of ArangoDB, the result of `LENGTH(false)` was `5`.

  The results of `LENGTH()` with string, numeric, array object argument values do not change.

* issue #1298: Bulk import if data already exists (#1298)

  This change extends the HTTP REST API for bulk imports as follows:

  When documents are imported and the `_key` attribute is specified for them, the import can be
  used for inserting and updating/replacing documents. Previously, the import could be used for
  inserting new documents only, and re-inserting a document with an existing key would have failed
  with a *unique key constraint violated* error.

  The above behavior is still the default. However, the API now allows controlling the behavior
  in case of a unique key constraint error via the optional URL parameter `onDuplicate`.

  This parameter can have one of the following values:

  - `error`: when a unique key constraint error occurs, do not import or update the document but
    report an error. This is the default.

  - `update`: when a unique key constraint error occurs, try to (partially) update the existing
    document with the data specified in the import. This may still fail if the document would
    violate secondary unique indexes. Only the attributes present in the import data will be
    updated and other attributes already present will be preserved. The number of updated documents
    will be reported in the `updated` attribute of the HTTP API result.

  - `replace`: when a unique key constraint error occurs, try to fully replace the existing
    document with the data specified in the import. This may still fail if the document would
    violate secondary unique indexes. The number of replaced documents will be reported in the
    `updated` attribute of the HTTP API result.

  - `ignore`: when a unique key constraint error occurs, ignore this error. There will be no
    insert, update or replace for the particular document. Ignored documents will be reported
    separately in the `ignored` attribute of the HTTP API result.

  The result of the HTTP import API will now contain the attributes `ignored` and `updated`, which
  contain the number of ignored and updated documents respectively. These attributes will contain a
  value of zero unless the `onDuplicate` URL parameter is set to either `update` or `replace`
  (in this case the `updated` attribute may contain non-zero values) or `ignore` (in this case the
  `ignored` attribute may contain a non-zero value).

  To support the feature, arangoimp also has a new command line option `--on-duplicate` which can
  have one of the values `error`, `update`, `replace`, `ignore`. The default value is `error`.

  A few examples for using arangoimp with the `--on-duplicate` option can be found here:
  http://jsteemann.github.io/blog/2015/04/14/updating-documents-with-arangoimp/

* changed behavior of `db._query()` in the ArangoShell:

  if the command's result is printed in the shell, the first 10 results will be printed. Previously
  only a basic description of the underlying query result cursor was printed. Additionally, if the
  cursor result contains more than 10 results, the cursor is assigned to a global variable `more`,
  which can be used to iterate over the cursor result.

  Example:

      arangosh [_system]> db._query("FOR i IN 1..15 RETURN i")
      [object ArangoQueryCursor, count: 15, hasMore: true]

      [
        1,
        2,
        3,
        4,
        5,
        6,
        7,
        8,
        9,
        10
      ]

      type 'more' to show more documents


      arangosh [_system]> more
      [object ArangoQueryCursor, count: 15, hasMore: false]

      [
        11,
        12,
        13,
        14,
        15
      ]

* Disallow batchSize value 0 in HTTP `POST /_api/cursor`:

  The HTTP REST API `POST /_api/cursor` does not accept a `batchSize` parameter value of
  `0` any longer. A batch size of 0 never made much sense, but previous versions of ArangoDB
  did not check for this value. Now creating a cursor using a `batchSize` value 0 will
  result in an HTTP 400 error response

* REST Server: fix memory leaks when failing to add jobs

* 'EDGES' AQL Function

  The AQL function `EDGES` got a new fifth option parameter.
  Right now only one option is available: 'includeVertices'. This is a boolean parameter
  that allows to modify the result of the `EDGES` function.
  Default is 'includeVertices: false' which does not have any effect.
  'includeVertices: true' modifies the result, such that
  {vertex: <vertexDocument>, edge: <edgeDocument>} is returned.

* INCOMPATIBLE CHANGE:

  The result format of the AQL function `NEIGHBORS` has been changed.
  Before it has returned an array of objects containing 'vertex' and 'edge'.
  Now it will only contain the vertex directly.
  Also an additional option 'includeData' has been added.
  This is used to define if only the 'vertex._id' value should be returned (false, default),
  or if the vertex should be looked up in the collection and the complete JSON should be returned
  (true).
  Using only the id values can lead to significantly improved performance if this is the only information
  required.

  In order to get the old result format prior to ArangoDB 2.6, please use the function EDGES instead.
  Edges allows for a new option 'includeVertices' which, set to true, returns exactly the format of NEIGHBORS.
  Example:

      NEIGHBORS(<vertexCollection>, <edgeCollection>, <vertex>, <direction>, <example>)

  This can now be achieved by:

      EDGES(<edgeCollection>, <vertex>, <direction>, <example>, {includeVertices: true})

  If you are nesting several NEIGHBORS steps you can speed up their performance in the following way:

  Old Example:

  FOR va IN NEIGHBORS(Users, relations, 'Users/123', 'outbound') FOR vc IN NEIGHBORS(Products, relations, va.vertex._id, 'outbound') RETURN vc

  This can now be achieved by:

  FOR va IN NEIGHBORS(Users, relations, 'Users/123', 'outbound') FOR vc IN NEIGHBORS(Products, relations, va, 'outbound', null, {includeData: true}) RETURN vc
                                                                                                          ^^^^                  ^^^^^^^^^^^^^^^^^^^
                                                                                                  Use intermediate directly     include Data for final

* INCOMPATIBLE CHANGE:

  The AQL function `GRAPH_NEIGHBORS` now provides an additional option `includeData`.
  This option allows controlling whether the function should return the complete vertices
  or just their IDs. Returning only the IDs instead of the full vertices can lead to
  improved performance .

  If provided, `includeData` is set to `true`, all vertices in the result will be returned
  with all their attributes. The default value of `includeData` is `false`.
  This makes the default function results incompatible with previous versions of ArangoDB.

  To get the old result style in ArangoDB 2.6, please set the options as follows in calls
  to `GRAPH_NEIGHBORS`:

      GRAPH_NEIGHBORS(<graph>, <vertex>, { includeData: true })

* INCOMPATIBLE CHANGE:

  The AQL function `GRAPH_COMMON_NEIGHBORS` now provides an additional option `includeData`.
  This option allows controlling whether the function should return the complete vertices
  or just their IDs. Returning only the IDs instead of the full vertices can lead to
  improved performance .

  If provided, `includeData` is set to `true`, all vertices in the result will be returned
  with all their attributes. The default value of `includeData` is `false`.
  This makes the default function results incompatible with previous versions of ArangoDB.

  To get the old result style in ArangoDB 2.6, please set the options as follows in calls
  to `GRAPH_COMMON_NEIGHBORS`:

      GRAPH_COMMON_NEIGHBORS(<graph>, <vertexExamples1>, <vertexExamples2>, { includeData: true }, { includeData: true })

* INCOMPATIBLE CHANGE:

  The AQL function `GRAPH_SHORTEST_PATH` now provides an additional option `includeData`.
  This option allows controlling whether the function should return the complete vertices
  and edges or just their IDs. Returning only the IDs instead of full vertices and edges
  can lead to improved performance .

  If provided, `includeData` is set to `true`, all vertices and edges in the result will
  be returned with all their attributes. There is also an optional parameter `includePath` of
  type object.
  It has two optional sub-attributes `vertices` and `edges`, both of type boolean.
  Both can be set individually and the result will include all vertices on the path if
  `includePath.vertices == true` and all edges if `includePath.edges == true` respectively.

  The default value of `includeData` is `false`, and paths are now excluded by default.
  This makes the default function results incompatible with previous versions of ArangoDB.

  To get the old result style in ArangoDB 2.6, please set the options as follows in calls
  to `GRAPH_SHORTEST_PATH`:

      GRAPH_SHORTEST_PATH(<graph>, <source>, <target>, { includeData: true, includePath: { edges: true, vertices: true } })

  The attributes `startVertex` and `vertex` that were present in the results of `GRAPH_SHORTEST_PATH`
  in previous versions of ArangoDB will not be produced in 2.6. To calculate these attributes in 2.6,
  please extract the first and last elements from the `vertices` result attribute.

* INCOMPATIBLE CHANGE:

  The AQL function `GRAPH_DISTANCE_TO` will now return only the id the destination vertex
  in the `vertex` attribute, and not the full vertex data with all vertex attributes.

* INCOMPATIBLE CHANGE:

  All graph measurements functions in JavaScript module `general-graph` that calculated a
  single figure previously returned an array containing just the figure. Now these functions
  will return the figure directly and not put it inside an array.

  The affected functions are:

  * `graph._absoluteEccentricity`
  * `graph._eccentricity`
  * `graph._absoluteCloseness`
  * `graph._closeness`
  * `graph._absoluteBetweenness`
  * `graph._betweenness`
  * `graph._radius`
  * `graph._diameter`

* Create the `_graphs` collection in new databases with `waitForSync` attribute set to `false`

  The previous `waitForSync` value was `true`, so default the behavior when creating and dropping
  graphs via the HTTP REST API changes as follows if the new settings are in effect:

  * `POST /_api/graph` by default returns `HTTP 202` instead of `HTTP 201`
  * `DELETE /_api/graph/graph-name` by default returns `HTTP 202` instead of `HTTP 201`

  If the `_graphs` collection still has its `waitForSync` value set to `true`, then the HTTP status
  code will not change.

* Upgraded ICU to version 54; this increases performance in many places.
  based on https://code.google.com/p/chromium/issues/detail?id=428145

* added support for HTTP push aka chunked encoding

* issue #1051: add info whether server is running in service or user mode?

  This will add a "mode" attribute to the result of the result of HTTP GET `/_api/version?details=true`

  "mode" can have the following values:

  - `standalone`: server was started manually (e.g. on command-line)
  - `service`: service is running as Windows service, in daemon mode or under the supervisor

* improve system error messages in Windows port

* increased default value of `--server.request-timeout` from 300 to 1200 seconds for client tools
  (arangosh, arangoimp, arangodump, arangorestore)

* increased default value of `--server.connect-timeout` from 3 to 5 seconds for client tools
  (arangosh, arangoimp, arangodump, arangorestore)

* added startup option `--server.foxx-queues-poll-interval`

  This startup option controls the frequency with which the Foxx queues manager is checking
  the queue (or queues) for jobs to be executed.

  The default value is `1` second. Lowering this value will result in the queue manager waking
  up and checking the queues more frequently, which may increase CPU usage of the server.
  When not using Foxx queues, this value can be raised to save some CPU time.

* added startup option `--server.foxx-queues`

  This startup option controls whether the Foxx queue manager will check queue and job entries.
  Disabling this option can reduce server load but will prevent jobs added to Foxx queues from
  being processed at all.

  The default value is `true`, enabling the Foxx queues feature.

* make Foxx queues really database-specific.

  Foxx queues were and are stored in a database-specific collection `_queues`. However, a global
  cache variable for the queues led to the queue names being treated database-independently, which
  was wrong.

  Since 2.6, Foxx queues names are truly database-specific, so the same queue name can be used in
  two different databases for two different queues. Until then, it is advisable to think of queues
  as already being database-specific, and using the database name as a queue name prefix to be
  avoid name conflicts, e.g.:

      var queueName = "myQueue";
      var Foxx = require("org/arangodb/foxx");
      Foxx.queues.create(db._name() + ":" + queueName);

* added support for Foxx queue job types defined as app scripts.

  The old job types introduced in 2.4 are still supported but are known to cause issues in 2.5
  and later when the server is restarted or the job types are not defined in every thread.

  The new job types avoid this issue by storing an explicit mount path and script name rather
  than an assuming the job type is defined globally. It is strongly recommended to convert your
  job types to the new script-based system.

* renamed Foxx sessions option "sessionStorageApp" to "sessionStorage". The option now also accepts session storages directly.

* Added the following JavaScript methods for file access:
  * fs.copyFile() to copy single files
  * fs.copyRecursive() to copy directory trees
  * fs.chmod() to set the file permissions (non-Windows only)

* Added process.env for accessing the process environment from JavaScript code

* Cluster: kickstarter shutdown routines will more precisely follow the shutdown of its nodes.

* Cluster: don't delete agency connection objects that are currently in use.

* Cluster: improve passing along of HTTP errors

* fixed issue #1247: debian init script problems

* multi-threaded index creation on collection load

  When a collection contains more than one secondary index, they can be built in memory in
  parallel when the collection is loaded. How many threads are used for parallel index creation
  is determined by the new configuration parameter `--database.index-threads`. If this is set
  to 0, indexes are built by the opening thread only and sequentially. This is equivalent to
  the behavior in 2.5 and before.

* speed up building up primary index when loading collections

* added `count` attribute to `parameters.json` files of collections. This attribute indicates
  the number of live documents in the collection on unload. It is read when the collection is
  (re)loaded to determine the initial size for the collection's primary index

* removed remainders of MRuby integration, removed arangoirb

* simplified `controllers` property in Foxx manifests. You can now specify a filename directly
  if you only want to use a single file mounted at the base URL of your Foxx app.

* simplified `exports` property in Foxx manifests. You can now specify a filename directly if
  you only want to export variables from a single file in your Foxx app.

* added support for node.js-style exports in Foxx exports. Your Foxx exports file can now export
  arbitrary values using the `module.exports` property instead of adding properties to the
  `exports` object.

* added `scripts` property to Foxx manifests. You should now specify the `setup` and `teardown`
  files as properties of the `scripts` object in your manifests and can define custom,
  app-specific scripts that can be executed from the web interface or the CLI.

* added `tests` property to Foxx manifests. You can now define test cases using the `mocha`
  framework which can then be executed inside ArangoDB.

* updated `joi` package to 6.0.8.

* added `extendible` package.

* added Foxx model lifecycle events to repositories. See #1257.

* speed up resizing of edge index.

* allow to split an edge index into buckets which are resized individually.
  This is controlled by the `indexBuckets` attribute in the `properties`
  of the collection.

* fix a cluster deadlock bug in larger clusters by marking a thread waiting
  for a lock on a DBserver as blocked


v2.5.7 (2015-08-02)
-------------------

* V8: Upgrade to version 4.1.0.27 - this is intended to be the stable V8 version.


v2.5.6 (2015-07-21)
-------------------

* alter Windows build infrastructure so we can properly store pdb files.

* potentially fixed issue #1313: Wrong metric calculation at dashboard

  Escape whitespace in process name when scanning /proc/pid/stats

  This fixes statistics values read from that file

* Fixed variable naming in AQL `COLLECT INTO` results in case the COLLECT is placed
  in a subquery which itself is followed by other constructs that require variables


v2.5.5 (2015-05-29)
-------------------

* fixed vulnerability in JWT implementation.

* fixed format string for reading /proc/pid/stat

* take into account barriers used in different V8 contexts


v2.5.4 (2015-05-14)
-------------------

* added startup option `--log.performance`: specifying this option at startup will log
  performance-related info messages, mainly timings via the regular logging mechanisms

* cluster fixes

* fix for recursive copy under Windows


v2.5.3 (2015-04-29)
-------------------

* Fix fs.move to work across filesystem borders; Fixes Foxx app installation problems;
  issue #1292.

* Fix Foxx app install when installed on a different drive on Windows

* issue #1322: strange AQL result

* issue #1318: Inconsistent db._create() syntax

* issue #1315: queries to a collection fail with an empty response if the
  collection contains specific JSON data

* issue #1300: Make arangodump not fail if target directory exists but is empty

* allow specifying higher values than SOMAXCONN for `--server.backlog-size`

  Previously, arangod would not start when a `--server.backlog-size` value was
  specified that was higher than the platform's SOMAXCONN header value.

  Now, arangod will use the user-provided value for `--server.backlog-size` and
  pass it to the listen system call even if the value is higher than SOMAXCONN.
  If the user-provided value is higher than SOMAXCONN, arangod will log a warning
  on startup.

* Fixed a cluster deadlock bug. Mark a thread that is in a RemoteBlock as
  blocked to allow for additional dispatcher threads to be started.

* Fix locking in cluster by using another ReadWriteLock class for collections.

* Add a second DispatcherQueue for AQL in the cluster. This fixes a
  cluster-AQL thread explosion bug.


v2.5.2 (2015-04-11)
-------------------

* modules stored in _modules are automatically flushed when changed

* added missing query-id parameter in documentation of HTTP DELETE `/_api/query` endpoint

* added iterator for edge index in AQL queries

  this change may lead to less edges being read when used together with a LIMIT clause

* make graph viewer in web interface issue less expensive queries for determining
  a random vertex from the graph, and for determining vertex attributes

* issue #1285: syntax error, unexpected $undefined near '@_to RETURN obj

  this allows AQL bind parameter names to also start with underscores

* moved /_api/query to C++

* issue #1289: Foxx models created from database documents expose an internal method

* added `Foxx.Repository#exists`

* parallelize initialization of V8 context in multiple threads

* fixed a possible crash when the debug-level was TRACE

* cluster: do not initialize statistics collection on each
  coordinator, this fixes a race condition at startup

* cluster: fix a startup race w.r.t. the _configuration collection

* search for db:// JavaScript modules only after all local files have been
  considered, this speeds up the require command in a cluster considerably

* general cluster speedup in certain areas


v2.5.1 (2015-03-19)
-------------------

* fixed bug that caused undefined behavior when an AQL query was killed inside
  a calculation block

* fixed memleaks in AQL query cleanup in case out-of-memory errors are thrown

* by default, Debian and RedHat packages are built with debug symbols

* added option `--database.ignore-logfile-errors`

  This option controls how collection datafiles with a CRC mismatch are treated.

  If set to `false`, CRC mismatch errors in collection datafiles will lead
  to a collection not being loaded at all. If a collection needs to be loaded
  during WAL recovery, the WAL recovery will also abort (if not forced with
  `--wal.ignore-recovery-errors true`). Setting this flag to `false` protects
  users from unintentionally using a collection with corrupted datafiles, from
  which only a subset of the original data can be recovered.

  If set to `true`, CRC mismatch errors in collection datafiles will lead to
  the datafile being partially loaded. All data up to until the mismatch will
  be loaded. This will enable users to continue with collection datafiles
  that are corrupted, but will result in only a partial load of the data.
  The WAL recovery will still abort when encountering a collection with a
  corrupted datafile, at least if `--wal.ignore-recovery-errors` is not set to
  `true`.

  The default value is *true*, so for collections with corrupted datafiles
  there might be partial data loads once the WAL recovery has finished. If
  the WAL recovery will need to load a collection with a corrupted datafile,
  it will still stop when using the default values.

* INCOMPATIBLE CHANGE:

  make the arangod server refuse to start if during startup it finds a non-readable
  `parameter.json` file for a database or a collection.

  Stopping the startup process in this case requires manual intervention (fixing
  the unreadable files), but prevents follow-up errors due to ignored databases or
  collections from happening.

* datafiles and `parameter.json` files written by arangod are now created with read and write
  privileges for the arangod process user, and with read and write privileges for the arangod
  process group.

  Previously, these files were created with user read and write permissions only.

* INCOMPATIBLE CHANGE:

  abort WAL recovery if one of the collection's datafiles cannot be opened

* INCOMPATIBLE CHANGE:

  never try to raise the privileges after dropping them, this can lead to a race condition while
  running the recovery

  If you require to run ArangoDB on a port lower than 1024, you must run ArangoDB as root.

* fixed inefficiencies in `remove` methods of general-graph module

* added option `--database.slow-query-threshold` for controlling the default AQL slow query
  threshold value on server start

* add system error strings for Windows on many places

* rework service startup so we announce 'RUNNING' only when we're finished starting.

* use the Windows eventlog for FATAL and ERROR - log messages

* fix service handling in NSIS Windows installer, specify human readable name

* add the ICU_DATA environment variable to the fatal error messages

* fixed issue #1265: arangod crashed with SIGSEGV

* fixed issue #1241: Wildcards in examples


v2.5.0 (2015-03-09)
-------------------

* installer fixes for Windows

* fix for downloading Foxx

* fixed issue #1258: http pipelining not working?


v2.5.0-beta4 (2015-03-05)
-------------------------

* fixed issue #1247: debian init script problems


v2.5.0-beta3 (2015-02-27)
-------------------------

* fix Windows install path calculation in arango

* fix Windows logging of long strings

* fix possible undefinedness of const strings in Windows


v2.5.0-beta2 (2015-02-23)
-------------------------

* fixed issue #1256: agency binary not found #1256

* fixed issue #1230: API: document/col-name/_key and cursor return different floats

* front-end: dashboard tries not to (re)load statistics if user has no access

* V8: Upgrade to version 3.31.74.1

* etcd: Upgrade to version 2.0 - This requires go 1.3 to compile at least.

* refuse to startup if ICU wasn't initialized, this will i.e. prevent errors from being printed,
  and libraries from being loaded.

* front-end: unwanted removal of index table header after creating new index

* fixed issue #1248: chrome: applications filtering not working

* fixed issue #1198: queries remain in aql editor (front-end) if you navigate through different tabs

* Simplify usage of Foxx

  Thanks to our user feedback we learned that Foxx is a powerful, yet rather complicated concept.
  With this release we tried to make it less complicated while keeping all its strength.
  That includes a rewrite of the documentation as well as some code changes as listed below:

  * Moved Foxx applications to a different folder.

    The naming convention now is: <app-path>/_db/<dbname>/<mountpoint>/APP
    Before it was: <app-path>/databases/<dbname>/<appname>:<appversion>
    This caused some trouble as apps where cached based on name and version and updates did not apply.
    Hence the path on filesystem and the app's access URL had no relation to one another.
    Now the path on filesystem is identical to the URL (except for slashes and the appended APP)

  * Rewrite of Foxx routing

    The routing of Foxx has been exposed to major internal changes we adjusted because of user feedback.
    This allows us to set the development mode per mount point without having to change paths and hold
    apps at separate locations.

  * Foxx Development mode

    The development mode used until 2.4 is gone. It has been replaced by a much more mature version.
    This includes the deprecation of the javascript.dev-app-path parameter, which is useless since 2.5.
    Instead of having two separate app directories for production and development, apps now reside in
    one place, which is used for production as well as for development.
    Apps can still be put into development mode, changing their behavior compared to production mode.
    Development mode apps are still reread from disk at every request, and still they ship more debug
    output.

    This change has also made the startup options `--javascript.frontend-development-mode` and
    `--javascript.dev-app-path` obsolete. The former option will not have any effect when set, and the
    latter option is only read and used during the upgrade to 2.5 and does not have any effects later.

  * Foxx install process

    Installing Foxx apps has been a two step process: import them into ArangoDB and mount them at a
    specific mount point. These operations have been joined together. You can install an app at one
    mount point, that's it. No fetch, mount, unmount, purge cycle anymore. The commands have been
    simplified to just:

    * install: get your Foxx app up and running
    * uninstall: shut it down and erase it from disk

  * Foxx error output

    Until 2.4 the errors produced by Foxx were not optimal. Often, the error message was just
    `unable to parse manifest` and contained only an internal stack trace.
    In 2.5 we made major improvements there, including a much more fine-grained error output that
    helps you debug your Foxx apps. The error message printed is now much closer to its source and
    should help you track it down.

    Also we added the default handlers for unhandled errors in Foxx apps:

    * You will get a nice internal error page whenever your Foxx app is called but was not installed
      due to any error
    * You will get a proper error message when having an uncaught error appears in any app route

    In production mode the messages above will NOT contain any information about your Foxx internals
    and are safe to be exposed to third party users.
    In development mode the messages above will contain the stacktrace (if available), making it easier for
    your in-house devs to track down errors in the application.

* added `console` object to Foxx apps. All Foxx apps now have a console object implementing
  the familiar Console API in their global scope, which can be used to log diagnostic
  messages to the database.

* added `org/arangodb/request` module, which provides a simple API for making HTTP requests
  to external services.

* added optimizer rule `propagate-constant-attributes`

  This rule will look inside `FILTER` conditions for constant value equality comparisons,
  and insert the constant values in other places in `FILTER`s. For example, the rule will
  insert `42` instead of `i.value` in the second `FILTER` of the following query:

      FOR i IN c1 FOR j IN c2 FILTER i.value == 42 FILTER j.value == i.value RETURN 1

* added `filtered` value to AQL query execution statistics

  This value indicates how many documents were filtered by `FilterNode`s in the AQL query.
  Note that `IndexRangeNode`s can also filter documents by selecting only the required ranges
  from the index. The `filtered` value will not include the work done by `IndexRangeNode`s,
  but only the work performed by `FilterNode`s.

* added support for sparse hash and skiplist indexes

  Hash and skiplist indexes can optionally be made sparse. Sparse indexes exclude documents
  in which at least one of the index attributes is either not set or has a value of `null`.

  As such documents are excluded from sparse indexes, they may contain fewer documents than
  their non-sparse counterparts. This enables faster indexing and can lead to reduced memory
  usage in case the indexed attribute does occur only in some, but not all documents of the
  collection. Sparse indexes will also reduce the number of collisions in non-unique hash
  indexes in case non-existing or optional attributes are indexed.

  In order to create a sparse index, an object with the attribute `sparse` can be added to
  the index creation commands:

      db.collection.ensureHashIndex(attributeName, { sparse: true });
      db.collection.ensureHashIndex(attributeName1, attributeName2, { sparse: true });
      db.collection.ensureUniqueConstraint(attributeName, { sparse: true });
      db.collection.ensureUniqueConstraint(attributeName1, attributeName2, { sparse: true });

      db.collection.ensureSkiplist(attributeName, { sparse: true });
      db.collection.ensureSkiplist(attributeName1, attributeName2, { sparse: true });
      db.collection.ensureUniqueSkiplist(attributeName, { sparse: true });
      db.collection.ensureUniqueSkiplist(attributeName1, attributeName2, { sparse: true });

  Note that in place of the above specialized index creation commands, it is recommended to use
  the more general index creation command `ensureIndex`:

  ```js
  db.collection.ensureIndex({ type: "hash", sparse: true, unique: true, fields: [ attributeName ] });
  db.collection.ensureIndex({ type: "skiplist", sparse: false, unique: false, fields: [ "a", "b" ] });
  ```

  When not explicitly set, the `sparse` attribute defaults to `false` for new indexes.

  This causes a change in behavior when creating a unique hash index without specifying the
  sparse flag: in 2.4, unique hash indexes were implicitly sparse, always excluding `null` values.
  There was no option to control this behavior, and sparsity was neither supported for non-unique
  hash indexes nor skiplists in 2.4. This implicit sparsity of unique hash indexes was considered
  an inconsistency, and therefore the behavior was cleaned up in 2.5. As of 2.5, indexes will
  only be created sparse if sparsity is explicitly requested. Existing unique hash indexes from 2.4
  or before will automatically be migrated so they are still sparse after the upgrade to 2.5.

  Geo indexes are implicitly sparse, meaning documents without the indexed location attribute or
  containing invalid location coordinate values will be excluded from the index automatically. This
  is also a change when compared to pre-2.5 behavior, when documents with missing or invalid
  coordinate values may have caused errors on insertion when the geo index' `unique` flag was set
  and its `ignoreNull` flag was not.

  This was confusing and has been rectified in 2.5. The method `ensureGeoConstaint()` now does the
  same as `ensureGeoIndex()`. Furthermore, the attributes `constraint`, `unique`, `ignoreNull` and
  `sparse` flags are now completely ignored when creating geo indexes.

  The same is true for fulltext indexes. There is no need to specify non-uniqueness or sparsity for
  geo or fulltext indexes. They will always be non-unique and sparse.

  As sparse indexes may exclude some documents, they cannot be used for every type of query.
  Sparse hash indexes cannot be used to find documents for which at least one of the indexed
  attributes has a value of `null`. For example, the following AQL query cannot use a sparse
  index, even if one was created on attribute `attr`:

      FOR doc In collection
        FILTER doc.attr == null
        RETURN doc

  If the lookup value is non-constant, a sparse index may or may not be used, depending on
  the other types of conditions in the query. If the optimizer can safely determine that
  the lookup value cannot be `null`, a sparse index may be used. When uncertain, the optimizer
  will not make use of a sparse index in a query in order to produce correct results.

  For example, the following queries cannot use a sparse index on `attr` because the optimizer
  will not know beforehand whether the comparison values for `doc.attr` will include `null`:

      FOR doc In collection
        FILTER doc.attr == SOME_FUNCTION(...)
        RETURN doc

      FOR other IN otherCollection
        FOR doc In collection
          FILTER doc.attr == other.attr
          RETURN doc

  Sparse skiplist indexes can be used for sorting if the optimizer can safely detect that the
  index range does not include `null` for any of the index attributes.

* inspection of AQL data-modification queries will now detect if the data-modification part
  of the query can run in lockstep with the data retrieval part of the query, or if the data
  retrieval part must be executed before the data modification can start.

  Executing the two in lockstep allows using much smaller buffers for intermediate results
  and starts the actual data-modification operations much earlier than if the two phases
  were executed separately.

* Allow dynamic attribute names in AQL object literals

  This allows using arbitrary expressions to construct attribute names in object
  literals specified in AQL queries. To disambiguate expressions and other unquoted
  attribute names, dynamic attribute names need to be enclosed in brackets (`[` and `]`).
  Example:

      FOR i IN 1..100
        RETURN { [ CONCAT('value-of-', i) ] : i }

* make AQL optimizer rule "use-index-for-sort" remove sort also in case a non-sorted
  index (e.g. a hash index) is used for only equality lookups and all sort attributes
  are covered by the index.

  Example that does not require an extra sort (needs hash index on `value`):

      FOR doc IN collection FILTER doc.value == 1 SORT doc.value RETURN doc

  Another example that does not require an extra sort (with hash index on `value1`, `value2`):

      FOR doc IN collection FILTER doc.value1 == 1 && doc.value2 == 2 SORT doc.value1, doc.value2 RETURN doc

* make AQL optimizer rule "use-index-for-sort" remove sort also in case the sort criteria
  excludes the left-most index attributes, but the left-most index attributes are used
  by the index for equality-only lookups.

  Example that can use the index for sorting (needs skiplist index on `value1`, `value2`):

      FOR doc IN collection FILTER doc.value1 == 1 SORT doc.value2 RETURN doc

* added selectivity estimates for primary index, edge index, and hash index

  The selectivity estimates are returned by the `GET /_api/index` REST API method
  in a sub-attribute `selectivityEstimate` for each index that supports it. This
  attribute will be omitted for indexes that do not provide selectivity estimates.
  If provided, the selectivity estimate will be a numeric value between 0 and 1.

  Selectivity estimates will also be reported in the result of `collection.getIndexes()`
  for all indexes that support this. If no selectivity estimate can be determined for
  an index, the attribute `selectivityEstimate` will be omitted here, too.

  The web interface also shows selectivity estimates for each index that supports this.

  Currently the following index types can provide selectivity estimates:
  - primary index
  - edge index
  - hash index (unique and non-unique)

  No selectivity estimates will be provided when running in cluster mode.

* fixed issue #1226: arangod log issues

* added additional logger if arangod is started in foreground mode on a tty

* added AQL optimizer rule "move-calculations-down"

* use exclusive native SRWLocks on Windows instead of native mutexes

* added AQL functions `MD5`, `SHA1`, and `RANDOM_TOKEN`.

* reduced number of string allocations when parsing certain AQL queries

  parsing numbers (integers or doubles) does not require a string allocation
  per number anymore

* RequestContext#bodyParam now accepts arbitrary joi schemas and rejects invalid (but well-formed) request bodies.

* enforce that AQL user functions are wrapped inside JavaScript function () declarations

  AQL user functions were always expected to be wrapped inside a JavaScript function, but previously
  this was not enforced when registering a user function. Enforcing the AQL user functions to be contained
  inside functions prevents functions from doing some unexpected things that may have led to undefined
  behavior.

* Windows service uninstalling: only remove service if it points to the currently running binary,
  or --force was specified.

* Windows (debug only): print stacktraces on crash and run minidump

* Windows (cygwin): if you run arangosh in a cygwin shell or via ssh we will detect this and use
  the appropriate output functions.

* Windows: improve process management

* fix IPv6 reverse ip lookups - so far we only did IPv4 addresses.

* improve join documentation, add outer join example

* run jslint for unit tests too, to prevent "memory leaks" by global js objects with native code.

* fix error logging for exceptions - we wouldn't log the exception message itself so far.

* improve error reporting in the http client (Windows & *nix)

* improve error reports in cluster

* Standard errors can now contain custom messages.


v2.4.7 (XXXX-XX-XX)
-------------------

* fixed issue #1282: Geo WITHIN_RECTANGLE for nested lat/lng


v2.4.6 (2015-03-18)
-------------------

* added option `--database.ignore-logfile-errors`

  This option controls how collection datafiles with a CRC mismatch are treated.

  If set to `false`, CRC mismatch errors in collection datafiles will lead
  to a collection not being loaded at all. If a collection needs to be loaded
  during WAL recovery, the WAL recovery will also abort (if not forced with
  `--wal.ignore-recovery-errors true`). Setting this flag to `false` protects
  users from unintentionally using a collection with corrupted datafiles, from
  which only a subset of the original data can be recovered.

  If set to `true`, CRC mismatch errors in collection datafiles will lead to
  the datafile being partially loaded. All data up to until the mismatch will
  be loaded. This will enable users to continue with a collection datafiles
  that are corrupted, but will result in only a partial load of the data.
  The WAL recovery will still abort when encountering a collection with a
  corrupted datafile, at least if `--wal.ignore-recovery-errors` is not set to
  `true`.

  The default value is *true*, so for collections with corrupted datafiles
  there might be partial data loads once the WAL recovery has finished. If
  the WAL recovery will need to load a collection with a corrupted datafile,
  it will still stop when using the default values.

* INCOMPATIBLE CHANGE:

  make the arangod server refuse to start if during startup it finds a non-readable
  `parameter.json` file for a database or a collection.

  Stopping the startup process in this case requires manual intervention (fixing
  the unreadable files), but prevents follow-up errors due to ignored databases or
  collections from happening.

* datafiles and `parameter.json` files written by arangod are now created with read and write
  privileges for the arangod process user, and with read and write privileges for the arangod
  process group.

  Previously, these files were created with user read and write permissions only.

* INCOMPATIBLE CHANGE:

  abort WAL recovery if one of the collection's datafiles cannot be opened

* INCOMPATIBLE CHANGE:

  never try to raise the privileges after dropping them, this can lead to a race condition while
  running the recovery

  If you require to run ArangoDB on a port lower than 1024, you must run ArangoDB as root.

* fixed inefficiencies in `remove` methods of general-graph module

* added option `--database.slow-query-threshold` for controlling the default AQL slow query
  threshold value on server start


v2.4.5 (2015-03-16)
-------------------

* added elapsed time to HTTP request logging output (`--log.requests-file`)

* added AQL current and slow query tracking, killing of AQL queries

  This change enables retrieving the list of currently running AQL queries inside the selected database.
  AQL queries with an execution time beyond a certain threshold can be moved to a "slow query" facility
  and retrieved from there. Queries can also be killed by specifying the query id.

  This change adds the following HTTP REST APIs:

  - `GET /_api/query/current`: for retrieving the list of currently running queries
  - `GET /_api/query/slow`: for retrieving the list of slow queries
  - `DELETE /_api/query/slow`: for clearing the list of slow queries
  - `GET /_api/query/properties`: for retrieving the properties for query tracking
  - `PUT /_api/query/properties`: for adjusting the properties for query tracking
  - `DELETE /_api/query/<id>`: for killing an AQL query

  The following JavaScript APIs have been added:

  - require("org/arangodb/aql/queries").current();
  - require("org/arangodb/aql/queries").slow();
  - require("org/arangodb/aql/queries").clearSlow();
  - require("org/arangodb/aql/queries").properties();
  - require("org/arangodb/aql/queries").kill();

* fixed issue #1265: arangod crashed with SIGSEGV

* fixed issue #1241: Wildcards in examples

* fixed comment parsing in Foxx controllers


v2.4.4 (2015-02-24)
-------------------

* fixed the generation template for foxx apps. It now does not create deprecated functions anymore

* add custom visitor functionality for `GRAPH_NEIGHBORS` function, too

* increased default value of traversal option *maxIterations* to 100 times of its previous
  default value


v2.4.3 (2015-02-06)
-------------------

* fix multi-threading with openssl when running under Windows

* fix timeout on socket operations when running under Windows

* Fixed an error in Foxx routing which caused some apps that worked in 2.4.1 to fail with status 500: `undefined is not a function` errors in 2.4.2
  This error was occurring due to seldom internal rerouting introduced by the malformed application handler.


v2.4.2 (2015-01-30)
-------------------

* added custom visitor functionality for AQL traversals

  This allows more complex result processing in traversals triggered by AQL. A few examples
  are shown in [this article](http://jsteemann.github.io/blog/2015/01/28/using-custom-visitors-in-aql-graph-traversals/).

* improved number of results estimated for nodes of type EnumerateListNode and SubqueryNode
  in AQL explain output

* added AQL explain helper to explain arbitrary AQL queries

  The helper function prints the query execution plan and the indexes to be used in the
  query. It can be invoked from the ArangoShell or the web interface as follows:

      require("org/arangodb/aql/explainer").explain(query);

* enable use of indexes for certain AQL conditions with non-equality predicates, in
  case the condition(s) also refer to indexed attributes

  The following queries will now be able to use indexes:

      FILTER a.indexed == ... && a.indexed != ...
      FILTER a.indexed == ... && a.nonIndexed != ...
      FILTER a.indexed == ... && ! (a.indexed == ...)
      FILTER a.indexed == ... && ! (a.nonIndexed == ...)
      FILTER a.indexed == ... && ! (a.indexed != ...)
      FILTER a.indexed == ... && ! (a.nonIndexed != ...)
      FILTER (a.indexed == ... && a.nonIndexed == ...) || (a.indexed == ... && a.nonIndexed == ...)
      FILTER (a.indexed == ... && a.nonIndexed != ...) || (a.indexed == ... && a.nonIndexed != ...)

* Fixed spuriously occurring "collection not found" errors when running queries on local
  collections on a cluster DB server

* Fixed upload of Foxx applications to the server for apps exceeding approx. 1 MB zipped.

* Malformed Foxx applications will now return a more useful error when any route is requested.

  In Production a Foxx app mounted on /app will display an html page on /app/* stating a 503 Service temporarily not available.
  It will not state any information about your Application.
  Before it was a 404 Not Found without any information and not distinguishable from a correct not found on your route.

  In Development Mode the html page also contains information about the error occurred.

* Unhandled errors thrown in Foxx routes are now handled by the Foxx framework itself.

  In Production the route will return a status 500 with a body {error: "Error statement"}.
  In Development the route will return a status 500 with a body {error: "Error statement", stack: "..."}

  Before, it was status 500 with a plain text stack including ArangoDB internal routing information.

* The Applications tab in web interface will now request development apps more often.
  So if you have a fixed a syntax error in your app it should always be visible after reload.


v2.4.1 (2015-01-19)
-------------------

* improved WAL recovery output

* fixed certain OR optimizations in AQL optimizer

* better diagnostics for arangoimp

* fixed invalid result of HTTP REST API method `/_admin/foxx/rescan`

* fixed possible segmentation fault when passing a Buffer object into a V8 function
  as a parameter

* updated AQB module to 1.8.0.


v2.4.0 (2015-01-13)
-------------------

* updated AQB module to 1.7.0.

* fixed V8 integration-related crashes

* make `fs.move(src, dest)` also fail when both `src` and `dest` are
  existing directories. This ensures the same behavior of the move operation
  on different platforms.

* fixed AQL insert operation for multi-shard collections in cluster

* added optional return value for AQL data-modification queries.
  This allows returning the documents inserted, removed or updated with the query, e.g.

      FOR doc IN docs REMOVE doc._key IN docs LET removed = OLD RETURN removed
      FOR doc IN docs INSERT { } IN docs LET inserted = NEW RETURN inserted
      FOR doc IN docs UPDATE doc._key WITH { } IN docs LET previous = OLD RETURN previous
      FOR doc IN docs UPDATE doc._key WITH { } IN docs LET updated = NEW RETURN updated

  The variables `OLD` and `NEW` are automatically available when a `REMOVE`, `INSERT`,
  `UPDATE` or `REPLACE` statement is immediately followed by a `LET` statement.
  Note that the `LET` and `RETURN` statements in data-modification queries are not as
  flexible as the general versions of `LET` and `RETURN`. When returning documents from
  data-modification operations, only a single variable can be assigned using `LET`, and
  the assignment can only be either `OLD` or `NEW`, but not an arbitrary expression. The
  `RETURN` statement also allows using the just-created variable only, and no arbitrary
  expressions.


v2.4.0-beta1 (2014-12-26)
--------------------------

* fixed superstates in FoxxGenerator

* fixed issue #1065: Aardvark: added creation of documents and edges with _key property

* fixed issue #1198: Aardvark: current AQL editor query is now cached

* Upgraded V8 version from 3.16.14 to 3.29.59

  The built-in version of V8 has been upgraded from 3.16.14 to 3.29.59.
  This activates several ES6 (also dubbed *Harmony* or *ES.next*) features in
  ArangoDB, both in the ArangoShell and the ArangoDB server. They can be
  used for scripting and in server-side actions such as Foxx routes, traversals
  etc.

  The following ES6 features are available in ArangoDB 2.4 by default:

  * iterators
  * the `of` operator
  * symbols
  * predefined collections types (Map, Set etc.)
  * typed arrays

  Many other ES6 features are disabled by default, but can be made available by
  starting arangod or arangosh with the appropriate options:

  * arrow functions
  * proxies
  * generators
  * String, Array, and Number enhancements
  * constants
  * enhanced object and numeric literals

  To activate all these ES6 features in arangod or arangosh, start it with
  the following options:

      arangosh --javascript.v8-options="--harmony --harmony_generators"

  More details on the available ES6 features can be found in
  [this blog](https://jsteemann.github.io/blog/2014/12/19/using-es6-features-in-arangodb/).

* Added Foxx generator for building Hypermedia APIs

  A more detailed description is [here](https://www.arangodb.com/2014/12/08/building-hypermedia-apis-foxxgenerator)

* New `Applications` tab in web interface:

  The `applications` tab got a complete redesign.
  It will now only show applications that are currently running on ArangoDB.
  For a selected application, a new detailed view has been created.
  This view provides a better overview of the app:
  * author
  * license
  * version
  * contributors
  * download links
  * API documentation

  To install a new application, a new dialog is now available.
  It provides the features already available in the console application `foxx-manager` plus some more:
  * install an application from Github
  * install an application from a zip file
  * install an application from ArangoDB's application store
  * create a new application from scratch: this feature uses a generator to
    create a Foxx application with pre-defined CRUD methods for a given list
    of collections. The generated Foxx app can either be downloaded as a zip file or
    be installed on the server. Starting with a new Foxx app has never been easier.

* fixed issue #1102: Aardvark: Layout bug in documents overview

  The documents overview was entirely destroyed in some situations on Firefox.
  We replaced the plugin we used there.

* fixed issue #1168: Aardvark: pagination buttons jumping

* fixed issue #1161: Aardvark: Click on Import JSON imports previously uploaded file

* removed configure options `--enable-all-in-one-v8`, `--enable-all-in-one-icu`,
  and `--enable-all-in-one-libev`.

* global internal rename to fix naming incompatibilities with JSON:

  Internal functions with names containing `array` have been renamed to `object`,
  internal functions with names containing `list` have been renamed to `array`.
  The renaming was mainly done in the C++ parts. The documentation has also been
  adjusted so that the correct JSON type names are used in most places.

  The change also led to the addition of a few function aliases in AQL:

  * `TO_LIST` now is an alias of the new `TO_ARRAY`
  * `IS_LIST` now is an alias of the new `IS_ARRAY`
  * `IS_DOCUMENT` now is an alias of the new `IS_OBJECT`

  The changed also renamed the option `mergeArrays` to `mergeObjects` for AQL
  data-modification query options and HTTP document modification API

* AQL: added optimizer rule "remove-filter-covered-by-index"

  This rule removes FilterNodes and CalculationNodes from an execution plan if the
  filter is already covered by a previous IndexRangeNode. Removing the CalculationNode
  and the FilterNode will speed up query execution because the query requires less
  computation.

* AQL: added optimizer rule "remove-sort-rand"

  This rule removes a `SORT RAND()` expression from a query and moves the random
  iteration into the appropriate `EnumerateCollectionNode`. This is more efficient
  than individually enumerating and then sorting randomly.

* AQL: range optimizations for IN and OR

  This change enables usage of indexes for several additional cases. Filters containing
  the `IN` operator can now make use of indexes, and multiple OR- or AND-combined filter
  conditions can now also use indexes if the filters are accessing the same indexed
  attribute.

  Here are a few examples of queries that can now use indexes but couldn't before:

    FOR doc IN collection
      FILTER doc.indexedAttribute == 1 || doc.indexedAttribute > 99
      RETURN doc

    FOR doc IN collection
      FILTER doc.indexedAttribute IN [ 3, 42 ] || doc.indexedAttribute > 99
      RETURN doc

    FOR doc IN collection
      FILTER (doc.indexedAttribute > 2 && doc.indexedAttribute < 10) ||
             (doc.indexedAttribute > 23 && doc.indexedAttribute < 42)
      RETURN doc

* fixed issue #500: AQL parentheses issue

  This change allows passing subqueries as AQL function parameters without using
  duplicate brackets (e.g. `FUNC(query)` instead of `FUNC((query))`

* added optional `COUNT` clause to AQL `COLLECT`

  This allows more efficient group count calculation queries, e.g.

      FOR doc IN collection
        COLLECT age = doc.age WITH COUNT INTO length
        RETURN { age: age, count: length }

  A count-only query is also possible:

      FOR doc IN collection
        COLLECT WITH COUNT INTO length
        RETURN length

* fixed missing makeDirectory when fetching a Foxx application from a zip file

* fixed issue #1134: Change the default endpoint to localhost

  This change will modify the IP address ArangoDB listens on to 127.0.0.1 by default.
  This will make new ArangoDB installations unaccessible from clients other than
  localhost unless changed. This is a security feature.

  To make ArangoDB accessible from any client, change the server's configuration
  (`--server.endpoint`) to either `tcp://0.0.0.0:8529` or the server's publicly
  visible IP address.

* deprecated `Repository#modelPrototype`. Use `Repository#model` instead.

* IMPORTANT CHANGE: by default, system collections are included in replication and all
  replication API return values. This will lead to user accounts and credentials
  data being replicated from master to slave servers. This may overwrite
  slave-specific database users.

  If this is undesired, the `_users` collection can be excluded from replication
  easily by setting the `includeSystem` attribute to `false` in the following commands:

  * replication.sync({ includeSystem: false });
  * replication.applier.properties({ includeSystem: false });

  This will exclude all system collections (including `_aqlfunctions`, `_graphs` etc.)
  from the initial synchronization and the continuous replication.

  If this is also undesired, it is also possible to specify a list of collections to
  exclude from the initial synchronization and the continuous replication using the
  `restrictCollections` attribute, e.g.:

      replication.applier.properties({
        includeSystem: true,
        restrictType: "exclude",
        restrictCollections: [ "_users", "_graphs", "foo" ]
      });

  The HTTP API methods for fetching the replication inventory and for dumping collections
  also support the `includeSystem` control flag via a URL parameter.

* removed DEPRECATED replication methods:
  * `replication.logger.start()`
  * `replication.logger.stop()`
  * `replication.logger.properties()`
  * HTTP PUT `/_api/replication/logger-start`
  * HTTP PUT `/_api/replication/logger-stop`
  * HTTP GET `/_api/replication/logger-config`
  * HTTP PUT `/_api/replication/logger-config`

* fixed issue #1174, which was due to locking problems in distributed
  AQL execution

* improved cluster locking for AQL avoiding deadlocks

* use DistributeNode for modifying queries with REPLACE and UPDATE, if
  possible


v2.3.6 (2015-XX-XX)
-------------------

* fixed AQL subquery optimization that produced wrong result when multiple subqueries
  directly followed each other and and a directly following `LET` statement did refer
  to any but the first subquery.


v2.3.5 (2015-01-16)
-------------------

* fixed intermittent 404 errors in Foxx apps after mounting or unmounting apps

* fixed issue #1200: Expansion operator results in "Cannot call method 'forEach' of null"

* fixed issue #1199: Cannot unlink root node of plan


v2.3.4 (2014-12-23)
-------------------

* fixed cerberus path for MyArangoDB


v2.3.3 (2014-12-17)
-------------------

* fixed error handling in instantiation of distributed AQL queries, this
  also fixes a bug in cluster startup with many servers

* issue #1185: parse non-fractional JSON numbers with exponent (e.g. `4e-261`)

* issue #1159: allow --server.request-timeout and --server.connect-timeout of 0


v2.3.2 (2014-12-09)
-------------------

* fixed issue #1177: Fix bug in the user app's storage

* fixed issue #1173: AQL Editor "Save current query" resets user password

* fixed missing makeDirectory when fetching a Foxx application from a zip file

* put in warning about default changed: fixed issue #1134: Change the default endpoint to localhost

* fixed issue #1163: invalid fullCount value returned from AQL

* fixed range operator precedence

* limit default maximum number of plans created by AQL optimizer to 256 (from 1024)

* make AQL optimizer not generate an extra plan if an index can be used, but modify
  existing plans in place

* fixed AQL cursor ttl (time-to-live) issue

  Any user-specified cursor ttl value was not honored since 2.3.0.

* fixed segfault in AQL query hash index setup with unknown shapes

* fixed memleaks

* added AQL optimizer rule for removing `INTO` from a `COLLECT` statement if not needed

* fixed issue #1131

  This change provides the `KEEP` clause for `COLLECT ... INTO`. The `KEEP` clause
  allows controlling which variables will be kept in the variable created by `INTO`.

* fixed issue #1147, must protect dispatcher ID for etcd

v2.3.1 (2014-11-28)
-------------------

* recreate password if missing during upgrade

* fixed issue #1126

* fixed non-working subquery index optimizations

* do not restrict summary of Foxx applications to 60 characters

* fixed display of "required" path parameters in Foxx application documentation

* added more optimizations of constants values in AQL FILTER conditions

* fixed invalid or-to-in optimization for FILTERs containing comparisons
  with boolean values

* fixed replication of `_graphs` collection

* added AQL list functions `PUSH`, `POP`, `UNSHIFT`, `SHIFT`, `REMOVE_VALUES`,
  `REMOVE_VALUE`, `REMOVE_NTH` and `APPEND`

* added AQL functions `CALL` and `APPLY` to dynamically call other functions

* fixed AQL optimizer cost estimation for LIMIT node

* prevent Foxx queues from permanently writing to the journal even when
  server is idle

* fixed AQL COLLECT statement with INTO clause, which copied more variables
  than v2.2 and thus lead to too much memory consumption.
  This deals with #1107.

* fixed AQL COLLECT statement, this concerned every COLLECT statement,
  only the first group had access to the values of the variables before
  the COLLECT statement. This deals with #1127.

* fixed some AQL internals, where sometimes too many items were
  fetched from upstream in the presence of a LIMIT clause. This should
  generally improve performance.


v2.3.0 (2014-11-18)
-------------------

* fixed syslog flags. `--log.syslog` is deprecated and setting it has no effect,
  `--log.facility` now works as described. Application name has been changed from
  `triagens` to `arangod`. It can be changed using `--log.application`. The syslog
  will only contain the actual log message. The datetime prefix is omitted.

* fixed deflate in SimpleHttpClient

* fixed issue #1104: edgeExamples broken or changed

* fixed issue #1103: Error while importing user queries

* fixed issue #1100: AQL: HAS() fails on doc[attribute_name]

* fixed issue #1098: runtime error when creating graph vertex

* hide system applications in **Applications** tab by default

  Display of system applications can be toggled by using the *system applications*
  toggle in the UI.

* added HTTP REST API for managing tasks (`/_api/tasks`)

* allow passing character lists as optional parameter to AQL functions `TRIM`,
  `LTRIM` and `RTRIM`

  These functions now support trimming using custom character lists. If no character
  lists are specified, all whitespace characters will be removed as previously:

      TRIM("  foobar\t \r\n ")         // "foobar"
      TRIM(";foo;bar;baz, ", "; ")     // "foo;bar;baz"

* added AQL string functions `LTRIM`, `RTRIM`, `FIND_FIRST`, `FIND_LAST`, `SPLIT`,
  `SUBSTITUTE`

* added AQL functions `ZIP`, `VALUES` and `PERCENTILE`

* made AQL functions `CONCAT` and `CONCAT_SEPARATOR` work with list arguments

* dynamically create extra dispatcher threads if required

* fixed issue #1097: schemas in the API docs no longer show required properties as optional


v2.3.0-beta2 (2014-11-08)
-------------------------

* front-end: new icons for uploading and downloading JSON documents into a collection

* front-end: fixed documents pagination css display error

* front-end: fixed flickering of the progress view

* front-end: fixed missing event for documents filter function

* front-end: jsoneditor: added CMD+Return (Mac) CTRL+Return (Linux/Win) shortkey for
  saving a document

* front-end: added information tooltip for uploading json documents.

* front-end: added database management view to the collapsed navigation menu

* front-end: added collection truncation feature

* fixed issue #1086: arangoimp: Odd errors if arguments are not given properly

* performance improvements for AQL queries that use JavaScript-based expressions
  internally

* added AQL geo functions `WITHIN_RECTANGLE` and `IS_IN_POLYGON`

* fixed non-working query results download in AQL editor of web interface

* removed debug print message in AQL editor query export routine

* fixed issue #1075: Aardvark: user name required even if auth is off #1075

  The fix for this prefills the username input field with the current user's
  account name if any and `root` (the default username) otherwise. Additionally,
  the tooltip text has been slightly adjusted.

* fixed issue #1069: Add 'raw' link to swagger ui so that the raw swagger
  json can easily be retrieved

  This adds a link to the Swagger API docs to an application's detail view in
  the **Applications** tab of the web interface. The link produces the Swagger
  JSON directly. If authentication is turned on, the link requires authentication,
  too.

* documentation updates


v2.3.0-beta1 (2014-11-01)
-------------------------

* added dedicated `NOT IN` operator for AQL

  Previously, a `NOT IN` was only achievable by writing a negated `IN` condition:

      FOR i IN ... FILTER ! (i IN [ 23, 42 ]) ...

  This can now alternatively be expressed more intuitively as follows:

      FOR i IN ... FILTER i NOT IN [ 23, 42 ] ...

* added alternative logical operator syntax for AQL

  Previously, the logical operators in AQL could only be written as:
  - `&&`: logical and
  - `||`: logical or
  - `!`: negation

  ArangoDB 2.3 introduces the alternative variants for these operators:
  - `AND`: logical and
  - `OR`: logical or
  - `NOT`: negation

  The new syntax is just an alternative to the old syntax, allowing easier
  migration from SQL. The old syntax is still fully supported and will be.

* improved output of `ArangoStatement.parse()` and POST `/_api/query`

  If an AQL query can be parsed without problems, The return value of
  `ArangoStatement.parse()` now contains an attribute `ast` with the abstract
  syntax tree of the query (before optimizations). Though this is an internal
  representation of the query and is subject to change, it can be used to inspect
  how ArangoDB interprets a given query.

* improved `ArangoStatement.explain()` and POST `/_api/explain`

  The commands for explaining AQL queries have been improved.

* added command-line option `--javascript.v8-contexts` to control the number of
  V8 contexts created in arangod.

  Previously, the number of V8 contexts was equal to the number of server threads
  (as specified by option `--server.threads`).

  However, it may be sensible to create different amounts of threads and V8
  contexts. If the option is not specified, the number of V8 contexts created
  will be equal to the number of server threads. Thus no change in configuration
  is required to keep the old behavior.

  If you are using the default config files or merge them with your local config
  files, please review if the default number of server threads is okay in your
  environment. Additionally you should verify that the number of V8 contexts
  created (as specified in option `--javascript.v8-contexts`) is okay.

* the number of server.threads specified is now the minimum of threads
  started. There are situation in which threads are waiting for results of
  distributed database servers. In this case the number of threads is
  dynamically increased.

* removed index type "bitarray"

  Bitarray indexes were only half-way documented and integrated in previous versions
  of ArangoDB so their benefit was limited. The support for bitarray indexes has
  thus been removed in ArangoDB 2.3. It is not possible to create indexes of type
  "bitarray" with ArangoDB 2.3.

  When a collection is opened that contains a bitarray index definition created
  with a previous version of ArangoDB, ArangoDB will ignore it and log the following
  warning:

      index type 'bitarray' is not supported in this version of ArangoDB and is ignored

  Future versions of ArangoDB may automatically remove such index definitions so the
  warnings will eventually disappear.

* removed internal "_admin/modules/flush" in order to fix requireApp

* added basic support for handling binary data in Foxx

  Requests with binary payload can be processed in Foxx applications by
  using the new method `res.rawBodyBuffer()`. This will return the unparsed request
  body as a Buffer object.

  There is now also the method `req.requestParts()` available in Foxx to retrieve
  the individual components of a multipart HTTP request.

  Buffer objects can now be used when setting the response body of any Foxx action.
  Additionally, `res.send()` has been added as a convenience method for returning
  strings, JSON objects or buffers from a Foxx action:

      res.send("<p>some HTML</p>");
      res.send({ success: true });
      res.send(new Buffer("some binary data"));

  The convenience method `res.sendFile()` can now be used to easily return the
  contents of a file from a Foxx action:

      res.sendFile(applicationContext.foxxFilename("image.png"));

  `fs.write` now accepts not only strings but also Buffer objects as second parameter:

      fs.write(filename, "some data");
      fs.write(filename, new Buffer("some binary data"));

  `fs.readBuffer` can be used to return the contents of a file in a Buffer object.

* improved performance of insertion into non-unique hash indexes significantly in case
  many duplicate keys are used in the index

* issue #1042: set time zone in log output

  the command-line option `--log.use-local-time` was added to print dates and times in
  the server-local timezone instead of UTC

* command-line options that require a boolean value now validate the
  value given on the command-line

  This prevents issues if no value is specified for an option that
  requires a boolean value. For example, the following command-line would
  have caused trouble in 2.2, because `--server.endpoint` would have been
  used as the value for the `--server.disable-authentication` options
  (which requires a boolean value):

      arangod --server.disable-authentication --server.endpoint tcp://127.0.0.1:8529 data

  In 2.3, running this command will fail with an error and requires to
  be modified to:

      arangod --server.disable-authentication true --server.endpoint tcp://127.0.0.1:8529 data

* improved performance of CSV import in arangoimp

* fixed issue #1027: Stack traces are off-by-one

* fixed issue #1026: Modules loaded in different files within the same app
  should refer to the same module

* fixed issue #1025: Traversal not as expected in undirected graph

* added a _relation function in the general-graph module.

  This deprecated _directedRelation and _undirectedRelation.
  ArangoDB does not offer any constraints for undirected edges
  which caused some confusion of users how undirected relations
  have to be handled. Relation now only supports directed relations
  and the user can actively simulate undirected relations.

* changed return value of Foxx.applicationContext#collectionName:

  Previously, the function could return invalid collection names because
  invalid characters were not replaced in the application name prefix, only
  in the collection name passed.

  Now, the function replaces invalid characters also in the application name
  prefix, which might to slightly different results for application names that
  contained any characters outside the ranges [a-z], [A-Z] and [0-9].

* prevent XSS in AQL editor and logs view

* integrated tutorial into ArangoShell and web interface

* added option `--backslash-escape` for arangoimp when running CSV file imports

* front-end: added download feature for (filtered) documents

* front-end: added download feature for the results of a user query

* front-end: added function to move documents to another collection

* front-end: added sort-by attribute to the documents filter

* front-end: added sorting feature to database, graph management and user management view.

* issue #989: front-end: Databases view not refreshing after deleting a database

* issue #991: front-end: Database search broken

* front-end: added infobox which shows more information about a document (_id, _rev, _key) or
  an edge (_id, _rev, _key, _from, _to). The from and to attributes are clickable and redirect
  to their document location.

* front-end: added edit-mode for deleting multiple documents at the same time.

* front-end: added delete button to the detailed document/edge view.

* front-end: added visual feedback for saving documents/edges inside the editor (error/success).

* front-end: added auto-focusing for the first input field in a modal.

* front-end: added validation for user input in a modal.

* front-end: user defined queries are now stored inside the database and are bound to the current
  user, instead of using the local storage functionality of the browsers. The outcome of this is
  that user defined queries are now independently usable from any device. Also queries can now be
  edited through the standard document editor of the front-end through the _users collection.

* front-end: added import and export functionality for user defined queries.

* front-end: added new keywords and functions to the aql-editor theme

* front-end: applied tile-style to the graph view

* front-end: now using the new graph api including multi-collection support

* front-end: foxx apps are now deletable

* front-end: foxx apps are now installable and updateable through github, if github is their
  origin.

* front-end: added foxx app version control. Multiple versions of a single foxx app are now
  installable and easy to manage and are also arranged in groups.

* front-end: the user-set filter of a collection is now stored until the user navigates to
  another collection.

* front-end: fetching and filtering of documents, statistics, and query operations are now
  handled with asynchronous ajax calls.

* front-end: added progress indicator if the front-end is waiting for a server operation.

* front-end: fixed wrong count of documents in the documents view of a collection.

* front-end: fixed unexpected styling of the manage db view and navigation.

* front-end: fixed wrong handling of select fields in a modal view.

* front-end: fixed wrong positioning of some tooltips.

* automatically call `toJSON` function of JavaScript objects (if present)
  when serializing them into database documents. This change allows
  storing JavaScript date objects in the database in a sensible manner.


v2.2.7 (2014-11-19)
-------------------

* fixed issue #998: Incorrect application URL for non-system Foxx apps

* fixed issue #1079: AQL editor: keyword WITH in UPDATE query is not highlighted

* fix memory leak in cluster nodes

* fixed registration of AQL user-defined functions in Web UI (JS shell)

* fixed error display in Web UI for certain errors
  (now error message is printed instead of 'undefined')

* fixed issue #1059: bug in js module console

* fixed issue #1056: "fs": zip functions fail with passwords

* fixed issue #1063: Docs: measuring unit of --wal.logfile-size?

* fixed issue #1062: Docs: typo in 14.2 Example data


v2.2.6 (2014-10-20)
-------------------

* fixed issue #972: Compilation Issue

* fixed issue #743: temporary directories are now unique and one can read
  off the tool that created them, if empty, they are removed atexit

* Highly improved performance of all AQL GRAPH_* functions.

* Orphan collections in general graphs can now be found via GRAPH_VERTICES
  if either "any" or no direction is defined

* Fixed documentation for AQL function GRAPH_NEIGHBORS.
  The option "vertexCollectionRestriction" is meant to filter the target
  vertices only, and should not filter the path.

* Fixed a bug in GRAPH_NEIGHBORS which enforced only empty results
  under certain conditions


v2.2.5 (2014-10-09)
-------------------

* fixed issue #961: allow non-JSON values in undocument request bodies

* fixed issue 1028: libicu is now statically linked

* fixed cached lookups of collections on the server, which may have caused spurious
  problems after collection rename operations


v2.2.4 (2014-10-01)
-------------------

* fixed accessing `_from` and `_to` attributes in `collection.byExample` and
  `collection.firstExample`

  These internal attributes were not handled properly in the mentioned functions, so
  searching for them did not always produce documents

* fixed issue #1030: arangoimp 2.2.3 crashing, not logging on large Windows CSV file

* fixed issue #1025: Traversal not as expected in undirected graph

* fixed issue #1020

  This requires re-introducing the startup option `--database.force-sync-properties`.

  This option can again be used to force fsyncs of collection, index and database properties
  stored as JSON strings on disk in files named `parameter.json`. Syncing these files after
  a write may be necessary if the underlying storage does not sync file contents by itself
  in a "sensible" amount of time after a file has been written and closed.

  The default value is `true` so collection, index and database properties will always be
  synced to disk immediately. This affects creating, renaming and dropping collections as
  well as creating and dropping databases and indexes. Each of these operations will perform
  an additional fsync on the `parameter.json` file if the option is set to `true`.

  It might be sensible to set this option to `false` for workloads that create and drop a
  lot of collections (e.g. test runs).

  Document operations such as creating, updating and dropping documents are not affected
  by this option.

* fixed issue #1016: AQL editor bug

* fixed issue #1014: WITHIN function returns wrong distance

* fixed AQL shortest path calculation in function `GRAPH_SHORTEST_PATH` to return
  complete vertex objects instead of just vertex ids

* allow changing of attributes of documents stored in server-side JavaScript variables

  Previously, the following did not work:

      var doc = db.collection.document(key);
      doc._key = "abc"; // overwriting internal attributes not supported
      doc.value = 123;  // overwriting existing attributes not supported

  Now, modifying documents stored in server-side variables (e.g. `doc` in the above case)
  is supported. Modifying the variables will not update the documents in the database,
  but will modify the JavaScript object (which can be written back to the database using
  `db.collection.update` or `db.collection.replace`)

* fixed issue #997: arangoimp apparently doesn't support files >2gig on Windows

  large file support (requires using `_stat64` instead of `stat`) is now supported on
  Windows


v2.2.3 (2014-09-02)
-------------------

* added `around` for Foxx controller

* added `type` option for HTTP API `GET /_api/document?collection=...`

  This allows controlling the type of results to be returned. By default, paths to
  documents will be returned, e.g.

      [
        `/_api/document/test/mykey1`,
        `/_api/document/test/mykey2`,
        ...
      ]

  To return a list of document ids instead of paths, the `type` URL parameter can be
  set to `id`:

      [
        `test/mykey1`,
        `test/mykey2`,
        ...
      ]

  To return a list of document keys only, the `type` URL parameter can be set to `key`:

      [
        `mykey1`,
        `mykey2`,
        ...
      ]


* properly capitalize HTTP response header field names in case the `x-arango-async`
  HTTP header was used in a request.

* fixed several documentation issues

* speedup for several general-graph functions, AQL functions starting with `GRAPH_`
  and traversals


v2.2.2 (2014-08-08)
-------------------

* allow storing non-reserved attribute names starting with an underscore

  Previous versions of ArangoDB parsed away all attribute names that started with an
  underscore (e.g. `_test', '_foo', `_bar`) on all levels of a document (root level
  and sub-attribute levels). While this behavior was documented, it was unintuitive and
  prevented storing documents inside other documents, e.g.:

      {
        "_key" : "foo",
        "_type" : "mydoc",
        "references" : [
          {
            "_key" : "something",
            "_rev" : "...",
            "value" : 1
          },
          {
            "_key" : "something else",
            "_rev" : "...",
            "value" : 2
          }
        ]
      }

  In the above example, previous versions of ArangoDB removed all attributes and
  sub-attributes that started with underscores, meaning the embedded documents would lose
  some of their attributes. 2.2.2 should preserve such attributes, and will also allow
  storing user-defined attribute names on the top-level even if they start with underscores
  (such as `_type` in the above example).

* fix conversion of JavaScript String, Number and Boolean objects to JSON.

  Objects created in JavaScript using `new Number(...)`, `new String(...)`, or
  `new Boolean(...)` were not converted to JSON correctly.

* fixed a race condition on task registration (i.e. `require("org/arangodb/tasks").register()`)

  this race condition led to undefined behavior when a just-created task with no offset and
  no period was instantly executed and deleted by the task scheduler, before the `register`
  function returned to the caller.

* changed run-tests.sh to execute all suitable tests.

* switch to new version of gyp

* fixed upgrade button


v2.2.1 (2014-07-24)
-------------------

* fixed hanging write-ahead log recovery for certain cases that involved dropping
  databases

* fixed issue with --check-version: when creating a new database the check failed

* issue #947 Foxx applicationContext missing some properties

* fixed issue with --check-version: when creating a new database the check failed

* added startup option `--wal.suppress-shape-information`

  Setting this option to `true` will reduce memory and disk space usage and require
  less CPU time when modifying documents or edges. It should therefore be turned on
  for standalone ArangoDB servers. However, for servers that are used as replication
  masters, setting this option to `true` will effectively disable the usage of the
  write-ahead log for replication, so it should be set to `false` for any replication
  master servers.

  The default value for this option is `false`.

* added optional `ttl` attribute to specify result cursor expiration for HTTP API method
  `POST /_api/cursor`

  The `ttl` attribute can be used to prevent cursor results from timing out too early.

* issue #947: Foxx applicationContext missing some properties

* (reported by Christian Neubauer):

  The problem was that in Google's V8, signed and unsigned chars are not always declared cleanly.
  so we need to force v8 to compile with forced signed chars which is done by the Flag:
    -fsigned-char
  at least it is enough to follow the instructions of compiling arango on rasperry
  and add "CFLAGS='-fsigned-char'" to the make command of V8 and remove the armv7=0

* Fixed a bug with the replication client. In the case of single document
  transactions the collection was not write locked.


v2.2.0 (2014-07-10)
-------------------

* The replication methods `logger.start`, `logger.stop` and `logger.properties` are
  no-ops in ArangoDB 2.2 as there is no separate replication logger anymore. Data changes
  are logged into the write-ahead log in ArangoDB 2.2, and not separately by the
  replication logger. The replication logger object is still there in ArangoDB 2.2 to
  ensure backwards-compatibility, however, logging cannot be started, stopped or
  configured anymore. Using any of these methods will do nothing.

  This also affects the following HTTP API methods:
  - `PUT /_api/replication/logger-start`
  - `PUT /_api/replication/logger-stop`
  - `GET /_api/replication/logger-config`
  - `PUT /_api/replication/logger-config`

  Using any of these methods is discouraged from now on as they will be removed in
  future versions of ArangoDB.

* INCOMPATIBLE CHANGE: replication of transactions has changed. Previously, transactions
  were logged on a master in one big block and shipped to a slave in one block, too.
  Now transactions will be logged and replicated as separate entries, allowing transactions
  to be bigger and also ensure replication progress.

  This change also affects the behavior of the `stop` method of the replication applier.
  If the replication applier is now stopped manually using the `stop` method and later
  restarted using the `start` method, any transactions that were unfinished at the
  point of stopping will be aborted on a slave, even if they later commit on the master.

  In ArangoDB 2.2, stopping the replication applier manually should be avoided unless the
  goal is to stop replication permanently or to do a full resync with the master anyway.
  If the replication applier still must be stopped, it should be made sure that the
  slave has fetched and applied all pending operations from a master, and that no
  extra transactions are started on the master before the `stop` command on the slave
  is executed.

  Replication of transactions in ArangoDB 2.2 might also lock the involved collections on
  the slave while a transaction is either committed or aborted on the master and the
  change has been replicated to the slave. This change in behavior may be important for
  slave servers that are used for read-scaling. In order to avoid long lasting collection
  locks on the slave, transactions should be kept small.

  The `_replication` system collection is not used anymore in ArangoDB 2.2 and its usage is
  discouraged.

* INCOMPATIBLE CHANGE: the figures reported by the `collection.figures` method
  now only reflect documents and data contained in the journals and datafiles of
  collections. Documents or deletions contained only in the write-ahead log will
  not influence collection figures until the write-ahead log garbage collection
  kicks in. The figures for a collection might therefore underreport the total
  resource usage of a collection.

  Additionally, the attributes `lastTick` and `uncollectedLogfileEntries` have been
  added to the result of the `figures` operation and the HTTP API method
  `PUT /_api/collection/figures`

* added `insert` method as an alias for `save`. Documents can now be inserted into
  a collection using either method:

      db.test.save({ foo: "bar" });
      db.test.insert({ foo: "bar" });

* added support for data-modification AQL queries

* added AQL keywords `INSERT`, `UPDATE`, `REPLACE` and `REMOVE` (and `WITH`) to
  support data-modification AQL queries.

  Unquoted usage of these keywords for attribute names in AQL queries will likely
  fail in ArangoDB 2.2. If any such attribute name needs to be used in a query, it
  should be enclosed in backticks to indicate the usage of a literal attribute
  name.

  For example, the following query will fail in ArangoDB 2.2 with a parse error:

      FOR i IN foo RETURN i.remove

  and needs to be rewritten like this:

      FOR i IN foo RETURN i.`remove`

* disallow storing of JavaScript objects that contain JavaScript native objects
  of type `Date`, `Function`, `RegExp` or `External`, e.g.

      db.test.save({ foo: /bar/ });
      db.test.save({ foo: new Date() });

  will now print

      Error: <data> cannot be converted into JSON shape: could not shape document

  Previously, objects of these types were silently converted into an empty object
  (i.e. `{ }`).

  To store such objects in a collection, explicitly convert them into strings
  like this:

      db.test.save({ foo: String(/bar/) });
      db.test.save({ foo: String(new Date()) });

* The replication methods `logger.start`, `logger.stop` and `logger.properties` are
  no-ops in ArangoDB 2.2 as there is no separate replication logger anymore. Data changes
  are logged into the write-ahead log in ArangoDB 2.2, and not separately by the
  replication logger. The replication logger object is still there in ArangoDB 2.2 to
  ensure backwards-compatibility, however, logging cannot be started, stopped or
  configured anymore. Using any of these methods will do nothing.

  This also affects the following HTTP API methods:
  - `PUT /_api/replication/logger-start`
  - `PUT /_api/replication/logger-stop`
  - `GET /_api/replication/logger-config`
  - `PUT /_api/replication/logger-config`

  Using any of these methods is discouraged from now on as they will be removed in
  future versions of ArangoDB.

* INCOMPATIBLE CHANGE: replication of transactions has changed. Previously, transactions
  were logged on a master in one big block and shipped to a slave in one block, too.
  Now transactions will be logged and replicated as separate entries, allowing transactions
  to be bigger and also ensure replication progress.

  This change also affects the behavior of the `stop` method of the replication applier.
  If the replication applier is now stopped manually using the `stop` method and later
  restarted using the `start` method, any transactions that were unfinished at the
  point of stopping will be aborted on a slave, even if they later commit on the master.

  In ArangoDB 2.2, stopping the replication applier manually should be avoided unless the
  goal is to stop replication permanently or to do a full resync with the master anyway.
  If the replication applier still must be stopped, it should be made sure that the
  slave has fetched and applied all pending operations from a master, and that no
  extra transactions are started on the master before the `stop` command on the slave
  is executed.

  Replication of transactions in ArangoDB 2.2 might also lock the involved collections on
  the slave while a transaction is either committed or aborted on the master and the
  change has been replicated to the slave. This change in behavior may be important for
  slave servers that are used for read-scaling. In order to avoid long lasting collection
  locks on the slave, transactions should be kept small.

  The `_replication` system collection is not used anymore in ArangoDB 2.2 and its usage is
  discouraged.

* INCOMPATIBLE CHANGE: the figures reported by the `collection.figures` method
  now only reflect documents and data contained in the journals and datafiles of
  collections. Documents or deletions contained only in the write-ahead log will
  not influence collection figures until the write-ahead log garbage collection
  kicks in. The figures for a collection might therefore underreport the total
  resource usage of a collection.

  Additionally, the attributes `lastTick` and `uncollectedLogfileEntries` have been
  added to the result of the `figures` operation and the HTTP API method
  `PUT /_api/collection/figures`

* added `insert` method as an alias for `save`. Documents can now be inserted into
  a collection using either method:

      db.test.save({ foo: "bar" });
      db.test.insert({ foo: "bar" });

* added support for data-modification AQL queries

* added AQL keywords `INSERT`, `UPDATE`, `REPLACE` and `REMOVE` (and `WITH`) to
  support data-modification AQL queries.

  Unquoted usage of these keywords for attribute names in AQL queries will likely
  fail in ArangoDB 2.2. If any such attribute name needs to be used in a query, it
  should be enclosed in backticks to indicate the usage of a literal attribute
  name.

  For example, the following query will fail in ArangoDB 2.2 with a parse error:

      FOR i IN foo RETURN i.remove

  and needs to be rewritten like this:

      FOR i IN foo RETURN i.`remove`

* disallow storing of JavaScript objects that contain JavaScript native objects
  of type `Date`, `Function`, `RegExp` or `External`, e.g.

      db.test.save({ foo: /bar/ });
      db.test.save({ foo: new Date() });

  will now print

      Error: <data> cannot be converted into JSON shape: could not shape document

  Previously, objects of these types were silently converted into an empty object
  (i.e. `{ }`).

  To store such objects in a collection, explicitly convert them into strings
  like this:

      db.test.save({ foo: String(/bar/) });
      db.test.save({ foo: String(new Date()) });

* honor startup option `--server.disable-statistics` when deciding whether or not
  to start periodic statistics collection jobs

  Previously, the statistics collection jobs were started even if the server was
  started with the `--server.disable-statistics` flag being set to `true`

* removed startup option `--random.no-seed`

  This option had no effect in previous versions of ArangoDB and was thus removed.

* removed startup option `--database.remove-on-drop`

  This option was used for debugging only.

* removed startup option `--database.force-sync-properties`

  This option is now superfluous as collection properties are now stored in the
  write-ahead log.

* introduced write-ahead log

  All write operations in an ArangoDB server instance are automatically logged
  to the server's write-ahead log. The write-ahead log is a set of append-only
  logfiles, and it is used in case of a crash recovery and for replication.
  Data from the write-ahead log will eventually be moved into the journals or
  datafiles of collections, allowing the server to remove older write-ahead log
  logfiles. Figures of collections will be updated when data are moved from the
  write-ahead log into the journals or datafiles of collections.

  Cross-collection transactions in ArangoDB should benefit considerably by this
  change, as less writes than in previous versions are required to ensure the data
  of multiple collections are atomically and durably committed. All data-modifying
  operations inside transactions (insert, update, remove) will write their
  operations into the write-ahead log directly, making transactions with multiple
  operations also require less physical memory than in previous versions of ArangoDB,
  that required all transaction data to fit into RAM.

  The `_trx` system collection is not used anymore in ArangoDB 2.2 and its usage is
  discouraged.

  The data in the write-ahead log can also be used in the replication context.
  The `_replication` collection that was used in previous versions of ArangoDB to
  store all changes on the server is not used anymore in ArangoDB 2.2. Instead,
  slaves can read from a master's write-ahead log to get informed about most
  recent changes. This removes the need to store data-modifying operations in
  both the actual place and the `_replication` collection.

* removed startup option `--server.disable-replication-logger`

  This option is superfluous in ArangoDB 2.2. There is no dedicated replication
  logger in ArangoDB 2.2. There is now always the write-ahead log, and it is also
  used as the server's replication log. Specifying the startup option
  `--server.disable-replication-logger` will do nothing in ArangoDB 2.2, but the
  option should not be used anymore as it might be removed in a future version.

* changed behavior of replication logger

  There is no dedicated replication logger in ArangoDB 2.2 as there is the
  write-ahead log now. The existing APIs for starting and stopping the replication
  logger still exist in ArangoDB 2.2 for downwards-compatibility, but calling
  the start or stop operations are no-ops in ArangoDB 2.2. When querying the
  replication logger status via the API, the server will always report that the
  replication logger is running. Configuring the replication logger is a no-op
  in ArangoDB 2.2, too. Changing the replication logger configuration has no
  effect. Instead, the write-ahead log configuration can be changed.

* removed MRuby integration for arangod

  ArangoDB had an experimental MRuby integration in some of the publish builds.
  This wasn't continuously developed, and so it has been removed in ArangoDB 2.2.

  This change has led to the following startup options being superfluous:

  - `--ruby.gc-interval`
  - `--ruby.action-directory`
  - `--ruby.modules-path`
  - `--ruby.startup-directory`

  Specifying these startup options will do nothing in ArangoDB 2.2, but the
  options should be avoided from now on as they might be removed in future versions.

* reclaim index memory when last document in collection is deleted

  Previously, deleting documents from a collection did not lead to index sizes being
  reduced. Instead, the already allocated index memory was re-used when a collection
  was refilled.

  Now, index memory for primary indexes and hash indexes is reclaimed instantly when
  the last document from a collection is removed.

* inlined and optimized functions in hash indexes

* added AQL TRANSLATE function

  This function can be used to perform lookups from static lists, e.g.

      LET countryNames = { US: "United States", UK: "United Kingdom", FR: "France" }
      RETURN TRANSLATE("FR", countryNames)

* fixed datafile debugger

* fixed check-version for empty directory

* moved try/catch block to the top of routing chain

* added mountedApp function for foxx-manager

* fixed issue #883: arango 2.1 - when starting multi-machine cluster, UI web
  does not change to cluster overview

* fixed dfdb: should not start any other V8 threads

* cleanup of version-check, added module org/arangodb/database-version,
  added --check-version option

* fixed issue #881: [2.1.0] Bombarded (every 10 sec or so) with
  "WARNING format string is corrupt" when in non-system DB Dashboard

* specialized primary index implementation to allow faster hash table
  rebuilding and reduce lookups in datafiles for the actual value of `_key`.

* issue #862: added `--overwrite` option to arangoimp

* removed number of property lookups for documents during AQL queries that
  access documents

* prevent buffering of long print results in arangosh's and arangod's print
  command

  this change will emit buffered intermediate print results and discard the
  output buffer to quickly deliver print results to the user, and to prevent
  constructing very large buffers for large results

* removed sorting of attribute names for use in a collection's shaper

  sorting attribute names was done on document insert to keep attributes
  of a collection in sorted order for faster comparisons. The sort order
  of attributes was only used in one particular and unlikely case, so it
  was removed. Collections with many different attribute names should
  benefit from this change by faster inserts and slightly less memory usage.

* fixed a bug in arangodump which got the collection name in _from and _to
  attributes of edges wrong (all were "_unknown")

* fixed a bug in arangorestore which did not recognize wrong _from and _to
  attributes of edges

* improved error detection and reporting in arangorestore


v2.1.1 (2014-06-06)
-------------------

* fixed dfdb: should not start any other V8 threads

* signature for collection functions was modified

  The basic change was the substitution of the input parameter of the
  function by an generic options object which can contain multiple
  option parameter of the function.
  Following functions were modified
  remove
  removeBySample
  replace
  replaceBySample
  update
  updateBySample

  Old signature is yet supported but it will be removed in future versions

v2.1.0 (2014-05-29)
-------------------

* implemented upgrade procedure for clusters

* fixed communication issue with agency which prevented reconnect
  after an agent failure

* fixed cluster dashboard in the case that one but not all servers
  in the cluster are down

* fixed a bug with coordinators creating local database objects
  in the wrong order (_system needs to be done first)

* improved cluster dashboard


v2.1.0-rc2 (2014-05-25)
-----------------------

* fixed issue #864: Inconsistent behavior of AQL REVERSE(list) function


v2.1.0-rc1 (XXXX-XX-XX)
-----------------------

* added server-side periodic task management functions:

  - require("org/arangodb/tasks").register(): registers a periodic task
  - require("org/arangodb/tasks").unregister(): unregisters and removes a
    periodic task
  - require("org/arangodb/tasks").get(): retrieves a specific tasks or all
    existing tasks

  the previous undocumented function `internal.definePeriodic` is now
  deprecated and will be removed in a future release.

* decrease the size of some seldom used system collections on creation.

  This will make these collections use less disk space and mapped memory.

* added AQL date functions

* added AQL FLATTEN() list function

* added index memory statistics to `db.<collection>.figures()` function

  The `figures` function will now return a sub-document `indexes`, which lists
  the number of indexes in the `count` sub-attribute, and the total memory
  usage of the indexes in bytes in the `size` sub-attribute.

* added AQL CURRENT_DATABASE() function

  This function returns the current database's name.

* added AQL CURRENT_USER() function

  This function returns the current user from an AQL query. The current user is the
  username that was specified in the `Authorization` HTTP header of the request. If
  authentication is turned off or the query was executed outside a request context,
  the function will return `null`.

* fixed issue #796: Searching with newline chars broken?

  fixed slightly different handling of backslash escape characters in a few
  AQL functions. Now handling of escape sequences should be consistent, and
  searching for newline characters should work the same everywhere

* added OpenSSL version check for configure

  It will report all OpenSSL versions < 1.0.1g as being too old.
  `configure` will only complain about an outdated OpenSSL version but not stop.

* require C++ compiler support (requires g++ 4.8, clang++ 3.4 or Visual Studio 13)

* less string copying returning JSONified documents from ArangoDB, e.g. via
  HTTP GET `/_api/document/<collection>/<document>`

* issue #798: Lower case http headers from arango

  This change allows returning capitalized HTTP headers, e.g.
  `Content-Length` instead of `content-length`.
  The HTTP spec says that headers are case-insensitive, but
  in fact several clients rely on a specific case in response
  headers.
  This change will capitalize HTTP headers if the `X-Arango-Version`
  request header is sent by the client and contains a value of at
  least `20100` (for version 2.1). The default value for the
  compatibility can also be set at server start, using the
  `--server.default-api-compatibility` option.

* simplified usage of `db._createStatement()`

  Previously, the function could not be called with a query string parameter as
  follows:

      db._createStatement(queryString);

  Calling it as above resulted in an error because the function expected an
  object as its parameter. From now on, it's possible to call the function with
  just the query string.

* make ArangoDB not send back a `WWW-Authenticate` header to a client in case the
  client sends the `X-Omit-WWW-Authenticate` HTTP header.

  This is done to prevent browsers from showing their built-in HTTP authentication
  dialog for AJAX requests that require authentication.
  ArangoDB will still return an HTTP 401 (Unauthorized) if the request doesn't
  contain valid credentials, but it will omit the `WWW-Authenticate` header,
  allowing clients to bypass the browser's authentication dialog.

* added REST API method HTTP GET `/_api/job/job-id` to query the status of an
  async job without potentially fetching it from the list of done jobs

* fixed non-intuitive behavior in jobs API: previously, querying the status
  of an async job via the API HTTP PUT `/_api/job/job-id` removed a currently
  executing async job from the list of queryable jobs on the server.
  Now, when querying the result of an async job that is still executing,
  the job is kept in the list of queryable jobs so its result can be fetched
  by a subsequent request.

* use a new data structure for the edge index of an edge collection. This
  improves the performance for the creation of the edge index and in
  particular speeds up removal of edges in graphs. Note however that
  this change might change the order in which edges starting at
  or ending in a vertex are returned. However, this order was never
  guaranteed anyway and it is not sensible to guarantee any particular
  order.

* provide a size hint to edge and hash indexes when initially filling them
  this will lead to less re-allocations when populating these indexes

  this may speed up building indexes when opening an existing collection

* don't requeue identical context methods in V8 threads in case a method is
  already registered

* removed arangod command line option `--database.remove-on-compacted`

* export the sort attribute for graph traversals to the HTTP interface

* add support for arangodump/arangorestore for clusters


v2.0.8 (XXXX-XX-XX)
-------------------

* fixed too-busy iteration over skiplists

  Even when a skiplist query was restricted by a limit clause, the skiplist
  index was queried without the limit. this led to slower-than-necessary
  execution times.

* fixed timeout overflows on 32 bit systems

  this bug has led to problems when select was called with a high timeout
  value (2000+ seconds) on 32bit systems that don't have a forgiving select
  implementation. when the call was made on these systems, select failed
  so no data would be read or sent over the connection

  this might have affected some cluster-internal operations.

* fixed ETCD issues on 32 bit systems

  ETCD was non-functional on 32 bit systems at all. The first call to the
  watch API crashed it. This was because atomic operations worked on data
  structures that were not properly aligned on 32 bit systems.

* fixed issue #848: db.someEdgeCollection.inEdge does not return correct
  value when called the 2nd time after a .save to the edge collection


v2.0.7 (2014-05-05)
-------------------

* issue #839: Foxx Manager missing "unfetch"

* fixed a race condition at startup

  this fixes undefined behavior in case the logger was involved directly at
  startup, before the logger initialization code was called. This should have
  occurred only for code that was executed before the invocation of main(),
  e.g. during ctor calls of statically defined objects.


v2.0.6 (2014-04-22)
-------------------

* fixed issue #835: arangosh doesn't show correct database name



v2.0.5 (2014-04-21)
-------------------

* Fixed a caching problem in IE JS Shell

* added cancelation for async jobs

* upgraded to new gyp for V8

* new Windows installer


v2.0.4 (2014-04-14)
-------------------

* fixed cluster authentication front-end issues for Firefox and IE, there are
  still problems with Chrome


v2.0.3 (2014-04-14)
-------------------

* fixed AQL optimizer bug

* fixed front-end issues

* added password change dialog


v2.0.2 (2014-04-06)
-------------------

* during cluster startup, do not log (somewhat expected) connection errors with
  log level error, but with log level info

* fixed dashboard modals

* fixed connection check for cluster planning front end: firefox does
  not support async:false

* document how to persist a cluster plan in order to relaunch an existing
  cluster later


v2.0.1 (2014-03-31)
-------------------

* make ArangoDB not send back a `WWW-Authenticate` header to a client in case the
  client sends the `X-Omit-WWW-Authenticate` HTTP header.

  This is done to prevent browsers from showing their built-in HTTP authentication
  dialog for AJAX requests that require authentication.
  ArangoDB will still return an HTTP 401 (Unauthorized) if the request doesn't
  contain valid credentials, but it will omit the `WWW-Authenticate` header,
  allowing clients to bypass the browser's authentication dialog.

* fixed isses in arango-dfdb:

  the dfdb was not able to unload certain system collections, so these couldn't be
  inspected with the dfdb sometimes. Additionally, it did not truncate corrupt
  markers from datafiles under some circumstances

* added `changePassword` attribute for users

* fixed non-working "save" button in collection edit view of web interface
  clicking the save button did nothing. one had to press enter in one of the input
  fields to send modified form data

* fixed V8 compile error on MacOS X

* prevent `body length: -9223372036854775808` being logged in development mode for
  some Foxx HTTP responses

* fixed several bugs in web interface dashboard

* fixed issue #783: coffee script not working in manifest file

* fixed issue #783: coffee script not working in manifest file

* fixed issue #781: Cant save current query from AQL editor ui

* bumped version in `X-Arango-Version` compatibility header sent by arangosh and other
  client tools from `1.5` to `2.0`.

* fixed startup options for arango-dfdb, added details option for arango-dfdb

* fixed display of missing error messages and codes in arangosh

* when creating a collection via the web interface, the collection type was always
  "document", regardless of the user's choice


v2.0.0 (2014-03-10)
-------------------

* first 2.0 release


v2.0.0-rc2 (2014-03-07)
-----------------------

* fixed cluster authorization


v2.0.0-rc1 (2014-02-28)
-----------------------

* added sharding :-)

* added collection._dbName attribute to query the name of the database from a collection

  more detailed documentation on the sharding and cluster features can be found in the user
  manual, section **Sharding**

* INCOMPATIBLE CHANGE: using complex values in AQL filter conditions with operators other
  than equality (e.g. >=, >, <=, <) will disable usage of skiplist indexes for filter
  evaluation.

  For example, the following queries will be affected by change:

      FOR doc IN docs FILTER doc.value < { foo: "bar" } RETURN doc
      FOR doc IN docs FILTER doc.value >= [ 1, 2, 3 ] RETURN doc

  The following queries will not be affected by the change:

      FOR doc IN docs FILTER doc.value == 1 RETURN doc
      FOR doc IN docs FILTER doc.value == "foo" RETURN doc
      FOR doc IN docs FILTER doc.value == [ 1, 2, 3 ] RETURN doc
      FOR doc IN docs FILTER doc.value == { foo: "bar" } RETURN doc

* INCOMPATIBLE CHANGE: removed undocumented method `collection.saveOrReplace`

  this feature was never advertised nor documented nor tested.

* INCOMPATIBLE CHANGE: removed undocumented REST API method `/_api/simple/BY-EXAMPLE-HASH`

  this feature was never advertised nor documented nor tested.

* added explicit startup parameter `--server.reuse-address`

  This flag can be used to control whether sockets should be acquired with the SO_REUSEADDR
  flag.

  Regardless of this setting, sockets on Windows are always acquired using the
  SO_EXCLUSIVEADDRUSE flag.

* removed undocumented REST API method GET `/_admin/database-name`

* added user validation API at POST `/_api/user/<username>`

* slightly improved users management API in `/_api/user`:

  Previously, when creating a new user via HTTP POST, the username needed to be
  passed in an attribute `username`. When users were returned via this API,
  the usernames were returned in an attribute named `user`. This was slightly
  confusing and was changed in 2.0 as follows:

  - when adding a user via HTTP POST, the username can be specified in an attribute
  `user`. If this attribute is not used, the API will look into the attribute `username`
  as before and use that value.
  - when users are returned via HTTP GET, the usernames are still returned in an
    attribute `user`.

  This change should be fully downwards-compatible with the previous version of the API.

* added AQL SLICE function to extract slices from lists

* made module loader more node compatible

* the startup option `--javascript.package-path` for arangosh is now deprecated and does
  nothing. Using it will not cause an error, but the option is ignored.

* added coffee script support

* Several UI improvements.

* Exchanged icons in the graphviewer toolbar

* always start networking and HTTP listeners when starting the server (even in
  console mode)

* allow vertex and edge filtering with user-defined functions in TRAVERSAL,
  TRAVERSAL_TREE and SHORTEST_PATH AQL functions:

      // using user-defined AQL functions for edge and vertex filtering
      RETURN TRAVERSAL(friends, friendrelations, "friends/john", "outbound", {
        followEdges: "myfunctions::checkedge",
        filterVertices: "myfunctions::checkvertex"
      })

      // using the following custom filter functions
      var aqlfunctions = require("org/arangodb/aql/functions");
      aqlfunctions.register("myfunctions::checkedge", function (config, vertex, edge, path) {
        return (edge.type !== 'dislikes'); // don't follow these edges
      }, false);

      aqlfunctions.register("myfunctions::checkvertex", function (config, vertex, path) {
        if (vertex.isDeleted || ! vertex.isActive) {
          return [ "prune", "exclude" ]; // exclude these and don't follow them
        }
        return [ ]; // include everything else
      }, false);

* fail if invalid `strategy`, `order` or `itemOrder` attribute values
  are passed to the AQL TRAVERSAL function. Omitting these attributes
  is not considered an error, but specifying an invalid value for any
  of these attributes will make an AQL query fail.

* issue #751: Create database through API should return HTTP status code 201

  By default, the server now returns HTTP 201 (created) when creating a new
  database successfully. To keep compatibility with older ArangoDB versions, the
  startup parameter `--server.default-api-compatibility` can be set to a value
  of `10400` to indicate API compatibility with ArangoDB 1.4. The compatibility
  can also be enforced by setting the `X-Arango-Version` HTTP header in a
  client request to this API on a per-request basis.

* allow direct access from the `db` object to collections whose names start
  with an underscore (e.g. db._users).

  Previously, access to such collections via the `db` object was possible from
  arangosh, but not from arangod (and thus Foxx and actions). The only way
  to access such collections from these places was via the `db._collection(<name>)`
  workaround.

* allow `\n` (as well as `\r\n`) as line terminator in batch requests sent to
  `/_api/batch` HTTP API.

* use `--data-binary` instead of `--data` parameter in generated cURL examples

* issue #703: Also show path of logfile for fm.config()

* issue #675: Dropping a collection used in "graph" module breaks the graph

* added "static" Graph.drop() method for graphs API

* fixed issue #695: arangosh server.password error

* use pretty-printing in `--console` mode by default

* simplified ArangoDB startup options

  Some startup options are now superfluous or their usage is simplified. The
  following options have been changed:

  * `--javascript.modules-path`: this option has been removed. The modules paths
    are determined by arangod and arangosh automatically based on the value of
    `--javascript.startup-directory`.

    If the option is set on startup, it is ignored so startup will not abort with
    an error `unrecognized option`.

  * `--javascript.action-directory`: this option has been removed. The actions
    directory is determined by arangod automatically based on the value of
    `--javascript.startup-directory`.

    If the option is set on startup, it is ignored so startup will not abort with
    an error `unrecognized option`.

  * `--javascript.package-path`: this option is still available but it is not
    required anymore to set the standard package paths (e.g. `js/npm`). arangod
    will automatically use this standard package path regardless of whether it
    was specified via the options.

    It is possible to use this option to add additional package paths to the
    standard value.

  Configuration files included with arangod are adjusted accordingly.

* layout of the graphs tab adapted to better fit with the other tabs

* database selection is moved to the bottom right corner of the web interface

* removed priority queue index type

  this feature was never advertised nor documented nor tested.

* display internal attributes in document source view of web interface

* removed separate shape collections

  When upgrading to ArangoDB 2.0, existing collections will be converted to include
  shapes and attribute markers in the datafiles instead of using separate files for
  shapes.

  When a collection is converted, existing shapes from the SHAPES directory will
  be written to a new datafile in the collection directory, and the SHAPES directory
  will be removed afterwards.

  This saves up to 2 MB of memory and disk space for each collection
  (savings are higher, the less different shapes there are in a collection).
  Additionally, one less file descriptor per opened collection will be used.

  When creating a new collection, the amount of sync calls may be reduced. The same
  may be true for documents with yet-unknown shapes. This may help performance
  in these cases.

* added AQL functions `NTH` and `POSITION`

* added signal handler for arangosh to save last command in more cases

* added extra prompt placeholders for arangosh:
  - `%e`: current endpoint
  - `%u`: current user

* added arangosh option `--javascript.gc-interval` to control amount of
  garbage collection performed by arangosh

* fixed issue #651: Allow addEdge() to take vertex ids in the JS library

* removed command-line option `--log.format`

  In previous versions, this option did not have an effect for most log messages, so
  it got removed.

* removed C++ logger implementation

  Logging inside ArangoDB is now done using the LOG_XXX() macros. The LOGGER_XXX()
  macros are gone.

* added collection status "loading"


v1.4.16 (XXXX-XX-XX)
--------------------

* fixed too eager datafile deletion

  this issue could have caused a crash when the compaction had marked datafiles as obsolete
  and they were removed while "old" temporary query results still pointed to the old datafile
  positions

* fixed issue #826: Replication fails when a collection's configuration changes


v1.4.15 (2014-04-19)
--------------------

* bugfix for AQL query optimizer

  the following type of query was too eagerly optimized, leading to errors in code-generation:

      LET a = (FOR i IN [] RETURN i) LET b = (FOR i IN [] RETURN i) RETURN 1

  the problem occurred when both lists in the subqueries were empty. In this case invalid code
  was generated and the query couldn't be executed.


v1.4.14 (2014-04-05)
--------------------

* fixed race conditions during shape / attribute insertion

  A race condition could have led to spurious `cannot find attribute #xx` or
  `cannot find shape #xx` (where xx is a number) warning messages being logged
  by the server. This happened when a new attribute was inserted and at the same
  time was queried by another thread.

  Also fixed a race condition that may have occurred when a thread tried to
  access the shapes / attributes hash tables while they were resized. In this
  cases, the shape / attribute may have been hashed to a wrong slot.

* fixed a memory barrier / cpu synchronization problem with libev, affecting
  Windows with Visual Studio 2013 (probably earlier versions are affected, too)

  The issue is described in detail here:
  http://lists.schmorp.de/pipermail/libev/2014q1/002318.html


v1.4.13 (2014-03-14)
--------------------

* added diagnostic output for Foxx application upload

* allow dump & restore from ArangoDB 1.4 with an ArangoDB 2.0 server

* allow startup options `temp-path` and `default-language` to be specified from the arangod
  configuration file and not only from the command line

* fixed too eager compaction

  The compaction will now wait for several seconds before trying to re-compact the same
  collection. Additionally, some other limits have been introduced for the compaction.


v1.4.12 (2014-03-05)
--------------------

* fixed display bug in web interface which caused the following problems:
  - documents were displayed in web interface as being empty
  - document attributes view displayed many attributes with content "undefined"
  - document source view displayed many attributes with name "TYPEOF" and value "undefined"
  - an alert popping up in the browser with message "Datatables warning..."

* re-introduced old-style read-write locks to supports Windows versions older than
  Windows 2008R2 and Windows 7. This should re-enable support for Windows Vista and
  Windows 2008.


v1.4.11 (2014-02-27)
--------------------

* added SHORTEST_PATH AQL function

  this calculates the shortest paths between two vertices, using the Dijkstra
  algorithm, employing a min-heap

  By default, ArangoDB does not know the distance between any two vertices and
  will use a default distance of 1. A custom distance function can be registered
  as an AQL user function to make the distance calculation use any document
  attributes or custom logic:

      RETURN SHORTEST_PATH(cities, motorways, "cities/CGN", "cities/MUC", "outbound", {
        paths: true,
        distance: "myfunctions::citydistance"
      })

      // using the following custom distance function
      var aqlfunctions = require("org/arangodb/aql/functions");
      aqlfunctions.register("myfunctions::distance", function (config, vertex1, vertex2, edge) {
        return Math.sqrt(Math.pow(vertex1.x - vertex2.x) + Math.pow(vertex1.y - vertex2.y));
      }, false);

* fixed bug in Graph.pathTo function

* fixed small memleak in AQL optimizer

* fixed access to potentially uninitialized variable when collection had a cap constraint


v1.4.10 (2014-02-21)
--------------------

* fixed graph constructor to allow graph with some parameter to be used

* added node.js "events" and "stream"

* updated npm packages

* added loading of .json file

* Fixed http return code in graph api with waitForSync parameter.

* Fixed documentation in graph, simple and index api.

* removed 2 tests due to change in ruby library.

* issue #756: set access-control-expose-headers on CORS response

  the following headers are now whitelisted by ArangoDB in CORS responses:
  - etag
  - content-encoding
  - content-length
  - location
  - server
  - x-arango-errors
  - x-arango-async-id


v1.4.9 (2014-02-07)
-------------------

* return a document's current etag in response header for HTTP HEAD requests on
  documents that return an HTTP 412 (precondition failed) error. This allows
  retrieving the document's current revision easily.

* added AQL function `SKIPLIST` to directly access skiplist indexes from AQL

  This is a shortcut method to use a skiplist index for retrieving specific documents in
  indexed order. The function capability is rather limited, but it may be used
  for several cases to speed up queries. The documents are returned in index order if
  only one condition is used.

      /* return all documents with mycollection.created > 12345678 */
      FOR doc IN SKIPLIST(mycollection, { created: [[ '>', 12345678 ]] })
        RETURN doc

      /* return first document with mycollection.created > 12345678 */
      FOR doc IN SKIPLIST(mycollection, { created: [[ '>', 12345678 ]] }, 0, 1)
        RETURN doc

      /* return all documents with mycollection.created between 12345678 and 123456790 */
      FOR doc IN SKIPLIST(mycollection, { created: [[ '>', 12345678 ], [ '<=', 123456790 ]] })
        RETURN doc

      /* return all documents with mycollection.a equal 1 and .b equal 2 */
      FOR doc IN SKIPLIST(mycollection, { a: [[ '==', 1 ]], b: [[ '==', 2 ]] })
        RETURN doc

  The function requires a skiplist index with the exact same attributes to
  be present on the specified collection. All attributes present in the skiplist
  index must be specified in the conditions specified for the `SKIPLIST` function.
  Attribute declaration order is important, too: attributes must be specified in the
  same order in the condition as they have been declared in the skiplist index.

* added command-line option `--server.disable-authentication-unix-sockets`

  with this option, authentication can be disabled for all requests coming
  in via UNIX domain sockets, enabling clients located on the same host as
  the ArangoDB server to connect without authentication.
  Other connections (e.g. TCP/IP) are not affected by this option.

  The default value for this option is `false`.
  Note: this option is only supported on platforms that support Unix domain
  sockets.

* call global arangod instance destructor on shutdown

* issue #755: TRAVERSAL does not use strategy, order and itemOrder options

  these options were not honored when configuring a traversal via the AQL
  TRAVERSAL function. Now, these options are used if specified.

* allow vertex and edge filtering with user-defined functions in TRAVERSAL,
  TRAVERSAL_TREE and SHORTEST_PATH AQL functions:

      // using user-defined AQL functions for edge and vertex filtering
      RETURN TRAVERSAL(friends, friendrelations, "friends/john", "outbound", {
        followEdges: "myfunctions::checkedge",
        filterVertices: "myfunctions::checkvertex"
      })

      // using the following custom filter functions
      var aqlfunctions = require("org/arangodb/aql/functions");
      aqlfunctions.register("myfunctions::checkedge", function (config, vertex, edge, path) {
        return (edge.type !== 'dislikes'); // don't follow these edges
      }, false);

      aqlfunctions.register("myfunctions::checkvertex", function (config, vertex, path) {
        if (vertex.isDeleted || ! vertex.isActive) {
          return [ "prune", "exclude" ]; // exclude these and don't follow them
        }
        return [ ]; // include everything else
      }, false);

* issue #748: add vertex filtering to AQL's TRAVERSAL[_TREE]() function


v1.4.8 (2014-01-31)
-------------------

* install foxx apps in the web interface

* fixed a segfault in the import API


v1.4.7 (2014-01-23)
-------------------

* issue #744: Add usage example arangoimp from Command line

* issue #738: added __dirname, __filename pseudo-globals. Fixes #733. (@by pluma)

* mount all Foxx applications in system apps directory on startup


v1.4.6 (2014-01-20)
-------------------

* issue #736: AQL function to parse collection and key from document handle

* added fm.rescan() method for Foxx-Manager

* fixed issue #734: foxx cookie and route problem

* added method `fm.configJson` for arangosh

* include `startupPath` in result of API `/_api/foxx/config`


v1.4.5 (2014-01-15)
-------------------

* fixed issue #726: Alternate Windows Install Method

* fixed issue #716: dpkg -P doesn't remove everything

* fixed bugs in description of HTTP API `_api/index`

* fixed issue #732: Rest API GET revision number

* added missing documentation for several methods in HTTP API `/_api/edge/...`

* fixed typos in description of HTTP API `_api/document`

* defer evaluation of AQL subqueries and logical operators (lazy evaluation)

* Updated font in WebFrontend, it now contains a version that renders properly on Windows

* generally allow function return values as call parameters to AQL functions

* fixed potential deadlock in global context method execution

* added override file "arangod.conf.local" (and co)


v1.4.4 (2013-12-24)
-------------------

* uid and gid are now set in the scripts, there is no longer a separate config file for
  arangod when started from a script

* foxx-manager is now an alias for arangosh

* arango-dfdb is now an alias for arangod, moved from bin to sbin

* changed from readline to linenoise for Windows

* added --install-service and --uninstall-service for Windows

* removed --daemon and --supervisor for Windows

* arangosh and arangod now uses the config-file which maps the binary name, i. e. if you
  rename arangosh to foxx-manager it will use the config file foxx-manager.conf

* fixed lock file for Windows

* fixed issue #711, #687: foxx-manager throws internal errors

* added `--server.ssl-protocol` option for client tools
  this allows connecting from arangosh, arangoimp, arangoimp etc. to an ArangoDB
  server that uses a non-default value for `--server.ssl-protocol`. The default
  value for the SSL protocol is 4 (TLSv1). If the server is configured to use a
  different protocol, it was not possible to connect to it with the client tools.

* added more detailed request statistics

  This adds the number of async-executed HTTP requests plus the number of HTTP
  requests per individual HTTP method type.

* added `--force` option for arangorestore
  this option allows continuing a restore operation even if the server reports errors
  in the middle of the restore operation

* better error reporting for arangorestore
  in case the server returned an HTTP error, arangorestore previously reported this
  error as `internal error` without any details only. Now server-side errors are
  reported by arangorestore with the server's error message

* include more system collections in dumps produced by arangodump
  previously some system collections were intentionally excluded from dumps, even if the
  dump was run with `--include-system-collections`. for example, the collections `_aal`,
  `_modules`, `_routing`, and `_users` were excluded. This makes sense in a replication
  context but not always in a dump context.
  When specifying `--include-system-collections`, arangodump will now include the above-
  mentioned collections in the dump, too. Some other system collections are still excluded
  even when the dump is run with `--include-system-collections`, for example `_replication`
  and `_trx`.

* fixed issue #701: ArangoStatement undefined in arangosh

* fixed typos in configuration files


v1.4.3 (2013-11-25)
-------------------

* fixed a segfault in the AQL optimizer, occurring when a constant non-list value was
  used on the right-hand side of an IN operator that had a collection attribute on the
  left-hand side

* issue #662:

  Fixed access violation errors (crashes) in the Windows version, occurring under some
  circumstances when accessing databases with multiple clients in parallel

* fixed issue #681: Problem with ArchLinux PKGBUILD configuration


v1.4.2 (2013-11-20)
-------------------

* fixed issue #669: Tiny documentation update

* ported Windows version to use native Windows API SRWLocks (slim read-write locks)
  and condition variables instead of homemade versions

  MSDN states the following about the compatibility of SRWLocks and Condition Variables:

      Minimum supported client:
      Windows Server 2008 [desktop apps | Windows Store apps]

      Minimum supported server:
      Windows Vista [desktop apps | Windows Store apps]

* fixed issue #662: ArangoDB on Windows hanging

  This fixes a deadlock issue that occurred on Windows when documents were written to
  a collection at the same time when some other thread tried to drop the collection.

* fixed file-based logging in Windows

  the logger complained on startup if the specified log file already existed

* fixed startup of server in daemon mode (`--daemon` startup option)

* fixed a segfault in the AQL optimizer

* issue #671: Method graph.measurement does not exist

* changed Windows condition variable implementation to use Windows native
  condition variables

  This is an attempt to fix spurious Windows hangs as described in issue #662.

* added documentation for JavaScript traversals

* added --code-page command-line option for Windows version of arangosh

* fixed a problem when creating edges via the web interface.

  The problem only occurred if a collection was created with type "document
  collection" via the web interface, and afterwards was dropped and re-created
  with type "edge collection". If the web interface page was not reloaded,
  the old collection type (document) was cached, making the subsequent creation
  of edges into the (seeming-to-be-document) collection fail.

  The fix is to not cache the collection type in the web interface. Users of
  an older version of the web interface can reload the collections page if they
  are affected.

* fixed a caching problem in arangosh: if a collection was created using the web
  interface, and then removed via arangosh, arangosh did not actually drop the
  collection due to caching.

  Because the `drop` operation was not carried out, this caused misleading error
  messages when trying to re-create the collection (e.g. `cannot create collection:
  duplicate name`).

* fixed ALT-introduced characters for arangosh console input on Windows

  The Windows readline port was not able to handle characters that are built
  using CTRL or ALT keys. Regular characters entered using the CTRL or ALT keys
  were silently swallowed and not passed to the terminal input handler.

  This did not seem to cause problems for the US keyboard layout, but was a
  severe issue for keyboard layouts that require the ALT (or ALT-GR) key to
  construct characters. For example, entering the character `{` with a German
  keyboard layout requires pressing ALT-GR + 9.

* fixed issue #665: Hash/skiplist combo madness bit my ass

  this fixes a problem with missing/non-deterministic rollbacks of inserts in
  case of a unique constraint violation into a collection with multiple secondary
  indexes (with at least one of them unique)

* fixed issue #664: ArangoDB installer on Windows requires drive c:

* partly fixed issue #662: ArangoDB on Windows hanging

  This fixes dropping databases on Windows. In previous 1.4 versions on Windows,
  one shape collection file was not unloaded and removed when dropping a database,
  leaving one directory and one shape collection file in the otherwise-dropped
  database directory.

* fixed issue #660: updated documentation on indexes


v1.4.1 (2013-11-08)
-------------------

* performance improvements for skip-list deletes


v1.4.1-rc1 (2013-11-07)
-----------------------

* fixed issue #635: Web-Interface should have a "Databases" Menu for Management

* fixed issue #624: Web-Interface is missing a Database selector

* fixed segfault in bitarray query

* fixed issue #656: Cannot create unique index through web interface

* fixed issue #654: bitarray index makes server down

* fixed issue #653: Slow query

* fixed issue #650: Randomness of any() should be improved

* made AQL `DOCUMENT()` function polymorphic and work with just one parameter.

  This allows using the `DOCUMENT` function like this:

      DOCUMENT('users/john')
      DOCUMENT([ 'users/john', 'users/amy' ])

  in addition to the existing use cases:

      DOCUMENT(users, 'users/john')
      DOCUMENT(users, 'john')
      DOCUMENT(users, [ 'users/john' ])
      DOCUMENT(users, [ 'users/john', 'users/amy' ])
      DOCUMENT(users, [ 'john', 'amy' ])

* simplified usage of ArangoDB batch API

  It is not necessary anymore to send the batch boundary in the HTTP `Content-Type`
  header. Previously, the batch API expected the client to send a Content-Type header
  of`multipart/form-data; boundary=<some boundary value>`. This is still supported in
  ArangoDB 2.0, but clients can now also omit this header. If the header is not
  present in a client request, ArangoDB will ignore the request content type and
  read the MIME boundary from the beginning of the request body.

  This also allows using the batch API with the Swagger "Try it out" feature (which is
  not too good at sending a different or even dynamic content-type request header).

* added API method GET `/_api/database/user`

  This returns the list of databases a specific user can see without changing the
  username/passwd.

* issue #424: Documentation about IDs needs to be upgraded


v1.4.0 (2013-10-29)
-------------------

* fixed issue #648: /batch API is missing from Web Interface API Documentation (Swagger)

* fixed issue #647: Icon tooltips missing

* fixed issue #646: index creation in web interface

* fixed issue #645: Allow jumping from edge to linked vertices

* merged PR for issue #643: Some minor corrections and a link to "Downloads"

* fixed issue #642: Completion of error handling

* fixed issue #639: compiling v1.4 on maverick produces warnings on -Wstrict-null-sentinel

* fixed issue #634: Web interface bug: Escape does not always propagate

* fixed issue #620: added startup option `--server.default-api-compatibility`

  This adds the following changes to the ArangoDB server and clients:
  - the server provides a new startup option `--server.default-api-compatibility`.
    This option can be used to determine the compatibility of (some) server API
    return values. The value for this parameter is a server version number,
    calculated as follows: `10000 * major + 100 * minor` (e.g. `10400` for ArangoDB
    1.3). The default value is `10400` (1.4), the minimum allowed value is `10300`
    (1.3).

    When setting this option to a value lower than the current server version,
    the server might respond with old-style results to "old" clients, increasing
    compatibility with "old" (non-up-to-date) clients.

  - the server will on each incoming request check for an HTTP header
    `x-arango-version`. Clients can optionally set this header to the API
    version number they support. For example, if a client sends the HTTP header
    `x-arango-version: 10300`, the server will pick this up and might send ArangoDB
    1.3-style responses in some situations.

    Setting either the startup parameter or using the HTTP header (or both) allows
    running "old" clients with newer versions of ArangoDB, without having to adjust
    the clients too much.

  - the `location` headers returned by the server for the APIs `/_api/document/...`
    and `/_api/collection/...` will have different values depending on the used API
    version. If the API compatibility is `10300`, the `location` headers returned
    will look like this:

        location: /_api/document/....

    whereas when an API compatibility of `10400` or higher is used, the `location`
    headers will look like this:

        location: /_db/<database name>/_api/document/...

  Please note that even in the presence of this, old API versions still may not
  be supported forever by the server.

* fixed issue #643: Some minor corrections and a link to "Downloads" by @frankmayer

* started issue #642: Completion of error handling

* fixed issue #639: compiling v1.4 on maverick produces warnings on
  -Wstrict-null-sentinel

* fixed issue #621: Standard Config needs to be fixed

* added function to manage indexes (web interface)

* improved server shutdown time by signaling shutdown to applicationserver,
  logging, cleanup and compactor threads

* added foxx-manager `replace` command

* added foxx-manager `installed` command (a more intuitive alias for `list`)

* fixed issue #617: Swagger API is missing '/_api/version'

* fixed issue #615: Swagger API: Some commands have no parameter entry forms

* fixed issue #614: API : Typo in : Request URL /_api/database/current

* fixed issue #609: Graph viz tool - different background color

* fixed issue #608: arangosh config files - eventually missing in the manual

* fixed issue #607: Admin interface: no core documentation

* fixed issue #603: Aardvark Foxx App Manager

* fixed a bug in type-mapping between AQL user functions and the AQL layer

  The bug caused errors like the following when working with collection documents
  in an AQL user function:

      TypeError: Cannot assign to read only property '_id' of #<ShapedJson>

* create less system collections when creating a new database

  This is achieved by deferring collection creation until the collections are actually
  needed by ArangoDB. The following collections are affected by the change:
  - `_fishbowl`
  - `_structures`


v1.4.0-beta2 (2013-10-14)
-------------------------

* fixed compaction on Windows

  The compaction on Windows did not ftruncate the cleaned datafiles to a smaller size.
  This has been fixed so not only the content of the files is cleaned but also files
  are re-created with potentially smaller sizes.

* only the following system collections will be excluded from replication from now on:
  - `_replication`
  - `_trx`
  - `_users`
  - `_aal`
  - `_fishbowl`
  - `_modules`
  - `_routing`

  Especially the following system collections will now be included in replication:
  - `_aqlfunctions`
  - `_graphs`

  In previous versions of ArangoDB, all system collections were excluded from the
  replication.

  The change also caused a change in the replication logger and applier:
  in previous versions of ArangoDB, only a collection's id was logged for an operation.
  This has not caused problems for non-system collections but for system collections
  there ids might differ. In addition to a collection id ArangoDB will now also log the
  name of a collection for each replication event.

  The replication applier will now look for the collection name attribute in logged
  events preferably.

* added database selection to arango-dfdb

* provide foxx-manager, arangodump, and arangorestore in Windows build

* ArangoDB 1.4 will refuse to start if option `--javascript.app-path` is not set.

* added startup option `--server.allow-method-override`

  This option can be set to allow overriding the HTTP request method in a request using
  one of the following custom headers:

  - x-http-method-override
  - x-http-method
  - x-method-override

  This allows bypassing proxies and tools that would otherwise just let certain types of
  requests pass. Enabling this option may impose a security risk, so it should only be
  used in very controlled environments.

  The default value for this option is `false` (no method overriding allowed).

* added "details" URL parameter for bulk import API

  Setting the `details` URL parameter to `true` in a call to POST `/_api/import` will make
  the import return details about non-imported documents in the `details` attribute. If
  `details` is `false` or omitted, no `details` attribute will be present in the response.
  This is the same behavior that previous ArangoDB versions exposed.

* added "complete" option for bulk import API

  Setting the `complete` URL parameter to `true` in a call to POST `/_api/import` will make
  the import completely fail if at least one of documents cannot be imported successfully.

  It defaults to `false`, which will make ArangoDB continue importing the other documents
  from the import even if some documents cannot be imported. This is the same behavior that
  previous ArangoDB versions exposed.

* added missing swagger documentation for `/_api/log`

* calling `/_api/logs` (or `/_admin/logs`) is only permitted from the `_system` database now.

  Calling this API method for/from other database will result in an HTTP 400.

' ported fix from https://github.com/novus/nvd3/commit/0894152def263b8dee60192f75f66700cea532cc

  This prevents JavaScript errors from occurring in Chrome when in the admin interface,
  section "Dashboard".

* show current database name in web interface (bottom right corner)

* added missing documentation for /_api/import in swagger API docs

* allow specification of database name for replication sync command replication applier

  This allows syncing from a master database with a different name than the slave database.

* issue #601: Show DB in prompt

  arangosh now displays the database name as part of the prompt by default.

  Can change the prompt by using the `--prompt` option, e.g.

      > arangosh --prompt "my db is named \"%d\"> "


v1.4.0-beta1 (2013-10-01)
-------------------------

* make the Foxx manager use per-database app directories

  Each database now has its own subdirectory for Foxx applications. Each database
  can thus use different Foxx applications if required. A Foxx app for a specific
  database resides in `<app-path>/databases/<database-name>/<app-name>`.

  System apps are shared between all databases. They reside in `<app-path>/system/<app-name>`.

* only trigger an engine reset in development mode for URLs starting with `/dev/`

  This prevents ArangoDB from reloading all Foxx applications when it is not
  actually necessary.

* changed error code from 10 (bad parameter) to 1232 (invalid key generator) for
  errors that are due to an invalid key generator specification when creating a new
  collection

* automatic detection of content-type / mime-type for Foxx assets based on filenames,
  added possibility to override auto detection

* added endpoint management API at `/_api/endpoint`

* changed HTTP return code of PUT `/_api/cursor` from 400 to 404 in case a
  non-existing cursor is referred to

* issue #360: added support for asynchronous requests

  Incoming HTTP requests with the headers `x-arango-async: true` or
  `x-arango-async: store` will be answered by the server instantly with a generic
  HTTP 202 (Accepted) response.

  The actual requests will be queued and processed by the server asynchronously,
  allowing the client to continue sending other requests without waiting for the
  server to process the actually requested operation.

  The exact point in time when a queued request is executed is undefined. If an
  error occurs during execution of an asynchronous request, the client will not
  be notified by the server.

  The maximum size of the asynchronous task queue can be controlled using the new
  option `--scheduler.maximal-queue-size`. If the queue contains this many number of
  tasks and a new asynchronous request comes in, the server will reject it with an
  HTTP 500 (internal server error) response.

  Results of incoming requests marked with header `x-arango-async: true` will be
  discarded by the server immediately. Clients have no way of accessing the result
  of such asynchronously executed request. This is just _fire and forget_.

  To later retrieve the result of an asynchronously executed request, clients can
  mark a request with the header `x-arango-async: keep`. This makes the server
  store the result of the request in memory until explicitly fetched by a client
  via the `/_api/job` API. The `/_api/job` API also provides methods for basic
  inspection of which pending or already finished requests there are on the server,
  plus ways for garbage collecting unneeded results.

* Added new option `--scheduler.maximal-queue-size`.

* issue #590: Manifest Lint

* added data dump and restore tools, arangodump and arangorestore.

  arangodump can be used to create a logical dump of an ArangoDB database, or
  just dedicated collections. It can be used to dump both a collection's structure
  (properties and indexes) and data (documents).

  arangorestore can be used to restore data from a dump created with arangodump.
  arangorestore currently does not re-create any indexes, and doesn't yet handle
  referenced documents in edges properly when doing just partial restores.
  This will be fixed until 1.4 stable.

* introduced `--server.database` option for arangosh, arangoimp, and arangob.

  The option allows these client tools to use a certain database for their actions.
  In arangosh, the current database can be switched at any time using the command

      db._useDatabase(<name>);

  When no database is specified, all client tools will assume they should use the
  default database `_system`. This is done for downwards-compatibility reasons.

* added basic multi database support (alpha)

  New databases can be created using the REST API POST `/_api/database` and the
  shell command `db._createDatabase(<name>)`.

  The default database in ArangoDB is called `_system`. This database is always
  present and cannot be deleted by the user. When an older version of ArangoDB is
  upgraded to 1.4, the previously only database will automatically become the
  `_system` database.

  New databases can be created with the above commands, and can be deleted with the
  REST API DELETE `/_api/database/<name>` or the shell command `db._dropDatabase(<name>);`.

  Deleting databases is still unstable in ArangoDB 1.4 alpha and might crash the
  server. This will be fixed until 1.4 stable.

  To access a specific database via the HTTP REST API, the `/_db/<name>/` prefix
  can be used in all URLs. ArangoDB will check if an incoming request starts with
  this prefix, and will automatically pick the database name from it. If the prefix
  is not there, ArangoDB will assume the request is made for the default database
  (`_system`). This is done for downwards-compatibility reasons.

  That means, the following URL pathnames are logically identical:

      /_api/document/mycollection/1234
      /_db/_system/document/mycollection/1234

  To access a different database (e.g. `test`), the URL pathname would look like this:

      /_db/test/document/mycollection/1234

  New databases can also be created and existing databases can only be dropped from
  within the default database (`_system`). It is not possible to drop the `_system`
  database itself.

  Cross-database operations are unintended and unsupported. The intention of the
  multi-database feature is to have the possibility to have a few databases managed
  by ArangoDB in parallel, but to only access one database at a time from a connection
  or a request.

  When accessing the web interface via the URL pathname `/_admin/html/` or `/_admin/aardvark`,
  the web interface for the default database (`_system`) will be displayed.
  To access the web interface for a different database, the database name can be
  put into the URLs as a prefix, e.g. `/_db/test/_admin/html` or
  `/_db/test/_admin/aardvark`.

  All internal request handlers and also all user-defined request handlers and actions
  (including Foxx) will only get to see the unprefixed URL pathnames (i.e. excluding
  any database name prefix). This is to ensure downwards-compatibility.

  To access the name of the requested database from any action (including Foxx), use
  use `req.database`.

  For example, when calling the URL `/myapp/myaction`, the content of `req.database`
  will be `_system` (the default database because no database got specified) and the
  content of `req.url` will be `/myapp/myaction`.

  When calling the URL `/_db/test/myapp/myaction`, the content of `req.database` will be
  `test`, and the content of `req.url` will still be `/myapp/myaction`.

* Foxx now excludes files starting with . (dot) when bundling assets

  This mitigates problems with editor swap files etc.

* made the web interface a Foxx application

  This change caused the files for the web interface to be moved from `html/admin` to
  `js/apps/aardvark` in the file system.

  The base URL for the admin interface changed from `_admin/html/index.html` to
  `_admin/aardvark/index.html`.

  The "old" redirection to `_admin/html/index.html` will now produce a 404 error.

  When starting ArangoDB with the `--upgrade` option, this will automatically be remedied
  by putting in a redirection from `/` to `/_admin/aardvark/index.html`, and from
  `/_admin/html/index.html` to `/_admin/aardvark/index.html`.

  This also obsoletes the following configuration (command-line) options:
  - `--server.admin-directory`
  - `--server.disable-admin-interface`

  when using these now obsolete options when the server is started, no error is produced
  for downwards-compatibility.

* changed User-Agent value sent by arangoimp, arangosh, and arangod from "VOC-Agent" to
  "ArangoDB"

* changed journal file creation behavior as follows:

  Previously, a journal file for a collection was always created when a collection was
  created. When a journal filled up and became full, the current journal was made a
  datafile, and a new (empty) journal was created automatically. There weren't many
  intended situations when a collection did not have at least one journal.

  This is changed now as follows:
  - when a collection is created, no journal file will be created automatically
  - when there is a write into a collection without a journal, the journal will be
    created lazily
  - when there is a write into a collection with a full journal, a new journal will
    be created automatically

  From the end user perspective, nothing should have changed, except that there is now
  less disk usage for empty collections. Disk usage of infrequently updated collections
  might also be reduced significantly by running the `rotate()` method of a collection,
  and not writing into a collection subsequently.

* added method `collection.rotate()`

  This allows premature rotation of a collection's current journal file into a (read-only)
  datafile. The purpose of using `rotate()` is to prematurely allow compaction (which is
  performed on datafiles only) on data, even if the journal was not filled up completely.

  Using `rotate()` may make sense in the following scenario:

      c = db._create("test");
      for (i = 0; i < 1000; ++i) {
        c.save(...); // insert lots of data here
      }

      ...
      c.truncate(); // collection is now empty
      // only data in datafiles will be compacted by following compaction runs
      // all data in the current journal would not be compacted

      // calling rotate will make the current journal a datafile, and thus make it
      // eligible for compaction
      c.rotate();

  Using `rotate()` may also be useful when data in a collection is known to not change
  in the immediate future. After having completed all write operations on a collection,
  performing a `rotate()` will reduce the size of the current journal to the actually
  required size (remember that journals are pre-allocated with a specific size) before
  making the journal a datafile. Thus `rotate()` may cause disk space savings, even if
  the datafiles does not qualify for compaction after rotation.

  Note: rotating the journal is asynchronous, so that the actual rotation may be executed
  after `rotate()` returns to the caller.

* changed compaction to merge small datafiles together (up to 3 datafiles are merged in
  a compaction run)

  In the regular case, this should leave less small datafiles stay around on disk and allow
  using less file descriptors in total.

* added AQL MINUS function

* added AQL UNION_DISTINCT function (more efficient than combination of `UNIQUE(UNION())`)

* updated mruby to 2013-08-22

* issue #587: Add db._create() in help for startup arangosh

* issue #586: Share a link on installation instructions in the User Manual

* issue #585: Bison 2.4 missing on Mac for custom build

* issue #584: Web interface images broken in devel

* issue #583: Small documentation update

* issue #581: Parameter binding for attributes

* issue #580: Small improvements (by @guidoreina)

* issue #577: Missing documentation for collection figures in implementor manual

* issue #576: Get disk usage for collections and graphs

  This extends the result of the REST API for /_api/collection/figures with
  the attributes `compactors.count`, `compactors.fileSize`, `shapefiles.count`,
  and `shapefiles.fileSize`.

* issue #575: installing devel version on mac (low prio)

* issue #574: Documentation (POST /_admin/routing/reload)

* issue #558: HTTP cursors, allow count to ignore LIMIT


v1.4.0-alpha1 (2013-08-02)
--------------------------

* added replication. check online manual for details.

* added server startup options `--server.disable-replication-logger` and
  `--server.disable-replication-applier`

* removed action deployment tool, this now handled with Foxx and its manager or
  by kaerus node utility

* fixed a server crash when using byExample / firstExample inside a transaction
  and the collection contained a usable hash/skiplist index for the example

* defineHttp now only expects a single context

* added collection detail dialog (web interface)

  Shows collection properties, figures (datafiles, journals, attributes, etc.)
  and indexes.

* added documents filter (web interface)

  Allows searching for documents based on attribute values. One or many filter
  conditions can be defined, using comparison operators such as '==', '<=', etc.

* improved AQL editor (web interface)

  Editor supports keyboard shortcuts (Submit, Undo, Redo, Select).
  Editor allows saving and reusing of user-defined queries.
  Added example queries to AQL editor.
  Added comment button.

* added document import (web interface)

  Allows upload of JSON-data from files. Files must have an extension of .json.

* added dashboard (web interface)

  Shows the status of replication and multiple system charts, e.g.
  Virtual Memory Size, Request Time, HTTP Connections etc.

* added API method `/_api/graph` to query all graphs with all properties.

* added example queries in web interface AQL editor

* added arango.reconnect(<host>) method for arangosh to dynamically switch server or
  user name

* added AQL range operator `..`

  The `..` operator can be used to easily iterate over a sequence of numeric
  values. It will produce a list of values in the defined range, with both bounding
  values included.

  Example:

      2010..2013

  will produce the following result:

      [ 2010, 2011, 2012, 2013 ]

* added AQL RANGE function

* added collection.first(count) and collection.last(count) document access functions

  These functions allow accessing the first or last n documents in a collection. The order
  is determined by document insertion/update time.

* added AQL INTERSECTION function

* INCOMPATIBLE CHANGE: changed AQL user function namespace resolution operator from `:` to `::`

  AQL user-defined functions were introduced in ArangoDB 1.3, and the namespace resolution
  operator for them was the single colon (`:`). A function call looked like this:

      RETURN mygroup:myfunc()

  The single colon caused an ambiguity in the AQL grammar, making it indistinguishable from
  named attributes or the ternary operator in some cases, e.g.

      { mygroup:myfunc ? mygroup:myfunc }

  The change of the namespace resolution operator from `:` to `::` fixes this ambiguity.

  Existing user functions in the database will be automatically fixed when starting ArangoDB
  1.4 with the `--upgrade` option. However, queries using user-defined functions need to be
  adjusted on the client side to use the new operator.

* allow multiple AQL LET declarations separated by comma, e.g.
  LET a = 1, b = 2, c = 3

* more useful AQL error messages

  The error position (line/column) is more clearly indicated for parse errors.
  Additionally, if a query references a collection that cannot be found, the error
  message will give a hint on the collection name

* changed return value for AQL `DOCUMENT` function in case document is not found

  Previously, when the AQL `DOCUMENT` function was called with the id of a document and
  the document could not be found, it returned `undefined`. This value is not part of the
  JSON type system and this has caused some problems.
  Starting with ArangoDB 1.4, the `DOCUMENT` function will return `null` if the document
  looked for cannot be found.

  In case the function is called with a list of documents, it will continue to return all
  found documents, and will not return `null` for non-found documents. This has not changed.

* added single line comments for AQL

  Single line comments can be started with a double forward slash: `//`.
  They end at the end of the line, or the end of the query string, whichever is first.

* fixed documentation issues #567, #568, #571.

* added collection.checksum(<withData>) method to calculate CRC checksums for
  collections

  This can be used to
  - check if data in a collection has changed
  - compare the contents of two collections on different ArangoDB instances

* issue #565: add description line to aal.listAvailable()

* fixed several out-of-memory situations when double freeing or invalid memory
  accesses could happen

* less msyncing during the creation of collections

  This is achieved by not syncing the initial (standard) markers in shapes collections.
  After all standard markers are written, the shapes collection will get synced.

* renamed command-line option `--log.filter` to `--log.source-filter` to avoid
  misunderstandings

* introduced new command-line option `--log.content-filter` to optionally restrict
  logging to just specific log messages (containing the filter string, case-sensitive).

  For example, to filter on just log entries which contain `ArangoDB`, use:

      --log.content-filter "ArangoDB"

* added optional command-line option `--log.requests-file` to log incoming HTTP
  requests to a file.

  When used, all HTTP requests will be logged to the specified file, containing the
  client IP address, HTTP method, requests URL, HTTP response code, and size of the
  response body.

* added a signal handler for SIGUSR1 signal:

  when ArangoDB receives this signal, it will respond all further incoming requests
  with an HTTP 503 (Service Unavailable) error. This will be the case until another
  SIGUSR1 signal is caught. This will make ArangoDB start serving requests regularly
  again. Note: this is not implemented on Windows.

* limited maximum request URI length to 16384 bytes:

  Incoming requests with longer request URIs will be responded to with an HTTP
  414 (Request-URI Too Long) error.

* require version 1.0 or 1.1 in HTTP version signature of requests sent by clients:

  Clients sending requests with a non-HTTP 1.0 or non-HTTP 1.1 version number will
  be served with an HTTP 505 (HTTP Version Not Supported) error.

* updated manual on indexes:

  using system attributes such as `_id`, `_key`, `_from`, `_to`, `_rev` in indexes is
  disallowed and will be rejected by the server. This was the case since ArangoDB 1.3,
  but was not properly documented.

* issue #563: can aal become a default object?

  aal is now a prefab object in arangosh

* prevent certain system collections from being renamed, dropped, or even unloaded.

  Which restrictions there are for which system collections may vary from release to
  release, but users should in general not try to modify system collections directly
  anyway.

  Note: there are no such restrictions for user-created collections.

* issue #559: added Foxx documentation to user manual

* added server startup option `--server.authenticate-system-only`. This option can be
  used to restrict the need for HTTP authentication to internal functionality and APIs,
  such as `/_api/*` and `/_admin/*`.
  Setting this option to `true` will thus force authentication for the ArangoDB APIs
  and the web interface, but allow unauthenticated requests for other URLs (including
  user defined actions and Foxx applications).
  The default value of this option is `false`, meaning that if authentication is turned
  on, authentication is still required for *all* incoming requests. Only by setting the
  option to `true` this restriction is lifted and authentication becomes required for
  URLs starting with `/_` only.

  Please note that authentication still needs to be enabled regularly by setting the
  `--server.disable-authentication` parameter to `false`. Otherwise no authentication
  will be required for any URLs as before.

* protect collections against unloading when there are still document barriers around.

* extended cap constraints to optionally limit the active data size in a collection to
  a specific number of bytes.

  The arguments for creating a cap constraint are now:
  `collection.ensureCapConstraint(<count>, <byteSize>);`

  It is supported to specify just a count as in ArangoDB 1.3 and before, to specify
  just a fileSize, or both. The first met constraint will trigger the automated
  document removal.

* added `db._exists(doc)` and `collection.exists(doc)` for easy document existence checks

* added API `/_api/current-database` to retrieve information about the database the
  client is currently connected to (note: the API `/_api/current-database` has been
  removed in the meantime. The functionality is accessible via `/_api/database/current`
  now).

* ensure a proper order of tick values in datafiles/journals/compactors.
  any new files written will have the _tick values of their markers in order. for
  older files, there are edge cases at the beginning and end of the datafiles when
  _tick values are not properly in order.

* prevent caching of static pages in PathHandler.
  whenever a static page is requested that is served by the general PathHandler, the
  server will respond to HTTP GET requests with a "Cache-Control: max-age=86400" header.

* added "doCompact" attribute when creating collections and to collection.properties().
  The attribute controls whether collection datafiles are compacted.

* changed the HTTP return code from 400 to 404 for some cases when there is a referral
  to a non-existing collection or document.

* introduced error code 1909 `too many iterations` that is thrown when graph traversals
  hit the `maxIterations` threshold.

* optionally limit traversals to a certain number of iterations
  the limitation can be achieved via the traversal API by setting the `maxIterations`
  attribute, and also via the AQL `TRAVERSAL` and `TRAVERSAL_TREE` functions by setting
  the same attribute. If traversals are not limited by the end user, a server-defined
  limit for `maxIterations` may be used to prevent server-side traversals from running
  endlessly.

* added graph traversal API at `/_api/traversal`

* added "API" link in web interface, pointing to REST API generated with Swagger

* moved "About" link in web interface into "links" menu

* allow incremental access to the documents in a collection from out of AQL
  this allows reading documents from a collection chunks when a full collection scan
  is required. memory usage might be must lower in this case and queries might finish
  earlier if there is an additional LIMIT statement

* changed AQL COLLECT to use a stable sort, so any previous SORT order is preserved

* issue #547: Javascript error in the web interface

* issue #550: Make AQL graph functions support key in addition to id

* issue #526: Unable to escape when an errorneous command is entered into the js shell

* issue #523: Graph and vertex methods for the javascript api

* issue #517: Foxx: Route parameters with capital letters fail

* issue #512: Binded Parameters for LIMIT


v1.3.3 (2013-08-01)
-------------------

* issue #570: updateFishbowl() fails once

* updated and fixed generated examples

* issue #559: added Foxx documentation to user manual

* added missing error reporting for errors that happened during import of edges


v1.3.2 (2013-06-21)
-------------------

* fixed memleak in internal.download()

* made the shape-collection journal size adaptive:
  if too big shapes come in, a shape journal will be created with a big-enough size
  automatically. the maximum size of a shape journal is still restricted, but to a
  very big value that should never be reached in practice.

* fixed a segfault that occurred when inserting documents with a shape size bigger
  than the default shape journal size (2MB)

* fixed a locking issue in collection.truncate()

* fixed value overflow in accumulated filesizes reported by collection.figures()

* issue #545: AQL FILTER unnecessary (?) loop

* issue #549: wrong return code with --daemon


v1.3.1 (2013-05-24)
-------------------

* removed currently unused _ids collection

* fixed usage of --temp-path in aranogd and arangosh

* issue #540: suppress return of temporary internal variables in AQL

* issue #530: ReferenceError: ArangoError is not a constructor

* issue #535: Problem with AQL user functions javascript API

* set --javascript.app-path for test execution to prevent startup error

* issue #532: Graph _edgesCache returns invalid data?

* issue #531: Arangod errors

* issue #529: Really weird transaction issue

* fixed usage of --temp-path in aranogd and arangosh


v1.3.0 (2013-05-10)
-------------------

* fixed problem on restart ("datafile-xxx is not sealed") when server was killed
  during a compaction run

* fixed leak when using cursors with very small batchSize

* issue #508: `unregistergroup` function not mentioned in http interface docs

* issue #507: GET /_api/aqlfunction returns code inside parentheses

* fixed issue #489: Bug in aal.install

* fixed issue 505: statistics not populated on MacOS


v1.3.0-rc1 (2013-04-24)
-----------------------

* updated documentation for 1.3.0

* added node modules and npm packages

* changed compaction to only compact datafiles with more at least 10% of dead
  documents (byte size-wise)

* issue #498: fixed reload of authentication info when using
  `require("org/arangodb/users").reload()`

* issue #495: Passing an empty array to create a document results in a
  "phantom" document

* added more precision for requests statistics figures

* added "sum" attribute for individual statistics results in statistics API
  at /_admin/statistics

* made "limit" an optional parameter in AQL function NEAR().
  limit can now be either omitted completely, or set to 0. If so, an internal
  default value (currently 100) will be applied for the limit.

* issue #481

* added "attributes.count" to output of `collection.figures()`
  this also affects the REST API /_api/collection/<name>/figures

* added IndexedPropertyGetter for ShapedJson objects

* added API for user-defined AQL functions

* issue #475: A better error message for deleting a non-existent graph

* issue #474: Web interface problems with the JS Shell

* added missing documentation for AQL UNION function

* added transaction support.
  This provides ACID transactions for ArangoDB. Transactions can be invoked
  using the `db._executeTransaction()` function, or the `/_api/transaction`
  REST API.

* switched to semantic versioning (at least for alpha & alpha naming)

* added saveOrReplace() for server-side JS

v1.3.alpha1 (2013-04-05)
------------------------

* cleanup of Module, Package, ArangoApp and modules "internal", "fs", "console"

* use Error instead of string in throw to allow stack-trace

* issue #454: error while creation of Collection

* make `collection.count()` not recalculate the number of documents on the fly, but
  use some internal document counters.

* issue #457: invalid string value in web interface

* make datafile id (datafile->_fid) identical to the numeric part of the filename.
  E.g. the datafile `journal-123456.db` will now have a datafile marker with the same
  fid (i.e. `123456`) instead of a different value. This change will only affect
  datafiles that are created with 1.3 and not any older files.
  The intention behind this change is to make datafile debugging easier.

* consistently discard document attributes with reserved names (system attributes)
  but without any known meaning, for example `_test`, `_foo`, ...

  Previously, these attributes were saved with the document regularly in some cases,
  but were discarded in other cases.
  Now these attributes are discarded consistently. "Real" system attributes such as
  `_key`, `_from`, `_to` are not affected and will work as before.

  Additionally, attributes with an empty name (``) are discarded when documents are
  saved.

  Though using reserved or empty attribute names in documents was not really and
  consistently supported in previous versions of ArangoDB, this change might cause
  an incompatibility for clients that rely on this feature.

* added server startup flag `--database.force-sync-properties` to force syncing of
  collection properties on collection creation, deletion and on property update.
  The default value is true to mimic the behavior of previous versions of ArangoDB.
  If set to false, collection properties are written to disk but no call to sync()
  is made.

* added detailed output of server version and components for REST APIs
  `/_admin/version` and `/_api/version`. To retrieve this extended information,
  call the REST APIs with URL parameter `details=true`.

* issue #443: For git-based builds include commit hash in version

* adjust startup log output to be more compact, less verbose

* set the required minimum number of file descriptors to 256.
  On server start, this number is enforced on systems that have rlimit. If the limit
  cannot be enforced, starting the server will fail.
  Note: 256 is considered to be the absolute minimum value. Depending on the use case
  for ArangoDB, a much higher number of file descriptors should be used.

  To avoid checking & potentially changing the number of maximum open files, use the
  startup option `--server.descriptors-minimum 0`

* fixed shapedjson to json conversion for special numeric values (NaN, +inf, -inf).
  Before, "NaN", "inf", or "-inf" were written into the JSONified output, but these
  values are not allowed in JSON. Now, "null" is written to the JSONified output as
  required.

* added AQL functions VARIANCE_POPULATION(), VARIANCE_SAMPLE(), STDDEV_POPULATION(),
  STDDEV_SAMPLE(), AVERAGE(), MEDIAN() to calculate statistical values for lists

* added AQL SQRT() function

* added AQL TRIM(), LEFT() and RIGHT() string functions

* fixed issue #436: GET /_api/document on edge

* make AQL REVERSE() and LENGTH() functions work on strings, too

* disabled DOT generation in `make doxygen`. this speeds up docs generation

* renamed startup option `--dispatcher.report-intervall` to `--dispatcher.report-interval`

* renamed startup option `--scheduler.report-intervall` to `--scheduler.report-interval`

* slightly changed output of REST API method /_admin/log.
  Previously, the log messages returned also contained the date and log level, now
  they will only contain the log message, and no date and log level information.
  This information can be re-created by API users from the `timestamp` and `level`
  attributes of the result.

* removed configure option `--enable-zone-debug`
  memory zone debugging is now automatically turned on when compiling with ArangoDB
  `--enable-maintainer-mode`

* removed configure option `--enable-arangob`
  arangob is now always included in the build


v1.2.3 (XXXX-XX-XX)
-------------------

* added optional parameter `edgexamples` for AQL function EDGES() and NEIGHBORS()

* added AQL function NEIGHBORS()

* added freebsd support

* fixed firstExample() query with `_id` and `_key` attributes

* issue triAGENS/ArangoDB-PHP#55: AQL optimizer may have mis-optimized duplicate
  filter statements with limit


v1.2.2 (2013-03-26)
-------------------

* fixed save of objects with common sub-objects

* issue #459: fulltext internal memory allocation didn't scale well
  This fix improves loading times for collections with fulltext indexes that have
  lots of equal words indexed.

* issue #212: auto-increment support

  The feature can be used by creating a collection with the extra `keyOptions`
  attribute as follows:

      db._create("mycollection", { keyOptions: { type: "autoincrement", offset: 1, increment: 10, allowUserKeys: true } });

  The `type` attribute will make sure the keys will be auto-generated if no
  `_key` attribute is specified for a document.

  The `allowUserKeys` attribute determines whether users might still supply own
  `_key` values with documents or if this is considered an error.

  The `increment` value determines the actual increment value, whereas the `offset`
  value can be used to seed to value sequence with a specific starting value.
  This will be useful later in a multi-master setup, when multiple servers can use
  different auto-increment seed values and thus generate non-conflicting auto-increment values.

  The default values currently are:

  - `allowUserKeys`: `true`
  - `offset`: `0`
  - `increment`: `1`

  The only other available key generator type currently is `traditional`.
  The `traditional` key generator will auto-generate keys in a fashion as ArangoDB
  always did (some increasing integer value, with a more or less unpredictable
  increment value).

  Note that for the `traditional` key generator there is only the option to disallow
  user-supplied keys and give the server the sole responsibility for key generation.
  This can be achieved by setting the `allowUserKeys` property to `false`.

  This change also introduces the following errors that API implementors may want to check
  the return values for:

  - 1222: `document key unexpected`: will be raised when a document is created with
    a `_key` attribute, but the underlying collection was set up with the `keyOptions`
    attribute `allowUserKeys: false`.

  - 1225: `out of keys`: will be raised when the auto-increment key generator runs
    out of keys. This may happen when the next key to be generated is 2^64 or higher.
    In practice, this will only happen if the values for `increment` or `offset` are
    not set appropriately, or if users are allowed to supply own keys, those keys
    are near the 2^64 threshold, and later the auto-increment feature kicks in and
    generates keys that cross that threshold.

    In practice it should not occur with proper configuration and proper usage of the
    collections.

  This change may also affect the following REST APIs:
  - POST `/_api/collection`: the server does now accept the optional `keyOptions`
    attribute in the second parameter
  - GET `/_api/collection/properties`: will return the `keyOptions` attribute as part
    of the collection's properties. The previous optional attribute `createOptions`
    is now gone.

* fixed `ArangoStatement.explain()` method with bind variables

* fixed misleading "cursor not found" error message in arangosh that occurred when
  `count()` was called for client-side cursors

* fixed handling of empty attribute names, which may have crashed the server under
  certain circumstances before

* fixed usage of invalid pointer in error message output when index description could
  not be opened


v1.2.1 (2013-03-14)
-------------------

* issue #444: please darken light color in arangosh

* issue #442: pls update post install info on osx

* fixed conversion of special double values (NaN, -inf, +inf) when converting from
  shapedjson to JSON

* fixed compaction of markers (location of _key was not updated correctly in memory,
  leading to _keys pointing to undefined memory after datafile rotation)

* fixed edge index key pointers to use document master pointer plus offset instead
  of direct _key address

* fixed case when server could not create any more journal or compactor files.
  Previously a wrong status code may have been returned, and not being able to create
  a new compactor file may have led to an infinite loop with error message
  "could not create compactor".

* fixed value truncation for numeric filename parts when renaming datafiles/journals


v1.2.0 (2013-03-01)
-------------------

* by default statistics are now switch off; in order to enable comment out
  the "disable-statistics = yes" line in "arangod.conf"

* fixed issue #435: csv parser skips data at buffer border

* added server startup option `--server.disable-statistics` to turn off statistics
  gathering without recompilation of ArangoDB.
  This partly addresses issue #432.

* fixed dropping of indexes without collection name, e.g.
  `db.xxx.dropIndex("123456");`
  Dropping an index like this failed with an assertion error.

* fixed issue #426: arangoimp should be able to import edges into edge collections

* fixed issue #425: In case of conflict ArangoDB returns HTTP 400 Bad request
  (with 1207 Error) instead of HTTP 409 Conflict

* fixed too greedy token consumption in AQL for negative values:
  e.g. in the statement `RETURN { a: 1 -2 }` the minus token was consumed as part
  of the value `-2`, and not interpreted as the binary arithmetic operator


v1.2.beta3 (2013-02-22)
-----------------------

* issue #427: ArangoDB Importer Manual has no navigation links (previous|home|next)

* issue #319: Documentation missing for Emergency console and incomplete for datafile debugger.

* issue #370: add documentation for reloadRouting and flushServerModules

* issue #393: added REST API for user management at /_api/user

* issue #393, #128: added simple cryptographic functions for user actions in module "crypto":
  * require("org/arangodb/crypto").md5()
  * require("org/arangodb/crypto").sha256()
  * require("org/arangodb/crypto").rand()

* added replaceByExample() Javascript and REST API method

* added updateByExample() Javascript and REST API method

* added optional "limit" parameter for removeByExample() Javascript and REST API method

* fixed issue #413

* updated bundled V8 version from 3.9.4 to 3.16.14.1
  Note: the Windows version used a more recent version (3.14.0.1) and was not updated.

* fixed issue #404: keep original request url in request object


v1.2.beta2 (2013-02-15)
-----------------------

* fixed issue #405: 1.2 compile warnings

* fixed issue #333: [debian] Group "arangodb" is not used when starting vie init.d script

* added optional parameter 'excludeSystem' to GET /_api/collection
  This parameter can be used to disable returning system collections in the list
  of all collections.

* added AQL functions KEEP() and UNSET()

* fixed issue #348: "HTTP Interface for Administration and Monitoring"
  documentation errors.

* fix stringification of specific positive int64 values. Stringification of int64
  values with the upper 32 bits cleared and the 33rd bit set were broken.

* issue #395:  Collection properties() function should return 'isSystem' for
  Javascript and REST API

* make server stop after upgrade procedure when invoked with `--upgrade option`.
  When started with the `--upgrade` option, the server will perfom
  the upgrade, and then exit with a status code indicating the result of the
  upgrade (0 = success, 1 = failure). To start the server regularly in either
  daemon or console mode, the `--upgrade` option must not be specified.
  This change was introduced to allow init.d scripts check the result of
  the upgrade procedure, even in case an upgrade was successful.
  this was introduced as part of issue #391.

* added AQL function EDGES()

* added more crash-protection when reading corrupted collections at startup

* added documentation for AQL function CONTAINS()

* added AQL function LIKE()

* replaced redundant error return code 1520 (Unable to open collection) with error code
  1203 (Collection not found). These error codes have the same meanings, but one of
  them was returned from AQL queries only, the other got thrown by other parts of
  ArangoDB. Now, error 1203 (Collection not found) is used in AQL too in case a
  non-existing collection is used.

v1.2.beta1 (2013-02-01)
-----------------------

* fixed issue #382: [Documentation error] Maschine... should be Machine...

* unified history file locations for arangod, arangosh, and arangoirb.
  - The readline history for arangod (emergency console) is now stored in file
    $HOME/.arangod. It was stored in $HOME/.arango before.
  - The readline history for arangosh is still stored in $HOME/.arangosh.
  - The readline history for arangoirb is now stored in $HOME/.arangoirb. It was
    stored in $HOME/.arango-mrb before.

* fixed issue #381: _users user should have a unique constraint

* allow negative list indexes in AQL to access elements from the end of a list,
  e.g. ```RETURN values[-1]``` will return the last element of the `values` list.

* collection ids, index ids, cursor ids, and document revision ids created and
  returned by ArangoDB are now returned as strings with numeric content inside.
  This is done to prevent some value overrun/truncation in any part of the
  complete client/server workflow.
  In ArangoDB 1.1 and before, these values were previously returned as
  (potentially very big) integer values. This may cause problems (clipping, overrun,
  precision loss) for clients that do not support big integers natively and store
  such values in IEEE754 doubles internally. This type loses precision after about
  52 bits and is thus not safe to hold an id.
  Javascript and 32 bit-PHP are examples for clients that may cause such problems.
  Therefore, ids are now returned by ArangoDB as strings, with the string
  content being the integer value as before.

  Example for documents ("_rev" attribute):
  - Document returned by ArangoDB 1.1: { "_rev": 1234, ... }
  - Document returned by ArangoDB 1.2: { "_rev": "1234", ... }

  Example for collections ("id" attribute / "_id" property):
  - Collection returned by ArangoDB 1.1: { "id": 9327643, "name": "test", ... }
  - Collection returned by ArangoDB 1.2: { "id": "9327643", "name": "test", ... }

  Example for cursors ("id" attribute):
  - Collection returned by ArangoDB 1.1: { "id": 11734292, "hasMore": true, ... }
  - Collection returned by ArangoDB 1.2: { "id": "11734292", "hasMore": true, ... }

* global variables are not automatically available anymore when starting the
  arangod Javascript emergency console (i.e. ```arangod --console```).

  Especially, the variables `db`, `edges`, and `internal` are not available
  anymore. `db` and `internal` can be made available in 1.2 by
  ```var db = require("org/arangodb").db;``` and
  ```var internal = require("internal");```, respectively.
  The reason for this change is to get rid of global variables in the server
  because this will allow more specific inclusion of functionality.

  For convenience, the global variable `db` is still available by default in
  arangosh. The global variable `edges`, which since ArangoDB 1.1 was kind of
  a redundant wrapper of `db`, has been removed in 1.2 completely.
  Please use `db` instead, and if creating an edge collection, use the explicit
  ```db._createEdgeCollection()``` command.

* issue #374: prevent endless redirects when calling admin interface with
  unexpected URLs

* issue #373: TRAVERSAL() `trackPaths` option does not work. Instead `paths` does work

* issue #358: added support for CORS

* honor optional waitForSync property for document removal, replace, update, and
  save operations in arangosh. The waitForSync parameter for these operations
  was previously honored by the REST API and on the server-side, but not when
  the waitForSync parameter was specified for a document operation in arangosh.

* calls to db.collection.figures() and /_api/collection/<collection>/figures now
  additionally return the number of shapes used in the collection in the
  extra attribute "shapes.count"

* added AQL TRAVERSAL_TREE() function to return a hierarchical result from a traversal

* added AQL TRAVERSAL() function to return the results from a traversal

* added AQL function ATTRIBUTES() to return the attribute names of a document

* removed internal server-side AQL functions from global scope.

  Now the AQL internal functions can only be accessed via the exports of the
  ahuacatl module, which can be included via ```require("org/arangodb/ahuacatl")```.
  It shouldn't be necessary for clients to access this module at all, but
  internal code may use this module.

  The previously global AQL-related server-side functions were moved to the
  internal namespace. This produced the following function name changes on
  the server:

     old name              new name
     ------------------------------------------------------
     AHUACATL_RUN       => require("internal").AQL_QUERY
     AHUACATL_EXPLAIN   => require("internal").AQL_EXPLAIN
     AHUACATL_PARSE     => require("internal").AQL_PARSE

  Again, clients shouldn't have used these functions at all as there is the
  ArangoStatement object to execute AQL queries.

* fixed issue #366: Edges index returns strange description

* added AQL function MATCHES() to check a document against a list of examples

* added documentation and tests for db.collection.removeByExample

* added --progress option for arangoimp. This will show the percentage of the input
  file that has been processed by arangoimp while the import is still running. It can
  be used as a rough indicator of progress for the entire import.

* make the server log documents that cannot be imported via /_api/import into the
  logfile using the warning log level. This may help finding illegal documents in big
  import runs.

* check on server startup whether the database directory and all collection directories
  are writable. if not, the server startup will be aborted. this prevents serious
  problems with collections being non-writable and this being detected at some pointer
  after the server has been started

* allow the following AQL constructs: FUNC(...)[...], FUNC(...).attribute

* fixed issue #361: Bug in Admin Interface. Header disappears when clicking new collection

* Added in-memory only collections

  Added collection creation parameter "isVolatile":
  if set to true, the collection is created as an in-memory only collection,
  meaning that all document data of that collection will reside in memory only,
  and will not be stored permanently to disk.
  This means that all collection data will be lost when the collection is unloaded
  or the server is shut down.
  As this collection type does not have datafile disk overhead for the regular
  document operations, it may be faster than normal disk-backed collections. The
  actual performance gains strongly depend on the underlying OS, filesystem, and
  settings though.
  This collection type should be used for caches only and not for any sensible data
  that cannot be re-created otherwise.
  Some platforms, namely Windows, currently do not support this collection type.
  When creating an in-memory collection on such platform, an error message will be
  returned by ArangoDB telling the user the platform does not support it.

  Note: in-memory collections are an experimental feature. The feature might
  change drastically or even be removed altogether in a future version of ArangoDB.

* fixed issue #353: Please include "pretty print" in Emergency Console

* fixed issue #352: "pretty print" console.log
  This was achieved by adding the dump() function for the "internal" object

* reduced insertion time for edges index
  Inserting into the edges index now avoids costly comparisons in case of a hash
  collision, reducing the prefilling/loading timer for bigger edge collections

* added fulltext queries to AQL via FULLTEXT() function. This allows search
  fulltext indexes from an AQL query to find matching documents

* added fulltext index type. This index type allows indexing words and prefixes of
  words from a specific document attribute. The index can be queries using a
  SimpleQueryFull object, the HTTP REST API at /_api/simple/fulltext, or via AQL

* added collection.revision() method to determine whether a collection has changed.
  The revision method returns a revision string that can be used by client programs
  for equality/inequality comparisons. The value returned by the revision method
  should be treated by clients as an opaque string and clients should not try to
  figure out the sense of the revision id. This is still useful enough to check
  whether data in a collection has changed.

* issue #346: adaptively determine NUMBER_HEADERS_PER_BLOCK

* issue #338: arangosh cursor positioning problems

* issue #326: use limit optimization with filters

* issue #325: use index to avoid sorting

* issue #324: add limit optimization to AQL

* removed arango-password script and added Javascript functionality to add/delete
  users instead. The functionality is contained in module `users` and can be invoked
  as follows from arangosh and arangod:
  * require("users").save("name", "passwd");
  * require("users").replace("name", "newPasswd");
  * require("users").remove("name");
  * require("users").reload();
  These functions are intentionally not offered via the web interface.
  This also addresses issue #313

* changed print output in arangosh and the web interface for JSON objects.
  Previously, printing a JSON object in arangosh resulted in the attribute values
  being printed as proper JSON, but attribute names were printed unquoted and
  unescaped. This was fine for the purpose of arangosh, but lead to invalid
  JSON being produced. Now, arangosh will produce valid JSON that can be used
  to send it back to ArangoDB or use it with arangoimp etc.

* fixed issue #300: allow importing documents via the REST /_api/import API
  from a JSON list, too.
  So far, the API only supported importing from a format that had one JSON object
  on each line. This is sometimes inconvenient, e.g. when the result of an AQL
  query or any other list is to be imported. This list is a JSON list and does not
  necessary have a document per line if pretty-printed.
  arangoimp now supports the JSON list format, too. However, the format requires
  arangoimp and the server to read the entire dataset at once. If the dataset is
  too big (bigger than --max-upload-size) then the import will be rejected. Even if
  increased, the entire list must fit in memory on both the client and the server,
  and this may be more resource-intensive than importing individual lines in chunks.

* removed unused parameter --reuse-ids for arangoimp. This parameter did not have
  any effect in 1.2, was never publicly announced and did evil (TM) things.

* fixed issue #297 (partly): added whitespace between command line and
  command result in arangosh, added shell colors for better usability

* fixed issue #296: system collections not usable from AQL

* fixed issue #295: deadlock on shutdown

* fixed issue #293: AQL queries should exploit edges index

* fixed issue #292: use index when filtering on _key in AQL

* allow user-definable document keys
  users can now define their own document keys by using the _key attribute
  when creating new documents or edges. Once specified, the value of _key is
  immutable.
  The restrictions for user-defined key values are:
  * the key must be at most 254 bytes long
  * it must consist of the letters a-z (lower or upper case), the digits 0-9,
    the underscore (_) or dash (-) characters only
  * any other characters, especially multi-byte sequences, whitespace or
    punctuation characters cannot be used inside key values

  Specifying a document key is optional when creating new documents. If no
  document key is specified, ArangoDB will create a document key itself.
  There are no guarantees about the format and pattern of auto-generated document
  keys other than the above restrictions.
  Clients should therefore treat auto-generated document keys as opaque values.
  Keys can be used to look up and reference documents, e.g.:
  * saving a document: `db.users.save({ "_key": "fred", ... })`
  * looking up a document: `db.users.document("fred")`
  * referencing other documents: `edges.relations.save("users/fred", "users/john", ...)`

  This change is downwards-compatible to ArangoDB 1.1 because in ArangoDB 1.1
  users were not able to define their own keys. If the user does not supply a _key
  attribute when creating a document, ArangoDB 1.2 will still generate a key of
  its own as ArangoDB 1.1 did. However, all documents returned by ArangoDB 1.2 will
  include a _key attribute and clients should be able to handle that (e.g. by
  ignoring it if not needed). Documents returned will still include the _id attribute
  as in ArangoDB 1.1.

* require collection names everywhere where a collection id was allowed in
  ArangoDB 1.1 & 1.0
  This change requires clients to use a collection name in place of a collection id
  at all places the client deals with collections.
  Examples:
  * creating edges: the _from and _to attributes must now contain collection names instead
    of collection ids: `edges.relations.save("test/my-key1", "test/my-key2", ...)`
  * retrieving edges: the returned _from and _to attributes now will contain collection
    names instead of ids, too: _from: `test/fred` instead of `1234/3455`
  * looking up documents: db.users.document("fred") or db._document("users/fred")

  Collection names must be used in REST API calls instead of collection ids, too.
  This change is thus not completely downwards-compatible to ArangoDB 1.1. ArangoDB 1.1
  required users to use collection ids in many places instead of collection names.
  This was unintuitive and caused overhead in cases when just the collection name was
  known on client-side but not its id. This overhead can now be avoided so clients can
  work with the collection names directly. There is no need to work with collection ids
  on the client side anymore.
  This change will likely require adjustments to API calls issued by clients, and also
  requires a change in how clients handle the _id value of returned documents. Previously,
  the _id value of returned documents contained the collection id, a slash separator and
  the document number. Since 1.2, _id will contain the collection name, a slash separator
  and the document key. The same applies to the _from and _to attribute values of edges
  that are returned by ArangoDB.

  Also removed (now unnecessary) location header in responses of the collections REST API.
  The location header was previously returned because it was necessary for clients.
  When clients created a collection, they specified the collection name. The collection
  id was generated on the server, but the client needed to use the server-generated
  collection id for further API calls, e.g. when creating edges etc. Therefore, the
  full collection URL, also containing the collection id, was returned by the server in
  responses to the collection API, in the HTTP location header.
  Returning the location header has become unnecessary in ArangoDB 1.2 because users
  can access collections by name and do not need to care about collection ids.


v1.1.3 (2013-XX-XX)
-------------------

* fix case when an error message was looked up for an error code but no error
  message was found. In this case a NULL ptr was returned and not checked everywhere.
  The place this error popped up was when inserting into a non-unique hash index
  failed with a specific, invalid error code.

* fixed issue #381:  db._collection("_users").getIndexes();

* fixed issue #379: arango-password fatal issue javscript.startup-directory

* fixed issue #372: Command-Line Options for the Authentication and Authorization


v1.1.2 (2013-01-20)
-------------------

* upgraded to mruby 2013-01-20 583983385b81c21f82704b116eab52d606a609f4

* fixed issue #357: Some spelling and grammar errors

* fixed issue #355: fix quotes in pdf manual

* fixed issue #351: Strange arangosh error message for long running query

* fixed randomly hanging connections in arangosh on MacOS

* added "any" query method: this returns a random document from a collection. It
  is also available via REST HTTP at /_api/simple/any.

* added deployment tool

* added getPeerVertex

* small fix for logging of long messages: the last character of log messages longer
  than 256 bytes was not logged.

* fixed truncation of human-readable log messages for web interface: the trailing \0
  byte was not appended for messages longer than 256 bytes

* fixed issue #341: ArangoDB crashes when stressed with Batch jobs
  Contrary to the issue title, this did not have anything to do with batch jobs but
  with too high memory usage. The memory usage of ArangoDB is now reduced for cases
   when there are lots of small collections with few documents each

* started with issue #317: Feature Request (from Google Groups): DATE handling

* backported issue #300: Extend arangoImp to Allow importing result set-like
  (list of documents) formatted files

* fixed issue #337: "WaitForSync" on new collection does not work on Win/X64

* fixed issue #336: Collections REST API docs

* fixed issue #335: mmap errors due to wrong memory address calculation

* fixed issue #332: arangoimp --use-ids parameter seems to have no impact

* added option '--server.disable-authentication' for arangosh as well. No more passwd
  prompts if not needed

* fixed issue #330: session logging for arangosh

* fixed issue #329: Allow passing script file(s) as parameters for arangosh to run

* fixed issue #328: 1.1 compile warnings

* fixed issue #327: Javascript parse errors in front end


v1.1.1 (2012-12-18)
-------------------

* fixed issue #339: DELETE /_api/cursor/cursor-identifier return incollect errorNum

  The fix for this has led to a signature change of the function actions.resultNotFound().
  The meaning of parameter #3 for This function has changed from the error message string
  to the error code. The error message string is now parameter #4.
  Any client code that uses this function in custom actions must be adjusted.

* fixed issue #321: Problem upgrading arangodb 1.0.4 to 1.1.0 with Homebrew (OSX 10.8.2)

* fixed issue #230: add navigation and search for online documentation

* fixed issue #315: Strange result in PATH

* fixed issue #323: Wrong function returned in error message of AQL CHAR_LENGTH()

* fixed some log errors on startup / shutdown due to pid file handling and changing
  of directories


v1.1.0 (2012-12-05)
-------------------

* WARNING:
  arangod now performs a database version check at startup. It will look for a file
  named "VERSION" in its database directory. If the file is not present, arangod will
  perform an automatic upgrade of the database directory. This should be the normal
  case when upgrading from ArangoDB 1.0 to ArangoDB 1.1.

  If the VERSION file is present but is from an older version of ArangoDB, arangod
  will refuse to start and ask the user to run a manual upgrade first. A manual upgrade
  can be performed by starting arangod with the option `--upgrade`.

  This upgrade procedure shall ensure that users have full control over when they
  perform any updates/upgrades of their data, and can plan backups accordingly. The
  procedure also guarantees that the server is not run without any required system
  collections or with in incompatible data state.

* added AQL function DOCUMENT() to retrieve a document by its _id value

* fixed issue #311: fixed segfault on unload

* fixed issue #309: renamed stub "import" button from web interface

* fixed issue #307: added WaitForSync column in collections list in in web interface

* fixed issue #306: naming in web interface

* fixed issue #304: do not clear AQL query text input when switching tabs in
  web interface

* fixed issue #303: added documentation about usage of var keyword in web interface

* fixed issue #301: PATCH does not work in web interface

# fixed issue #269: fix make distclean & clean

* fixed issue #296: system collections not usable from AQL

* fixed issue #295: deadlock on shutdown

* added collection type label to web interface

* fixed issue #290: the web interface now disallows creating non-edges in edge collections
  when creating collections via the web interface, the collection type must also be
  specified (default is document collection)

* fixed issue #289: tab-completion does not insert any spaces

* fixed issue #282: fix escaping in web interface

* made AQL function NOT_NULL take any number of arguments. Will now return its
  first argument that is not null, or null if all arguments are null. This is downwards
  compatible.

* changed misleading AQL function name NOT_LIST() to FIRST_LIST() and slightly changed
  the behavior. The function will now return its first argument that is a list, or null
  if none of the arguments are lists.
  This is mostly downwards-compatible. The only change to the previous implementation in
  1.1-beta will happen if two arguments were passed and the 1st and 2nd arguments were
  both no lists. In previous 1.1, the 2nd argument was returned as is, but now null
  will be returned.

* add AQL function FIRST_DOCUMENT(), with same behavior as FIRST_LIST(), but working
  with documents instead of lists.

* added UPGRADING help text

* fixed issue #284: fixed Javascript errors when adding edges/vertices without own
  attributes

* fixed issue #283: AQL LENGTH() now works on documents, too

* fixed issue #281: documentation for skip lists shows wrong example

* fixed AQL optimizer bug, related to OR-combined conditions that filtered on the
  same attribute but with different conditions

* fixed issue #277: allow usage of collection names when creating edges
  the fix of this issue also implies validation of collection names / ids passed to
  the REST edge create method. edges with invalid collection ids or names in the
  "from" or "to" values will be rejected and not saved


v1.1.beta2 (2012-11-13)
-----------------------

* fixed arangoirb compilation

* fixed doxygen


v1.1.beta1 (2012-10-24)
-----------------------

* fixed AQL optimizer bug

* WARNING:
  - the user has changed from "arango" to "arangodb", the start script has changed from
    "arangod" to "arangodb", the database directory has changed from "/var/arangodb" to
    "/var/lib/arangodb" to be compliant with various Linux policies

  - In 1.1, we have introduced types for collections: regular documents go into document
    collections, and edges go into edge collections. The prefixing (db.xxx vs. edges.xxx)
    works slightly different in 1.1: edges.xxx can still be used to access collections,
    however, it will not determine the type of existing collections anymore. To create an
    edge collection 1.1, you can use db._createEdgeCollection() or edges._create().
    And there's of course also db._createDocumentCollection().
    db._create() is also still there and will create a document collection by default,
    whereas edges._create() will create an edge collection.

  - the admin web interface that was previously available via the simple URL suffix /
    is now available via a dedicated URL suffix only: /_admin/html
    The reason for this is that routing and URLs are now subject to changes by the end user,
    and only URLs parts prefixed with underscores (e.g. /_admin or /_api) are reserved
    for ArangoDB's internal usage.

* the server now handles requests with invalid Content-Length header values as follows:
  - if Content-Length is negative, the server will respond instantly with HTTP 411
    (length required)

  - if Content-Length is positive but shorter than the supplied body, the server will
    respond with HTTP 400 (bad request)

  - if Content-Length is positive but longer than the supplied body, the server will
    wait for the client to send the missing bytes. The server allows 90 seconds for this
    and will close the connection if the client does not send the remaining data

  - if Content-Length is bigger than the maximum allowed size (512 MB), the server will
    fail with HTTP 413 (request entity too large).

  - if the length of the HTTP headers is greater than the maximum allowed size (1 MB),
    the server will fail with HTTP 431 (request header fields too large)

* issue #265: allow optional base64 encoding/decoding of action response data

* issue #252: create _modules collection using arango-upgrade (note: arango-upgrade was
  finally replaced by the `--upgrade` option for arangod)

* issue #251: allow passing arbitrary options to V8 engine using new command line option:
  --javascript.v8-options. Using this option, the Harmony features or other settings in
  v8 can be enabled if the end user requires them

* issue #248: allow AQL optimizer to pull out completely uncorrelated subqueries to the
  top level, resulting in less repeated evaluation of the subquery

* upgraded to Doxygen 1.8.0

* issue #247: added AQL function MERGE_RECURSIVE

* issue #246: added clear() function in arangosh

* issue #245: Documentation: Central place for naming rules/limits inside ArangoDB

* reduced size of hash index elements by 50 %, allowing more index elements to fit in
  memory

* issue #235: GUI Shell throws Error:ReferenceError: db is not defined

* issue #229: methods marked as "under construction"

* issue #228: remove unfinished APIs (/_admin/config/*)

* having the OpenSSL library installed is now a prerequisite to compiling ArangoDB
  Also removed the --enable-ssl configure option because ssl is always required.

* added AQL functions TO_LIST, NOT_LIST

* issue #224: add optional Content-Id for batch requests

* issue #221: more documentation on AQL explain functionality. Also added
  ArangoStatement.explain() client method

* added db._createStatement() method on server as well (was previously available
  on the client only)

* issue #219: continue in case of "document not found" error in PATHS() function

* issue #213: make waitForSync overridable on specific actions

* changed AQL optimizer to use indexes in more cases. Previously, indexes might
  not have been used when in a reference expression the inner collection was
  specified last. Example: FOR u1 IN users FOR u2 IN users FILTER u1._id == u2._id
  Previously, this only checked whether an index could be used for u2._id (not
  possible). It was not checked whether an index on u1._id could be used (possible).
  Now, for expressions that have references/attribute names on both sides of the
  above as above, indexes are checked for both sides.

* issue #204: extend the CSV import by TSV and by user configurable
  separator character(s)

* issue #180: added support for batch operations

* added startup option --server.backlog-size
  this allows setting the value of the backlog for the listen() system call.
  the default value is 10, the maximum value is platform-dependent

* introduced new configure option "--enable-maintainer-mode" for
  ArangoDB maintainers. this option replaces the previous compile switches
  --with-boost-test, --enable-bison, --enable-flex and --enable-errors-dependency
  the individual configure options have been removed. --enable-maintainer-mode
  turns them all on.

* removed potentially unused configure option --enable-memfail

* fixed issue #197: HTML web interface calls /_admin/user-manager/session

* fixed issue #195: VERSION file in database directory

* fixed issue #193: REST API HEAD request returns a message body on 404

* fixed issue #188: intermittent issues with 1.0.0
  (server-side cursors not cleaned up in all cases, pthreads deadlock issue)

* issue #189: key store should use ISO datetime format bug

* issue #187: run arango-upgrade on server start (note: arango-upgrade was finally
  replaced by the `--upgrade` option for arangod)n

* fixed issue #183: strange unittest error

* fixed issue #182: manual pages

* fixed issue #181: use getaddrinfo

* moved default database directory to "/var/lib/arangodb" in accordance with
  http://www.pathname.com/fhs/pub/fhs-2.3.html

* fixed issue #179: strange text in import manual

* fixed issue #178: test for aragoimp is missing

* fixed issue #177: a misleading error message was returned if unknown variables
  were used in certain positions in an AQL query.

* fixed issue #176: explain how to use AQL from the arangosh

* issue #175: re-added hidden (and deprecated) option --server.http-port. This
  option is only there to be downwards-compatible to Arango 1.0.

* fixed issue #174: missing Documentation for `within`

* fixed issue #170: add db.<coll_name>.all().toArray() to arangosh help screen

* fixed issue #169: missing argument in Simple Queries

* added program arango-upgrade. This program must be run after installing ArangoDB
  and after upgrading from a previous version of ArangoDB. The arango-upgrade script
  will ensure all system collections are created and present in the correct state.
  It will also perform any necessary data updates.
  Note: arango-upgrade was finally replaced by the `--upgrade` option for arangod.

* issue #153: edge collection should be a flag for a collection
  collections now have a type so that the distinction between document and edge
  collections can now be done at runtime using a collection's type value.
  A collection's type can be queried in Javascript using the <collection>.type() method.

  When new collections are created using db._create(), they will be document
  collections by default. When edge._create() is called, an edge collection will be created.
  To explicitly create a collection of a specific/different type, use the methods
  _createDocumentCollection() or _createEdgeCollection(), which are available for
  both the db and the edges object.
  The Javascript objects ArangoEdges and ArangoEdgesCollection have been removed
  completely.
  All internal and test code has been adjusted for this, and client code
  that uses edges.* should also still work because edges is still there and creates
  edge collections when _create() is called.

  INCOMPATIBLE CHANGE: Client code might still need to be changed in the following aspect:
  Previously, collections did not have a type so documents and edges could be inserted
  in the same collection. This is now disallowed. Edges can only be inserted into
  edge collections now. As there were no collection types in 1.0, ArangoDB will perform
  an automatic upgrade when migrating from 1.0 to 1.1.
  The automatic upgrade will check every collection and determine its type as follows:
  - if among the first 50 documents in the collection there are documents with
    attributes "_from" and "_to", the collection is typed as an edge collection
  - if among the first 50 documents in the collection there are no documents with
    attributes "_from" and "_to", the collection is made as a document collection

* issue #150: call V8 garbage collection on server periodically

* issue #110: added support for partial updates

  The REST API for documents now offers an HTTP PATCH method to partially update
  documents. Overwriting/replacing documents is still available via the HTTP PUT method
  as before. The Javascript API in the shell also offers a new update() method in extension to
  the previously existing replace() method.


v1.0.4 (2012-11-12)
-------------------

* issue #275: strange error message in arangosh 1.0.3 at startup


v1.0.3 (2012-11-08)
-------------------

* fixed AQL optimizer bug

* issue #273: fixed segfault in arangosh on HTTP 40x

* issue #265: allow optional base64 encoding/decoding of action response data

* issue #252: _modules collection not created automatically


v1.0.2 (2012-10-22)
-------------------

* repository CentOS-X.Y moved to CentOS-X, same for Debian

* bugfix for rollback from edges

* bugfix for hash indexes

* bugfix for StringBuffer::erase_front

* added autoload for modules

* added AQL function TO_LIST


v1.0.1 (2012-09-30)
-------------------

* draft for issue #165: front-end application howto

* updated mruby to cf8fdea4a6598aa470e698e8cbc9b9b492319d

* fix for issue #190: install doesn't create log directory

* fix for issue #194: potential race condition between creating and dropping collections

* fix for issue #193: REST API HEAD request returns a message body on 404

* fix for issue #188: intermittent issues with 1.0.0

* fix for issue #163: server cannot create collection because of abandoned files

* fix for issue #150: call V8 garbage collection on server periodically


v1.0.0 (2012-08-17)
-------------------

* fix for issue #157: check for readline and ncurses headers, not only libraries


v1.0.beta4 (2012-08-15)
-----------------------

* fix for issue #152: fix memleak for barriers


v1.0.beta3 (2012-08-10)
-----------------------

* fix for issue #151: Memleak, collection data not removed

* fix for issue #149: Inconsistent port for admin interface

* fix for issue #163: server cannot create collection because of abandoned files

* fix for issue #157: check for readline and ncurses headers, not only libraries

* fix for issue #108: db.<collection>.truncate() inefficient

* fix for issue #109: added startup note about cached collection names and how to
  refresh them

* fix for issue #156: fixed memleaks in /_api/import

* fix for issue #59: added tests for /_api/import

* modified return value for calls to /_api/import: now, the attribute "empty" is
  returned as well, stating the number of empty lines in the input. Also changed the
  return value of the error code attribute ("errorNum") from 1100 ("corrupted datafile")
  to 400 ("bad request") in case invalid/unexpected JSON data was sent to the server.
  This error code is more appropriate as no datafile is broken but just input data is
  incorrect.

* fix for issue #152: Memleak for barriers

* fix for issue #151: Memleak, collection data not removed

* value of --database.maximal-journal-size parameter is now validated on startup. If
  value is smaller than the minimum value (currently 1048576), an error is thrown and
  the server will not start. Before this change, the global value of maximal journal
  size was not validated at server start, but only on collection level

* increased sleep value in statistics creation loop from 10 to 500 microseconds. This
  reduces accuracy of statistics values somewhere after the decimal points but saves
  CPU time.

* avoid additional sync() calls when writing partial shape data (attribute name data)
  to disk. sync() will still be called when the shape marker (will be written after
  the attributes) is written to disk

* issue #147: added flag --database.force-sync-shapes to force synching of shape data
  to disk. The default value is true so it is the same behavior as in version 1.0.
  if set to false, shape data is synched to disk if waitForSync for the collection is
  set to true, otherwise, shape data is not synched.

* fix for issue #145: strange issue on Travis: added epsilon for numeric comparison in
  geo index

* fix for issue #136: adjusted message during indexing

* issue #131: added timeout for HTTP keep-alive connections. The default value is 300
  seconds. There is a startup parameter server.keep-alive-timeout to configure the value.
  Setting it to 0 will disable keep-alive entirely on the server.

* fix for issue #137: AQL optimizer should use indexes for ref accesses with
  2 named attributes


v1.0.beta2 (2012-08-03)
-----------------------

* fix for issue #134: improvements for centos RPM

* fixed problem with disable-admin-interface in config file


v1.0.beta1 (2012-07-29)
-----------------------

* fixed issue #118: We need a collection "debugger"

* fixed issue #126: Access-Shaper must be cached

* INCOMPATIBLE CHANGE: renamed parameters "connect-timeout" and "request-timeout"
  for arangosh and arangoimp to "--server.connect-timeout" and "--server.request-timeout"

* INCOMPATIBLE CHANGE: authorization is now required on the server side
  Clients sending requests without HTTP authorization will be rejected with HTTP 401
  To allow backwards compatibility, the server can be started with the option
  "--server.disable-authentication"

* added options "--server.username" and "--server.password" for arangosh and arangoimp
  These parameters must be used to specify the user and password to be used when
  connecting to the server. If no password is given on the command line, arangosh/
  arangoimp will interactively prompt for a password.
  If no user name is specified on the command line, the default user "root" will be
  used.

* added startup option "--server.ssl-cipher-list" to determine which ciphers to
  use in SSL context. also added SSL_OP_CIPHER_SERVER_PREFERENCE to SSL default
  options so ciphers are tried in server and not in client order

* changed default SSL protocol to TLSv1 instead of SSLv2

* changed log-level of SSL-related messages

* added SSL connections if server is compiled with OpenSSL support. Use --help-ssl

* INCOMPATIBLE CHANGE: removed startup option "--server.admin-port".
  The new endpoints feature (see --server.endpoint) allows opening multiple endpoints
  anyway, and the distinction between admin and "other" endpoints can be emulated
  later using privileges.

* INCOMPATIBLE CHANGE: removed startup options "--port", "--server.port", and
  "--server.http-port" for arangod.
  These options have been replaced by the new "--server.endpoint" parameter

* INCOMPATIBLE CHANGE: removed startup option "--server" for arangosh and arangoimp.
  These options have been replaced by the new "--server.endpoint" parameter

* Added "--server.endpoint" option to arangod, arangosh, and arangoimp.
  For arangod, this option allows specifying the bind endpoints for the server
  The server can be bound to one or multiple endpoints at once. For arangosh
  and arangoimp, the option specifies the server endpoint to connect to.
  The following endpoint syntax is currently supported:
  - tcp://host:port or http@tcp://host:port (HTTP over IPv4)
  - tcp://[host]:port or http@tcp://[host]:port (HTTP over IPv6)
  - ssl://host:port or http@tcp://host:port (HTTP over SSL-encrypted IPv4)
  - ssl://[host]:port or http@tcp://[host]:port (HTTP over SSL-encrypted IPv6)
  - unix:///path/to/socket or http@unix:///path/to/socket (HTTP over UNIX socket)

  If no port is specified, the default port of 8529 will be used.

* INCOMPATIBLE CHANGE: removed startup options "--server.require-keep-alive" and
  "--server.secure-require-keep-alive".
  The server will now behave as follows which should be more conforming to the
  HTTP standard:
  * if a client sends a "Connection: close" header, the server will close the
    connection
  * if a client sends a "Connection: keep-alive" header, the server will not
    close the connection
  * if a client does not send any "Connection" header, the server will assume
    "keep-alive" if the request was an HTTP/1.1 request, and "close" if the
    request was an HTTP/1.0 request

* (minimal) internal optimizations for HTTP request parsing and response header
  handling

* fixed Unicode unescaping bugs for \f and surrogate pairs in BasicsC/strings.c

* changed implementation of TRI_BlockCrc32 algorithm to use 8 bytes at a time

* fixed issue #122: arangod doesn't start if <log.file> cannot be created

* fixed issue #121: wrong collection size reported

* fixed issue #98: Unable to change journalSize

* fixed issue #88: fds not closed

* fixed escaping of document data in HTML admin front end

* added HTTP basic authentication, this is always turned on

* added server startup option --server.disable-admin-interface to turn off the
  HTML admin interface

* honor server startup option --database.maximal-journal-size when creating new
  collections without specific journalsize setting. Previously, these
  collections were always created with journal file sizes of 32 MB and the
  --database.maximal-journal-size setting was ignored

* added server startup option --database.wait-for-sync to control the default
  behavior

* renamed "--unit-tests" to "--javascript.unit-tests"


v1.0.alpha3 (2012-06-30)
------------------------

* fixed issue #116: createCollection=create option doesn't work

* fixed issue #115: Compilation issue under OSX 10.7 Lion & 10.8 Mountain Lion
  (homebrew)

* fixed issue #114: image not found

* fixed issue #111: crash during "make unittests"

* fixed issue #104: client.js -> ARANGO_QUIET is not defined


v1.0.alpha2 (2012-06-24)
------------------------

* fixed issue #112: do not accept document with duplicate attribute names

* fixed issue #103: Should we cleanup the directory structure

* fixed issue #100: "count" attribute exists in cursor response with "count:
  false"

* fixed issue #84 explain command

* added new MRuby version (2012-06-02)

* added --log.filter

* cleanup of command line options:
** --startup.directory => --javascript.startup-directory
** --quite => --quiet
** --gc.interval => --javascript.gc-interval
** --startup.modules-path => --javascript.modules-path
** --action.system-directory => --javascript.action-directory
** --javascript.action-threads => removed (is now the same pool as --server.threads)

* various bug-fixes

* support for import

* added option SKIP_RANGES=1 for make unittests

* fixed several range-related assertion failures in the AQL query optimizer

* fixed AQL query optimizations for some edge cases (e.g. nested subqueries with
  invalid constant filter expressions)


v1.0.alpha1 (2012-05-28)
------------------------

Alpha Release of ArangoDB 1.0<|MERGE_RESOLUTION|>--- conflicted
+++ resolved
@@ -1,35 +1,21 @@
 devel
 -----
 
-<<<<<<< HEAD
-* changed the thread handling in the scheduler. `--server.threads` will be
-  the maximum number of threads for the scheduler.
-
-  The hidden option `--server.maximal-threads` is now obsolete.
-
-  The hidden options `--server.queue-size`, `--server.prioN-size` (N = 1 or 2)
-  control the size of the internal queues. The defaults are sensible, do not
-  change these settings.
-
-* replace JavaScript functions FULLTEXT, NEAR, WITHIN with regular AQL via a
-  new optimizer rule.
-=======
 * added collection.indexes() as an alias for collection.getIndexes()
->>>>>>> 1ed2ac27
 
 * disable V8 engine and JavaScript APIs for agency nodes
 
 * renamed MMFiles engine compactor thread from "Compactor" to "MMFilesCompactor".
-  
+
   This change will be visible only on systems which allow assigning names to
   threads.
 
 * added configuration option `--rocksdb.sync-interval`
 
-  This option specifies interval (in milliseconds) that ArangoDB will use to 
-  automatically synchronize data in RocksDB's write-ahead log (WAL) files to 
-  disk. Automatic syncs will only be performed for not-yet synchronized data, 
-  and only for operations that have been executed without the *waitForSync* 
+  This option specifies interval (in milliseconds) that ArangoDB will use to
+  automatically synchronize data in RocksDB's write-ahead log (WAL) files to
+  disk. Automatic syncs will only be performed for not-yet synchronized data,
+  and only for operations that have been executed without the *waitForSync*
   attribute.
 
   Automatic synchronization is performed by a background thread. The default
@@ -53,7 +39,7 @@
   value cannot be null
 
 * introduce SingleRemoteOperationNode via "optimize-cluster-single-document-operations"
-  optimizer rule, which triggers single document operations directly from the coordinator 
+  optimizer rule, which triggers single document operations directly from the coordinator
   instead of using a full-featured AQL setup. This saves cluster roundtrips.
 
   Queries directly referencing the document key benefit from this:
