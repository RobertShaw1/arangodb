--- conflicted
+++ resolved
@@ -3,12 +3,11 @@
 
 * inception was ignoring leader's configuration
 
-<<<<<<< HEAD
 * inception could get caught in a trap, where agent configuration
   version and timeout multiplier lead to incapacitated agency
-=======
+
 * Fixed issue #5035: fixed a vulnerability issue within the web ui's index view
->>>>>>> b581f0fb
+
 
 v3.3.9 (2018-05-17)
 -------------------
