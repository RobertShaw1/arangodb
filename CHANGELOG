v3.3.13 (XXXX-XX-XX)
--------------------

<<<<<<< HEAD
* put an upper bound on the number of documents to be scanned when using
  `db.<collection>.any()` in the RocksDB storage engine

  previous versions of ArangoDB did a scan of a random amount of documents in
  the collection, up to the total number of documents available. this produced
  a random selection with a good quality, but needed to scan half the number
  of documents in the collection on average.

  The new version will only scan up to 500 documents, so it produces a less
  random result, but will be a lot faster especially for large collections.
  
  The implementation of `any()` for the MMFiles engine remains unchanged. The
  MMFiles engine will pick a random document from the entire range of the 
  in-memory primary index without performing scans.
=======
* return an empty result set instead of an "out of memory" exception when
  querying the geo index with invalid (out of range) coordinates

* added load balancer support and user-restriction to cursor API.

  If a cursor is accessed on a different coordinator than where it was created,
  the requests will be forwarded to the correct coordinator. If a cursor is
  accessed by a different user than the one who created it, the request will
  be denied.
>>>>>>> 7c61ad92

* keep failed follower in followers list in Plan.

  This increases the changes of a failed follower getting back into sync if the
  follower comes back after a short time. In this case the follower can try to
  get in sync again, which normally takes less time than seeding a completely
  new follower.

* fix assertion failure and undefined behavior in Unix domain socket connections,
  introduced by 3.3.12

* fixed graph creation sometimes failing with 'edge collection
  already used in edge def' when the edge definition contained multiple vertex
  collections, despite the edge definitions being identical

* inception could get caught in a trap, where agent configuration
  version and timeout multiplier lead to incapacitated agency

* fixed issue #5827: Batch request handling incompatible with .NET's default
  ContentType format

* fixed agency's log compaction for internal issue #2249

* inspector collects additionally disk data size and storage engine statistics


v3.3.12 (2018-07-12)
--------------------

* issue #5854: RocksDB engine would frequently request a new DelayToken.  This caused
  excessive write delay on the next Put() call.  Alternate approach taken.

* fixed graph creation under some circumstances failing with 'edge collection
  already used in edge def' despite the edge definitions being identical

* fixed issue #5727: Edge document with user provided key is inserted as many
  times as the number of shards, violating the primary index

* fixed internal issue #2658: AQL modification queries did not allow `_rev`
  checking. There is now a new option `ignoreRevs` which can be set to `false`
  in order to force AQL modification queries to match revision ids before
  doing any modifications

* fixed issue #5679: Replication applier restrictions will crash synchronisation
  after initial sync

* fixed potential issue in RETURN DISTINCT CollectBlock implementation
  that led to the block producing an empty result

* changed communication tasks to use boost strands instead of locks,
  this fixes a race condition with parallel VST communication over
  SSL

* fixed agency restart from compaction without data

* fixed for agent coming back to agency with changed endpoint and
  total data loss

* more patient agency tests to allow for ASAN tests to successfully finish


v3.3.11 (2018-06-26)
--------------------

* upgraded arangosync version to 0.5.3

* upgraded arangodb starter version to 0.12.0

* fixed internal issue #2559: "unexpected document key" error when custom
  shard keys are used and the "allowUserKeys" key generator option is set
  to false

* fixed AQL DOCUMENT lookup function for documents for sharded collections with
  more than a single shard and using a custom shard key (i.e. some shard
  key attribute other than `_key`).
  The previous implementation of DOCUMENT restricted to lookup to a single
  shard in all cases, though this restriction was invalid. That lead to
  `DOCUMENT` not finding documents in cases the wrong shard was contacted. The
  fixed implementation in 3.3.11 will reach out to all shards to find the
  document, meaning it will produce the correct result, but will cause more
  cluster-internal traffic. This increase in traffic may be high if the number
  of shards is also high, because each invocation of `DOCUMENT` will have to
  contact all shards.
  There will be no performance difference for non-sharded collections or
  collections that are sharded by `_key` or that only have a single shard.

* reimplemented replication view in web UI

* fixed internal issue #2256: ui, document id not showing up when deleting a document

* fixed internal issue #2163: wrong labels within foxx validation of service
  input parameters

* fixed internal issue #2160: fixed misplaced tooltips in indices view

* added new arangoinspect client tool, to help users and customers easily collect
  information of any ArangoDB server setup, and facilitate troubleshooting for the
  ArangoDB Support Team


v3.3.10 (2018-06-04)
--------------------

* make optimizer rule "remove-filter-covered-by-index" not stop after removing
  a sub-condition from a FILTER statement, but pass the optimized FILTER
  statement again into the optimizer rule for further optimizations.
  This allows optimizing away some more FILTER conditions than before.

* allow accessing /_admin/status URL on followers too in active failover setup

* fix cluster COLLECT optimization for attributes that were in "sorted" variant of
  COLLECT and that were provided by a sorted index on the collected attribute

* apply fulltext index optimization rule for multiple fulltext searches in
  the same query

  this fixes https://stackoverflow.com/questions/50496274/two-fulltext-searches-on-arangodb-cluster-v8-is-involved

* validate `_from` and `_to` values of edges on updates consistently

* fixed issue #5400: Unexpected AQL Result

* fixed issue #5429: Frequent 'updated local foxx repository' messages

* fixed issue #5252: Empty result if FULLTEXT() is used together with LIMIT offset

* fixed issue #5035: fixed a vulnerability issue within the web ui's index view

* inception was ignoring leader's configuration


v3.3.9 (2018-05-17)
-------------------

* added `/_admin/repair/distributeShardsLike` that repairs collections with
  distributeShardsLike where the shards aren't actually distributed like in the
  prototype collection, as could happen due to internal issue #1770

* fixed Foxx queues bug when queues are created in a request handler with an
  ArangoDB authentication header

* upgraded arangosync version to 0.5.1

* upgraded arangodb starter version to 0.11.3

* fix cluster upgrading issue introduced in 3.3.8

  the issue made arangod crash when starting a DB server with option
  `--database.auto-upgrade true`

* fix C++ implementation of AQL ZIP function to return each distinct attribute
  name only once. The previous implementation added non-unique attribute names
  multiple times, which led to follow-up issues.
  Now if an attribute name occurs multiple times in the input list of attribute
  names, it will only be incorporated once into the result object, with the
  value that corresponds to the first occurrence.
  This fix also changes the V8 implementation of the ZIP function, which now
  will always return the first value for non-unique attribute names and not the
  last occurring value.

* self heal during a Foxx service install, upgrade or replace no longer breaks
  the respective operation

* make /_api/index, /_api/database and /_api/user REST handlers use the scheduler's
  internal queue, so they do not run in an I/O handling thread

* fixed issue #4919: C++ implementation of LIKE function now matches the old and
  correct behavior of the JavaScript implementation.

* added REST API endpoint /_admin/server/availability for monitoring purposes

* UI: fixed an unreasonable event bug within the modal view engine

* fixed issue #3811: gharial api is now checking existence of _from and _to vertices
  during edge creation

* fixed internal issue #2149: number of documents in the UI is not adjusted after
  moving them

* fixed internal issue #2150: UI - loading a saved query does not update the list
  of bind parameters

* fixed internal issue #2147 - fixed database filter in UI

* fixed issue #4934: Wrong used GeoIndex depending on FILTER order

* added `query` and `aql.literal` helpers to `@arangodb` module.

* remove post-sort from GatherNode in cluster AQL queries that do use indexes
  for filtering but that do not require a sorted result

  This optimization can speed up gathering data from multiple shards, because
  it allows to remove a merge sort of the individual shards' results.

* extend the already existing "reduce-extraction-to-projection" AQL optimizer
  rule for RocksDB to provide projections of up to 5 document attributes. The
  previous implementation only supported a projection for a single document
  attribute. The new implementation will extract up to 5 document attributes from
  a document while scanning a collection via an EnumerateCollectionNode.
  Additionally the new version of the optimizer rule can also produce projections
  when scanning an index via an IndexNode.
  The optimization is benefial especially for huge documents because it will copy
  out only the projected attributes from the document instead of copying the entire
  document data from the storage engine.

  When applied, the explainer will show the projected attributes in a `projections`
  remark for an EnumerateCollectionNode or IndexNode. The optimization is limited
  to the RocksDB storage engine.

* added index-only optimization for AQL queries that can satisfy the retrieval of
  all required document attributes directly from an index.

  This optimization will be triggered for the RocksDB engine if an index is used
  that covers all required attributes of the document used later on in the query.
  If applied, it will save retrieving the actual document data (which would require
  an extra lookup in RocksDB), but will instead build the document data solely
  from the index values found. It will only be applied when using up to 5 attributes
  from the document, and only if the rest of the document data is not used later
  on in the query.

  The optimization is currently available for the RocksDB engine for the index types
  primary, edge, hash, skiplist and persistent.

  If the optimization is applied, it will show up as "index only" in an AQL
  query's execution plan for an IndexNode.

* added scan-only optimization for AQL queries that iterate over collections or
  indexes and that do not need to return the actual document values.

  Not fetching the document values from the storage engine will provide a
  considerable speedup when using the RocksDB engine, but may also help a bit
  in case of the MMFiles engine. The optimization will only be applied when
  full-scanning or index-scanning a collection without refering to any of its
  documents later on, and, for an IndexNode, if all filter conditions for the
  documents of the collection are covered by the index.

  If the optimization is applied, it will show up as "scan only" in an AQL
  query's execution plan for an EnumerateCollectionNode or an IndexNode.

* extend existing "collect-in-cluster" optimizer rule to run grouping, counting
  and deduplication on the DB servers in several cases, so that the coordinator
  will only need to sum up the potentially smaller results from the individual shards.

  The following types of COLLECT queries are covered now:
  - RETURN DISTINCT expr
  - COLLECT WITH COUNT INTO ...
  - COLLECT var1 = expr1, ..., varn = exprn (WITH COUNT INTO ...), without INTO or KEEP
  - COLLECT var1 = expr1, ..., varn = exprn AGGREGATE ..., without INTO or KEEP, for
    aggregate functions COUNT/LENGTH, SUM, MIN and MAX.

* honor specified COLLECT method in AQL COLLECT options

  for example, when the user explicitly asks for the COLLECT method
  to be `sorted`, the optimizer will now not produce an alternative
  version of the plan using the hash method.

  additionally, if the user explcitly asks for the COLLECT method to
  be `hash`, the optimizer will now change the existing plan to use
  the hash method if possible instead of just creating an alternative
  plan.

  `COLLECT ... OPTIONS { method: 'sorted' }` => always use sorted method
  `COLLECT ... OPTIONS { method: 'hash' }`   => use hash if this is technically possible
  `COLLECT ...` (no options)                 => create a plan using sorted, and another plan using hash method

* added bulk document lookups for MMFiles engine, which will improve the performance
  of document lookups from an inside an index in case the index lookup produces many
  documents


v3.3.8 (2018-04-24)
-------------------

* included version of ArangoDB Starter (`arangodb` binary) updated to v0.10.11,
  see [Starter changelog](https://github.com/arangodb-helper/arangodb/blob/master/CHANGELOG.md)

* added arangod startup option `--dump-options` to print all configuration parameters
  as a JSON object

* fixed: (Enterprise only) If you restore a SmartGraph where the collections
  are still existing and are supposed to be dropped on restore we ended up in
  duplicate name error. This is now gone and the SmartGraph is correctly restored.

* fix lookups by `_id` in smart graph edge collections

* improve startup resilience in case there are datafile errors (MMFiles)

  also allow repairing broken VERSION files automatically on startup by
  specifying the option `--database.ignore-datafile-errors true`

* fix issue #4582: UI query editor now supports usage of empty string as bind parameter value

* fixed internal issue #2148: Number of documents found by filter is misleading in web UI

* added startup option `--database.required-directory-state`

  using this option it is possible to require the database directory to be
  in a specific state on startup. the options for this value are:

  - non-existing: database directory must not exist
  - existing: database directory must exist
  - empty: database directory must exist but be empty
  - populated: database directory must exist and contain specific files already
  - any: any state allowed

* field "$schema" in Foxx manifest.json files no longer produce warnings

* added `@arangodb/locals` module to expose the Foxx service context as an
  alternative to using `module.context` directly.

* supervision can be put into maintenance mode


v3.3.7 (2018-04-11)
-------------------

* added hidden option `--query.registry-ttl` to control the lifetime of cluster AQL
  query parts

* fixed internal issue #2237: AQL queries on collections with replicationFactor:
  "satellite" crashed arangod in single server mode

* fixed restore of satellite collections: replicationFactor was set to 1 during
  restore

* fixed dump and restore of smart graphs:
  a) The dump will not include the hidden shadow collections anymore, they were dumped
     accidentially and only contain duplicated data.
  b) Restore will now ignore hidden shadow collections as all data is contained
     in the smart-edge collection. You can manually include these collections from an
     old dump (3.3.5 or earlier) by using `--force`.
  c) Restore of a smart-graph will now create smart collections properly instead
     of getting into `TIMEOUT_IN_CLUSTER_OPERATION`

* fixed issue in AQL query optimizer rule "restrict-to-single-shard", which
  may have sent documents to a wrong shard in AQL INSERT queries that specified
  the value for `_key` using an expression (and not a constant value)
  Important: if you were affected by this bug in v3.3.5 it is required that you
  recreate your dataset in v3.3.6 (i.e. dumping and restoring) instead of doing
  a simple binary upgrade

* added /_admin/status HTTP API for debugging purposes

* added ArangoShell helper function for packaging all information about an
  AQL query so it can be run and analyzed elsewhere:

  query = "FOR doc IN mycollection FILTER doc.value > 42 RETURN doc";
  require("@arangodb/aql/explainer").debugDump("/tmp/query-debug-info", query);

  Entitled users can send the generated file to the ArangoDB support to facilitate
  reproduction and debugging.

* added hidden option `--server.ask-jwt-secret`. This is an internal option
  for debugging and should not be exposed to end-users.

* fix for internal issue #2215. supervision will now wait for agent to
  fully prepare before adding 10 second grace period after leadership change

* fixed internal issue #2215's FailedLeader timeout bug

v3.3.5 (2018-03-28)
-------------------

* fixed issue #4934: Wrong used GeoIndex depending on FILTER order

* make build id appear in startup log message alongside with other version info

* make AQL data modification operations that are sent to all shards and that are
  supposed to return values (i.e. `RETURN OLD` or `RETURN NEW`) not return fake
  empty result rows if the document to be updated/replaced/removed was not present
  on the target shard

* added AQL optimizer rule `restrict-to-single-shard`

  This rule will kick in if a collection operation (index lookup or data
  modification operation) will only affect a single shard, and the operation can be
  restricted to the single shard and is not applied for all shards. This optimization
  can be applied for queries that access a collection only once in the query, and that
  do not use traversals, shortest path queries and that do not access collection data
  dynamically using the `DOCUMENT`, `FULLTEXT`, `NEAR` or `WITHIN` AQL functions.
  Additionally, the optimizer will only pull off this optimization if can safely
  determine the values of all the collection's shard keys from the query, and when the
  shard keys are covered by a single index (this is always true if the shard key is
  the default `_key`)

* display missing attributes of GatherNodes in AQL explain output

* make AQL optimizer rule `undistribute-remove-after-enum-coll` fire in a few
  more cases in which it is possible

* slightly improve index selection for the RocksDB engine when there are multiple
  competing indexes with the same attribute prefixes, but different amount of
  attributes covered. In this case, the more specialized index will be preferred
  now

* fix issue #4924: removeFollower now prefers to remove the last follower(s)

* added "collect-in-cluster" optimizer rule to have COLLECT WITH COUNT queries
  without grouping being executed on the DB servers and the coordinator only summing
  up the counts from the individual shards

* fixed issue #4900: Nested FOR query uses index but ignores other filters

* properly exit v8::Context in one place where it was missing before

* added hidden option `--cluster.index-create-timeout` for controlling the
  default value of the index creation timeout in cluster
  under normal circumstances, this option does not need to be adjusted

* increase default timeout for index creation in cluster to 3600s

* fixed issue #4843: Query-Result has more Docs than the Collection itself

* fixed the behavior of ClusterInfo when waiting for current to catch
  up with plan in create collection.

* fixed issue #4827: COLLECT on edge _to field doesn't group distinct values as expected (MMFiles)


v3.3.4 (2018-03-01)
-------------------

* fix AQL `fullCount` result value in some cluster cases when it was off a bit

* fix issue #4651: Simple query taking forever until a request timeout error

* fix issue #4657: fixed incomplete content type header

* Vastly improved the Foxx Store UI

* fix issue #4677: AQL WITH with bind parameters results in "access after data-modification"
  for two independent UPSERTs

* remove unused startup option `--ldap.permissions-attribute-name`

* fix issue #4457: create /var/tmp/arangod with correct user in supervisor mode

* remove long disfunctional admin/long_echo handler

* fixed Foxx API:

  * PUT /_api/foxx/service: Respect force flag
  * PATCH /_api/foxx/service: Check whether a service under given mount exists

* internal issue #1726: supervision failed to remove multiple servers
  from health monitoring at once.

* more information from inception, why agent is activated

* fixed a bug where supervision tried to deal with shards of virtual collections

* Behaviour of permissions for databases and collections changed:
  The new fallback rule for databases for which an access level is not explicitly specified:
  Choose the higher access level of:
    * A wildcard database grant
    * A database grant on the `_system` database
  The new fallback rule for collections for which an access level is not explicitly specified:
  Choose the higher access level of:
    * Any wildcard access grant in the same database, or on "*/*"
    * The access level for the current database
    * The access level for the `_system` database

* fix internal issue 1770: collection creation using distributeShardsLike yields
  errors and did not distribute shards correctly in the following cases:
  1. If numberOfShards * replicationFactor % nrDBServers != 0
     (shards * replication is not divisible by DBServers).
  2. If there was failover / move shard case on the leading collection
     and creating the follower collection afterwards.

* fix timeout issues in replication client expiration

* added missing edge filter to neighbors-only traversals
  in case a filter condition was moved into the traverser and the traversal was
  executed in breadth-first mode and was returning each visited vertex exactly
  once, and there was a filter on the edges of the path and the resulting vertices
  and edges were not used later, the edge filter was not applied

* fixed issue #4160: Run arangod with "--database.auto-upgrade" option always crash silently without error log

* fix internal issue #1848: AQL optimizer was trying to resolve attribute accesses
  to attributes of constant object values at query compile time, but only did so far
  the very first attribute in each object

  this fixes https://stackoverflow.com/questions/48648737/beginner-bug-in-for-loops-from-objects

* fix inconvenience: If we want to start server with a non-existing
  --javascript.app-path it will now be created (if possible)

* fixed: REST API `POST _api/foxx` now returns HTTP code 201 on success, as documented.
         returned 200 before.

* fixed: REST API `PATCH _api/foxx/dependencies` now updates the existing dependencies
         instead of replacing them.

* fixed: Foxx upload of single javascript file. You now can upload via http-url pointing
         to a javascript file.

* fixed issue #4395: If your foxx app includes an `APP` folder it got
         accidently removed by selfhealing this is not the case anymore.

* fixed internal issue #1969 - command apt-get purge/remove arangodb3e was failing


v3.3.3 (2018-01-26)
-------------------

* fix issue #4272: VERSION file keeps disappearing

* fix internal issue #81: quotation marks disappeared when switching table/json
  editor in the query editor ui

* added option `--rocksdb.throttle` to control whether write-throttling is enabled
  Write-throttling is turned on by default, to reduce chances of compactions getting
  too far behind and blocking incoming writes.

* fixed issue #4308: Crash when getter for error.name throws an error (on Windows)

* UI: fixed a query editor caching and parsing issue

* Fixed internal issue #1683: fixes an UI issue where a collection name gets wrongly cached
  within the documents overview of a collection.

* Fixed an issue with the index estimates in RocksDB in the case a transaction is aborted.
  Former the index estimates were modified if the transaction commited or not.
  Now they will only be modified if the transaction commited successfully.

* UI: optimized login view for very small screen sizes

* UI: optimized error messages for invalid query bind parameter

* Truncate in RocksDB will now do intermediate commits every 10.000 documents
  if truncate fails or the server crashes during this operation all deletes
  that have been commited so far are persisted.

* make the default value of `--rocksdb.block-cache-shard-bits` use the RocksDB
  default value. This will mostly mean the default number block cache shard
  bits is lower than before, allowing each shard to store more data and cause
  less evictions from block cache

* UI: optimized login view for very small screen sizes

* issue #4222: Permission error preventing AQL query import / export on webui

* UI: optimized error messages for invalid query bind parameter

* UI: upgraded swagger ui to version 3.9.0

* issue #3504: added option `--force-same-database` for arangorestore

  with this option set to true, it is possible to make any arangorestore attempt
  fail if the specified target database does not match the database name
  specified in the source dump's "dump.json" file. it can thus be used to
  prevent restoring data into the "wrong" database

  The option is set to `false` by default to ensure backwards-compatibility

* make the default value of `--rocksdb.block-cache-shard-bits` use the RocksDB
  default value. This will mostly mean the default number block cache shard
  bits is lower than before, allowing each shard to store more data and cause
  less evictions from block cache

* fixed issue #4255: AQL SORT consuming too much memory

* fixed incorrect persistence of RAFT vote and term


v3.3.2 (2018-01-04)
-------------------

* fixed issue #4199: Internal failure: JavaScript exception in file 'arangosh.js'
  at 98,7: ArangoError 4: Expecting type String

* fixed issue in agency supervision with a good server being left in
  failedServers

* distinguish isReady and allInSync in clusterInventory

* fixed issue #4197: AQL statement not working in 3.3.1 when upgraded from 3.2.10

* do not reuse collection ids when restoring collections from a dump, but assign
  new collection ids, this should prevent collection id conflicts

* fix issue #4393: broken handling of unix domain sockets in
  JS_Download

v3.3.1 (2017-12-28)
-------------------

* UI: displayed wrong wfs property for a collection when using RocksDB as
  storage engine

* added `--ignore-missing` option to arangoimp
  this option allows importing lines with less fields than specified in the CSV
  header line

* changed misleading error message from "no leader" to "not a leader"

* optimize usage of AQL FULLTEXT index function to a FOR loop with index
  usage in some cases
  When the optimization is applied, this especially speeds up fulltext index
  queries in the cluster

* UI: improved the behavior during collection creation in a cluster environment

* Agency lockup fixes for very small machines.

* Agency performance improvement by finer grained locking.

* Use steady_clock in agency whereever possible.

* Agency prevent Supervision thread crash.

* Fix agency integer overflow in timeout calculation.


v3.3.0 (2012-12-14)
-------------------

* release version

* added a missing try/catch block in the supervision thread


v3.3.rc8 (2017-12-12)
---------------------

* UI: fixed broken foxx configuration keys. Some valid configuration values
  could not be edited via the ui.

* UI: Shard distribution view now has an accordion view instead of displaying
  all shards of all collections at once.

* UI: pressing the return key inside a select2 box no longer triggers the modals

* UI: coordinators and db servers are now in sorted order (ascending)


v3.3.rc7 (2017-12-07)
---------------------

* fixed issue #3741: fix terminal color output in Windows

* UI: fixed issue #3822: disabled name input field for system collections

* fixed issue #3640: limit in subquery

* fixed issue #3745: Invalid result when using OLD object with array attribute in UPSERT statement

* UI: edge collections were wrongly added to from and to vertices select box during graph creation

* UI: added not found views for documents and collections

* UI: using default user database api during database creation now

* UI: the graph viewer backend now picks one random start vertex of the
  first 1000 documents instead of calling any(). The implementation of
  "any" is known to scale bad on huge collections with RocksDB.

* UI: fixed disappearing of the navigation label in some case special case

* UI: the graph viewer now displays updated label values correctly.
  Additionally the included node/edge editor now closes automatically
	after a successful node/edge update.

* fixed issue #3917: traversals with high maximal depth take extremely long
  in planning phase.


v3.3.rc4 (2017-11-28)
---------------------

* minor bug-fixes


v3.3.rc3 (2017-11-24)
---------------------

* bug-fixes


v3.3.rc2 (2017-11-22)
---------------------

* UI: document/edge editor now remembering their modes (e.g. code or tree)

* UI: optimized error messages for invalid graph definitions. Also fixed a
  graph renderer cleanup error.

* UI: added a delay within the graph viewer while changing the colors of the
  graph. Necessary due different browser behaviour.

* added options `--encryption.keyfile` and `--encryption.key-generator` to arangodump
  and arangorestore

* UI: the graph viewer now displays updated label values correctly.
  Additionally the included node/edge editor now closes automatically
	after a successful node/edge update.

* removed `--recycle-ids` option for arangorestore

  using that option could have led to problems on the restore, with potential
  id conflicts between the originating server (the source dump server) and the
  target server (the restore server)


v3.3.rc1 (2017-11-17)
---------------------

* add readonly mode REST API

* allow compilation of ArangoDB source code with g++ 7

* upgrade minimum required g++ compiler version to g++ 5.4
  That means ArangoDB source code will not compile with g++ 4.x or g++ < 5.4 anymore.

* AQL: during a traversal if a vertex is not found. It will not print an ERROR to the log and continue
  with a NULL value, but will register a warning at the query and continue with a NULL value.
  The situation is not desired as an ERROR as ArangoDB can store edges pointing to non-existing
  vertex which is perfectly valid, but it may be a n issue on the data model, so users
  can directly see it on the query now and do not "by accident" have to check the LOG output.


v3.3.beta1 (2017-11-07)
-----------------------

* introduce `enforceReplicationFactor`: An optional parameter controlling
  if the server should bail out during collection creation if there are not
  enough DBServers available for the desired `replicationFactor`.

* fixed issue #3516: Show execution time in arangosh

  this change adds more dynamic prompt components for arangosh
  The following components are now available for dynamic prompts,
  settable via the `--console.prompt` option in arangosh:

  - '%t': current time as timestamp
  - '%a': elpased time since ArangoShell start in seconds
  - '%p': duration of last command in seconds
  - '%d': name of current database
  - '%e': current endpoint
  - '%E': current endpoint without protocol
  - '%u': current user

  The time a command takes can be displayed easily by starting arangosh with `--console.prompt "%p> "`.

* make the ArangoShell refill its collection cache when a yet-unknown collection
  is first accessed. This fixes the following problem:

      arangosh1> db._collections();  // shell1 lists all collections
      arangosh2> db._create("test"); // shell2 now creates a new collection 'test'
      arangosh1> db.test.insert({}); // shell1 is not aware of the collection created
                                     // in shell2, so the insert will fail

* incremental transfer of initial collection data now can handle partial
  responses for a chunk, allowing the leader/master to send smaller chunks
  (in terms of HTTP response size) and limit memory usage

* initial creation of shards for cluster collections is now faster with
  replicationFactor values bigger than 1. this is achieved by an optimization
  for the case when the collection on the leader is still empty

* potential fix for issue #3517: several "filesystem full" errors in logs
  while there's a lot of disk space

* added C++ implementations for AQL function `SUBSTRING()`, `LEFT()`, `RIGHT()` and `TRIM()`


v3.3.milestone2 (2017-10-19)
----------------------------

* added new replication module

* make AQL `DISTINCT` not change the order of the results it is applied on

* show C++ function name of call site in ArangoDB log output

  This requires option `--log.line-number` to be set to *true*

* fixed issue #3408: Hard crash in query for pagination

* UI: fixed unresponsive events in cluster shards view

* UI: added word wrapping to query editor

* fixed issue #3395: AQL: cannot instantiate CollectBlock with undetermined
  aggregation method

* minimum number of V8 contexts in console mode must be 2, not 1. this is
  required to ensure the console gets one dedicated V8 context and all other
  operations have at least one extra context. This requirement was not enforced
  anymore.

* UI: fixed wrong user attribute name validation, issue #3228

* make AQL return a proper error message in case of a unique key constraint
  violation. previously it only returned the generic "unique constraint violated"
  error message but omitted the details about which index caused the problem.

  This addresses https://stackoverflow.com/questions/46427126/arangodb-3-2-unique-constraint-violation-id-or-key

* fix potential overflow in CRC marker check when a corrupted CRC marker
  is found at the very beginning of an MMFiles datafile


v3.3.milestone1 (2017-10-11)
----------------------------

* added option `--server.local-authentication`

* UI: added user roles

* added config option `--log.color` to toggle colorful logging to terminal

* added config option `--log.thread-name` to additionally log thread names

* usernames must not start with `:role:`, added new options:
    --server.authentication-timeout
    --ldap.roles-attribute-name
    --ldap.roles-transformation
    --ldap.roles-search
    --ldap.superuser-role
    --ldap.roles-include
    --ldap.roles-exclude

* performance improvements for full collection scans and a few other operations
  in MMFiles engine

* added `--rocksdb.encryption-key-generator` for enterprise

* removed `--compat28` parameter from arangodump and replication API

  older ArangoDB versions will no longer be supported by these tools.

* increase the recommended value for `/proc/sys/vm/max_map_count` to a value
  eight times as high as the previous recommended value. Increasing the
  values helps to prevent an ArangoDB server from running out of memory mappings.

  The raised minimum recommended value may lead to ArangoDB showing some startup
  warnings as follows:

      WARNING {memory} maximum number of memory mappings per process is 65530, which seems too low. it is recommended to set it to at least 512000
      WARNING {memory} execute 'sudo sysctl -w "vm.max_map_count=512000"'


v3.2.7 (2017-11-13)
-------------------

* Cluster customers, which have upgraded from 3.1 to 3.2 need to upgrade
  to 3.2.7. The cluster supervision is otherwise not operational.

* Fixed issue #3597: AQL with path filters returns unexpected results
  In some cases breadth first search in combination with vertex filters
  yields wrong result, the filter was not applied correctly.

* enable JEMalloc background thread for purging and returning unused memory
  back to the operating system (Linux only)

* fixed some undefined behavior in some internal value caches for AQL GatherNodes
  and SortNodes, which could have led to sorted results being effectively not
  correctly sorted.

* make the replication applier for the RocksDB engine start automatically after a
  restart of the server if the applier was configured with its `autoStart` property
  set to `true`. previously the replication appliers were only automatically restarted
  at server start for the MMFiles engine.

* fixed arangodump batch size adaptivity in cluster mode and upped default batch size
  for arangodump

  these changes speed up arangodump in cluster context

* smart graphs now return a proper inventory in response to replication inventory
  requests

* fixed issue #3618: Inconsistent behavior of OR statement with object bind parameters

* only users with read/write rights on the "_system" database can now execute
  "_admin/shutdown" as well as modify properties of the write-ahead log (WAL)

* increase default maximum number of V8 contexts to at least 16 if not explicitly
  configured otherwise.
  the procedure for determining the actual maximum value of V8 contexts is unchanged
  apart from the value `16` and works as follows:
  - if explicitly set, the value of the configuration option `--javascript.v8-contexts`
    is used as the maximum number of V8 contexts
  - when the option is not set, the maximum number of V8 contexts is determined
    by the configuration option `--server.threads` if that option is set. if
    `--server.threads` is not set, then the maximum number of V8 contexts is the
    server's reported hardware concurrency (number of processors visible
    to the arangod process). if that would result in a maximum value of less than 16
    in any of these two cases, then the maximum value will be increased to 16.

* fixed issue #3447: ArangoError 1202: AQL: NotFound: (while executing) when
  updating collection

* potential fix for issue #3581: Unexpected "rocksdb unique constraint
  violated" with unique hash index

* fixed geo index optimizer rule for geo indexes with a single (array of coordinates)
  attribute.

* improved the speed of the shards overview in cluster (API endpoint /_api/cluster/shardDistribution API)
  It is now guaranteed to return after ~2 seconds even if the entire cluster is unresponsive.

* fix agency precondition check for complex objects
  this fixes issues with several CAS operations in the agency

* several fixes for agency restart and shutdown

* the cluster-internal representation of planned collection objects is now more
  lightweight than before, using less memory and not allocating any cache for indexes
  etc.

* fixed issue #3403: How to kill long running AQL queries with the browser console's
  AQL (display issue)

* fixed issue #3549: server reading ENGINE config file fails on common standard
  newline character

* UI: fixed error notifications for collection modifications

* several improvements for the truncate operation on collections:

  * the timeout for the truncate operation was increased in cluster mode in
    order to prevent too frequent "could not truncate collection" errors

  * after a truncate operation, collections in MMFiles still used disk space.
    to reclaim disk space used by truncated collection, the truncate actions
    in the web interface and from the ArangoShell now issue an extra WAL flush
    command (in cluster mode, this command is also propagated to all servers).
    the WAL flush allows all servers to write out any pending operations into the
    datafiles of the truncated collection. afterwards, a final journal rotate
    command is sent, which enables the compaction to entirely remove all datafiles
    and journals for the truncated collection, so that all disk space can be
    reclaimed

  * for MMFiles a special method will be called after a truncate operation so that
    all indexes of the collection can free most of their memory. previously some
    indexes (hash and skiplist indexes) partially kept already allocated memory
    in order to avoid future memory allocations

  * after a truncate operation in the RocksDB engine, an additional compaction
    will be triggered for the truncated collection. this compaction removes all
    deletions from the key space so that follow-up scans over the collection's key
    range do not have to filter out lots of already-removed values

  These changes make truncate operations potentially more time-consuming than before,
  but allow for memory/disk space savings afterwards.

* enable JEMalloc background threads for purging and returning unused memory
  back to the operating system (Linux only)

  JEMalloc will create its background threads on demand. The number of background
  threads is capped by the number of CPUs or active arenas. The background threads run
  periodically and purge unused memory pages, allowing memory to be returned to the
  operating system.

  This change will make the arangod process create several additional threads.
  It is accompanied by an increased `TasksMax` value in the systemd service configuration
  file for the arangodb3 service.

* upgraded bundled V8 engine to bugfix version v5.7.492.77

  this upgrade fixes a memory leak in upstream V8 described in
  https://bugs.chromium.org/p/v8/issues/detail?id=5945 that will result in memory
  chunks only getting uncommitted but not unmapped


v3.2.6 (2017-10-26)
-------------------

* UI: fixed event cleanup in cluster shards view

* UI: reduced cluster dashboard api calls

* fixed a permission problem that prevented collection contents to be displayed
  in the web interface

* removed posix_fadvise call from RocksDB's PosixSequentialFile::Read(). This is
  consistent with Facebook PR 2573 (#3505)

  this fix should improve the performance of the replication with the RocksDB
  storage engine

* allow changing of collection replication factor for existing collections

* UI: replicationFactor of a collection is now changeable in a cluster
  environment

* several fixes for the cluster agency

* fixed undefined behavior in the RocksDB-based geo index

* fixed Foxxmaster failover

* purging or removing the Debian/Ubuntu arangodb3 packages now properly stops
  the arangod instance before actuallying purging or removing


v3.2.5 (2017-10-16)
-------------------

* general-graph module and _api/gharial now accept cluster options
  for collection creation. It is now possible to set replicationFactor and
  numberOfShards for all collections created via this graph object.
  So adding a new collection will not result in a singleShard and
  no replication anymore.

* fixed issue #3408: Hard crash in query for pagination

* minimum number of V8 contexts in console mode must be 2, not 1. this is
  required to ensure the console gets one dedicated V8 context and all other
  operations have at least one extra context. This requirement was not enforced
  anymore.

* fixed issue #3395: AQL: cannot instantiate CollectBlock with undetermined
  aggregation method

* UI: fixed wrong user attribute name validation, issue #3228

* fix potential overflow in CRC marker check when a corrupted CRC marker
  is found at the very beginning of an MMFiles datafile

* UI: fixed unresponsive events in cluster shards view

* Add statistics about the V8 context counts and number of available/active/busy
  threads we expose through the server statistics interface.


v3.2.4 (2017-09-26)
-------------------

* UI: no default index selected during index creation

* UI: added replicationFactor option during SmartGraph creation

* make the MMFiles compactor perform less writes during normal compaction
  operation

  This partially fixes issue #3144

* make the MMFiles compactor configurable

  The following options have been added:

* `--compaction.db-sleep-time`: sleep interval between two compaction runs
    (in s)
  * `--compaction.min-interval"`: minimum sleep time between two compaction
     runs (in s)
  * `--compaction.min-small-data-file-size`: minimal filesize threshold
    original datafiles have to be below for a compaction
  * `--compaction.dead-documents-threshold`: minimum unused count of documents
    in a datafile
  * `--compaction.dead-size-threshold`: how many bytes of the source data file
    are allowed to be unused at most
  * `--compaction.dead-size-percent-threshold`: how many percent of the source
    datafile should be unused at least
  * `--compaction.max-files`: Maximum number of files to merge to one file
  * `--compaction.max-result-file-size`: how large may the compaction result
    file become (in bytes)
  * `--compaction.max-file-size-factor`: how large the resulting file may
    be in comparison to the collection's `--database.maximal-journal-size' setting`

* fix downwards-incompatibility in /_api/explain REST handler

* fix Windows implementation for fs.getTempPath() to also create a
  sub-directory as we do on linux

* fixed a multi-threading issue in cluster-internal communication

* performance improvements for traversals and edge lookups

* removed internal memory zone handling code. the memory zones were a leftover
  from the early ArangoDB days and did not provide any value in the current
  implementation.

* (Enterprise only) added `skipInaccessibleCollections` option for AQL queries:
  if set, AQL queries (especially graph traversals) will treat collections to
  which a user has no access rights to as if these collections were empty.

* adjusted scheduler thread handling to start and stop less threads in
  normal operations

* leader-follower replication catchup code has been rewritten in C++

* early stage AQL optimization now also uses the C++ implementations of
  AQL functions if present. Previously it always referred to the JavaScript
  implementations and ignored the C++ implementations. This change gives
  more flexibility to the AQL optimizer.

* ArangoDB tty log output is now colored for log messages with levels
  FATAL, ERR and WARN.

* changed the return values of AQL functions `REGEX_TEST` and `REGEX_REPLACE`
  to `null` when the input regex is invalid. Previous versions of ArangoDB
  partly returned `false` for invalid regexes and partly `null`.

* added `--log.role` option for arangod

  When set to `true`, this option will make the ArangoDB logger print a single
  character with the server's role into each logged message. The roles are:

  - U: undefined/unclear (used at startup)
  - S: single server
  - C: coordinator
  - P: primary
  - A: agent

  The default value for this option is `false`, so no roles will be logged.


v3.2.3 (2017-09-07)
-------------------

* fixed issue #3106: orphan collections could not be registered in general-graph module

* fixed wrong selection of the database inside the internal cluster js api

* added startup option `--server.check-max-memory-mappings` to make arangod check
  the number of memory mappings currently used by the process and compare it with
  the maximum number of allowed mappings as determined by /proc/sys/vm/max_map_count

  The default value is `true`, so the checks will be performed. When the current
  number of mappings exceeds 90% of the maximum number of mappings, the creation
  of further V8 contexts will be deferred.

  Note that this option is effective on Linux systems only.

* arangoimp now has a `--remove-attribute` option

* added V8 context lifetime control options
  `--javascript.v8-contexts-max-invocations` and `--javascript.v8-contexts-max-age`

  These options allow specifying after how many invocations a used V8 context is
  disposed, or after what time a V8 context is disposed automatically after its
  creation. If either of the two thresholds is reached, an idl V8 context will be
  disposed.

  The default value of `--javascript.v8-contexts-max-invocations` is 0, meaning that
  the maximum number of invocations per context is unlimited. The default value
  for `--javascript.v8-contexts-max-age` is 60 seconds.

* fixed wrong UI cluster health information

* fixed issue #3070: Add index in _jobs collection

* fixed issue #3125: HTTP Foxx API JSON parsing

* fixed issue #3120: Foxx queue: job isn't running when server.authentication = true

* fixed supervision failure detection and handling, which happened with simultaneous
  agency leadership change


v3.2.2 (2017-08-23)
-------------------

* make "Rebalance shards" button work in selected database only, and not make
  it rebalance the shards of all databases

* fixed issue #2847: adjust the response of the DELETE `/_api/users/database/*` calls

* fixed issue #3075: Error when upgrading arangoDB on linux ubuntu 16.04

* fixed a buffer overrun in linenoise console input library for long input strings

* increase size of the linenoise input buffer to 8 KB

* abort compilation if the detected GCC or CLANG isn't in the range of compilers
  we support

* fixed spurious cluster hangups by always sending AQL-query related requests
  to the correct servers, even after failover or when a follower drops

  The problem with the previous shard-based approach was that responsibilities
  for shards may change from one server to another at runtime, after the query
  was already instanciated. The coordinator and other parts of the query then
  sent further requests for the query to the servers now responsible for the
  shards.
  However, an AQL query must send all further requests to the same servers on
  which the query was originally instanciated, even in case of failover.
  Otherwise this would potentially send requests to servers that do not know
  about the query, and would also send query shutdown requests to the wrong
  servers, leading to abandoned queries piling up and using resources until
  they automatically time out.

* fixed issue with RocksDB engine acquiring the collection count values too
  early, leading to the collection count values potentially being slightly off
  even in exclusive transactions (for which the exclusive access should provide
  an always-correct count value)

* fixed some issues in leader-follower catch-up code, specifically for the
  RocksDB engine

* make V8 log fatal errors to syslog before it terminates the process.
  This change is effective on Linux only.

* fixed issue with MMFiles engine creating superfluous collection journals
  on shutdown

* fixed issue #3067: Upgrade from 3.2 to 3.2.1 reset autoincrement keys

* fixed issue #3044: ArangoDB server shutdown unexpectedly

* fixed issue #3039: Incorrect filter interpretation

* fixed issue #3037: Foxx, internal server error when I try to add a new service

* improved MMFiles fulltext index document removal performance
  and fulltext index query performance for bigger result sets

* ui: fixed a display bug within the slow and running queries view

* ui: fixed a bug when success event triggers twice in a modal

* ui: fixed the appearance of the documents filter

* ui: graph vertex collections not restricted to 10 anymore

* fixed issue #2835: UI detection of JWT token in case of server restart or upgrade

* upgrade jemalloc version to 5.0.1

  This fixes problems with the memory allocator returing "out of memory" when
  calling munmap to free memory in order to return it to the OS.

  It seems that calling munmap on Linux can increase the number of mappings, at least
  when a region is partially unmapped. This can lead to the process exceeding its
  maximum number of mappings, and munmap and future calls to mmap returning errors.

  jemalloc version 5.0.1 does not have the `--enable-munmap` configure option anymore,
  so the problem is avoided. To return memory to the OS eventually, jemalloc 5's
  background purge threads are used on Linux.

* fixed issue #2978: log something more obvious when you log a Buffer

* fixed issue #2982: AQL parse error?

* fixed issue #3125: HTTP Foxx API Json parsing

v3.2.1 (2017-08-09)
-------------------

* added C++ implementations for AQL functions `LEFT()`, `RIGHT()` and `TRIM()`

* fixed docs for issue #2968: Collection _key autoincrement value increases on error

* fixed issue #3011: Optimizer rule reduce-extraction-to-projection breaks queries

* Now allowing to restore users in a sharded environment as well
  It is still not possible to restore collections that are sharded
  differently than by _key.

* fixed an issue with restoring of system collections and user rights.
  It was not possible to restore users into an authenticated server.

* fixed issue #2977: Documentation for db._createDatabase is wrong

* ui: added bind parameters to slow query history view

* fixed issue #1751: Slow Query API should provide bind parameters, webui should display them

* ui: fixed a bug when moving multiple documents was not possible

* fixed docs for issue #2968: Collection _key autoincrement value increases on error

* AQL CHAR_LENGTH(null) returns now 0. Since AQL TO_STRING(null) is '' (string of length 0)

* ui: now supports single js file upload for Foxx services in addition to zip files

* fixed a multi-threading issue in the agency when callElection was called
  while the Supervision was calling updateSnapshot

* added startup option `--query.tracking-with-bindvars`

  This option controls whether the list of currently running queries
  and the list of slow queries should contain the bind variables used
  in the queries or not.

  The option can be changed at runtime using the commands

      // enables tracking of bind variables
      // set to false to turn tracking of bind variables off
      var value = true;
      require("@arangodb/aql/queries").properties({
        trackBindVars: value
      });

* index selectivity estimates are now available in the cluster as well

* fixed issue #2943: loadIndexesIntoMemory not returning the same structure
  as the rest of the collection APIs

* fixed issue #2949: ArangoError 1208: illegal name

* fixed issue #2874: Collection properties do not return `isVolatile`
  attribute

* potential fix for issue #2939: Segmentation fault when starting
  coordinator node

* fixed issue #2810: out of memory error when running UPDATE/REPLACE
  on medium-size collection

* fix potential deadlock errors in collector thread

* disallow the usage of volatile collections in the RocksDB engine
  by throwing an error when a collection is created with attribute
  `isVolatile` set to `true`.
  Volatile collections are unsupported by the RocksDB engine, so
  creating them should not succeed and silently create a non-volatile
  collection

* prevent V8 from issuing SIGILL instructions when it runs out of memory

  Now arangod will attempt to log a FATAL error into its logfile in case V8
  runs out of memory. In case V8 runs out of memory, it will still terminate the
  entire process. But at least there should be something in the ArangoDB logs
  indicating what the problem was. Apart from that, the arangod process should
  now be exited with SIGABRT rather than SIGILL as it shouldn't return into the
  V8 code that aborted the process with `__builtin_trap`.

  this potentially fixes issue #2920: DBServer crashing automatically post upgrade to 3.2

* Foxx queues and tasks now ensure that the scripts in them run with the same
  permissions as the Foxx code who started the task / queue

* fixed issue #2928: Offset problems

* fixed issue #2876: wrong skiplist index usage in edge collection

* fixed issue #2868: cname missing from logger-follow results in rocksdb

* fixed issue #2889: Traversal query using incorrect collection id

* fixed issue #2884: AQL traversal uniqueness constraints "propagating" to other traversals? Weird results

* arangoexport: added `--query` option for passing an AQL query to export the result

* fixed issue #2879: No result when querying for the last record of a query

* ui: allows now to edit default access level for collections in database
  _system for all users except the root user.

* The _users collection is no longer accessible outside the arngod process, _queues is always read-only

* added new option "--rocksdb.max-background-jobs"

* removed options "--rocksdb.max-background-compactions", "--rocksdb.base-background-compactions" and "--rocksdb.max-background-flushes"

* option "--rocksdb.compaction-read-ahead-size" now defaults to 2MB

* change Windows build so that RocksDB doesn't enforce AVX optimizations by default
  This fixes startup crashes on servers that do not have AVX CPU extensions

* speed up RocksDB secondary index creation and dropping

* removed RocksDB note in Geo index docs


v3.2.0 (2017-07-20)
-------------------

* fixed UI issues

* fixed multi-threading issues in Pregel

* fixed Foxx resilience

* added command-line option `--javascript.allow-admin-execute`

  This option can be used to control whether user-defined JavaScript code
  is allowed to be executed on server by sending via HTTP to the API endpoint
  `/_admin/execute`  with an authenticated user account.
  The default value is `false`, which disables the execution of user-defined
  code. This is also the recommended setting for production. In test environments,
  it may be convenient to turn the option on in order to send arbitrary setup
  or teardown commands for execution on the server.


v3.2.beta6 (2017-07-18)
-----------------------

* various bugfixes


v3.2.beta5 (2017-07-16)
-----------------------

* numerous bugfixes


v3.2.beta4 (2017-07-04)
-----------------------

* ui: fixed document view _from and _to linking issue for special characters

* added function `db._parse(query)` for parsing an AQL query and returning information about it

* fixed one medium priority and two low priority security user interface
  issues found by owasp zap.

* ui: added index deduplicate options

* ui: fixed renaming of collections for the rocksdb storage engine

* documentation and js fixes for secondaries

* RocksDB storage format was changed, users of the previous beta/alpha versions
  must delete the database directory and re-import their data

* enabled permissions on database and collection level

* added and changed some user related REST APIs
    * added `PUT /_api/user/{user}/database/{database}/{collection}` to change collection permission
    * added `GET /_api/user/{user}/database/{database}/{collection}`
    * added optional `full` parameter to the `GET /_api/user/{user}/database/` REST call

* added user functions in the arangoshell `@arangodb/users` module
    * added `grantCollection` and `revokeCollection` functions
    * added `permission(user, database, collection)` to retrieve collection specific rights

* added "deduplicate" attribute for array indexes, which controls whether inserting
  duplicate index values from the same document into a unique array index will lead to
  an error or not:

      // with deduplicate = true, which is the default value:
      db._create("test");
      db.test.ensureIndex({ type: "hash", fields: ["tags[*]"], deduplicate: true });
      db.test.insert({ tags: ["a", "b"] });
      db.test.insert({ tags: ["c", "d", "c"] }); // will work, because deduplicate = true
      db.test.insert({ tags: ["a"] }); // will fail

      // with deduplicate = false
      db._create("test");
      db.test.ensureIndex({ type: "hash", fields: ["tags[*]"], deduplicate: false });
      db.test.insert({ tags: ["a", "b"] });
      db.test.insert({ tags: ["c", "d", "c"] }); // will not work, because deduplicate = false
      db.test.insert({ tags: ["a"] }); // will fail

  The "deduplicate" attribute is now also accepted by the index creation HTTP
  API endpoint POST /_api/index and is returned by GET /_api/index.

* added optimizer rule "remove-filters-covered-by-traversal"

* Debian/Ubuntu installer: make messages about future package upgrades more clear

* fix a hangup in VST

  The problem happened when the two first chunks of a VST message arrived
  together on a connection that was newly switched to VST.

* fix deletion of outdated WAL files in RocksDB engine

* make use of selectivity estimates in hash, skiplist and persistent indexes
  in RocksDB engine

* changed VM overcommit recommendation for user-friendliness

* fix a shutdown bug in the cluster: a destroyed query could still be active

* do not terminate the entire server process if a temp file cannot be created
  (Windows only)

* fix log output in the front-end, it stopped in case of too many messages


v3.2.beta3 (2017-06-27)
-----------------------

* numerous bugfixes


v3.2.beta2 (2017-06-20)
-----------------------

* potentially fixed issue #2559: Duplicate _key generated on insertion

* fix invalid results (too many) when a skipping LIMIT was used for a
  traversal. `LIMIT x` or `LIMIT 0, x` were not affected, but `LIMIT s, x`
  may have returned too many results

* fix races in SSL communication code

* fix invalid locking in JWT authentication cache, which could have
  crashed the server

* fix invalid first group results for sorted AQL COLLECT when LIMIT
  was used

* fix potential race, which could make arangod hang on startup

* removed `exception` field from transaction error result; users should throw
  explicit `Error` instances to return custom exceptions (addresses issue #2561)

* fixed issue #2613: Reduce log level when Foxx manager tries to self heal missing database

* add a read only mode for users and collection level authorization

* removed `exception` field from transaction error result; users should throw
  explicit `Error` instances to return custom exceptions (addresses issue #2561)

* fixed issue #2677: Foxx disabling development mode creates non-deterministic service bundle

* fixed issue #2684: Legacy service UI not working


v3.2.beta1 (2017-06-12)
-----------------------

* provide more context for index errors (addresses issue #342)

* arangod now validates several OS/environment settings on startup and warns if
  the settings are non-ideal. Most of the checks are executed on Linux systems only.

* fixed issue #2515: The replace-or-with-in optimization rule might prevent use of indexes

* added `REGEX_REPLACE` AQL function

* the RocksDB storage format was changed, users of the previous alpha versions
  must delete the database directory and re-import their data

* added server startup option `--query.fail-on-warning`

  setting this option to `true` will abort any AQL query with an exception if
  it causes a warning at runtime. The value can be overridden per query by
  setting the `failOnWarning` attribute in a query's options.

* added --rocksdb.num-uncompressed-levels to adjust number of non-compressed levels

* added checks for memory managment and warn (i. e. if hugepages are enabled)

* set default SSL cipher suite string to "HIGH:!EXPORT:!aNULL@STRENGTH"

* fixed issue #2469: Authentication = true does not protect foxx-routes

* fixed issue #2459: compile success but can not run with rocksdb

* `--server.maximal-queue-size` is now an absolute maximum. If the queue is
  full, then 503 is returned. Setting it to 0 means "no limit".

* (Enterprise only) added authentication against an LDAP server

* fixed issue #2083: Foxx services aren't distributed to all coordinators

* fixed issue #2384: new coordinators don't pick up existing Foxx services

* fixed issue #2408: Foxx service validation causes unintended side-effects

* extended HTTP API with routes for managing Foxx services

* added distinction between hasUser and authorized within Foxx
  (cluster internal requests are authorized requests but don't have a user)

* arangoimp now has a `--threads` option to enable parallel imports of data

* PR #2514: Foxx services that can't be fixed by self-healing now serve a 503 error

* added `time` function to `@arangodb` module


v3.2.alpha4 (2017-04-25)
------------------------

* fixed issue #2450: Bad optimization plan on simple query

* fixed issue #2448: ArangoDB Web UI takes no action when Delete button is clicked

* fixed issue #2442: Frontend shows already deleted databases during login

* added 'x-content-type-options: nosniff' to avoid MSIE bug

* set default value for `--ssl.protocol` from TLSv1 to TLSv1.2.

* AQL breaking change in cluster:
  The SHORTEST_PATH statement using edge-collection names instead
  of a graph name now requires to explicitly name the vertex-collection names
  within the AQL query in the cluster. It can be done by adding `WITH <name>`
  at the beginning of the query.

  Example:
  ```
  FOR v,e IN OUTBOUND SHORTEST_PATH @start TO @target edges [...]
  ```

  Now has to be:

  ```
  WITH vertices
  FOR v,e IN OUTBOUND SHORTEST_PATH @start TO @target edges [...]
  ```

  This change is due to avoid dead-lock sitations in clustered case.
  An error stating the above is included.

* add implicit use of geo indexes when using SORT/FILTER in AQL, without
  the need to use the special-purpose geo AQL functions `NEAR` or `WITHIN`.

  the special purpose `NEAR` AQL function can now be substituted with the
  following AQL (provided there is a geo index present on the `doc.latitude`
  and `doc.longitude` attributes):

      FOR doc in geoSort
        SORT DISTANCE(doc.latitude, doc.longitude, 0, 0)
        LIMIT 5
        RETURN doc

  `WITHIN` can be substituted with the following AQL:

      FOR doc in geoFilter
        FILTER DISTANCE(doc.latitude, doc.longitude, 0, 0) < 2000
        RETURN doc

  Compared to using the special purpose AQL functions this approach has the
  advantage that it is more composable, and will also honor any `LIMIT` values
  used in the AQL query.

* potential fix for shutdown hangs on OSX

* added KB, MB, GB prefix for integer parameters, % for integer parameters
  with a base value

* added JEMALLOC 4.5.0

* added `--vm.resident-limit` and `--vm.path` for file-backed memory mapping
  after reaching a configurable maximum RAM size

* try recommended limit for file descriptors in case of unlimited
  hard limit

* issue #2413: improve logging in case of lock timeout and deadlocks

* added log topic attribute to /_admin/log api

* removed internal build option `USE_DEV_TIMERS`

  Enabling this option activated some proprietary timers for only selected
  events in arangod. Instead better use `perf` to gather timings.


v3.2.alpha3 (2017-03-22)
------------------------

* increase default collection lock timeout from 30 to 900 seconds

* added function `db._engine()` for retrieval of storage engine information at
  server runtime

  There is also an HTTP REST handler at GET /_api/engine that returns engine
  information.

* require at least cmake 3.2 for building ArangoDB

* make arangod start with less V8 JavaScript contexts

  This speeds up the server start (a little bit) and makes it use less memory.
  Whenever a V8 context is needed by a Foxx action or some other operation and
  there is no usable V8 context, a new one will be created dynamically now.

  Up to `--javascript.v8-contexts` V8 contexts will be created, so this option
  will change its meaning. Previously as many V8 contexts as specified by this
  option were created at server start, and the number of V8 contexts did not
  change at runtime. Now up to this number of V8 contexts will be in use at the
  same time, but the actual number of V8 contexts is dynamic.

  The garbage collector thread will automatically delete unused V8 contexts after
  a while. The number of spare contexts will go down to as few as configured in
  the new option `--javascript.v8-contexts-minimum`. Actually that many V8 contexts
  are also created at server start.

  The first few requests in new V8 contexts will take longer than in contexts
  that have been there already. Performance may therefore suffer a bit for the
  initial requests sent to ArangoDB or when there are only few but performance-
  critical situations in which new V8 contexts will be created. If this is a
  concern, it can easily be fixed by setting `--javascipt.v8-contexts-minimum`
  and `--javascript.v8-contexts` to a relatively high value, which will guarantee
  that many number of V8 contexts to be created at startup and kept around even
  when unused.

  Waiting for an unused V8 context will now also abort if no V8 context can be
  acquired/created after 120 seconds.

* improved diagnostic messages written to logfiles by supervisor process

* fixed issue #2367

* added "bindVars" to attributes of currently running and slow queries

* added "jsonl" as input file type for arangoimp

* upgraded version of bundled zlib library from 1.2.8 to 1.2.11

* added input file type `auto` for arangoimp so it can automatically detect the
  type of the input file from the filename extension

* fixed variables parsing in GraphQL

* added `--translate` option for arangoimp to translate attribute names from
  the input files to attriubte names expected by ArangoDB

  The `--translate` option can be specified multiple times (once per translation
  to be executed). The following example renames the "id" column from the input
  file to "_key", and the "from" column to "_from", and the "to" column to "_to":

      arangoimp --type csv --file data.csv --translate "id=_key" --translate "from=_from" --translate "to=_to"

  `--translate` works for CSV and TSV inputs only.

* changed default value for `--server.max-packet-size` from 128 MB to 256 MB

* fixed issue #2350

* fixed issue #2349

* fixed issue #2346

* fixed issue #2342

* change default string truncation length from 80 characters to 256 characters for
  `print`/`printShell` functions in ArangoShell and arangod. This will emit longer
  prefixes of string values before truncating them with `...`, which is helpful
  for debugging.

* always validate incoming JSON HTTP requests for duplicate attribute names

  Incoming JSON data with duplicate attribute names will now be rejected as
  invalid. Previous versions of ArangoDB only validated the uniqueness of
  attribute names inside incoming JSON for some API endpoints, but not
  consistently for all APIs.

* don't let read-only transactions block the WAL collector

* allow passing own `graphql-sync` module instance to Foxx GraphQL router

* arangoexport can now export to csv format

* arangoimp: fixed issue #2214

* Foxx: automatically add CORS response headers

* added "OPTIONS" to CORS `access-control-allow-methods` header

* Foxx: Fix arangoUser sometimes not being set correctly

* fixed issue #1974


v3.2.alpha2 (2017-02-20)
------------------------

* ui: fixed issue #2065

* ui: fixed a dashboard related memory issue

* Internal javascript rest actions will now hide their stack traces to the client
  unless maintainer mode is activated. Instead they will always log to the logfile

* Removed undocumented internal HTTP API:
  * PUT _api/edges

  The documented GET _api/edges and the undocumented POST _api/edges remains unmodified.

* updated V8 version to 5.7.0.0

* change undocumented behaviour in case of invalid revision ids in
  If-Match and If-None-Match headers from 400 (BAD) to 412 (PRECONDITION
  FAILED).

* change undocumented behaviour in case of invalid revision ids in
  JavaScript document operations from 1239 ("illegal document revision")
  to 1200 ("conflict").

* added data export tool, arangoexport.

  arangoexport can be used to export collections to json, jsonl or xml
  and export a graph or collections to xgmml.

* fixed a race condition when closing a connection

* raised default hard limit on threads for very small to 64

* fixed negative counting of http connection in UI


v3.2.alpha1 (2017-02-05)
------------------------

* added figure `httpRequests` to AQL query statistics

* removed revisions cache intermediate layer implementation

* obsoleted startup options `--database.revision-cache-chunk-size` and
  `--database.revision-cache-target-size`

* fix potential port number over-/underruns

* added startup option `--log.shorten-filenames` for controlling whether filenames
  in log messages should be shortened to just the filename with the absolute path

* removed IndexThreadFeature, made `--database.index-threads` option obsolete

* changed index filling to make it more parallel, dispatch tasks to boost::asio

* more detailed stacktraces in Foxx apps

* generated Foxx services now use swagger tags


v3.1.24 (XXXX-XX-XX)
--------------------

* fixed one more LIMIT issue in traversals


v3.1.23 (2017-06-19)
--------------------

* potentially fixed issue #2559: Duplicate _key generated on insertion

* fix races in SSL communication code

* fix invalid results (too many) when a skipping LIMIT was used for a
  traversal. `LIMIT x` or `LIMIT 0, x` were not affected, but `LIMIT s, x`
  may have returned too many results

* fix invalid first group results for sorted AQL COLLECT when LIMIT
  was used

* fix invalid locking in JWT authentication cache, which could have
  crashed the server

* fix undefined behavior in traverser when traversals were used inside
  a FOR loop


v3.1.22 (2017-06-07)
--------------------

* fixed issue #2505: Problem with export + report of a bug

* documented changed behavior of WITH

* fixed ui glitch in aardvark

* avoid agency compaction bug

* fixed issue #2283: disabled proxy communication internally


v3.1.21 (2017-05-22)
--------------------

* fixed issue #2488:  AQL operator IN error when data use base64 chars

* more randomness in seeding RNG

v3.1.20 (2016-05-16)
--------------------

* fixed incorrect sorting for distributeShardsLike

* improve reliability of AgencyComm communication with Agency

* fixed shard numbering bug, where ids were erouneously incremented by 1

* remove an unnecessary precondition in createCollectionCoordinator

* funny fail rotation fix

* fix in SimpleHttpClient for correct advancement of readBufferOffset

* forward SIG_HUP in supervisor process to the server process to fix logrotaion
  You need to stop the remaining arangod server process manually for the upgrade to work.


v3.1.19 (2017-04-28)
--------------------

* Fixed a StackOverflow issue in Traversal and ShortestPath. Occured if many (>1000) input
  values in a row do not return any result. Fixes issue: #2445

* fixed issue #2448

* fixed issue #2442

* added 'x-content-type-options: nosniff' to avoid MSIE bug

* fixed issue #2441

* fixed issue #2440

* Fixed a StackOverflow issue in Traversal and ShortestPath. Occured if many (>1000) input
  values in a row do not return any result. Fixes issue: #2445

* fix occasional hanging shutdowns on OS X


v3.1.18 (2017-04-18)
--------------------

* fixed error in continuous synchronization of collections

* fixed spurious hangs on server shutdown

* better error messages during restore collection

* completely overhaul supervision. More detailed tests

* Fixed a dead-lock situation in cluster traversers, it could happen in
  rare cases if the computation on one DBServer could be completed much earlier
  than the other server. It could also be restricted to SmartGraphs only.

* (Enterprise only) Fixed a bug in SmartGraph DepthFirstSearch. In some
  more complicated queries, the maxDepth limit of 1 was not considered strictly
  enough, causing the traverser to do unlimited depth searches.

* fixed issue #2415

* fixed issue #2422

* fixed issue #1974


v3.1.17 (2017-04-04)
--------------------

* (Enterprise only) fixed a bug where replicationFactor was not correctly
  forwarded in SmartGraph creation.

* fixed issue #2404

* fixed issue #2397

* ui - fixed smart graph option not appearing

* fixed issue #2389

* fixed issue #2400


v3.1.16 (2017-03-27)
--------------------

* fixed issue #2392

* try to raise file descriptors to at least 8192, warn otherwise

* ui - aql editor improvements + updated ace editor version (memory leak)

* fixed lost HTTP requests

* ui - fixed some event issues

* avoid name resolution when given connection string is a valid ip address

* helps with issue #1842, bug in COLLECT statement in connection with LIMIT.

* fix locking bug in cluster traversals

* increase lock timeout defaults

* increase various cluster timeouts

* limit default target size for revision cache to 1GB, which is better for
  tight RAM situations (used to be 40% of (totalRAM - 1GB), use
  --database.revision-cache-target-size <VALUEINBYTES> to get back the
  old behaviour

* fixed a bug with restarted servers indicating status as "STARTUP"
  rather that "SERVING" in Nodes UI.


v3.1.15 (2017-03-20)
--------------------

* add logrotate configuration as requested in #2355

* fixed issue #2376

* ui - changed document api due a chrome bug

* ui - fixed a submenu bug

* added endpoint /_api/cluster/endpoints in cluster case to get all
  coordinator endpoints

* fix documentation of /_api/endpoint, declaring this API obsolete.

* Foxx response objects now have a `type` method for manipulating the content-type header

* Foxx tests now support `xunit` and `tap` reporters


v3.1.14 (2017-03-13)
--------------------

* ui - added feature request (multiple start nodes within graph viewer) #2317

* added missing locks to authentication cache methods

* ui - added feature request (multiple start nodes within graph viewer) #2317

* ui - fixed wrong merge of statistics information from different coordinators

* ui - fixed issue #2316

* ui - fixed wrong protocol usage within encrypted environment

* fixed compile error on Mac Yosemite

* minor UI fixes


v3.1.13 (2017-03-06)
--------------------

* fixed variables parsing in GraphQL

* fixed issue #2214

* fixed issue #2342

* changed thread handling to queue only user requests on coordinator

* use exponential backoff when waiting for collection locks

* repair short name server lookup in cluster in the case of a removed
  server


v3.1.12 (2017-02-28)
--------------------

* disable shell color escape sequences on Windows

* fixed issue #2326

* fixed issue #2320

* fixed issue #2315

* fixed a race condition when closing a connection

* raised default hard limit on threads for very small to 64

* fixed negative counting of http connection in UI

* fixed a race when renaming collections

* fixed a race when dropping databases


v3.1.11 (2017-02-17)
--------------------

* fixed a race between connection closing and sending out last chunks of data to clients
  when the "Connection: close" HTTP header was set in requests

* ui: optimized smart graph creation usability

* ui: fixed #2308

* fixed a race in async task cancellation via `require("@arangodb/tasks").unregisterTask()`

* fixed spuriously hanging threads in cluster AQL that could sit idle for a few minutes

* fixed potential numeric overflow for big index ids in index deletion API

* fixed sort issue in cluster, occurring when one of the local sort buffers of a
  GatherNode was empty

* reduce number of HTTP requests made for certain kinds of join queries in cluster,
  leading to speedup of some join queries

* supervision deals with demised coordinators correctly again

* implement a timeout in TraverserEngineRegistry

* agent communication reduced in large batches of append entries RPCs

* inception no longer estimates RAFT timings

* compaction in agents has been moved to a separate thread

* replicated logs hold local timestamps

* supervision jobs failed leader and failed follower revisited for
  function in precarious stability situations

* fixed bug in random number generator for 64bit int


v3.1.10 (2017-02-02)
--------------------

* updated versions of bundled node modules:
  - joi: from 8.4.2 to 9.2.0
  - joi-to-json-schema: from 2.2.0 to 2.3.0
  - sinon: from 1.17.4 to 1.17.6
  - lodash: from 4.13.1 to 4.16.6

* added shortcut for AQL ternary operator
  instead of `condition ? true-part : false-part` it is now possible to also use a
  shortcut variant `condition ? : false-part`, e.g.

      FOR doc IN docs RETURN doc.value ?: 'not present'

  instead of

      FOR doc IN docs RETURN doc.value ? doc.value : 'not present'

* fixed wrong sorting order in cluster, if an index was used to sort with many
  shards.

* added --replication-factor, --number-of-shards and --wait-for-sync to arangobench

* turn on UTF-8 string validation for VelocyPack values received via VST connections

* fixed issue #2257

* upgraded Boost version to 1.62.0

* added optional detail flag for db.<collection>.count()
  setting the flag to `true` will make the count operation returned the per-shard
  counts for the collection:

      db._create("test", { numberOfShards: 10 });
      for (i = 0; i < 1000; ++i) {
        db.test.insert({value: i});
      }
      db.test.count(true);

      {
        "s100058" : 99,
        "s100057" : 103,
        "s100056" : 100,
        "s100050" : 94,
        "s100055" : 90,
        "s100054" : 122,
        "s100051" : 109,
        "s100059" : 99,
        "s100053" : 95,
        "s100052" : 89
      }

* added optional memory limit for AQL queries:

      db._query("FOR i IN 1..100000 SORT i RETURN i", {}, { options: { memoryLimit: 100000 } });

  This option limits the default maximum amount of memory (in bytes) that a single
  AQL query can use.
  When a single AQL query reaches the specified limit value, the query will be
  aborted with a *resource limit exceeded* exception. In a cluster, the memory
  accounting is done per shard, so the limit value is effectively a memory limit per
  query per shard.

  The global limit value can be overriden per query by setting the *memoryLimit*
  option value for individual queries when running an AQL query.

* added server startup option `--query.memory-limit`

* added convenience function to create vertex-centric indexes.

  Usage: `db.collection.ensureVertexCentricIndex("label", {type: "hash", direction: "outbound"})`
  That will create an index that can be used on OUTBOUND with filtering on the
  edge attribute `label`.

* change default log output for tools to stdout (instead of stderr)

* added option -D to define a configuration file environment key=value

* changed encoding behavior for URLs encoded in the C++ code of ArangoDB:
  previously the special characters `-`, `_`, `~` and `.` were returned as-is
  after URL-encoding, now `.` will be encoded to be `%2e`.
  This also changes the behavior of how incoming URIs are processed: previously
  occurrences of `..` in incoming request URIs were collapsed (e.g. `a/../b/` was
  collapsed to a plain `b/`). Now `..` in incoming request URIs are not collapsed.

* Foxx request URL suffix is no longer unescaped

* @arangodb/request option json now defaults to `true` if the response body is not empty and encoding is not explicitly set to `null` (binary).
  The option can still be set to `false` to avoid unnecessary attempts at parsing the response as JSON.

* Foxx configuration values for unknown options will be discarded when saving the configuration in production mode using the web interface

* module.context.dependencies is now immutable

* process.stdout.isTTY now returns `true` in arangosh and when running arangod with the `--console` flag

* add support for Swagger tags in Foxx


v3.1.9 (XXXX-XX-XX)
-------------------

* macos CLI package: store databases and apps in the users home directory

* ui: fixed re-login issue within a non system db, when tab was closed

* fixed a race in the VelocyStream Commtask implementation

* fixed issue #2256


v3.1.8 (2017-01-09)
-------------------

* add Windows silent installer

* add handling of debug symbols during Linux & windows release builds.

* fixed issue #2181

* fixed issue #2248: reduce V8 max old space size from 3 GB to 1 GB on 32 bit systems

* upgraded Boost version to 1.62.0

* fixed issue #2238

* fixed issue #2234

* agents announce new endpoints in inception phase to leader

* agency leadership accepts updatet endpoints to given uuid

* unified endpoints replace localhost with 127.0.0.1

* fix several problems within an authenticated cluster


v3.1.7 (2016-12-29)
-------------------

* fixed one too many elections in RAFT

* new agency comm backported from devel


v3.1.6 (2016-12-20)
-------------------

* fixed issue #2227

* fixed issue #2220

* agency constituent/agent bug fixes in race conditions picking up
  leadership

* supervision does not need waking up anymore as it is running
  regardless

* agents challenge their leadership more rigorously


v3.1.5 (2016-12-16)
-------------------

* lowered default value of `--database.revision-cache-target-size` from 75% of
  RAM to less than 40% of RAM

* fixed issue #2218

* fixed issue #2217

* Foxx router.get/post/etc handler argument can no longer accidentally omitted

* fixed issue #2223


v3.1.4 (2016-12-08)
-------------------

* fixed issue #2211

* fixed issue #2204

* at cluster start, coordinators wait until at least one DBserver is there,
  and either at least two DBservers are there or 15s have passed, before they
  initiate the bootstrap of system collections.

* more robust agency startup from devel

* supervision's AddFollower adds many followers at once

* supervision has new FailedFollower job

* agency's Node has new method getArray

* agency RAFT timing estimates more conservative in waitForSync
  scenario

* agency RAFT timing estimates capped at maximum 2.0/10.0 for low/high


v3.1.3 (2016-12-02)
-------------------

* fix a traversal bug when using skiplist indexes:
  if we have a skiplist of ["a", "unused", "_from"] and a traversal like:
  FOR v,e,p IN OUTBOUND @start @@edges
    FILTER p.edges[0].a == 'foo'
    RETURN v
  And the above index applied on "a" is considered better than EdgeIndex, than
  the executor got into undefined behaviour.

* fix endless loop when trying to create a collection with replicationFactor: -1


v3.1.2 (2016-11-24)
-------------------

* added support for descriptions field in Foxx dependencies

* (Enterprise only) fixed a bug in the statistic report for SmartGraph traversals.
Now they state correctly how many documents were fetched from the index and how many
have been filtered.

* Prevent uniform shard distribution when replicationFactor == numServers

v3.1.1 (2016-11-15)
-------------------

* fixed issue #2176

* fixed issue #2168

* display index usage of traversals in AQL explainer output (previously missing)

* fixed issue #2163

* preserve last-used HLC value across server starts

* allow more control over handling of pre-3.1 _rev values

  this changes the server startup option `--database.check-30-revisions` from a boolean (true/false)
  parameter to a string parameter with the following possible values:

  - "fail":
    will validate _rev values of 3.0 collections on collection loading and throw an exception when invalid _rev values are found.
    in this case collections with invalid _rev values are marked as corrupted and cannot be used in the ArangoDB 3.1 instance.
    the fix procedure for such collections is to export the collections from 3.0 database with arangodump and restore them in 3.1 with arangorestore.
    collections that do not contain invalid _rev values are marked as ok and will not be re-checked on following loads.
    collections that contain invalid _rev values will be re-checked on following loads.

  - "true":
    will validate _rev values of 3.0 collections on collection loading and print a warning when invalid _rev values are found.
    in this case collections with invalid _rev values can be used in the ArangoDB 3.1 instance.
    however, subsequent operations on documents with invalid _rev values may silently fail or fail with explicit errors.
    the fix procedure for such collections is to export the collections from 3.0 database with arangodump and restore them in 3.1 with arangorestore.
    collections that do not contain invalid _rev values are marked as ok and will not be re-checked on following loads.
    collections that contain invalid _rev values will be re-checked on following loads.

  - "false":
    will not validate _rev values on collection loading and not print warnings.
    no hint is given when invalid _rev values are found.
    subsequent operations on documents with invalid _rev values may silently fail or fail with explicit errors.
    this setting does not affect whether collections are re-checked later.
    collections will be re-checked on following loads if `--database.check-30-revisions` is later set to either `true` or `fail`.

  The change also suppresses warnings that were printed when collections were restored using arangorestore, and the restore
  data contained invalid _rev values. Now these warnings are suppressed, and new HLC _rev values are generated for these documents
  as before.

* added missing functions to AQL syntax highlighter in web interface

* fixed display of `ANY` direction in traversal explainer output (direction `ANY` was shown as either
  `INBOUND` or `OUTBOUND`)

* changed behavior of toJSON() function when serializing an object before saving it in the database

  if an object provides a toJSON() function, this function is still called for serializing it.
  the change is that the result of toJSON() is not stringified anymore, but saved as is. previous
  versions of ArangoDB called toJSON() and after that additionally stringified its result.

  This change will affect the saving of JS Buffer objects, which will now be saved as arrays of
  bytes instead of a comma-separated string of the Buffer's byte contents.

* allow creating unique indexes on more attributes than present in shardKeys

  The following combinations of shardKeys and indexKeys are allowed/not allowed:

  shardKeys     indexKeys
      a             a        ok
      a             b    not ok
      a           a b        ok
    a b             a    not ok
    a b             b    not ok
    a b           a b        ok
    a b         a b c        ok
  a b c           a b    not ok
  a b c         a b c        ok

* fixed wrong version in web interface login screen (EE only)

* make web interface not display an exclamation mark next to ArangoDB version number 3.1

* fixed search for arbitrary document attributes in web interface in case multiple
  search values were used on different attribute names. in this case, the search always
  produced an empty result

* disallow updating `_from` and `_to` values of edges in Smart Graphs. Updating these
  attributes would lead to potential redistribution of edges to other shards, which must be
  avoided.

* fixed issue #2148

* updated graphql-sync dependency to 0.6.2

* fixed issue #2156

* fixed CRC4 assembly linkage


v3.1.0 (2016-10-29)
-------------------

* AQL breaking change in cluster:

  from ArangoDB 3.1 onwards `WITH` is required for traversals in a
  clustered environment in order to avoid deadlocks.

  Note that for queries that access only a single collection or that have all
  collection names specified somewhere else in the query string, there is no
  need to use *WITH*. *WITH* is only useful when the AQL query parser cannot
  automatically figure out which collections are going to be used by the query.
  *WITH* is only useful for queries that dynamically access collections, e.g.
  via traversals, shortest path operations or the *DOCUMENT()* function.

  more info can be found [here](https://github.com/arangodb/arangodb/blob/devel/Documentation/Books/AQL/Operations/With.md)

* added AQL function `DISTANCE` to calculate the distance between two arbitrary
  coordinates (haversine formula)

* fixed issue #2110

* added Auto-aptation of RAFT timings as calculations only


v3.1.rc2 (2016-10-10)
---------------------

* second release candidate


v3.1.rc1 (2016-09-30)
---------------------

* first release candidate


v3.1.alpha2 (2016-09-01)
------------------------

* added module.context.createDocumentationRouter to replace module.context.apiDocumentation

* bug in RAFT implementation of reads. dethroned leader still answered requests in isolation

* ui: added new graph viewer

* ui: aql-editor added tabular & graph display

* ui: aql-editor improved usability

* ui: aql-editor: query profiling support

* fixed issue #2109

* fixed issue #2111

* fixed issue #2075

* added AQL function `DISTANCE` to calculate the distance between two arbitrary
  coordinates (haversine formula)

* rewrote scheduler and dispatcher based on boost::asio

  parameters changed:
    `--scheduler.threads` and `--server.threads` are now merged into a single one: `--server.threads`

    hidden `--server.extra-threads` has been removed

    hidden `--server.aql-threads` has been removed

    hidden `--server.backend` has been removed

    hidden `--server.show-backends` has been removed

    hidden `--server.thread-affinity` has been removed

* fixed issue #2086

* fixed issue #2079

* fixed issue #2071

  make the AQL query optimizer inject filter condition expressions referred to
  by variables during filter condition aggregation.
  For example, in the following query

      FOR doc IN collection
        LET cond1 = (doc.value == 1)
        LET cond2 = (doc.value == 2)
        FILTER cond1 || cond2
        RETURN { doc, cond1, cond2 }

  the optimizer will now inject the conditions for `cond1` and `cond2` into the filter
  condition `cond1 || cond2`, expanding it to `(doc.value == 1) || (doc.value == 2)`
  and making these conditions available for index searching.

  Note that the optimizer previously already injected some conditions into other
  conditions, but only if the variable that defined the condition was not used
  elsewhere. For example, the filter condition in the query

      FOR doc IN collection
        LET cond = (doc.value == 1)
        FILTER cond
        RETURN { doc }

  already got optimized before because `cond` was only used once in the query and
  the optimizer decided to inject it into the place where it was used.

  This only worked for variables that were referred to once in the query.
  When a variable was used multiple times, the condition was not injected as
  in the following query:

      FOR doc IN collection
        LET cond = (doc.value == 1)
        FILTER cond
        RETURN { doc, cond }

  The fix for #2070 now will enable this optimization so that the query can
  use an index on `doc.value` if available.

* changed behavior of AQL array comparison operators for empty arrays:
  * `ALL` and `ANY` now always return `false` when the left-hand operand is an
    empty array. The behavior for non-empty arrays does not change:
    * `[] ALL == 1` will return `false`
    * `[1] ALL == 1` will return `true`
    * `[1, 2] ALL == 1` will return `false`
    * `[2, 2] ALL == 1` will return `false`
    * `[] ANY == 1` will return `false`
    * `[1] ANY == 1` will return `true`
    * `[1, 2] ANY == 1` will return `true`
    * `[2, 2] ANY == 1` will return `false`
  * `NONE` now always returns `true` when the left-hand operand is an empty array.
    The behavior for non-empty arrays does not change:
    * `[] NONE == 1` will return `true`
    * `[1] NONE == 1` will return `false`
    * `[1, 2] NONE == 1` will return `false`
    * `[2, 2] NONE == 1` will return `true`

* added experimental AQL functions `JSON_STRINGIFY` and `JSON_PARSE`

* added experimental support for incoming gzip-compressed requests

* added HTTP REST APIs for online loglevel adjustments:

  - GET `/_admin/log/level` returns the current loglevel settings
  - PUT `/_admin/log/level` modifies the current loglevel settings

* PATCH /_api/gharial/{graph-name}/vertex/{collection-name}/{vertex-key}
  - changed default value for keepNull to true

* PATCH /_api/gharial/{graph-name}/edge/{collection-name}/{edge-key}
  - changed default value for keepNull to true

* renamed `maximalSize` attribute in parameter.json files to `journalSize`

  The `maximalSize` attribute will still be picked up from collections that
  have not been adjusted. Responses from the replication API will now also use
  `journalSize` instead of `maximalSize`.

* added `--cluster.system-replication-factor` in order to adjust the
  replication factor for new system collections

* fixed issue #2012

* added a memory expection in case V8 memory gets too low

* added Optimizer Rule for other indexes in Traversals
  this allows AQL traversals to use other indexes than the edge index.
  So traversals with filters on edges can now make use of more specific
  indexes, e.g.

      FOR v, e, p IN 2 OUTBOUND @start @@edge FILTER p.edges[0].foo == "bar"

  will prefer a Hash Index on [_from, foo] above the EdgeIndex.

* fixed epoch computation in hybrid logical clock

* fixed thread affinity

* replaced require("internal").db by require("@arangodb").db

* added option `--skip-lines` for arangoimp
  this allows skipping the first few lines from the import file in case the
  CSV or TSV import are used

* fixed periodic jobs: there should be only one instance running - even if it
  runs longer than the period

* improved performance of primary index and edge index lookups

* optimizations for AQL `[*]` operator in case no filter, no projection and
  no offset/limit are used

* added AQL function `OUTERSECTION` to return the symmetric difference of its
  input arguments

* Foxx manifests of installed services are now saved to disk with indentation

* Foxx tests and scripts in development mode should now always respect updated
  files instead of loading stale modules

* When disabling Foxx development mode the setup script is now re-run

* Foxx now provides an easy way to directly serve GraphQL requests using the
  `@arangodb/foxx/graphql` module and the bundled `graphql-sync` dependency

* Foxx OAuth2 module now correctly passes the `access_token` to the OAuth2 server

* added iconv-lite and timezone modules

* web interface now allows installing GitHub and zip services in legacy mode

* added module.context.createDocumentationRouter to replace module.context.apiDocumentation

* bug in RAFT implementation of reads. dethroned leader still answered
  requests in isolation

* all lambdas in ClusterInfo might have been left with dangling references.

* Agency bug fix for handling of empty json objects as values.

* Foxx tests no longer support the Mocha QUnit interface as this resulted in weird
  inconsistencies in the BDD and TDD interfaces. This fixes the TDD interface
  as well as out-of-sequence problems when using the BDD before/after functions.

* updated bundled JavaScript modules to latest versions; joi has been updated from 8.4 to 9.2
  (see [joi 9.0.0 release notes](https://github.com/hapijs/joi/issues/920) for information on
  breaking changes and new features)

* fixed issue #2139

* updated graphql-sync dependency to 0.6.2

* fixed issue #2156


v3.0.13 (XXXX-XX-XX)
--------------------

* fixed issue #2315

* fixed issue #2210


v3.0.12 (2016-11-23)
--------------------

* fixed issue #2176

* fixed issue #2168

* fixed issues #2149, #2159

* fixed error reporting for issue #2158

* fixed assembly linkage bug in CRC4 module

* added support for descriptions field in Foxx dependencies


v3.0.11 (2016-11-08)
--------------------

* fixed issue #2140: supervisor dies instead of respawning child

* fixed issue #2131: use shard key value entered by user in web interface

* fixed issue #2129: cannot kill a long-run query

* fixed issue #2110

* fixed issue #2081

* fixed issue #2038

* changes to Foxx service configuration or dependencies should now be
  stored correctly when options are cleared or omitted

* Foxx tests no longer support the Mocha QUnit interface as this resulted in weird
  inconsistencies in the BDD and TDD interfaces. This fixes the TDD interface
  as well as out-of-sequence problems when using the BDD before/after functions.

* fixed issue #2148


v3.0.10 (2016-09-26)
--------------------

* fixed issue #2072

* fixed issue #2070

* fixed slow cluster starup issues. supervision will demonstrate more
  patience with db servers


v3.0.9 (2016-09-21)
-------------------

* fixed issue #2064

* fixed issue #2060

* speed up `collection.any()` and skiplist index creation

* fixed multiple issues where ClusterInfo bug hung agency in limbo
  timeouting on multiple collection and database callbacks


v3.0.8 (2016-09-14)
-------------------

* fixed issue #2052

* fixed issue #2005

* fixed issue #2039

* fixed multiple issues where ClusterInfo bug hung agency in limbo
  timeouting on multiple collection and database callbacks


v3.0.7 (2016-09-05)
-------------------

* new supervision job handles db server failure during collection creation.


v3.0.6 (2016-09-02)
-------------------

* fixed issue #2026

* slightly better error diagnostics for AQL query compilation and replication

* fixed issue #2018

* fixed issue #2015

* fixed issue #2012

* fixed wrong default value for arangoimp's `--on-duplicate` value

* fix execution of AQL traversal expressions when there are multiple
  conditions that refer to variables set outside the traversal

* properly return HTTP 503 in JS actions when backend is gone

* supervision creates new key in agency for failed servers

* new shards will not be allocated on failed or cleaned servers


v3.0.5 (2016-08-18)
-------------------

* execute AQL ternary operator via C++ if possible

* fixed issue #1977

* fixed extraction of _id attribute in AQL traversal conditions

* fix SSL agency endpoint

* Minimum RAFT timeout was one order of magnitude to short.

* Optimized RAFT RPCs from leader to followers for efficiency.

* Optimized RAFT RPC handling on followers with respect to compaction.

* Fixed bug in handling of duplicates and overlapping logs

* Fixed bug in supervision take over after leadership change.

v3.0.4 (2016-08-01)
-------------------

* added missing lock for periodic jobs access

* fix multiple foxx related cluster issues

* fix handling of empty AQL query strings

* fixed issue in `INTERSECTION` AQL function with duplicate elements
  in the source arrays

* fixed issue #1970

* fixed issue #1968

* fixed issue #1967

* fixed issue #1962

* fixed issue #1959

* replaced require("internal").db by require("@arangodb").db

* fixed issue #1954

* fixed issue #1953

* fixed issue #1950

* fixed issue #1949

* fixed issue #1943

* fixed segfault in V8, by backporting https://bugs.chromium.org/p/v8/issues/detail?id=5033

* Foxx OAuth2 module now correctly passes the `access_token` to the OAuth2 server

* fixed credentialed CORS requests properly respecting --http.trusted-origin

* fixed a crash in V8Periodic task (forgotten lock)

* fixed two bugs in synchronous replication (syncCollectionFinalize)


v3.0.3 (2016-07-17)
-------------------

* fixed issue #1942

* fixed issue #1941

* fixed array index batch insertion issues for hash indexes that caused problems when
  no elements remained for insertion

* fixed AQL MERGE() function with External objects originating from traversals

* fixed some logfile recovery errors with error message "document not found"

* fixed issue #1937

* fixed issue #1936

* improved performance of arangorestore in clusters with synchronous
  replication

* Foxx tests and scripts in development mode should now always respect updated
  files instead of loading stale modules

* When disabling Foxx development mode the setup script is now re-run

* Foxx manifests of installed services are now saved to disk with indentation


v3.0.2 (2016-07-09)
-------------------

* fixed assertion failure in case multiple remove operations were used in the same query

* fixed upsert behavior in case upsert was used in a loop with the same document example

* fixed issue #1930

* don't expose local file paths in Foxx error messages.

* fixed issue #1929

* make arangodump dump the attribute `isSystem` when dumping the structure
  of a collection, additionally make arangorestore not fail when the attribute
  is missing

* fixed "Could not extract custom attribute" issue when using COLLECT with
  MIN/MAX functions in some contexts

* honor presence of persistent index for sorting

* make AQL query optimizer not skip "use-indexes-rule", even if enough
  plans have been created already

* make AQL optimizer not skip "use-indexes-rule", even if enough execution plans
  have been created already

* fix double precision value loss in VelocyPack JSON parser

* added missing SSL support for arangorestore

* improved cluster import performance

* fix Foxx thumbnails on DC/OS

* fix Foxx configuration not being saved

* fix Foxx app access from within the frontend on DC/OS

* add option --default-replication-factor to arangorestore and simplify
  the control over the number of shards when restoring

* fix a bug in the VPack -> V8 conversion if special attributes _key,
  _id, _rev, _from and _to had non-string values, which is allowed
  below the top level

* fix malloc_usable_size for darwin


v3.0.1 (2016-06-30)
-------------------

* fixed periodic jobs: there should be only one instance running - even if it
  runs longer than the period

* increase max. number of collections in AQL queries from 32 to 256

* fixed issue #1916: header "authorization" is required" when opening
  services page

* fixed issue #1915: Explain: member out of range

* fixed issue #1914: fix unterminated buffer

* don't remove lockfile if we are the same (now stale) pid
  fixes docker setups (our pid will always be 1)

* do not use revision id comparisons in compaction for determining whether a
  revision is obsolete, but marker memory addresses
  this ensures revision ids don't matter when compacting documents

* escape Unicode characters in JSON HTTP responses
  this converts UTF-8 characters in HTTP responses of arangod into `\uXXXX`
  escape sequences. This makes the HTTP responses fit into the 7 bit ASCII
  character range, which speeds up HTTP response parsing for some clients,
  namely node.js/v8

* add write before read collections when starting a user transaction
  this allows specifying the same collection in both read and write mode without
  unintended side effects

* fixed buffer overrun that occurred when building very large result sets

* index lookup optimizations for primary index and edge index

* fixed "collection is a nullptr" issue when starting a traversal from a transaction

* enable /_api/import on coordinator servers


v3.0.0 (2016-06-22)
-------------------

* minor GUI fixxes

* fix for replication and nonces


v3.0.0-rc3 (2016-06-19)
-----------------------

* renamed various Foxx errors to no longer refer to Foxx services as apps

* adjusted various error messages in Foxx to be more informative

* specifying "files" in a Foxx manifest to be mounted at the service root
  no longer results in 404s when trying to access non-file routes

* undeclared path parameters in Foxx no longer break the service

* trusted reverse proxy support is now handled more consistently

* ArangoDB request compatibility and user are now exposed in Foxx

* all bundled NPM modules have been upgraded to their latest versions


v3.0.0-rc2 (2016-06-12)
-----------------------

* added option `--server.max-packet-size` for client tools

* renamed option `--server.ssl-protocol` to `--ssl.protocol` in client tools
  (was already done for arangod, but overlooked for client tools)

* fix handling of `--ssl.protocol` value 5 (TLS v1.2) in client tools, which
  claimed to support it but didn't

* config file can use '@include' to include a different config file as base


v3.0.0-rc1 (2016-06-10)
-----------------------

* the user management has changed: it now has users that are independent of
  databases. A user can have one or more database assigned to the user.

* forward ported V8 Comparator bugfix for inline heuristics from
  https://github.com/v8/v8/commit/5ff7901e24c2c6029114567de5a08ed0f1494c81

* changed to-string conversion for AQL objects and arrays, used by the AQL
  function `TO_STRING()` and implicit to-string casts in AQL

  - arrays are now converted into their JSON-stringify equivalents, e.g.

    - `[ ]` is now converted to `[]`
    - `[ 1, 2, 3 ]` is now converted to `[1,2,3]`
    - `[ "test", 1, 2 ] is now converted to `["test",1,2]`

    Previous versions of ArangoDB converted arrays with no members into the
    empty string, and non-empty arrays into a comma-separated list of member
    values, without the surrounding angular brackets. Additionally, string
    array members were not enclosed in quotes in the result string:

    - `[ ]` was converted to ``
    - `[ 1, 2, 3 ]` was converted to `1,2,3`
    - `[ "test", 1, 2 ] was converted to `test,1,2`

  - objects are now converted to their JSON-stringify equivalents, e.g.

    - `{ }` is converted to `{}`
    - `{ a: 1, b: 2 }` is converted to `{"a":1,"b":2}`
    - `{ "test" : "foobar" }` is converted to `{"test":"foobar"}`

    Previous versions of ArangoDB always converted objects into the string
    `[object Object]`

  This change affects also the AQL functions `CONCAT()` and `CONCAT_SEPARATOR()`
  which treated array values differently in previous versions. Previous versions
  of ArangoDB automatically flattened array values on the first level of the array,
  e.g. `CONCAT([1, 2, 3, [ 4, 5, 6 ]])` produced `1,2,3,4,5,6`. Now this will produce
  `[1,2,3,[4,5,6]]`. To flatten array members on the top level, you can now use
  the more explicit `CONCAT(FLATTEN([1, 2, 3, [4, 5, 6]], 1))`.

* added C++ implementations for AQL functions `SLICE()`, `CONTAINS()` and
  `RANDOM_TOKEN()`

* as a consequence of the upgrade to V8 version 5, the implementation of the
  JavaScript `Buffer` object had to be changed. JavaScript `Buffer` objects in
  ArangoDB now always store their data on the heap. There is no shared pool
  for small Buffer values, and no pointing into existing Buffer data when
  extracting slices. This change may increase the cost of creating Buffers with
  short contents or when peeking into existing Buffers, but was required for
  safer memory management and to prevent leaks.

* the `db` object's function `_listDatabases()` was renamed to just `_databases()`
  in order to make it more consistent with the existing `_collections()` function.
  Additionally the `db` object's `_listEndpoints()` function was renamed to just
  `_endpoints()`.

* changed default value of `--server.authentication` from `false` to `true` in
  configuration files etc/relative/arangod.conf and etc/arangodb/arangod.conf.in.
  This means the server will be started with authentication enabled by default,
  requiring all client connections to provide authentication data when connecting
  to ArangoDB. Authentication can still be turned off via setting the value of
  `--server.authentication` to `false` in ArangoDB's configuration files or by
  specifying the option on the command-line.

* Changed result format for querying all collections via the API GET `/_api/collection`.

  Previous versions of ArangoDB returned an object with an attribute named `collections`
  and an attribute named `names`. Both contained all available collections, but
  `collections` contained the collections as an array, and `names` contained the
  collections again, contained in an object in which the attribute names were the
  collection names, e.g.

  ```
  {
    "collections": [
      {"id":"5874437","name":"test","isSystem":false,"status":3,"type":2},
      {"id":"17343237","name":"something","isSystem":false,"status":3,"type":2},
      ...
    ],
    "names": {
      "test": {"id":"5874437","name":"test","isSystem":false,"status":3,"type":2},
      "something": {"id":"17343237","name":"something","isSystem":false,"status":3,"type":2},
      ...
    }
  }
  ```
  This result structure was redundant, and therefore has been simplified to just

  ```
  {
    "result": [
      {"id":"5874437","name":"test","isSystem":false,"status":3,"type":2},
      {"id":"17343237","name":"something","isSystem":false,"status":3,"type":2},
      ...
    ]
  }
  ```

  in ArangoDB 3.0.

* added AQL functions `TYPENAME()` and `HASH()`

* renamed arangob tool to arangobench

* added AQL string comparison operator `LIKE`

  The operator can be used to compare strings like this:

      value LIKE search

  The operator is currently implemented by calling the already existing AQL
  function `LIKE`.

  This change also makes `LIKE` an AQL keyword. Using `LIKE` in either case as
  an attribute or collection name in AQL thus requires quoting.

* make AQL optimizer rule "remove-unnecessary-calculations" fire in more cases

  The rule will now remove calculations that are used exactly once in other
  expressions (e.g. `LET a = doc RETURN a.value`) and calculations,
  or calculations that are just references (e.g. `LET a = b`).

* renamed AQL optimizer rule "merge-traversal-filter" to "optimize-traversals"
  Additionally, the optimizer rule will remove unused edge and path result variables
  from the traversal in case they are specified in the `FOR` section of the traversal,
  but not referenced later in the query. This saves constructing edges and paths
  results.

* added AQL optimizer rule "inline-subqueries"

  This rule can pull out certain subqueries that are used as an operand to a `FOR`
  loop one level higher, eliminating the subquery completely. For example, the query

      FOR i IN (FOR j IN [1,2,3] RETURN j) RETURN i

  will be transformed by the rule to:

      FOR i IN [1,2,3] RETURN i

  The query

      FOR name IN (FOR doc IN _users FILTER doc.status == 1 RETURN doc.name) LIMIT 2 RETURN name

  will be transformed into

      FOR tmp IN _users FILTER tmp.status == 1 LIMIT 2 RETURN tmp.name

  The rule will only fire when the subquery is used as an operand to a `FOR` loop, and
  if the subquery does not contain a `COLLECT` with an `INTO` variable.

* added new endpoint "srv://" for DNS service records

* The result order of the AQL functions VALUES and ATTRIBUTES has never been
  guaranteed and it only had the "correct" ordering by accident when iterating
  over objects that were not loaded from the database. This accidental behavior
  is now changed by introduction of VelocyPack. No ordering is guaranteed unless
  you specify the sort parameter.

* removed configure option `--enable-logger`

* added AQL array comparison operators

  All AQL comparison operators now also exist in an array variant. In the
  array variant, the operator is preceded with one of the keywords *ALL*, *ANY*
  or *NONE*. Using one of these keywords changes the operator behavior to
  execute the comparison operation for all, any, or none of its left hand
  argument values. It is therefore expected that the left hand argument
  of an array operator is an array.

  Examples:

      [ 1, 2, 3 ] ALL IN [ 2, 3, 4 ]   // false
      [ 1, 2, 3 ] ALL IN [ 1, 2, 3 ]   // true
      [ 1, 2, 3 ] NONE IN [ 3 ]        // false
      [ 1, 2, 3 ] NONE IN [ 23, 42 ]   // true
      [ 1, 2, 3 ] ANY IN [ 4, 5, 6 ]   // false
      [ 1, 2, 3 ] ANY IN [ 1, 42 ]     // true
      [ 1, 2, 3 ] ANY == 2             // true
      [ 1, 2, 3 ] ANY == 4             // false
      [ 1, 2, 3 ] ANY > 0              // true
      [ 1, 2, 3 ] ANY <= 1             // true
      [ 1, 2, 3 ] NONE < 99            // false
      [ 1, 2, 3 ] NONE > 10            // true
      [ 1, 2, 3 ] ALL > 2              // false
      [ 1, 2, 3 ] ALL > 0              // true
      [ 1, 2, 3 ] ALL >= 3             // false
      ["foo", "bar"] ALL != "moo"      // true
      ["foo", "bar"] NONE == "bar"     // false
      ["foo", "bar"] ANY == "foo"      // true

* improved AQL optimizer to remove unnecessary sort operations in more cases

* allow enclosing AQL identifiers in forward ticks in addition to using
  backward ticks

  This allows for convenient writing of AQL queries in JavaScript template strings
  (which are delimited with backticks themselves), e.g.

      var q = `FOR doc IN ´collection´ RETURN doc.´name´`;

* allow to set `print.limitString` to configure the number of characters
  to output before truncating

* make logging configurable per log "topic"

  `--log.level <level>` sets the global log level to <level>, e.g. `info`,
  `debug`, `trace`.

  `--log.level topic=<level>` sets the log level for a specific topic.
  Currently, the following topics exist: `collector`, `compactor`, `mmap`,
  `performance`, `queries`, and `requests`. `performance` and `requests` are
  set to FATAL by default. `queries` is set to info. All others are
  set to the global level by default.

  The new log option `--log.output <definition>` allows directing the global
  or per-topic log output to different outputs. The output definition
  "<definition>" can be one of

    "-" for stdin
    "+" for stderr
    "syslog://<syslog-facility>"
    "syslog://<syslog-facility>/<application-name>"
    "file://<relative-path>"

  The option can be specified multiple times in order to configure the output
  for different log topics. To set up a per-topic output configuration, use
  `--log.output <topic>=<definition>`, e.g.

    queries=file://queries.txt

  logs all queries to the file "queries.txt".

* the option `--log.requests-file` is now deprecated. Instead use

    `--log.level requests=info`
    `--log.output requests=file://requests.txt`

* the option `--log.facility` is now deprecated. Instead use

    `--log.output requests=syslog://facility`

* the option `--log.performance` is now deprecated. Instead use

    `--log.level performance=trace`

* removed option `--log.source-filter`

* removed configure option `--enable-logger`

* change collection directory names to include a random id component at the end

  The new pattern is `collection-<id>-<random>`, where `<id>` is the collection
  id and `<random>` is a random number. Previous versions of ArangoDB used a
  pattern `collection-<id>` without the random number.

  ArangoDB 3.0 understands both the old and name directory name patterns.

* removed mostly unused internal spin-lock implementation

* removed support for pre-Windows 7-style locks. This removes compatibility for
  Windows versions older than Windows 7 (e.g. Windows Vista, Windows XP) and
  Windows 2008R2 (e.g. Windows 2008).

* changed names of sub-threads started by arangod

* added option `--default-number-of-shards` to arangorestore, allowing creating
  collections with a specifiable number of shards from a non-cluster dump

* removed support for CoffeeScript source files

* removed undocumented SleepAndRequeue

* added WorkMonitor to inspect server threads

* when downloading a Foxx service from the web interface the suggested filename
  is now based on the service's mount path instead of simply "app.zip"

* the `@arangodb/request` response object now stores the parsed JSON response
  body in a property `json` instead of `body` when the request was made using the
  `json` option. The `body` instead contains the response body as a string.

* the Foxx API has changed significantly, 2.8 services are still supported
  using a backwards-compatible "legacy mode"


v2.8.12 (XXXX-XX-XX)
--------------------

* issue #2091: decrease connect timeout to 5 seconds on startup

* fixed issue #2072

* slightly better error diagnostics for some replication errors

* fixed issue #1977

* fixed issue in `INTERSECTION` AQL function with duplicate elements
  in the source arrays

* fixed issue #1962

* fixed issue #1959

* export aqlQuery template handler as require('org/arangodb').aql for forwards-compatibility


v2.8.11 (2016-07-13)
--------------------

* fixed array index batch insertion issues for hash indexes that caused problems when
  no elements remained for insertion

* fixed issue #1937


v2.8.10 (2016-07-01)
--------------------

* make sure next local _rev value used for a document is at least as high as the
  _rev value supplied by external sources such as replication

* make adding a collection in both read- and write-mode to a transaction behave as
  expected (write includes read). This prevents the `unregister collection used in
  transaction` error

* fixed sometimes invalid result for `byExample(...).count()` when an index plus
  post-filtering was used

* fixed "collection is a nullptr" issue when starting a traversal from a transaction

* honor the value of startup option `--database.wait-for-sync` (that is used to control
  whether new collections are created with `waitForSync` set to `true` by default) also
  when creating collections via the HTTP API (and thus the ArangoShell). When creating
  a collection via these mechanisms, the option was ignored so far, which was inconsistent.

* fixed issue #1826: arangosh --javascript.execute: internal error (geo index issue)

* fixed issue #1823: Arango crashed hard executing very simple query on windows


v2.8.9 (2016-05-13)
-------------------

* fixed escaping and quoting of extra parameters for executables in Mac OS X App

* added "waiting for" status variable to web interface collection figures view

* fixed undefined behavior in query cache invaldation

* fixed access to /_admin/statistics API in case statistics are disable via option
  `--server.disable-statistics`

* Foxx manager will no longer fail hard when Foxx store is unreachable unless installing
  a service from the Foxx store (e.g. when behind a firewall or GitHub is unreachable).


v2.8.8 (2016-04-19)
-------------------

* fixed issue #1805: Query: internal error (location: arangod/Aql/AqlValue.cpp:182).
  Please report this error to arangodb.com (while executing)

* allow specifying collection name prefixes for `_from` and `_to` in arangoimp:

  To avoid specifying complete document ids (consisting of collection names and document
  keys) for *_from* and *_to* values when importing edges with arangoimp, there are now
  the options *--from-collection-prefix* and *--to-collection-prefix*.

  If specified, these values will be automatically prepended to each value in *_from*
  (or *_to* resp.). This allows specifying only document keys inside *_from* and/or *_to*.

  *Example*

      > arangoimp --from-collection-prefix users --to-collection-prefix products ...

  Importing the following document will then create an edge between *users/1234* and
  *products/4321*:

  ```js
  { "_from" : "1234", "_to" : "4321", "desc" : "users/1234 is connected to products/4321" }
  ```

* requests made with the interactive system API documentation in the web interface
  (Swagger) will now respect the active database instead of always using `_system`


v2.8.7 (2016-04-07)
-------------------

* optimized primary=>secondary failover

* fix to-boolean conversion for documents in AQL

* expose the User-Agent HTTP header from the ArangoShell since Github seems to
  require it now, and we use the ArangoShell for fetching Foxx repositories from Github

* work with http servers that only send

* fixed potential race condition between compactor and collector threads

* fix removal of temporary directories on arangosh exit

* javadoc-style comments in Foxx services are no longer interpreted as
  Foxx comments outside of controller/script/exports files (#1748)

* removed remaining references to class syntax for Foxx Model and Repository
  from the documentation

* added a safe-guard for corrupted master-pointer


v2.8.6 (2016-03-23)
-------------------

* arangosh can now execute JavaScript script files that contain a shebang
  in the first line of the file. This allows executing script files directly.

  Provided there is a script file `/path/to/script.js` with the shebang
  `#!arangosh --javascript.execute`:

      > cat /path/to/script.js
      #!arangosh --javascript.execute
      print("hello from script.js");

  If the script file is made executable

      > chmod a+x /path/to/script.js

  it can be invoked on the shell directly and use arangosh for its execution:

      > /path/to/script.js
      hello from script.js

  This did not work in previous versions of ArangoDB, as the whole script contents
  (including the shebang) were treated as JavaScript code.
  Now shebangs in script files will now be ignored for all files passed to arangosh's
  `--javascript.execute` parameter.

  The alternative way of executing a JavaScript file with arangosh still works:

      > arangosh --javascript.execute /path/to/script.js
      hello from script.js

* added missing reset of traversal state for nested traversals.
  The state of nested traversals (a traversal in an AQL query that was
  located in a repeatedly executed subquery or inside another FOR loop)
  was not reset properly, so that multiple invocations of the same nested
  traversal with different start vertices led to the nested traversal
  always using the start vertex provided on the first invocation.

* fixed issue #1781: ArangoDB startup time increased tremendously

* fixed issue #1783: SIGHUP should rotate the log


v2.8.5 (2016-03-11)
-------------------

* Add OpenSSL handler for TLS V1.2 as sugested by kurtkincaid in #1771

* fixed issue #1765 (The webinterface should display the correct query time)
  and #1770 (Display ACTUAL query time in aardvark's AQL editor)

* Windows: the unhandled exception handler now calls the windows logging
  facilities directly without locks.
  This fixes lockups on crashes from the logging framework.

* improve nullptr handling in logger.

* added new endpoint "srv://" for DNS service records

* `org/arangodb/request` no longer sets the content-type header to the
  string "undefined" when no content-type header should be sent (issue #1776)


v2.8.4 (2016-03-01)
-------------------

* global modules are no longer incorrectly resolved outside the ArangoDB
  JavaScript directory or the Foxx service's root directory (issue #1577)

* improved error messages from Foxx and JavaScript (issues #1564, #1565, #1744)


v2.8.3 (2016-02-22)
-------------------

* fixed AQL filter condition collapsing for deeply-nested cases, potentially
  enabling usage of indexes in some dedicated cases

* added parentheses in AQL explain command output to correctly display precedence
  of logical and arithmetic operators

* Foxx Model event listeners defined on the model are now correctly invoked by
  the Repository methods (issue #1665)

* Deleting a Foxx service in the frontend should now always succeed even if the
  files no longer exist on the file system (issue #1358)

* Routing actions loaded from the database no longer throw exceptions when
  trying to load other modules using "require"

* The `org/arangodb/request` response object now sets a property `json` to the
  parsed JSON response body in addition to overwriting the `body` property when
  the request was made using the `json` option.

* Improved Windows stability

* Fixed a bug in the interactive API documentation that would escape slashes
  in document-handle fields. Document handles are now provided as separate
  fields for collection name and document key.


v2.8.2 (2016-02-09)
-------------------

* the continuous replication applier will now prevent the master's WAL logfiles
  from being removed if they are still needed by the applier on the slave. This
  should help slaves that suffered from masters garbage collection WAL logfiles
  which would have been needed by the slave later.

  The initial synchronization will block removal of still needed WAL logfiles
  on the master for 10 minutes initially, and will extend this period when further
  requests are made to the master. Initial synchronization hands over its handle
  for blocking logfile removal to the continuous replication when started via
  the *setupReplication* function. In this case, continuous replication will
  extend the logfile removal blocking period for the required WAL logfiles when
  the slave makes additional requests.

  All handles that block logfile removal will time out automatically after at
  most 5 minutes should a master not be contacted by the slave anymore (e.g. in
  case the slave's replication is turned off, the slaves loses the connection
  to the master or the slave goes down).

* added all-in-one function *setupReplication* to synchronize data from master
  to slave and start the continuous replication:

      require("@arangodb/replication").setupReplication(configuration);

  The command will return when the initial synchronization is finished and the
  continuous replication has been started, or in case the initial synchronization
  has failed.

  If the initial synchronization is successful, the command will store the given
  configuration on the slave. It also configures the continuous replication to start
  automatically if the slave is restarted, i.e. *autoStart* is set to *true*.

  If the command is run while the slave's replication applier is already running,
  it will first stop the running applier, drop its configuration and do a
  resynchronization of data with the master. It will then use the provided configration,
  overwriting any previously existing replication configuration on the slave.

  The following example demonstrates how to use the command for setting up replication
  for the *_system* database. Note that it should be run on the slave and not the
  master:

      db._useDatabase("_system");
      require("@arangodb/replication").setupReplication({
        endpoint: "tcp://master.domain.org:8529",
        username: "myuser",
        password: "mypasswd",
        verbose: false,
        includeSystem: false,
        incremental: true,
        autoResync: true
      });

* the *sync* and *syncCollection* functions now always start the data synchronization
  as an asynchronous server job. The call to *sync* or *syncCollection* will block
  until synchronization is either complete or has failed with an error. The functions
  will automatically poll the slave periodically for status updates.

  The main benefit is that the connection to the slave does not need to stay open
  permanently and is thus not affected by timeout issues. Additionally the caller does
  not need to query the synchronization status from the slave manually as this is
  now performed automatically by these functions.

* fixed undefined behavior when explaining some types of AQL traversals, fixed
  display of some types of traversals in AQL explain output


v2.8.1 (2016-01-29)
-------------------

* Improved AQL Pattern matching by allowing to specify a different traversal
  direction for one or many of the edge collections.

      FOR v, e, p IN OUTBOUND @start @@ec1, INBOUND @@ec2, @@ec3

  will traverse *ec1* and *ec3* in the OUTBOUND direction and for *ec2* it will use
  the INBOUND direction. These directions can be combined in arbitrary ways, the
  direction defined after *IN [steps]* will we used as default direction and can
  be overriden for specific collections.
  This feature is only available for collection lists, it is not possible to
  combine it with graph names.

* detect more types of transaction deadlocks early

* fixed display of relational operators in traversal explain output

* fixed undefined behavior in AQL function `PARSE_IDENTIFIER`

* added "engines" field to Foxx services generated in the admin interface

* added AQL function `IS_SAME_COLLECTION`:

  *IS_SAME_COLLECTION(collection, document)*: Return true if *document* has the same
  collection id as the collection specified in *collection*. *document* can either be
  a [document handle](../Glossary/README.md#document-handle) string, or a document with
  an *_id* attribute. The function does not validate whether the collection actually
  contains the specified document, but only compares the name of the specified collection
  with the collection name part of the specified document.
  If *document* is neither an object with an *id* attribute nor a *string* value,
  the function will return *null* and raise a warning.

      /* true */
      IS_SAME_COLLECTION('_users', '_users/my-user')
      IS_SAME_COLLECTION('_users', { _id: '_users/my-user' })

      /* false */
      IS_SAME_COLLECTION('_users', 'foobar/baz')
      IS_SAME_COLLECTION('_users', { _id: 'something/else' })


v2.8.0 (2016-01-25)
-------------------

* avoid recursive locking


v2.8.0-beta8 (2016-01-19)
-------------------------

* improved internal datafile statistics for compaction and compaction triggering
  conditions, preventing excessive growth of collection datafiles under some
  workloads. This should also fix issue #1596.

* renamed AQL optimizer rule `remove-collect-into` to `remove-collect-variables`

* fixed primary and edge index lookups prematurely aborting searches when the
  specified id search value contained a different collection than the collection
  the index was created for


v2.8.0-beta7 (2016-01-06)
-------------------------

* added vm.runInThisContext

* added AQL keyword `AGGREGATE` for use in AQL `COLLECT` statement

  Using `AGGREGATE` allows more efficient aggregation (incrementally while building
  the groups) than previous versions of AQL, which built group aggregates afterwards
  from the total of all group values.

  `AGGREGATE` can be used inside a `COLLECT` statement only. If used, it must follow
  the declaration of grouping keys:

      FOR doc IN collection
        COLLECT gender = doc.gender AGGREGATE minAge = MIN(doc.age), maxAge = MAX(doc.age)
        RETURN { gender, minAge, maxAge }

  or, if no grouping keys are used, it can follow the `COLLECT` keyword:

      FOR doc IN collection
        COLLECT AGGREGATE minAge = MIN(doc.age), maxAge = MAX(doc.age)
        RETURN {
  minAge, maxAge
}

  Only specific expressions are allowed on the right-hand side of each `AGGREGATE`
  assignment:

  - on the top level the expression must be a call to one of the supported aggregation
    functions `LENGTH`, `MIN`, `MAX`, `SUM`, `AVERAGE`, `STDDEV_POPULATION`, `STDDEV_SAMPLE`,
    `VARIANCE_POPULATION`, or `VARIANCE_SAMPLE`

  - the expression must not refer to variables introduced in the `COLLECT` itself

* Foxx: mocha test paths with wildcard characters (asterisks) now work on Windows

* reserved AQL keyword `NONE` for future use

* web interface: fixed a graph display bug concerning dashboard view

* web interface: fixed several bugs during the dashboard initialize process

* web interface: included several bugfixes: #1597, #1611, #1623

* AQL query optimizer now converts `LENGTH(collection-name)` to an optimized
  expression that returns the number of documents in a collection

* adjusted the behavior of the expansion (`[*]`) operator in AQL for non-array values

  In ArangoDB 2.8, calling the expansion operator on a non-array value will always
  return an empty array. Previous versions of ArangoDB expanded non-array values by
  calling the `TO_ARRAY()` function for the value, which for example returned an
  array with a single value for boolean, numeric and string input values, and an array
  with the object's values for an object input value. This behavior was inconsistent
  with how the expansion operator works for the array indexes in 2.8, so the behavior
  is now unified:

  - if the left-hand side operand of `[*]` is an array, the array will be returned as
    is when calling `[*]` on it
  - if the left-hand side operand of `[*]` is not an array, an empty array will be
    returned by `[*]`

  AQL queries that rely on the old behavior can be changed by either calling `TO_ARRAY`
  explicitly or by using the `[*]` at the correct position.

  The following example query will change its result in 2.8 compared to 2.7:

      LET values = "foo" RETURN values[*]

  In 2.7 the query has returned the array `[ "foo" ]`, but in 2.8 it will return an
  empty array `[ ]`. To make it return the array `[ "foo" ]` again, an explicit
  `TO_ARRAY` function call is needed in 2.8 (which in this case allows the removal
  of the `[*]` operator altogether). This also works in 2.7:

      LET values = "foo" RETURN TO_ARRAY(values)

  Another example:

      LET values = [ { name: "foo" }, { name: "bar" } ]
      RETURN values[*].name[*]

  The above returned `[ [ "foo" ], [ "bar" ] ] in 2.7. In 2.8 it will return
  `[ [ ], [ ] ]`, because the value of `name` is not an array. To change the results
  to the 2.7 style, the query can be changed to

      LET values = [ { name: "foo" }, { name: "bar" } ]
      RETURN values[* RETURN TO_ARRAY(CURRENT.name)]

  The above also works in 2.7.
  The following types of queries won't change:

      LET values = [ 1, 2, 3 ] RETURN values[*]
      LET values = [ { name: "foo" }, { name: "bar" } ] RETURN values[*].name
      LET values = [ { names: [ "foo", "bar" ] }, { names: [ "baz" ] } ] RETURN values[*].names[*]
      LET values = [ { names: [ "foo", "bar" ] }, { names: [ "baz" ] } ] RETURN values[*].names[**]

* slightly adjusted V8 garbage collection strategy so that collection eventually
  happens in all contexts that hold V8 external references to documents and
  collections.

  also adjusted default value of `--javascript.gc-frequency` from 10 seconds to
  15 seconds, as less internal operations are carried out in JavaScript.

* fixes for AQL optimizer and traversal

* added `--create-collection-type` option to arangoimp

  This allows specifying the type of the collection to be created when
  `--create-collection` is set to `true`.

* Foxx export cache should no longer break if a broken app is loaded in the
  web admin interface.


v2.8.0-beta2 (2015-12-16)
-------------------------

* added AQL query optimizer rule "sort-in-values"

  This rule pre-sorts the right-hand side operand of the `IN` and `NOT IN`
  operators so the operation can use a binary search with logarithmic complexity
  instead of a linear search. The rule is applied when the right-hand side
  operand of an `IN` or `NOT IN` operator in a filter condition is a variable that
  is defined in a different loop/scope than the operator itself. Additionally,
  the filter condition must consist of solely the `IN` or `NOT IN` operation
  in order to avoid any side-effects.

* changed collection status terminology in web interface for collections for
  which an unload request has been issued from `in the process of being unloaded`
  to `will be unloaded`.

* unloading a collection via the web interface will now trigger garbage collection
  in all v8 contexts and force a WAL flush. This increases the chances of perfoming
  the unload faster.

* added the following attributes to the result of `collection.figures()` and the
  corresponding HTTP API at `PUT /_api/collection/<name>/figures`:

  - `documentReferences`: The number of references to documents in datafiles
    that JavaScript code currently holds. This information can be used for
    debugging compaction and unload issues.
  - `waitingFor`: An optional string value that contains information about
    which object type is at the head of the collection's cleanup queue. This
    information can be used for debugging compaction and unload issues.
  - `compactionStatus.time`: The point in time the compaction for the collection
    was last executed. This information can be used for debugging compaction
    issues.
  - `compactionStatus.message`: The action that was performed when the compaction
    was last run for the collection. This information can be used for debugging
    compaction issues.

  Note: `waitingFor` and `compactionStatus` may be empty when called on a coordinator
  in a cluster.

* the compaction will now provide queryable status info that can be used to track
  its progress. The compaction status is displayed in the web interface, too.

* better error reporting for arangodump and arangorestore

* arangodump will now fail by default when trying to dump edges that
  refer to already dropped collections. This can be circumvented by
  specifying the option `--force true` when invoking arangodump

* fixed cluster upgrade procedure

* the AQL functions `NEAR` and `WITHIN` now have stricter validations
  for their input parameters `limit`, `radius` and `distance`. They may now throw
  exceptions when invalid parameters are passed that may have not led
  to exceptions in previous versions.

* deprecation warnings now log stack traces

* Foxx: improved backwards compatibility with 2.5 and 2.6

  - reverted Model and Repository back to non-ES6 "classes" because of
    compatibility issues when using the extend method with a constructor

  - removed deprecation warnings for extend and controller.del

  - restored deprecated method Model.toJSONSchema

  - restored deprecated `type`, `jwt` and `sessionStorageApp` options
    in Controller#activateSessions

* Fixed a deadlock problem in the cluster


v2.8.0-beta1 (2015-12-06)
-------------------------

* added AQL function `IS_DATESTRING(value)`

  Returns true if *value* is a string that can be used in a date function.
  This includes partial dates such as *2015* or *2015-10* and strings containing
  invalid dates such as *2015-02-31*. The function will return false for all
  non-string values, even if some of them may be usable in date functions.


v2.8.0-alpha1 (2015-12-03)
--------------------------

* added AQL keywords `GRAPH`, `OUTBOUND`, `INBOUND` and `ANY` for use in graph
  traversals, reserved AQL keyword `ALL` for future use

  Usage of these keywords as collection names, variable names or attribute names
  in AQL queries will not be possible without quoting. For example, the following
  AQL query will still work as it uses a quoted collection name and a quoted
  attribute name:

      FOR doc IN `OUTBOUND`
        RETURN doc.`any`

* issue #1593: added AQL `POW` function for exponentation

* added cluster execution site info in explain output for AQL queries

* replication improvements:

  - added `autoResync` configuration parameter for continuous replication.

    When set to `true`, a replication slave will automatically trigger a full data
    re-synchronization with the master when the master cannot provide the log data
    the slave had asked for. Note that `autoResync` will only work when the option
    `requireFromPresent` is also set to `true` for the continuous replication, or
    when the continuous syncer is started and detects that no start tick is present.

    Automatic re-synchronization may transfer a lot of data from the master to the
    slave and may be expensive. It is therefore turned off by default.
    When turned off, the slave will never perform an automatic re-synchronization
    with the master.

  - added `idleMinWaitTime` and `idleMaxWaitTime` configuration parameters for
    continuous replication.

    These parameters can be used to control the minimum and maximum wait time the
    slave will (intentionally) idle and not poll for master log changes in case the
    master had sent the full logs already.
    The `idleMaxWaitTime` value will only be used when `adapativePolling` is set
    to `true`. When `adaptivePolling` is disable, only `idleMinWaitTime` will be
    used as a constant time span in which the slave will not poll the master for
    further changes. The default values are 0.5 seconds for `idleMinWaitTime` and
    2.5 seconds for `idleMaxWaitTime`, which correspond to the hard-coded values
    used in previous versions of ArangoDB.

  - added `initialSyncMaxWaitTime` configuration parameter for initial and continuous
    replication

    This option controls the maximum wait time (in seconds) that the initial
    synchronization will wait for a response from the master when fetching initial
    collection data. If no response is received within this time period, the initial
    synchronization will give up and fail. This option is also relevant for
    continuous replication in case *autoResync* is set to *true*, as then the
    continuous replication may trigger a full data re-synchronization in case
    the master cannot the log data the slave had asked for.

  - HTTP requests sent from the slave to the master during initial synchronization
    will now be retried if they fail with connection problems.

  - the initial synchronization now logs its progress so it can be queried using
    the regular replication status check APIs.

  - added `async` attribute for `sync` and `syncCollection` operations called from
    the ArangoShell. Setthing this attribute to `true` will make the synchronization
    job on the server go into the background, so that the shell does not block. The
    status of the started asynchronous synchronization job can be queried from the
    ArangoShell like this:

        /* starts initial synchronization */
        var replication = require("@arangodb/replication");
        var id = replication.sync({
          endpoint: "tcp://master.domain.org:8529",
          username: "myuser",
          password: "mypasswd",
          async: true
       });

       /* now query the id of the returned async job and print the status */
       print(replication.getSyncResult(id));

    The result of `getSyncResult()` will be `false` while the server-side job
    has not completed, and different to `false` if it has completed. When it has
    completed, all job result details will be returned by the call to `getSyncResult()`.


* fixed non-deterministic query results in some cluster queries

* fixed issue #1589

* return HTTP status code 410 (gone) instead of HTTP 408 (request timeout) for
  server-side operations that are canceled / killed. Sending 410 instead of 408
  prevents clients from re-starting the same (canceled) operation. Google Chrome
  for example sends the HTTP request again in case it is responded with an HTTP
  408, and this is exactly the opposite of the desired behavior when an operation
  is canceled / killed by the user.

* web interface: queries in AQL editor now cancelable

* web interface: dashboard - added replication information

* web interface: AQL editor now supports bind parameters

* added startup option `--server.hide-product-header` to make the server not send
  the HTTP response header `"Server: ArangoDB"` in its HTTP responses. By default,
  the option is turned off so the header is still sent as usual.

* added new AQL function `UNSET_RECURSIVE` to recursively unset attritutes from
  objects/documents

* switched command-line editor in ArangoShell and arangod to linenoise-ng

* added automatic deadlock detection for transactions

  In case a deadlock is detected, a multi-collection operation may be rolled back
  automatically and fail with error 29 (`deadlock detected`). Client code for
  operations containing more than one collection should be aware of this potential
  error and handle it accordingly, either by giving up or retrying the transaction.

* Added C++ implementations for the AQL arithmetic operations and the following
  AQL functions:
  - ABS
  - APPEND
  - COLLECTIONS
  - CURRENT_DATABASE
  - DOCUMENT
  - EDGES
  - FIRST
  - FIRST_DOCUMENT
  - FIRST_LIST
  - FLATTEN
  - FLOOR
  - FULLTEXT
  - LAST
  - MEDIAN
  - MERGE_RECURSIVE
  - MINUS
  - NEAR
  - NOT_NULL
  - NTH
  - PARSE_IDENTIFIER
  - PERCENTILE
  - POP
  - POSITION
  - PUSH
  - RAND
  - RANGE
  - REMOVE_NTH
  - REMOVE_VALUE
  - REMOVE_VALUES
  - ROUND
  - SHIFT
  - SQRT
  - STDDEV_POPULATION
  - STDDEV_SAMPLE
  - UNSHIFT
  - VARIANCE_POPULATION
  - VARIANCE_SAMPLE
  - WITHIN
  - ZIP

* improved performance of skipping over many documents in an AQL query when no
  indexes and no filters are used, e.g.

      FOR doc IN collection
        LIMIT 1000000, 10
        RETURN doc

* Added array indexes

  Hash indexes and skiplist indexes can now optionally be defined for array values
  so they index individual array members.

  To define an index for array values, the attribute name is extended with the
  expansion operator `[*]` in the index definition:

      arangosh> db.colName.ensureHashIndex("tags[*]");

  When given the following document

      { tags: [ "AQL", "ArangoDB", "Index" ] }

  the index will now contain the individual values `"AQL"`, `"ArangoDB"` and `"Index"`.

  Now the index can be used for finding all documents having `"ArangoDB"` somewhere in their
  tags array using the following AQL query:

      FOR doc IN colName
        FILTER "ArangoDB" IN doc.tags[*]
        RETURN doc

* rewrote AQL query optimizer rule `use-index-range` and renamed it to `use-indexes`.
  The name change affects rule names in the optimizer's output.

* rewrote AQL execution node `IndexRangeNode` and renamed it to `IndexNode`. The name
  change affects node names in the optimizer's explain output.

* added convenience function `db._explain(query)` for human-readable explanation
  of AQL queries

* module resolution as used by `require` now behaves more like in node.js

* the `org/arangodb/request` module now returns response bodies for error responses
  by default. The old behavior of not returning bodies for error responses can be
  re-enabled by explicitly setting the option `returnBodyOnError` to `false` (#1437)


v2.7.6 (2016-01-30)
-------------------

* detect more types of transaction deadlocks early


v2.7.5 (2016-01-22)
-------------------

* backported added automatic deadlock detection for transactions

  In case a deadlock is detected, a multi-collection operation may be rolled back
  automatically and fail with error 29 (`deadlock detected`). Client code for
  operations containing more than one collection should be aware of this potential
  error and handle it accordingly, either by giving up or retrying the transaction.

* improved internal datafile statistics for compaction and compaction triggering
  conditions, preventing excessive growth of collection datafiles under some
  workloads. This should also fix issue #1596.

* Foxx export cache should no longer break if a broken app is loaded in the
  web admin interface.

* Foxx: removed some incorrect deprecation warnings.

* Foxx: mocha test paths with wildcard characters (asterisks) now work on Windows


v2.7.4 (2015-12-21)
-------------------

* slightly adjusted V8 garbage collection strategy so that collection eventually
  happens in all contexts that hold V8 external references to documents and
  collections.

* added the following attributes to the result of `collection.figures()` and the
  corresponding HTTP API at `PUT /_api/collection/<name>/figures`:

  - `documentReferences`: The number of references to documents in datafiles
    that JavaScript code currently holds. This information can be used for
    debugging compaction and unload issues.
  - `waitingFor`: An optional string value that contains information about
    which object type is at the head of the collection's cleanup queue. This
    information can be used for debugging compaction and unload issues.
  - `compactionStatus.time`: The point in time the compaction for the collection
    was last executed. This information can be used for debugging compaction
    issues.
  - `compactionStatus.message`: The action that was performed when the compaction
    was last run for the collection. This information can be used for debugging
    compaction issues.

  Note: `waitingFor` and `compactionStatus` may be empty when called on a coordinator
  in a cluster.

* the compaction will now provide queryable status info that can be used to track
  its progress. The compaction status is displayed in the web interface, too.


v2.7.3 (2015-12-17)
-------------------

* fixed some replication value conversion issues when replication applier properties
  were set via ArangoShell

* fixed disappearing of documents for collections transferred via `sync` or
  `syncCollection` if the collection was dropped right before synchronization
  and drop and (re-)create collection markers were located in the same WAL file


* fixed an issue where overwriting the system sessions collection would break
  the web interface when authentication is enabled

v2.7.2 (2015-12-01)
-------------------

* replication improvements:

  - added `autoResync` configuration parameter for continuous replication.

    When set to `true`, a replication slave will automatically trigger a full data
    re-synchronization with the master when the master cannot provide the log data
    the slave had asked for. Note that `autoResync` will only work when the option
    `requireFromPresent` is also set to `true` for the continuous replication, or
    when the continuous syncer is started and detects that no start tick is present.

    Automatic re-synchronization may transfer a lot of data from the master to the
    slave and may be expensive. It is therefore turned off by default.
    When turned off, the slave will never perform an automatic re-synchronization
    with the master.

  - added `idleMinWaitTime` and `idleMaxWaitTime` configuration parameters for
    continuous replication.

    These parameters can be used to control the minimum and maximum wait time the
    slave will (intentionally) idle and not poll for master log changes in case the
    master had sent the full logs already.
    The `idleMaxWaitTime` value will only be used when `adapativePolling` is set
    to `true`. When `adaptivePolling` is disable, only `idleMinWaitTime` will be
    used as a constant time span in which the slave will not poll the master for
    further changes. The default values are 0.5 seconds for `idleMinWaitTime` and
    2.5 seconds for `idleMaxWaitTime`, which correspond to the hard-coded values
    used in previous versions of ArangoDB.

  - added `initialSyncMaxWaitTime` configuration parameter for initial and continuous
    replication

    This option controls the maximum wait time (in seconds) that the initial
    synchronization will wait for a response from the master when fetching initial
    collection data. If no response is received within this time period, the initial
    synchronization will give up and fail. This option is also relevant for
    continuous replication in case *autoResync* is set to *true*, as then the
    continuous replication may trigger a full data re-synchronization in case
    the master cannot the log data the slave had asked for.

  - HTTP requests sent from the slave to the master during initial synchronization
    will now be retried if they fail with connection problems.

  - the initial synchronization now logs its progress so it can be queried using
    the regular replication status check APIs.

* fixed non-deterministic query results in some cluster queries

* added missing lock instruction for primary index in compactor size calculation

* fixed issue #1589

* fixed issue #1583

* fixed undefined behavior when accessing the top level of a document with the `[*]`
  operator

* fixed potentially invalid pointer access in shaper when the currently accessed
  document got re-located by the WAL collector at the very same time

* Foxx: optional configuration options no longer log validation errors when assigned
  empty values (#1495)

* Foxx: constructors provided to Repository and Model sub-classes via extend are
  now correctly called (#1592)


v2.7.1 (2015-11-07)
-------------------

* switch to linenoise next generation

* exclude `_apps` collection from replication

  The slave has its own `_apps` collection which it populates on server start.
  When replicating data from the master to the slave, the data from the master may
  clash with the slave's own data in the `_apps` collection. Excluding the `_apps`
  collection from replication avoids this.

* disable replication appliers when starting in modes `--upgrade`, `--no-server`
  and `--check-upgrade`

* more detailed output in arango-dfdb

* fixed "no start tick" issue in replication applier

  This error could occur after restarting a slave server after a shutdown
  when no data was ever transferred from the master to the slave via the
  continuous replication

* fixed problem during SSL client connection abort that led to scheduler thread
  staying at 100% CPU saturation

* fixed potential segfault in AQL `NEIGHBORS` function implementation when C++ function
  variant was used and collection names were passed as strings

* removed duplicate target for some frontend JavaScript files from the Makefile

* make AQL function `MERGE()` work on a single array parameter, too.
  This allows combining the attributes of multiple objects from an array into
  a single object, e.g.

      RETURN MERGE([
        { foo: 'bar' },
        { quux: 'quetzalcoatl', ruled: true },
        { bar: 'baz', foo: 'done' }
      ])

  will now return:

      {
        "foo": "done",
        "quux": "quetzalcoatl",
        "ruled": true,
        "bar": "baz"
      }

* fixed potential deadlock in collection status changing on Windows

* fixed hard-coded `incremental` parameter in shell implementation of
  `syncCollection` function in replication module

* fix for GCC5: added check for '-stdlib' option


v2.7.0 (2015-10-09)
-------------------

* fixed request statistics aggregation
  When arangod was started in supervisor mode, the request statistics always showed
  0 requests, as the statistics aggregation thread did not run then.

* read server configuration files before dropping privileges. this ensures that
  the SSL keyfile specified in the configuration can be read with the server's start
  privileges (i.e. root when using a standard ArangoDB package).

* fixed replication with a 2.6 replication configuration and issues with a 2.6 master

* raised default value of `--server.descriptors-minimum` to 1024

* allow Foxx apps to be installed underneath URL path `/_open/`, so they can be
  (intentionally) accessed without authentication.

* added *allowImplicit* sub-attribute in collections declaration of transactions.
  The *allowImplicit* attributes allows making transactions fail should they
  read-access a collection that was not explicitly declared in the *collections*
  array of the transaction.

* added "special" password ARANGODB_DEFAULT_ROOT_PASSWORD. If you pass
  ARANGODB_DEFAULT_ROOT_PASSWORD as password, it will read the password
  from the environment variable ARANGODB_DEFAULT_ROOT_PASSWORD


v2.7.0-rc2 (2015-09-22)
-----------------------

* fix over-eager datafile compaction

  This should reduce the need to compact directly after loading a collection when a
  collection datafile contained many insertions and updates for the same documents. It
  should also prevent from re-compacting already merged datafiles in case not many
  changes were made. Compaction will also make fewer index lookups than before.

* added `syncCollection()` function in module `org/arangodb/replication`

  This allows synchronizing the data of a single collection from a master to a slave
  server. Synchronization can either restore the whole collection by transferring all
  documents from the master to the slave, or incrementally by only transferring documents
  that differ. This is done by partitioning the collection's entire key space into smaller
  chunks and comparing the data chunk-wise between master and slave. Only chunks that are
  different will be re-transferred.

  The `syncCollection()` function can be used as follows:

      require("org/arangodb/replication").syncCollection(collectionName, options);

  e.g.

      require("org/arangodb/replication").syncCollection("myCollection", {
        endpoint: "tcp://127.0.0.1:8529",  /* master */
        username: "root",                  /* username for master */
        password: "secret",                /* password for master */
        incremental: true                  /* use incremental mode */
      });


* additionally allow the following characters in document keys:

  `(` `)` `+` `,` `=` `;` `$` `!` `*` `'` `%`


v2.7.0-rc1 (2015-09-17)
-----------------------

* removed undocumented server-side-only collection functions:
  * collection.OFFSET()
  * collection.NTH()
  * collection.NTH2()
  * collection.NTH3()

* upgraded Swagger to version 2.0 for the Documentation

  This gives the user better prepared test request structures.
  More conversions will follow so finally client libraries can be auto-generated.

* added extra AQL functions for date and time calculation and manipulation.
  These functions were contributed by GitHub users @CoDEmanX and @friday.
  A big thanks for their work!

  The following extra date functions are available from 2.7 on:

  * `DATE_DAYOFYEAR(date)`: Returns the day of year number of *date*.
    The return values range from 1 to 365, or 366 in a leap year respectively.

  * `DATE_ISOWEEK(date)`: Returns the ISO week date of *date*.
    The return values range from 1 to 53. Monday is considered the first day of the week.
    There are no fractional weeks, thus the last days in December may belong to the first
    week of the next year, and the first days in January may be part of the previous year's
    last week.

  * `DATE_LEAPYEAR(date)`: Returns whether the year of *date* is a leap year.

  * `DATE_QUARTER(date)`: Returns the quarter of the given date (1-based):
    * 1: January, February, March
    * 2: April, May, June
    * 3: July, August, September
    * 4: October, November, December

  - *DATE_DAYS_IN_MONTH(date)*: Returns the number of days in *date*'s month (28..31).

  * `DATE_ADD(date, amount, unit)`: Adds *amount* given in *unit* to *date* and
    returns the calculated date.

    *unit* can be either of the following to specify the time unit to add or
    subtract (case-insensitive):
    - y, year, years
    - m, month, months
    - w, week, weeks
    - d, day, days
    - h, hour, hours
    - i, minute, minutes
    - s, second, seconds
    - f, millisecond, milliseconds

    *amount* is the number of *unit*s to add (positive value) or subtract
    (negative value).

  * `DATE_SUBTRACT(date, amount, unit)`: Subtracts *amount* given in *unit* from
    *date* and returns the calculated date.

    It works the same as `DATE_ADD()`, except that it subtracts. It is equivalent
    to calling `DATE_ADD()` with a negative amount, except that `DATE_SUBTRACT()`
    can also subtract ISO durations. Note that negative ISO durations are not
    supported (i.e. starting with `-P`, like `-P1Y`).

  * `DATE_DIFF(date1, date2, unit, asFloat)`: Calculate the difference
    between two dates in given time *unit*, optionally with decimal places.
    Returns a negative value if *date1* is greater than *date2*.

  * `DATE_COMPARE(date1, date2, unitRangeStart, unitRangeEnd)`: Compare two
    partial dates and return true if they match, false otherwise. The parts to
    compare are defined by a range of time units.

    The full range is: years, months, days, hours, minutes, seconds, milliseconds.
    Pass the unit to start from as *unitRangeStart*, and the unit to end with as
    *unitRangeEnd*. All units in between will be compared. Leave out *unitRangeEnd*
    to only compare *unitRangeStart*.

  * `DATE_FORMAT(date, format)`: Format a date according to the given format string.
    It supports the following placeholders (case-insensitive):
    - %t: timestamp, in milliseconds since midnight 1970-01-01
    - %z: ISO date (0000-00-00T00:00:00.000Z)
    - %w: day of week (0..6)
    - %y: year (0..9999)
    - %yy: year (00..99), abbreviated (last two digits)
    - %yyyy: year (0000..9999), padded to length of 4
    - %yyyyyy: year (-009999 .. +009999), with sign prefix and padded to length of 6
    - %m: month (1..12)
    - %mm: month (01..12), padded to length of 2
    - %d: day (1..31)
    - %dd: day (01..31), padded to length of 2
    - %h: hour (0..23)
    - %hh: hour (00..23), padded to length of 2
    - %i: minute (0..59)
    - %ii: minute (00..59), padded to length of 2
    - %s: second (0..59)
    - %ss: second (00..59), padded to length of 2
    - %f: millisecond (0..999)
    - %fff: millisecond (000..999), padded to length of 3
    - %x: day of year (1..366)
    - %xxx: day of year (001..366), padded to length of 3
    - %k: ISO week date (1..53)
    - %kk: ISO week date (01..53), padded to length of 2
    - %l: leap year (0 or 1)
    - %q: quarter (1..4)
    - %a: days in month (28..31)
    - %mmm: abbreviated English name of month (Jan..Dec)
    - %mmmm: English name of month (January..December)
    - %www: abbreviated English name of weekday (Sun..Sat)
    - %wwww: English name of weekday (Sunday..Saturday)
    - %&: special escape sequence for rare occasions
    - %%: literal %
    - %: ignored

* new WAL logfiles and datafiles are now created non-sparse

  This prevents SIGBUS signals being raised when memory of a sparse datafile is accessed
  and the disk is full and the accessed file part is not actually disk-backed. In
  this case the mapped memory region is not necessarily backed by physical memory, and
  accessing the memory may raise SIGBUS and crash arangod.

* the `internal.download()` function and the module `org/arangodb/request` used some
  internal library function that handled the sending of HTTP requests from inside of
  ArangoDB. This library unconditionally set an HTTP header `Accept-Encoding: gzip`
  in all outgoing HTTP requests.

  This has been fixed in 2.7, so `Accept-Encoding: gzip` is not set automatically anymore.
  Additionally, the header `User-Agent: ArangoDB` is not set automatically either. If
  client applications desire to send these headers, they are free to add it when
  constructing the requests using the `download` function or the request module.

* fixed issue #1436: org/arangodb/request advertises deflate without supporting it

* added template string generator function `aqlQuery` for generating AQL queries

  This can be used to generate safe AQL queries with JavaScript parameter
  variables or expressions easily:

      var name = 'test';
      var attributeName = '_key';
      var query = aqlQuery`FOR u IN users FILTER u.name == ${name} RETURN u.${attributeName}`;
      db._query(query);

* report memory usage for document header data (revision id, pointer to data etc.)
  in `db.collection.figures()`. The memory used for document headers will now
  show up in the already existing attribute `indexes.size`. Due to that, the index
  sizes reported by `figures()` in 2.7 will be higher than those reported by 2.6,
  but the 2.7 values are more accurate.

* IMPORTANT CHANGE: the filenames in dumps created by arangodump now contain
  not only the name of the dumped collection, but also an additional 32-digit hash
  value. This is done to prevent overwriting dump files in case-insensitive file
  systems when there exist multiple collections with the same name (but with
  different cases).

  For example, if a database has two collections: `test` and `Test`, previous
  versions of ArangoDB created the files

  * `test.structure.json` and `test.data.json` for collection `test`
  * `Test.structure.json` and `Test.data.json` for collection `Test`

  This did not work for case-insensitive filesystems, because the files for the
  second collection would have overwritten the files of the first. arangodump in
  2.7 will create the following filenames instead:

  * `test_098f6bcd4621d373cade4e832627b4f6.structure.json` and `test_098f6bcd4621d373cade4e832627b4f6.data.json`
  * `Test_0cbc6611f5540bd0809a388dc95a615b.structure.json` and `Test_0cbc6611f5540bd0809a388dc95a615b.data.json`

  These filenames will be unambiguous even in case-insensitive filesystems.

* IMPORTANT CHANGE: make arangod actually close lingering client connections
  when idle for at least the duration specified via `--server.keep-alive-timeout`.
  In previous versions of ArangoDB, connections were not closed by the server
  when the timeout was reached and the client was still connected. Now the
  connection is properly closed by the server in case of timeout. Client
  applications relying on the old behavior may now need to reconnect to the
  server when their idle connections time out and get closed (note: connections
  being idle for a long time may be closed by the OS or firewalls anyway -
  client applications should be aware of that and try to reconnect).

* IMPORTANT CHANGE: when starting arangod, the server will drop the process
  privileges to the specified values in options `--server.uid` and `--server.gid`
  instantly after parsing the startup options.

  That means when either `--server.uid` or `--server.gid` are set, the privilege
  change will happen earlier. This may prevent binding the server to an endpoint
  with a port number lower than 1024 if the arangodb user has no privileges
  for that. Previous versions of ArangoDB changed the privileges later, so some
  startup actions were still carried out under the invoking user (i.e. likely
  *root* when started via init.d or system scripts) and especially binding to
  low port numbers was still possible there.

  The default privileges for user *arangodb* will not be sufficient for binding
  to port numbers lower than 1024. To have an ArangoDB 2.7 bind to a port number
  lower than 1024, it needs to be started with either a different privileged user,
  or the privileges of the *arangodb* user have to raised manually beforehand.

* added AQL optimizer rule `patch-update-statements`

* Linux startup scripts and systemd configuration for arangod now try to
  adjust the NOFILE (number of open files) limits for the process. The limit
  value is set to 131072 (128k) when ArangoDB is started via start/stop
  commands

* When ArangoDB is started/stopped manually via the start/stop commands, the
  main process will wait for up to 10 seconds after it forks the supervisor
  and arangod child processes. If the startup fails within that period, the
  start/stop script will fail with an exit code other than zero. If the
  startup of the supervisor or arangod is still ongoing after 10 seconds,
  the main program will still return with exit code 0. The limit of 10 seconds
  is arbitrary because the time required for a startup is not known in advance.

* added startup option `--database.throw-collection-not-loaded-error`

  Accessing a not-yet loaded collection will automatically load a collection
  on first access. This flag controls what happens in case an operation
  would need to wait for another thread to finalize loading a collection. If
  set to *true*, then the first operation that accesses an unloaded collection
  will load it. Further threads that try to access the same collection while
  it is still loading immediately fail with an error (1238, *collection not loaded*).
  This is to prevent all server threads from being blocked while waiting on the
  same collection to finish loading. When the first thread has completed loading
  the collection, the collection becomes regularly available, and all operations
  from that point on can be carried out normally, and error 1238 will not be
  thrown anymore for that collection.

  If set to *false*, the first thread that accesses a not-yet loaded collection
  will still load it. Other threads that try to access the collection while
  loading will not fail with error 1238 but instead block until the collection
  is fully loaded. This configuration might lead to all server threads being
  blocked because they are all waiting for the same collection to complete
  loading. Setting the option to *true* will prevent this from happening, but
  requires clients to catch error 1238 and react on it (maybe by scheduling
  a retry for later).

  The default value is *false*.

* added better control-C support in arangosh

  When CTRL-C is pressed in arangosh, it will now print a `^C` first. Pressing
  CTRL-C again will reset the prompt if something was entered before, or quit
  arangosh if no command was entered directly before.

  This affects the arangosh version build with Readline-support only (Linux
  and MacOS).

  The MacOS version of ArangoDB for Homebrew now depends on Readline, too. The
  Homebrew formula has been changed accordingly.
  When self-compiling ArangoDB on MacOS without Homebrew, Readline now is a
  prerequisite.

* increased default value for collection-specific `indexBuckets` value from 1 to 8

  Collections created from 2.7 on will use the new default value of `8` if not
  overridden on collection creation or later using
  `collection.properties({ indexBuckets: ... })`.

  The `indexBuckets` value determines the number of buckets to use for indexes of
  type `primary`, `hash` and `edge`. Having multiple index buckets allows splitting
  an index into smaller components, which can be filled in parallel when a collection
  is loading. Additionally, resizing and reallocation of indexes are faster and
  less intrusive if the index uses multiple buckets, because resize and reallocation
  will affect only data in a single bucket instead of all index values.

  The index buckets will be filled in parallel when loading a collection if the collection
  has an `indexBuckets` value greater than 1 and the collection contains a significant
  amount of documents/edges (the current threshold is 256K documents but this value
  may change in future versions of ArangoDB).

* changed HTTP client to use poll instead of select on Linux and MacOS

  This affects the ArangoShell and user-defined JavaScript code running inside
  arangod that initiates its own HTTP calls.

  Using poll instead of select allows using arbitrary high file descriptors
  (bigger than the compiled in FD_SETSIZE). Server connections are still handled using
  epoll, which has never been affected by FD_SETSIZE.

* implemented AQL `LIKE` function using ICU regexes

* added `RETURN DISTINCT` for AQL queries to return unique results:

      FOR doc IN collection
        RETURN DISTINCT doc.status

  This change also introduces `DISTINCT` as an AQL keyword.

* removed `createNamedQueue()` and `addJob()` functions from org/arangodb/tasks

* use less locks and more atomic variables in the internal dispatcher
  and V8 context handling implementations. This leads to improved throughput in
  some ArangoDB internals and allows for higher HTTP request throughput for
  many operations.

  A short overview of the improvements can be found here:

  https://www.arangodb.com/2015/08/throughput-enhancements/

* added shorthand notation for attribute names in AQL object literals:

      LET name = "Peter"
      LET age = 42
      RETURN { name, age }

  The above is the shorthand equivalent of the generic form

      LET name = "Peter"
      LET age = 42
      RETURN { name : name, age : age }

* removed configure option `--enable-timings`

  This option did not have any effect.

* removed configure option `--enable-figures`

  This option previously controlled whether HTTP request statistics code was
  compiled into ArangoDB or not. The previous default value was `true` so
  statistics code was available in official packages. Setting the option to
  `false` led to compile errors so it is doubtful the default value was
  ever changed. By removing the option some internal statistics code was also
  simplified.

* removed run-time manipulation methods for server endpoints:

  * `db._removeEndpoint()`
  * `db._configureEndpoint()`
  * HTTP POST `/_api/endpoint`
  * HTTP DELETE `/_api/endpoint`

* AQL query result cache

  The query result cache can optionally cache the complete results of all or selected AQL queries.
  It can be operated in the following modes:

  * `off`: the cache is disabled. No query results will be stored
  * `on`: the cache will store the results of all AQL queries unless their `cache`
    attribute flag is set to `false`
  * `demand`: the cache will store the results of AQL queries that have their
    `cache` attribute set to `true`, but will ignore all others

  The mode can be set at server startup using the `--database.query-cache-mode` configuration
  option and later changed at runtime.

  The following HTTP REST APIs have been added for controlling the query cache:

  * HTTP GET `/_api/query-cache/properties`: returns the global query cache configuration
  * HTTP PUT `/_api/query-cache/properties`: modifies the global query cache configuration
  * HTTP DELETE `/_api/query-cache`: invalidates all results in the query cache

  The following JavaScript functions have been added for controlling the query cache:

  * `require("org/arangodb/aql/cache").properties()`: returns the global query cache configuration
  * `require("org/arangodb/aql/cache").properties(properties)`: modifies the global query cache configuration
  * `require("org/arangodb/aql/cache").clear()`: invalidates all results in the query cache

* do not link arangoimp against V8

* AQL function call arguments optimization

  This will lead to arguments in function calls inside AQL queries not being copied but passed
  by reference. This may speed up calls to functions with bigger argument values or queries that
  call functions a lot of times.

* upgraded V8 version to 4.3.61

* removed deprecated AQL `SKIPLIST` function.

  This function was introduced in older versions of ArangoDB with a less powerful query optimizer to
  retrieve data from a skiplist index using a `LIMIT` clause. It was marked as deprecated in ArangoDB
  2.6.

  Since ArangoDB 2.3 the behavior of the `SKIPLIST` function can be emulated using regular AQL
  constructs, e.g.

      FOR doc IN @@collection
        FILTER doc.value >= @value
        SORT doc.value DESC
        LIMIT 1
        RETURN doc

* the `skip()` function for simple queries does not accept negative input any longer.
  This feature was deprecated in 2.6.0.

* fix exception handling

  In some cases JavaScript exceptions would re-throw without information of the original problem.
  Now the original exception is logged for failure analysis.

* based REST API method PUT `/_api/simple/all` on the cursor API and make it use AQL internally.

  The change speeds up this REST API method and will lead to additional query information being
  returned by the REST API. Clients can use this extra information or ignore it.

* Foxx Queue job success/failure handlers arguments have changed from `(jobId, jobData, result, jobFailures)` to `(result, jobData, job)`.

* added Foxx Queue job options `repeatTimes`, `repeatUntil` and `repeatDelay` to automatically re-schedule jobs when they are completed.

* added Foxx manifest configuration type `password` to mask values in the web interface.

* fixed default values in Foxx manifest configurations sometimes not being used as defaults.

* fixed optional parameters in Foxx manifest configurations sometimes not being cleared correctly.

* Foxx dependencies can now be marked as optional using a slightly more verbose syntax in your manifest file.

* converted Foxx constructors to ES6 classes so you can extend them using class syntax.

* updated aqb to 2.0.

* updated chai to 3.0.

* Use more madvise calls to speed up things when memory is tight, in particular
  at load time but also for random accesses later.

* Overhauled web interface

  The web interface now has a new design.

  The API documentation for ArangoDB has been moved from "Tools" to "Links" in the web interface.

  The "Applications" tab in the web interfaces has been renamed to "Services".


v2.6.12 (2015-12-02)
--------------------

* fixed disappearing of documents for collections transferred via `sync` if the
  the collection was dropped right before synchronization and drop and (re-)create
  collection markers were located in the same WAL file

* added missing lock instruction for primary index in compactor size calculation

* fixed issue #1589

* fixed issue #1583

* Foxx: optional configuration options no longer log validation errors when assigned
  empty values (#1495)


v2.6.11 (2015-11-18)
--------------------

* fixed potentially invalid pointer access in shaper when the currently accessed
  document got re-located by the WAL collector at the very same time


v2.6.10 (2015-11-10)
--------------------

* disable replication appliers when starting in modes `--upgrade`, `--no-server`
  and `--check-upgrade`

* more detailed output in arango-dfdb

* fixed potential deadlock in collection status changing on Windows

* issue #1521: Can't dump/restore with user and password


v2.6.9 (2015-09-29)
-------------------

* added "special" password ARANGODB_DEFAULT_ROOT_PASSWORD. If you pass
  ARANGODB_DEFAULT_ROOT_PASSWORD as password, it will read the password
  from the environment variable ARANGODB_DEFAULT_ROOT_PASSWORD

* fixed failing AQL skiplist, sort and limit combination

  When using a Skiplist index on an attribute (say "a") and then using sort
  and skip on this attribute caused the result to be empty e.g.:

    require("internal").db.test.ensureSkiplist("a");
    require("internal").db._query("FOR x IN test SORT x.a LIMIT 10, 10");

  Was always empty no matter how many documents are stored in test.
  This is now fixed.

v2.6.8 (2015-09-09)
-------------------

* ARM only:

  The ArangoDB packages for ARM require the kernel to allow unaligned memory access.
  How the kernel handles unaligned memory access is configurable at runtime by
  checking and adjusting the contents `/proc/cpu/alignment`.

  In order to operate on ARM, ArangoDB requires the bit 1 to be set. This will
  make the kernel trap and adjust unaligned memory accesses. If this bit is not
  set, the kernel may send a SIGBUS signal to ArangoDB and terminate it.

  To set bit 1 in `/proc/cpu/alignment` use the following command as a privileged
  user (e.g. root):

      echo "2" > /proc/cpu/alignment

  Note that this setting affects all user processes and not just ArangoDB. Setting
  the alignment with the above command will also not make the setting permanent,
  so it will be lost after a restart of the system. In order to make the setting
  permanent, it should be executed during system startup or before starting arangod.

  The ArangoDB start/stop scripts do not adjust the alignment setting, but rely on
  the environment to have the correct alignment setting already. The reason for this
  is that the alignment settings also affect all other user processes (which ArangoDB
  is not aware of) and thus may have side-effects outside of ArangoDB. It is therefore
  more reasonable to have the system administrator carry out the change.


v2.6.7 (2015-08-25)
-------------------

* improved AssocMulti index performance when resizing.

  This makes the edge index perform less I/O when under memory pressure.


v2.6.6 (2015-08-23)
-------------------

* added startup option `--server.additional-threads` to create separate queues
  for slow requests.


v2.6.5 (2015-08-17)
-------------------

* added startup option `--database.throw-collection-not-loaded-error`

  Accessing a not-yet loaded collection will automatically load a collection
  on first access. This flag controls what happens in case an operation
  would need to wait for another thread to finalize loading a collection. If
  set to *true*, then the first operation that accesses an unloaded collection
  will load it. Further threads that try to access the same collection while
  it is still loading immediately fail with an error (1238, *collection not loaded*).
  This is to prevent all server threads from being blocked while waiting on the
  same collection to finish loading. When the first thread has completed loading
  the collection, the collection becomes regularly available, and all operations
  from that point on can be carried out normally, and error 1238 will not be
  thrown anymore for that collection.

  If set to *false*, the first thread that accesses a not-yet loaded collection
  will still load it. Other threads that try to access the collection while
  loading will not fail with error 1238 but instead block until the collection
  is fully loaded. This configuration might lead to all server threads being
  blocked because they are all waiting for the same collection to complete
  loading. Setting the option to *true* will prevent this from happening, but
  requires clients to catch error 1238 and react on it (maybe by scheduling
  a retry for later).

  The default value is *false*.

* fixed busy wait loop in scheduler threads that sometimes consumed 100% CPU while
  waiting for events on connections closed unexpectedly by the client side

* handle attribute `indexBuckets` when restoring collections via arangorestore.
  Previously the `indexBuckets` attribute value from the dump was ignored, and the
   server default value for `indexBuckets` was used when restoring a collection.

* fixed "EscapeValue already set error" crash in V8 actions that might have occurred when
  canceling V8-based operations.


v2.6.4 (2015-08-01)
-------------------

* V8: Upgrade to version 4.1.0.27 - this is intended to be the stable V8 version.

* fixed issue #1424: Arango shell should not processing arrows pushing on keyboard


v2.6.3 (2015-07-21)
-------------------

* issue #1409: Document values with null character truncated


v2.6.2 (2015-07-04)
-------------------

* fixed issue #1383: bindVars for HTTP API doesn't work with empty string

* fixed handling of default values in Foxx manifest configurations

* fixed handling of optional parameters in Foxx manifest configurations

* fixed a reference error being thrown in Foxx queues when a function-based job type is used that is not available and no options object is passed to queue.push


v2.6.1 (2015-06-24)
-------------------

* Add missing swagger files to cmake build. fixes #1368

* fixed documentation errors


v2.6.0 (2015-06-20)
-------------------

* using negative values for `SimpleQuery.skip()` is deprecated.
  This functionality will be removed in future versions of ArangoDB.

* The following simple query functions are now deprecated:

  * collection.near
  * collection.within
  * collection.geo
  * collection.fulltext
  * collection.range
  * collection.closedRange

  This also lead to the following REST API methods being deprecated from now on:

  * PUT /_api/simple/near
  * PUT /_api/simple/within
  * PUT /_api/simple/fulltext
  * PUT /_api/simple/range

  It is recommended to replace calls to these functions or APIs with equivalent AQL queries,
  which are more flexible because they can be combined with other operations:

      FOR doc IN NEAR(@@collection, @latitude, @longitude, @limit)
        RETURN doc

      FOR doc IN WITHIN(@@collection, @latitude, @longitude, @radius, @distanceAttributeName)
        RETURN doc

      FOR doc IN FULLTEXT(@@collection, @attributeName, @queryString, @limit)
        RETURN doc

      FOR doc IN @@collection
        FILTER doc.value >= @left && doc.value < @right
        LIMIT @skip, @limit
        RETURN doc`

  The above simple query functions and REST API methods may be removed in future versions
  of ArangoDB.

* deprecated now-obsolete AQL `SKIPLIST` function

  The function was introduced in older versions of ArangoDB with a less powerful query optimizer to
  retrieve data from a skiplist index using a `LIMIT` clause.

  Since 2.3 the same goal can be achieved by using regular AQL constructs, e.g.

      FOR doc IN collection FILTER doc.value >= @value SORT doc.value DESC LIMIT 1 RETURN doc

* fixed issues when switching the database inside tasks and during shutdown of database cursors

  These features were added during 2.6 alpha stage so the fixes affect devel/2.6-alpha builds only

* issue #1360: improved foxx-manager help

* added `--enable-tcmalloc` configure option.

  When this option is set, arangod and the client tools will be linked against tcmalloc, which replaces
  the system allocator. When the option is set, a tcmalloc library must be present on the system under
  one of the names `libtcmalloc`, `libtcmalloc_minimal` or `libtcmalloc_debug`.

  As this is a configure option, it is supported for manual builds on Linux-like systems only. tcmalloc
  support is currently experimental.

* issue #1353: Windows: HTTP API - incorrect path in errorMessage

* issue #1347: added option `--create-database` for arangorestore.

  Setting this option to `true` will now create the target database if it does not exist. When creating
  the target database, the username and passwords passed to arangorestore will be used to create an
  initial user for the new database.

* issue #1345: advanced debug information for User Functions

* issue #1341: Can't use bindvars in UPSERT

* fixed vulnerability in JWT implementation.

* changed default value of option `--database.ignore-datafile-errors` from `true` to `false`

  If the new default value of `false` is used, then arangod will refuse loading collections that contain
  datafiles with CRC mismatches or other errors. A collection with datafile errors will then become
  unavailable. This prevents follow up errors from happening.

  The only way to access such collection is to use the datafile debugger (arango-dfdb) and try to repair
  or truncate the datafile with it.

  If `--database.ignore-datafile-errors` is set to `true`, then collections will become available
  even if parts of their data cannot be loaded. This helps availability, but may cause (partial) data
  loss and follow up errors.

* added server startup option `--server.session-timeout` for controlling the timeout of user sessions
  in the web interface

* add sessions and cookie authentication for ArangoDB's web interface

  ArangoDB's built-in web interface now uses sessions. Session information ids are stored in cookies,
  so clients using the web interface must accept cookies in order to use it

* web interface: display query execution time in AQL editor

* web interface: renamed AQL query *submit* button to *execute*

* web interface: added query explain feature in AQL editor

* web interface: demo page added. only working if demo data is available, hidden otherwise

* web interface: added support for custom app scripts with optional arguments and results

* web interface: mounted apps that need to be configured are now indicated in the app overview

* web interface: added button for running tests to app details

* web interface: added button for configuring app dependencies to app details

* web interface: upgraded API documentation to use Swagger 2

* INCOMPATIBLE CHANGE

  removed startup option `--log.severity`

  The docs for `--log.severity` mentioned lots of severities (e.g. `exception`, `technical`, `functional`, `development`)
  but only a few severities (e.g. `all`, `human`) were actually used, with `human` being the default and `all` enabling the
  additional logging of requests. So the option pretended to control a lot of things which it actually didn't. Additionally,
  the option `--log.requests-file` was around for a long time already, also controlling request logging.

  Because the `--log.severity` option effectively did not control that much, it was removed. A side effect of removing the
  option is that 2.5 installations which used `--log.severity all` will not log requests after the upgrade to 2.6. This can
  be adjusted by setting the `--log.requests-file` option.

* add backtrace to fatal log events

* added optional `limit` parameter for AQL function `FULLTEXT`

* make fulltext index also index text values contained in direct sub-objects of the indexed
  attribute.

  Previous versions of ArangoDB only indexed the attribute value if it was a string. Sub-attributes
  of the index attribute were ignored when fulltext indexing.

  Now, if the index attribute value is an object, the object's values will each be included in the
  fulltext index if they are strings. If the index attribute value is an array, the array's values
  will each be included in the fulltext index if they are strings.

  For example, with a fulltext index present on the `translations` attribute, the following text
  values will now be indexed:

      var c = db._create("example");
      c.ensureFulltextIndex("translations");
      c.insert({ translations: { en: "fox", de: "Fuchs", fr: "renard", ru: "лиса" } });
      c.insert({ translations: "Fox is the English translation of the German word Fuchs" });
      c.insert({ translations: [ "ArangoDB", "document", "database", "Foxx" ] });

      c.fulltext("translations", "лиса").toArray();       // returns only first document
      c.fulltext("translations", "Fox").toArray();        // returns first and second documents
      c.fulltext("translations", "prefix:Fox").toArray(); // returns all three documents

* added batch document removal and lookup commands:

      collection.lookupByKeys(keys)
      collection.removeByKeys(keys)

  These commands can be used to perform multi-document lookup and removal operations efficiently
  from the ArangoShell. The argument to these operations is an array of document keys.

  Also added HTTP APIs for batch document commands:

  * PUT /_api/simple/lookup-by-keys
  * PUT /_api/simple/remove-by-keys

* properly prefix document address URLs with the current database name for calls to the REST
  API method GET `/_api/document?collection=...` (that method will return partial URLs to all
  documents in the collection).

  Previous versions of ArangoDB returned the URLs starting with `/_api/` but without the current
  database name, e.g. `/_api/document/mycollection/mykey`. Starting with 2.6, the response URLs
  will include the database name as well, e.g. `/_db/_system/_api/document/mycollection/mykey`.

* added dedicated collection export HTTP REST API

  ArangoDB now provides a dedicated collection export API, which can take snapshots of entire
  collections more efficiently than the general-purpose cursor API. The export API is useful
  to transfer the contents of an entire collection to a client application. It provides optional
  filtering on specific attributes.

  The export API is available at endpoint `POST /_api/export?collection=...`. The API has the
  same return value structure as the already established cursor API (`POST /_api/cursor`).

  An introduction to the export API is given in this blog post:
  http://jsteemann.github.io/blog/2015/04/04/more-efficient-data-exports/

* subquery optimizations for AQL queries

  This optimization avoids copying intermediate results into subqueries that are not required
  by the subquery.

  A brief description can be found here:
  http://jsteemann.github.io/blog/2015/05/04/subquery-optimizations/

* return value optimization for AQL queries

  This optimization avoids copying the final query result inside the query's main `ReturnNode`.

  A brief description can be found here:
  http://jsteemann.github.io/blog/2015/05/04/return-value-optimization-for-aql/

* speed up AQL queries containing big `IN` lists for index lookups

  `IN` lists used for index lookups had performance issues in previous versions of ArangoDB.
  These issues have been addressed in 2.6 so using bigger `IN` lists for filtering is much
  faster.

  A brief description can be found here:
  http://jsteemann.github.io/blog/2015/05/07/in-list-improvements/

* allow `@` and `.` characters in document keys, too

  This change also leads to document keys being URL-encoded when returned in HTTP `location`
  response headers.

* added alternative implementation for AQL COLLECT

  The alternative method uses a hash table for grouping and does not require its input elements
  to be sorted. It will be taken into account by the optimizer for `COLLECT` statements that do
  not use an `INTO` clause.

  In case a `COLLECT` statement can use the hash table variant, the optimizer will create an extra
  plan for it at the beginning of the planning phase. In this plan, no extra `SORT` node will be
  added in front of the `COLLECT` because the hash table variant of `COLLECT` does not require
  sorted input. Instead, a `SORT` node will be added after it to sort its output. This `SORT` node
  may be optimized away again in later stages. If the sort order of the result is irrelevant to
  the user, adding an extra `SORT null` after a hash `COLLECT` operation will allow the optimizer to
  remove the sorts altogether.

  In addition to the hash table variant of `COLLECT`, the optimizer will modify the original plan
  to use the regular `COLLECT` implementation. As this implementation requires sorted input, the
  optimizer will insert a `SORT` node in front of the `COLLECT`. This `SORT` node may be optimized
  away in later stages.

  The created plans will then be shipped through the regular optimization pipeline. In the end,
  the optimizer will pick the plan with the lowest estimated total cost as usual. The hash table
  variant does not require an up-front sort of the input, and will thus be preferred over the
  regular `COLLECT` if the optimizer estimates many input elements for the `COLLECT` node and
  cannot use an index to sort them.

  The optimizer can be explicitly told to use the regular *sorted* variant of `COLLECT` by
  suffixing a `COLLECT` statement with `OPTIONS { "method" : "sorted" }`. This will override the
  optimizer guesswork and only produce the *sorted* variant of `COLLECT`.

  A blog post on the new `COLLECT` implementation can be found here:
  http://jsteemann.github.io/blog/2015/04/22/collecting-with-a-hash-table/

* refactored HTTP REST API for cursors

  The HTTP REST API for cursors (`/_api/cursor`) has been refactored to improve its performance
  and use less memory.

  A post showing some of the performance improvements can be found here:
  http://jsteemann.github.io/blog/2015/04/01/improvements-for-the-cursor-api/

* simplified return value syntax for data-modification AQL queries

  ArangoDB 2.4 since version allows to return results from data-modification AQL queries. The
  syntax for this was quite limited and verbose:

      FOR i IN 1..10
        INSERT { value: i } IN test
        LET inserted = NEW
        RETURN inserted

  The `LET inserted = NEW RETURN inserted` was required literally to return the inserted
  documents. No calculations could be made using the inserted documents.

  This is now more flexible. After a data-modification clause (e.g. `INSERT`, `UPDATE`, `REPLACE`,
  `REMOVE`, `UPSERT`) there can follow any number of `LET` calculations. These calculations can
  refer to the pseudo-values `OLD` and `NEW` that are created by the data-modification statements.

  This allows returning projections of inserted or updated documents, e.g.:

      FOR i IN 1..10
        INSERT { value: i } IN test
        RETURN { _key: NEW._key, value: i }

  Still not every construct is allowed after a data-modification clause. For example, no functions
  can be called that may access documents.

  More information can be found here:
  http://jsteemann.github.io/blog/2015/03/27/improvements-for-data-modification-queries/

* added AQL `UPSERT` statement

  This adds an `UPSERT` statement to AQL that is a combination of both `INSERT` and `UPDATE` /
  `REPLACE`. The `UPSERT` will search for a matching document using a user-provided example.
  If no document matches the example, the *insert* part of the `UPSERT` statement will be
  executed. If there is a match, the *update* / *replace* part will be carried out:

      UPSERT { page: 'index.html' }                 /* search example */
        INSERT { page: 'index.html', pageViews: 1 } /* insert part */
        UPDATE { pageViews: OLD.pageViews + 1 }     /* update part */
        IN pageViews

  `UPSERT` can be used with an `UPDATE` or `REPLACE` clause. The `UPDATE` clause will perform
  a partial update of the found document, whereas the `REPLACE` clause will replace the found
  document entirely. The `UPDATE` or `REPLACE` parts can refer to the pseudo-value `OLD`, which
  contains all attributes of the found document.

  `UPSERT` statements can optionally return values. In the following query, the return
  attribute `found` will return the found document before the `UPDATE` was applied. If no
  document was found, `found` will contain a value of `null`. The `updated` result attribute will
  contain the inserted / updated document:

      UPSERT { page: 'index.html' }                 /* search example */
        INSERT { page: 'index.html', pageViews: 1 } /* insert part */
        UPDATE { pageViews: OLD.pageViews + 1 }     /* update part */
        IN pageViews
        RETURN { found: OLD, updated: NEW }

  A more detailed description of `UPSERT` can be found here:
  http://jsteemann.github.io/blog/2015/03/27/preview-of-the-upsert-command/

* adjusted default configuration value for `--server.backlog-size` from 10 to 64.

* issue #1231: bug xor feature in AQL: LENGTH(null) == 4

  This changes the behavior of the AQL `LENGTH` function as follows:

  - if the single argument to `LENGTH()` is `null`, then the result will now be `0`. In previous
    versions of ArangoDB, the result of `LENGTH(null)` was `4`.

  - if the single argument to `LENGTH()` is `true`, then the result will now be `1`. In previous
    versions of ArangoDB, the result of `LENGTH(true)` was `4`.

  - if the single argument to `LENGTH()` is `false`, then the result will now be `0`. In previous
    versions of ArangoDB, the result of `LENGTH(false)` was `5`.

  The results of `LENGTH()` with string, numeric, array object argument values do not change.

* issue #1298: Bulk import if data already exists (#1298)

  This change extends the HTTP REST API for bulk imports as follows:

  When documents are imported and the `_key` attribute is specified for them, the import can be
  used for inserting and updating/replacing documents. Previously, the import could be used for
  inserting new documents only, and re-inserting a document with an existing key would have failed
  with a *unique key constraint violated* error.

  The above behavior is still the default. However, the API now allows controlling the behavior
  in case of a unique key constraint error via the optional URL parameter `onDuplicate`.

  This parameter can have one of the following values:

  - `error`: when a unique key constraint error occurs, do not import or update the document but
    report an error. This is the default.

  - `update`: when a unique key constraint error occurs, try to (partially) update the existing
    document with the data specified in the import. This may still fail if the document would
    violate secondary unique indexes. Only the attributes present in the import data will be
    updated and other attributes already present will be preserved. The number of updated documents
    will be reported in the `updated` attribute of the HTTP API result.

  - `replace`: when a unique key constraint error occurs, try to fully replace the existing
    document with the data specified in the import. This may still fail if the document would
    violate secondary unique indexes. The number of replaced documents will be reported in the
    `updated` attribute of the HTTP API result.

  - `ignore`: when a unique key constraint error occurs, ignore this error. There will be no
    insert, update or replace for the particular document. Ignored documents will be reported
    separately in the `ignored` attribute of the HTTP API result.

  The result of the HTTP import API will now contain the attributes `ignored` and `updated`, which
  contain the number of ignored and updated documents respectively. These attributes will contain a
  value of zero unless the `onDuplicate` URL parameter is set to either `update` or `replace`
  (in this case the `updated` attribute may contain non-zero values) or `ignore` (in this case the
  `ignored` attribute may contain a non-zero value).

  To support the feature, arangoimp also has a new command line option `--on-duplicate` which can
  have one of the values `error`, `update`, `replace`, `ignore`. The default value is `error`.

  A few examples for using arangoimp with the `--on-duplicate` option can be found here:
  http://jsteemann.github.io/blog/2015/04/14/updating-documents-with-arangoimp/

* changed behavior of `db._query()` in the ArangoShell:

  if the command's result is printed in the shell, the first 10 results will be printed. Previously
  only a basic description of the underlying query result cursor was printed. Additionally, if the
  cursor result contains more than 10 results, the cursor is assigned to a global variable `more`,
  which can be used to iterate over the cursor result.

  Example:

      arangosh [_system]> db._query("FOR i IN 1..15 RETURN i")
      [object ArangoQueryCursor, count: 15, hasMore: true]

      [
        1,
        2,
        3,
        4,
        5,
        6,
        7,
        8,
        9,
        10
      ]

      type 'more' to show more documents


      arangosh [_system]> more
      [object ArangoQueryCursor, count: 15, hasMore: false]

      [
        11,
        12,
        13,
        14,
        15
      ]

* Disallow batchSize value 0 in HTTP `POST /_api/cursor`:

  The HTTP REST API `POST /_api/cursor` does not accept a `batchSize` parameter value of
  `0` any longer. A batch size of 0 never made much sense, but previous versions of ArangoDB
  did not check for this value. Now creating a cursor using a `batchSize` value 0 will
  result in an HTTP 400 error response

* REST Server: fix memory leaks when failing to add jobs

* 'EDGES' AQL Function

  The AQL function `EDGES` got a new fifth option parameter.
  Right now only one option is available: 'includeVertices'. This is a boolean parameter
  that allows to modify the result of the `EDGES` function.
  Default is 'includeVertices: false' which does not have any effect.
  'includeVertices: true' modifies the result, such that
  {vertex: <vertexDocument>, edge: <edgeDocument>} is returned.

* INCOMPATIBLE CHANGE:

  The result format of the AQL function `NEIGHBORS` has been changed.
  Before it has returned an array of objects containing 'vertex' and 'edge'.
  Now it will only contain the vertex directly.
  Also an additional option 'includeData' has been added.
  This is used to define if only the 'vertex._id' value should be returned (false, default),
  or if the vertex should be looked up in the collection and the complete JSON should be returned
  (true).
  Using only the id values can lead to significantly improved performance if this is the only information
  required.

  In order to get the old result format prior to ArangoDB 2.6, please use the function EDGES instead.
  Edges allows for a new option 'includeVertices' which, set to true, returns exactly the format of NEIGHBORS.
  Example:

      NEIGHBORS(<vertexCollection>, <edgeCollection>, <vertex>, <direction>, <example>)

  This can now be achieved by:

      EDGES(<edgeCollection>, <vertex>, <direction>, <example>, {includeVertices: true})

  If you are nesting several NEIGHBORS steps you can speed up their performance in the following way:

  Old Example:

  FOR va IN NEIGHBORS(Users, relations, 'Users/123', 'outbound') FOR vc IN NEIGHBORS(Products, relations, va.vertex._id, 'outbound') RETURN vc

  This can now be achieved by:

  FOR va IN NEIGHBORS(Users, relations, 'Users/123', 'outbound') FOR vc IN NEIGHBORS(Products, relations, va, 'outbound', null, {includeData: true}) RETURN vc
                                                                                                          ^^^^                  ^^^^^^^^^^^^^^^^^^^
                                                                                                  Use intermediate directly     include Data for final

* INCOMPATIBLE CHANGE:

  The AQL function `GRAPH_NEIGHBORS` now provides an additional option `includeData`.
  This option allows controlling whether the function should return the complete vertices
  or just their IDs. Returning only the IDs instead of the full vertices can lead to
  improved performance .

  If provided, `includeData` is set to `true`, all vertices in the result will be returned
  with all their attributes. The default value of `includeData` is `false`.
  This makes the default function results incompatible with previous versions of ArangoDB.

  To get the old result style in ArangoDB 2.6, please set the options as follows in calls
  to `GRAPH_NEIGHBORS`:

      GRAPH_NEIGHBORS(<graph>, <vertex>, { includeData: true })

* INCOMPATIBLE CHANGE:

  The AQL function `GRAPH_COMMON_NEIGHBORS` now provides an additional option `includeData`.
  This option allows controlling whether the function should return the complete vertices
  or just their IDs. Returning only the IDs instead of the full vertices can lead to
  improved performance .

  If provided, `includeData` is set to `true`, all vertices in the result will be returned
  with all their attributes. The default value of `includeData` is `false`.
  This makes the default function results incompatible with previous versions of ArangoDB.

  To get the old result style in ArangoDB 2.6, please set the options as follows in calls
  to `GRAPH_COMMON_NEIGHBORS`:

      GRAPH_COMMON_NEIGHBORS(<graph>, <vertexExamples1>, <vertexExamples2>, { includeData: true }, { includeData: true })

* INCOMPATIBLE CHANGE:

  The AQL function `GRAPH_SHORTEST_PATH` now provides an additional option `includeData`.
  This option allows controlling whether the function should return the complete vertices
  and edges or just their IDs. Returning only the IDs instead of full vertices and edges
  can lead to improved performance .

  If provided, `includeData` is set to `true`, all vertices and edges in the result will
  be returned with all their attributes. There is also an optional parameter `includePath` of
  type object.
  It has two optional sub-attributes `vertices` and `edges`, both of type boolean.
  Both can be set individually and the result will include all vertices on the path if
  `includePath.vertices == true` and all edges if `includePath.edges == true` respectively.

  The default value of `includeData` is `false`, and paths are now excluded by default.
  This makes the default function results incompatible with previous versions of ArangoDB.

  To get the old result style in ArangoDB 2.6, please set the options as follows in calls
  to `GRAPH_SHORTEST_PATH`:

      GRAPH_SHORTEST_PATH(<graph>, <source>, <target>, { includeData: true, includePath: { edges: true, vertices: true } })

  The attributes `startVertex` and `vertex` that were present in the results of `GRAPH_SHORTEST_PATH`
  in previous versions of ArangoDB will not be produced in 2.6. To calculate these attributes in 2.6,
  please extract the first and last elements from the `vertices` result attribute.

* INCOMPATIBLE CHANGE:

  The AQL function `GRAPH_DISTANCE_TO` will now return only the id the destination vertex
  in the `vertex` attribute, and not the full vertex data with all vertex attributes.

* INCOMPATIBLE CHANGE:

  All graph measurements functions in JavaScript module `general-graph` that calculated a
  single figure previously returned an array containing just the figure. Now these functions
  will return the figure directly and not put it inside an array.

  The affected functions are:

  * `graph._absoluteEccentricity`
  * `graph._eccentricity`
  * `graph._absoluteCloseness`
  * `graph._closeness`
  * `graph._absoluteBetweenness`
  * `graph._betweenness`
  * `graph._radius`
  * `graph._diameter`

* Create the `_graphs` collection in new databases with `waitForSync` attribute set to `false`

  The previous `waitForSync` value was `true`, so default the behavior when creating and dropping
  graphs via the HTTP REST API changes as follows if the new settings are in effect:

  * `POST /_api/graph` by default returns `HTTP 202` instead of `HTTP 201`
  * `DELETE /_api/graph/graph-name` by default returns `HTTP 202` instead of `HTTP 201`

  If the `_graphs` collection still has its `waitForSync` value set to `true`, then the HTTP status
  code will not change.

* Upgraded ICU to version 54; this increases performance in many places.
  based on https://code.google.com/p/chromium/issues/detail?id=428145

* added support for HTTP push aka chunked encoding

* issue #1051: add info whether server is running in service or user mode?

  This will add a "mode" attribute to the result of the result of HTTP GET `/_api/version?details=true`

  "mode" can have the following values:

  - `standalone`: server was started manually (e.g. on command-line)
  - `service`: service is running as Windows service, in daemon mode or under the supervisor

* improve system error messages in Windows port

* increased default value of `--server.request-timeout` from 300 to 1200 seconds for client tools
  (arangosh, arangoimp, arangodump, arangorestore)

* increased default value of `--server.connect-timeout` from 3 to 5 seconds for client tools
  (arangosh, arangoimp, arangodump, arangorestore)

* added startup option `--server.foxx-queues-poll-interval`

  This startup option controls the frequency with which the Foxx queues manager is checking
  the queue (or queues) for jobs to be executed.

  The default value is `1` second. Lowering this value will result in the queue manager waking
  up and checking the queues more frequently, which may increase CPU usage of the server.
  When not using Foxx queues, this value can be raised to save some CPU time.

* added startup option `--server.foxx-queues`

  This startup option controls whether the Foxx queue manager will check queue and job entries.
  Disabling this option can reduce server load but will prevent jobs added to Foxx queues from
  being processed at all.

  The default value is `true`, enabling the Foxx queues feature.

* make Foxx queues really database-specific.

  Foxx queues were and are stored in a database-specific collection `_queues`. However, a global
  cache variable for the queues led to the queue names being treated database-independently, which
  was wrong.

  Since 2.6, Foxx queues names are truly database-specific, so the same queue name can be used in
  two different databases for two different queues. Until then, it is advisable to think of queues
  as already being database-specific, and using the database name as a queue name prefix to be
  avoid name conflicts, e.g.:

      var queueName = "myQueue";
      var Foxx = require("org/arangodb/foxx");
      Foxx.queues.create(db._name() + ":" + queueName);

* added support for Foxx queue job types defined as app scripts.

  The old job types introduced in 2.4 are still supported but are known to cause issues in 2.5
  and later when the server is restarted or the job types are not defined in every thread.

  The new job types avoid this issue by storing an explicit mount path and script name rather
  than an assuming the job type is defined globally. It is strongly recommended to convert your
  job types to the new script-based system.

* renamed Foxx sessions option "sessionStorageApp" to "sessionStorage". The option now also accepts session storages directly.

* Added the following JavaScript methods for file access:
  * fs.copyFile() to copy single files
  * fs.copyRecursive() to copy directory trees
  * fs.chmod() to set the file permissions (non-Windows only)

* Added process.env for accessing the process environment from JavaScript code

* Cluster: kickstarter shutdown routines will more precisely follow the shutdown of its nodes.

* Cluster: don't delete agency connection objects that are currently in use.

* Cluster: improve passing along of HTTP errors

* fixed issue #1247: debian init script problems

* multi-threaded index creation on collection load

  When a collection contains more than one secondary index, they can be built in memory in
  parallel when the collection is loaded. How many threads are used for parallel index creation
  is determined by the new configuration parameter `--database.index-threads`. If this is set
  to 0, indexes are built by the opening thread only and sequentially. This is equivalent to
  the behavior in 2.5 and before.

* speed up building up primary index when loading collections

* added `count` attribute to `parameters.json` files of collections. This attribute indicates
  the number of live documents in the collection on unload. It is read when the collection is
  (re)loaded to determine the initial size for the collection's primary index

* removed remainders of MRuby integration, removed arangoirb

* simplified `controllers` property in Foxx manifests. You can now specify a filename directly
  if you only want to use a single file mounted at the base URL of your Foxx app.

* simplified `exports` property in Foxx manifests. You can now specify a filename directly if
  you only want to export variables from a single file in your Foxx app.

* added support for node.js-style exports in Foxx exports. Your Foxx exports file can now export
  arbitrary values using the `module.exports` property instead of adding properties to the
  `exports` object.

* added `scripts` property to Foxx manifests. You should now specify the `setup` and `teardown`
  files as properties of the `scripts` object in your manifests and can define custom,
  app-specific scripts that can be executed from the web interface or the CLI.

* added `tests` property to Foxx manifests. You can now define test cases using the `mocha`
  framework which can then be executed inside ArangoDB.

* updated `joi` package to 6.0.8.

* added `extendible` package.

* added Foxx model lifecycle events to repositories. See #1257.

* speed up resizing of edge index.

* allow to split an edge index into buckets which are resized individually.
  This is controlled by the `indexBuckets` attribute in the `properties`
  of the collection.

* fix a cluster deadlock bug in larger clusters by marking a thread waiting
  for a lock on a DBserver as blocked


v2.5.7 (2015-08-02)
-------------------

* V8: Upgrade to version 4.1.0.27 - this is intended to be the stable V8 version.


v2.5.6 (2015-07-21)
-------------------

* alter Windows build infrastructure so we can properly store pdb files.

* potentially fixed issue #1313: Wrong metric calculation at dashboard

  Escape whitespace in process name when scanning /proc/pid/stats

  This fixes statistics values read from that file

* Fixed variable naming in AQL `COLLECT INTO` results in case the COLLECT is placed
  in a subquery which itself is followed by other constructs that require variables


v2.5.5 (2015-05-29)
-------------------

* fixed vulnerability in JWT implementation.

* fixed format string for reading /proc/pid/stat

* take into account barriers used in different V8 contexts


v2.5.4 (2015-05-14)
-------------------

* added startup option `--log.performance`: specifying this option at startup will log
  performance-related info messages, mainly timings via the regular logging mechanisms

* cluster fixes

* fix for recursive copy under Windows


v2.5.3 (2015-04-29)
-------------------

* Fix fs.move to work across filesystem borders; Fixes Foxx app installation problems;
  issue #1292.

* Fix Foxx app install when installed on a different drive on Windows

* issue #1322: strange AQL result

* issue #1318: Inconsistent db._create() syntax

* issue #1315: queries to a collection fail with an empty response if the
  collection contains specific JSON data

* issue #1300: Make arangodump not fail if target directory exists but is empty

* allow specifying higher values than SOMAXCONN for `--server.backlog-size`

  Previously, arangod would not start when a `--server.backlog-size` value was
  specified that was higher than the platform's SOMAXCONN header value.

  Now, arangod will use the user-provided value for `--server.backlog-size` and
  pass it to the listen system call even if the value is higher than SOMAXCONN.
  If the user-provided value is higher than SOMAXCONN, arangod will log a warning
  on startup.

* Fixed a cluster deadlock bug. Mark a thread that is in a RemoteBlock as
  blocked to allow for additional dispatcher threads to be started.

* Fix locking in cluster by using another ReadWriteLock class for collections.

* Add a second DispatcherQueue for AQL in the cluster. This fixes a
  cluster-AQL thread explosion bug.


v2.5.2 (2015-04-11)
-------------------

* modules stored in _modules are automatically flushed when changed

* added missing query-id parameter in documentation of HTTP DELETE `/_api/query` endpoint

* added iterator for edge index in AQL queries

  this change may lead to less edges being read when used together with a LIMIT clause

* make graph viewer in web interface issue less expensive queries for determining
  a random vertex from the graph, and for determining vertex attributes

* issue #1285: syntax error, unexpected $undefined near '@_to RETURN obj

  this allows AQL bind parameter names to also start with underscores

* moved /_api/query to C++

* issue #1289: Foxx models created from database documents expose an internal method

* added `Foxx.Repository#exists`

* parallelize initialization of V8 context in multiple threads

* fixed a possible crash when the debug-level was TRACE

* cluster: do not initialize statistics collection on each
  coordinator, this fixes a race condition at startup

* cluster: fix a startup race w.r.t. the _configuration collection

* search for db:// JavaScript modules only after all local files have been
  considered, this speeds up the require command in a cluster considerably

* general cluster speedup in certain areas


v2.5.1 (2015-03-19)
-------------------

* fixed bug that caused undefined behavior when an AQL query was killed inside
  a calculation block

* fixed memleaks in AQL query cleanup in case out-of-memory errors are thrown

* by default, Debian and RedHat packages are built with debug symbols

* added option `--database.ignore-logfile-errors`

  This option controls how collection datafiles with a CRC mismatch are treated.

  If set to `false`, CRC mismatch errors in collection datafiles will lead
  to a collection not being loaded at all. If a collection needs to be loaded
  during WAL recovery, the WAL recovery will also abort (if not forced with
  `--wal.ignore-recovery-errors true`). Setting this flag to `false` protects
  users from unintentionally using a collection with corrupted datafiles, from
  which only a subset of the original data can be recovered.

  If set to `true`, CRC mismatch errors in collection datafiles will lead to
  the datafile being partially loaded. All data up to until the mismatch will
  be loaded. This will enable users to continue with collection datafiles
  that are corrupted, but will result in only a partial load of the data.
  The WAL recovery will still abort when encountering a collection with a
  corrupted datafile, at least if `--wal.ignore-recovery-errors` is not set to
  `true`.

  The default value is *true*, so for collections with corrupted datafiles
  there might be partial data loads once the WAL recovery has finished. If
  the WAL recovery will need to load a collection with a corrupted datafile,
  it will still stop when using the default values.

* INCOMPATIBLE CHANGE:

  make the arangod server refuse to start if during startup it finds a non-readable
  `parameter.json` file for a database or a collection.

  Stopping the startup process in this case requires manual intervention (fixing
  the unreadable files), but prevents follow-up errors due to ignored databases or
  collections from happening.

* datafiles and `parameter.json` files written by arangod are now created with read and write
  privileges for the arangod process user, and with read and write privileges for the arangod
  process group.

  Previously, these files were created with user read and write permissions only.

* INCOMPATIBLE CHANGE:

  abort WAL recovery if one of the collection's datafiles cannot be opened

* INCOMPATIBLE CHANGE:

  never try to raise the privileges after dropping them, this can lead to a race condition while
  running the recovery

  If you require to run ArangoDB on a port lower than 1024, you must run ArangoDB as root.

* fixed inefficiencies in `remove` methods of general-graph module

* added option `--database.slow-query-threshold` for controlling the default AQL slow query
  threshold value on server start

* add system error strings for Windows on many places

* rework service startup so we announce 'RUNNING' only when we're finished starting.

* use the Windows eventlog for FATAL and ERROR - log messages

* fix service handling in NSIS Windows installer, specify human readable name

* add the ICU_DATA environment variable to the fatal error messages

* fixed issue #1265: arangod crashed with SIGSEGV

* fixed issue #1241: Wildcards in examples


v2.5.0 (2015-03-09)
-------------------

* installer fixes for Windows

* fix for downloading Foxx

* fixed issue #1258: http pipelining not working?


v2.5.0-beta4 (2015-03-05)
-------------------------

* fixed issue #1247: debian init script problems


v2.5.0-beta3 (2015-02-27)
-------------------------

* fix Windows install path calculation in arango

* fix Windows logging of long strings

* fix possible undefinedness of const strings in Windows


v2.5.0-beta2 (2015-02-23)
-------------------------

* fixed issue #1256: agency binary not found #1256

* fixed issue #1230: API: document/col-name/_key and cursor return different floats

* front-end: dashboard tries not to (re)load statistics if user has no access

* V8: Upgrade to version 3.31.74.1

* etcd: Upgrade to version 2.0 - This requires go 1.3 to compile at least.

* refuse to startup if ICU wasn't initialized, this will i.e. prevent errors from being printed,
  and libraries from being loaded.

* front-end: unwanted removal of index table header after creating new index

* fixed issue #1248: chrome: applications filtering not working

* fixed issue #1198: queries remain in aql editor (front-end) if you navigate through different tabs

* Simplify usage of Foxx

  Thanks to our user feedback we learned that Foxx is a powerful, yet rather complicated concept.
  With this release we tried to make it less complicated while keeping all its strength.
  That includes a rewrite of the documentation as well as some code changes as listed below:

  * Moved Foxx applications to a different folder.

    The naming convention now is: <app-path>/_db/<dbname>/<mountpoint>/APP
    Before it was: <app-path>/databases/<dbname>/<appname>:<appversion>
    This caused some trouble as apps where cached based on name and version and updates did not apply.
    Hence the path on filesystem and the app's access URL had no relation to one another.
    Now the path on filesystem is identical to the URL (except for slashes and the appended APP)

  * Rewrite of Foxx routing

    The routing of Foxx has been exposed to major internal changes we adjusted because of user feedback.
    This allows us to set the development mode per mountpoint without having to change paths and hold
    apps at separate locations.

  * Foxx Development mode

    The development mode used until 2.4 is gone. It has been replaced by a much more mature version.
    This includes the deprecation of the javascript.dev-app-path parameter, which is useless since 2.5.
    Instead of having two separate app directories for production and development, apps now reside in
    one place, which is used for production as well as for development.
    Apps can still be put into development mode, changing their behavior compared to production mode.
    Development mode apps are still reread from disk at every request, and still they ship more debug
    output.

    This change has also made the startup options `--javascript.frontend-development-mode` and
    `--javascript.dev-app-path` obsolete. The former option will not have any effect when set, and the
    latter option is only read and used during the upgrade to 2.5 and does not have any effects later.

  * Foxx install process

    Installing Foxx apps has been a two step process: import them into ArangoDB and mount them at a
    specific mountpoint. These operations have been joined together. You can install an app at one
    mountpoint, that's it. No fetch, mount, unmount, purge cycle anymore. The commands have been
    simplified to just:

    * install: get your Foxx app up and running
    * uninstall: shut it down and erase it from disk

  * Foxx error output

    Until 2.4 the errors produced by Foxx were not optimal. Often, the error message was just
    `unable to parse manifest` and contained only an internal stack trace.
    In 2.5 we made major improvements there, including a much more fine-grained error output that
    helps you debug your Foxx apps. The error message printed is now much closer to its source and
    should help you track it down.

    Also we added the default handlers for unhandled errors in Foxx apps:

    * You will get a nice internal error page whenever your Foxx app is called but was not installed
      due to any error
    * You will get a proper error message when having an uncaught error appears in any app route

    In production mode the messages above will NOT contain any information about your Foxx internals
    and are safe to be exposed to third party users.
    In development mode the messages above will contain the stacktrace (if available), making it easier for
    your in-house devs to track down errors in the application.

* added `console` object to Foxx apps. All Foxx apps now have a console object implementing
  the familiar Console API in their global scope, which can be used to log diagnostic
  messages to the database.

* added `org/arangodb/request` module, which provides a simple API for making HTTP requests
  to external services.

* added optimizer rule `propagate-constant-attributes`

  This rule will look inside `FILTER` conditions for constant value equality comparisons,
  and insert the constant values in other places in `FILTER`s. For example, the rule will
  insert `42` instead of `i.value` in the second `FILTER` of the following query:

      FOR i IN c1 FOR j IN c2 FILTER i.value == 42 FILTER j.value == i.value RETURN 1

* added `filtered` value to AQL query execution statistics

  This value indicates how many documents were filtered by `FilterNode`s in the AQL query.
  Note that `IndexRangeNode`s can also filter documents by selecting only the required ranges
  from the index. The `filtered` value will not include the work done by `IndexRangeNode`s,
  but only the work performed by `FilterNode`s.

* added support for sparse hash and skiplist indexes

  Hash and skiplist indexes can optionally be made sparse. Sparse indexes exclude documents
  in which at least one of the index attributes is either not set or has a value of `null`.

  As such documents are excluded from sparse indexes, they may contain fewer documents than
  their non-sparse counterparts. This enables faster indexing and can lead to reduced memory
  usage in case the indexed attribute does occur only in some, but not all documents of the
  collection. Sparse indexes will also reduce the number of collisions in non-unique hash
  indexes in case non-existing or optional attributes are indexed.

  In order to create a sparse index, an object with the attribute `sparse` can be added to
  the index creation commands:

      db.collection.ensureHashIndex(attributeName, { sparse: true });
      db.collection.ensureHashIndex(attributeName1, attributeName2, { sparse: true });
      db.collection.ensureUniqueConstraint(attributeName, { sparse: true });
      db.collection.ensureUniqueConstraint(attributeName1, attributeName2, { sparse: true });

      db.collection.ensureSkiplist(attributeName, { sparse: true });
      db.collection.ensureSkiplist(attributeName1, attributeName2, { sparse: true });
      db.collection.ensureUniqueSkiplist(attributeName, { sparse: true });
      db.collection.ensureUniqueSkiplist(attributeName1, attributeName2, { sparse: true });

  Note that in place of the above specialized index creation commands, it is recommended to use
  the more general index creation command `ensureIndex`:

  ```js
  db.collection.ensureIndex({ type: "hash", sparse: true, unique: true, fields: [ attributeName ] });
  db.collection.ensureIndex({ type: "skiplist", sparse: false, unique: false, fields: [ "a", "b" ] });
  ```

  When not explicitly set, the `sparse` attribute defaults to `false` for new indexes.

  This causes a change in behavior when creating a unique hash index without specifying the
  sparse flag: in 2.4, unique hash indexes were implicitly sparse, always excluding `null` values.
  There was no option to control this behavior, and sparsity was neither supported for non-unique
  hash indexes nor skiplists in 2.4. This implicit sparsity of unique hash indexes was considered
  an inconsistency, and therefore the behavior was cleaned up in 2.5. As of 2.5, indexes will
  only be created sparse if sparsity is explicitly requested. Existing unique hash indexes from 2.4
  or before will automatically be migrated so they are still sparse after the upgrade to 2.5.

  Geo indexes are implicitly sparse, meaning documents without the indexed location attribute or
  containing invalid location coordinate values will be excluded from the index automatically. This
  is also a change when compared to pre-2.5 behavior, when documents with missing or invalid
  coordinate values may have caused errors on insertion when the geo index' `unique` flag was set
  and its `ignoreNull` flag was not.

  This was confusing and has been rectified in 2.5. The method `ensureGeoConstaint()` now does the
  same as `ensureGeoIndex()`. Furthermore, the attributes `constraint`, `unique`, `ignoreNull` and
  `sparse` flags are now completely ignored when creating geo indexes.

  The same is true for fulltext indexes. There is no need to specify non-uniqueness or sparsity for
  geo or fulltext indexes. They will always be non-unique and sparse.

  As sparse indexes may exclude some documents, they cannot be used for every type of query.
  Sparse hash indexes cannot be used to find documents for which at least one of the indexed
  attributes has a value of `null`. For example, the following AQL query cannot use a sparse
  index, even if one was created on attribute `attr`:

      FOR doc In collection
        FILTER doc.attr == null
        RETURN doc

  If the lookup value is non-constant, a sparse index may or may not be used, depending on
  the other types of conditions in the query. If the optimizer can safely determine that
  the lookup value cannot be `null`, a sparse index may be used. When uncertain, the optimizer
  will not make use of a sparse index in a query in order to produce correct results.

  For example, the following queries cannot use a sparse index on `attr` because the optimizer
  will not know beforehand whether the comparison values for `doc.attr` will include `null`:

      FOR doc In collection
        FILTER doc.attr == SOME_FUNCTION(...)
        RETURN doc

      FOR other IN otherCollection
        FOR doc In collection
          FILTER doc.attr == other.attr
          RETURN doc

  Sparse skiplist indexes can be used for sorting if the optimizer can safely detect that the
  index range does not include `null` for any of the index attributes.

* inspection of AQL data-modification queries will now detect if the data-modification part
  of the query can run in lockstep with the data retrieval part of the query, or if the data
  retrieval part must be executed before the data modification can start.

  Executing the two in lockstep allows using much smaller buffers for intermediate results
  and starts the actual data-modification operations much earlier than if the two phases
  were executed separately.

* Allow dynamic attribute names in AQL object literals

  This allows using arbitrary expressions to construct attribute names in object
  literals specified in AQL queries. To disambiguate expressions and other unquoted
  attribute names, dynamic attribute names need to be enclosed in brackets (`[` and `]`).
  Example:

      FOR i IN 1..100
        RETURN { [ CONCAT('value-of-', i) ] : i }

* make AQL optimizer rule "use-index-for-sort" remove sort also in case a non-sorted
  index (e.g. a hash index) is used for only equality lookups and all sort attributes
  are covered by the index.

  Example that does not require an extra sort (needs hash index on `value`):

      FOR doc IN collection FILTER doc.value == 1 SORT doc.value RETURN doc

  Another example that does not require an extra sort (with hash index on `value1`, `value2`):

      FOR doc IN collection FILTER doc.value1 == 1 && doc.value2 == 2 SORT doc.value1, doc.value2 RETURN doc

* make AQL optimizer rule "use-index-for-sort" remove sort also in case the sort criteria
  excludes the left-most index attributes, but the left-most index attributes are used
  by the index for equality-only lookups.

  Example that can use the index for sorting (needs skiplist index on `value1`, `value2`):

      FOR doc IN collection FILTER doc.value1 == 1 SORT doc.value2 RETURN doc

* added selectivity estimates for primary index, edge index, and hash index

  The selectivity estimates are returned by the `GET /_api/index` REST API method
  in a sub-attribute `selectivityEstimate` for each index that supports it. This
  attribute will be omitted for indexes that do not provide selectivity estimates.
  If provided, the selectivity estimate will be a numeric value between 0 and 1.

  Selectivity estimates will also be reported in the result of `collection.getIndexes()`
  for all indexes that support this. If no selectivity estimate can be determined for
  an index, the attribute `selectivityEstimate` will be omitted here, too.

  The web interface also shows selectivity estimates for each index that supports this.

  Currently the following index types can provide selectivity estimates:
  - primary index
  - edge index
  - hash index (unique and non-unique)

  No selectivity estimates will be provided when running in cluster mode.

* fixed issue #1226: arangod log issues

* added additional logger if arangod is started in foreground mode on a tty

* added AQL optimizer rule "move-calculations-down"

* use exclusive native SRWLocks on Windows instead of native mutexes

* added AQL functions `MD5`, `SHA1`, and `RANDOM_TOKEN`.

* reduced number of string allocations when parsing certain AQL queries

  parsing numbers (integers or doubles) does not require a string allocation
  per number anymore

* RequestContext#bodyParam now accepts arbitrary joi schemas and rejects invalid (but well-formed) request bodies.

* enforce that AQL user functions are wrapped inside JavaScript function () declarations

  AQL user functions were always expected to be wrapped inside a JavaScript function, but previously
  this was not enforced when registering a user function. Enforcing the AQL user functions to be contained
  inside functions prevents functions from doing some unexpected things that may have led to undefined
  behavior.

* Windows service uninstalling: only remove service if it points to the currently running binary,
  or --force was specified.

* Windows (debug only): print stacktraces on crash and run minidump

* Windows (cygwin): if you run arangosh in a cygwin shell or via ssh we will detect this and use
  the appropriate output functions.

* Windows: improve process management

* fix IPv6 reverse ip lookups - so far we only did IPv4 addresses.

* improve join documentation, add outer join example

* run jslint for unit tests too, to prevent "memory leaks" by global js objects with native code.

* fix error logging for exceptions - we wouldn't log the exception message itself so far.

* improve error reporting in the http client (Windows & *nix)

* improve error reports in cluster

* Standard errors can now contain custom messages.


v2.4.7 (XXXX-XX-XX)
-------------------

* fixed issue #1282: Geo WITHIN_RECTANGLE for nested lat/lng


v2.4.6 (2015-03-18)
-------------------

* added option `--database.ignore-logfile-errors`

  This option controls how collection datafiles with a CRC mismatch are treated.

  If set to `false`, CRC mismatch errors in collection datafiles will lead
  to a collection not being loaded at all. If a collection needs to be loaded
  during WAL recovery, the WAL recovery will also abort (if not forced with
  `--wal.ignore-recovery-errors true`). Setting this flag to `false` protects
  users from unintentionally using a collection with corrupted datafiles, from
  which only a subset of the original data can be recovered.

  If set to `true`, CRC mismatch errors in collection datafiles will lead to
  the datafile being partially loaded. All data up to until the mismatch will
  be loaded. This will enable users to continue with a collection datafiles
  that are corrupted, but will result in only a partial load of the data.
  The WAL recovery will still abort when encountering a collection with a
  corrupted datafile, at least if `--wal.ignore-recovery-errors` is not set to
  `true`.

  The default value is *true*, so for collections with corrupted datafiles
  there might be partial data loads once the WAL recovery has finished. If
  the WAL recovery will need to load a collection with a corrupted datafile,
  it will still stop when using the default values.

* INCOMPATIBLE CHANGE:

  make the arangod server refuse to start if during startup it finds a non-readable
  `parameter.json` file for a database or a collection.

  Stopping the startup process in this case requires manual intervention (fixing
  the unreadable files), but prevents follow-up errors due to ignored databases or
  collections from happening.

* datafiles and `parameter.json` files written by arangod are now created with read and write
  privileges for the arangod process user, and with read and write privileges for the arangod
  process group.

  Previously, these files were created with user read and write permissions only.

* INCOMPATIBLE CHANGE:

  abort WAL recovery if one of the collection's datafiles cannot be opened

* INCOMPATIBLE CHANGE:

  never try to raise the privileges after dropping them, this can lead to a race condition while
  running the recovery

  If you require to run ArangoDB on a port lower than 1024, you must run ArangoDB as root.

* fixed inefficiencies in `remove` methods of general-graph module

* added option `--database.slow-query-threshold` for controlling the default AQL slow query
  threshold value on server start


v2.4.5 (2015-03-16)
-------------------

* added elapsed time to HTTP request logging output (`--log.requests-file`)

* added AQL current and slow query tracking, killing of AQL queries

  This change enables retrieving the list of currently running AQL queries inside the selected database.
  AQL queries with an execution time beyond a certain threshold can be moved to a "slow query" facility
  and retrieved from there. Queries can also be killed by specifying the query id.

  This change adds the following HTTP REST APIs:

  - `GET /_api/query/current`: for retrieving the list of currently running queries
  - `GET /_api/query/slow`: for retrieving the list of slow queries
  - `DELETE /_api/query/slow`: for clearing the list of slow queries
  - `GET /_api/query/properties`: for retrieving the properties for query tracking
  - `PUT /_api/query/properties`: for adjusting the properties for query tracking
  - `DELETE /_api/query/<id>`: for killing an AQL query

  The following JavaScript APIs have been added:

  - require("org/arangodb/aql/queries").current();
  - require("org/arangodb/aql/queries").slow();
  - require("org/arangodb/aql/queries").clearSlow();
  - require("org/arangodb/aql/queries").properties();
  - require("org/arangodb/aql/queries").kill();

* fixed issue #1265: arangod crashed with SIGSEGV

* fixed issue #1241: Wildcards in examples

* fixed comment parsing in Foxx controllers


v2.4.4 (2015-02-24)
-------------------

* fixed the generation template for foxx apps. It now does not create deprecated functions anymore

* add custom visitor functionality for `GRAPH_NEIGHBORS` function, too

* increased default value of traversal option *maxIterations* to 100 times of its previous
  default value


v2.4.3 (2015-02-06)
-------------------

* fix multi-threading with openssl when running under Windows

* fix timeout on socket operations when running under Windows

* Fixed an error in Foxx routing which caused some apps that worked in 2.4.1 to fail with status 500: `undefined is not a function` errors in 2.4.2
  This error was occurring due to seldom internal rerouting introduced by the malformed application handler.


v2.4.2 (2015-01-30)
-------------------

* added custom visitor functionality for AQL traversals

  This allows more complex result processing in traversals triggered by AQL. A few examples
  are shown in [this article](http://jsteemann.github.io/blog/2015/01/28/using-custom-visitors-in-aql-graph-traversals/).

* improved number of results estimated for nodes of type EnumerateListNode and SubqueryNode
  in AQL explain output

* added AQL explain helper to explain arbitrary AQL queries

  The helper function prints the query execution plan and the indexes to be used in the
  query. It can be invoked from the ArangoShell or the web interface as follows:

      require("org/arangodb/aql/explainer").explain(query);

* enable use of indexes for certain AQL conditions with non-equality predicates, in
  case the condition(s) also refer to indexed attributes

  The following queries will now be able to use indexes:

      FILTER a.indexed == ... && a.indexed != ...
      FILTER a.indexed == ... && a.nonIndexed != ...
      FILTER a.indexed == ... && ! (a.indexed == ...)
      FILTER a.indexed == ... && ! (a.nonIndexed == ...)
      FILTER a.indexed == ... && ! (a.indexed != ...)
      FILTER a.indexed == ... && ! (a.nonIndexed != ...)
      FILTER (a.indexed == ... && a.nonIndexed == ...) || (a.indexed == ... && a.nonIndexed == ...)
      FILTER (a.indexed == ... && a.nonIndexed != ...) || (a.indexed == ... && a.nonIndexed != ...)

* Fixed spuriously occurring "collection not found" errors when running queries on local
  collections on a cluster DB server

* Fixed upload of Foxx applications to the server for apps exceeding approx. 1 MB zipped.

* Malformed Foxx applications will now return a more useful error when any route is requested.

  In Production a Foxx app mounted on /app will display an html page on /app/* stating a 503 Service temporarily not available.
  It will not state any information about your Application.
  Before it was a 404 Not Found without any information and not distinguishable from a correct not found on your route.

  In Development Mode the html page also contains information about the error occurred.

* Unhandled errors thrown in Foxx routes are now handled by the Foxx framework itself.

  In Production the route will return a status 500 with a body {error: "Error statement"}.
  In Development the route will return a status 500 with a body {error: "Error statement", stack: "..."}

  Before, it was status 500 with a plain text stack including ArangoDB internal routing information.

* The Applications tab in web interface will now request development apps more often.
  So if you have a fixed a syntax error in your app it should always be visible after reload.


v2.4.1 (2015-01-19)
-------------------

* improved WAL recovery output

* fixed certain OR optimizations in AQL optimizer

* better diagnostics for arangoimp

* fixed invalid result of HTTP REST API method `/_admin/foxx/rescan`

* fixed possible segmentation fault when passing a Buffer object into a V8 function
  as a parameter

* updated AQB module to 1.8.0.


v2.4.0 (2015-01-13)
-------------------

* updated AQB module to 1.7.0.

* fixed V8 integration-related crashes

* make `fs.move(src, dest)` also fail when both `src` and `dest` are
  existing directories. This ensures the same behavior of the move operation
  on different platforms.

* fixed AQL insert operation for multi-shard collections in cluster

* added optional return value for AQL data-modification queries.
  This allows returning the documents inserted, removed or updated with the query, e.g.

      FOR doc IN docs REMOVE doc._key IN docs LET removed = OLD RETURN removed
      FOR doc IN docs INSERT { } IN docs LET inserted = NEW RETURN inserted
      FOR doc IN docs UPDATE doc._key WITH { } IN docs LET previous = OLD RETURN previous
      FOR doc IN docs UPDATE doc._key WITH { } IN docs LET updated = NEW RETURN updated

  The variables `OLD` and `NEW` are automatically available when a `REMOVE`, `INSERT`,
  `UPDATE` or `REPLACE` statement is immediately followed by a `LET` statement.
  Note that the `LET` and `RETURN` statements in data-modification queries are not as
  flexible as the general versions of `LET` and `RETURN`. When returning documents from
  data-modification operations, only a single variable can be assigned using `LET`, and
  the assignment can only be either `OLD` or `NEW`, but not an arbitrary expression. The
  `RETURN` statement also allows using the just-created variable only, and no arbitrary
  expressions.


v2.4.0-beta1 (2014-12-26)
--------------------------

* fixed superstates in FoxxGenerator

* fixed issue #1065: Aardvark: added creation of documents and edges with _key property

* fixed issue #1198: Aardvark: current AQL editor query is now cached

* Upgraded V8 version from 3.16.14 to 3.29.59

  The built-in version of V8 has been upgraded from 3.16.14 to 3.29.59.
  This activates several ES6 (also dubbed *Harmony* or *ES.next*) features in
  ArangoDB, both in the ArangoShell and the ArangoDB server. They can be
  used for scripting and in server-side actions such as Foxx routes, traversals
  etc.

  The following ES6 features are available in ArangoDB 2.4 by default:

  * iterators
  * the `of` operator
  * symbols
  * predefined collections types (Map, Set etc.)
  * typed arrays

  Many other ES6 features are disabled by default, but can be made available by
  starting arangod or arangosh with the appropriate options:

  * arrow functions
  * proxies
  * generators
  * String, Array, and Number enhancements
  * constants
  * enhanced object and numeric literals

  To activate all these ES6 features in arangod or arangosh, start it with
  the following options:

      arangosh --javascript.v8-options="--harmony --harmony_generators"

  More details on the available ES6 features can be found in
  [this blog](https://jsteemann.github.io/blog/2014/12/19/using-es6-features-in-arangodb/).

* Added Foxx generator for building Hypermedia APIs

  A more detailed description is [here](https://www.arangodb.com/2014/12/08/building-hypermedia-apis-foxxgenerator)

* New `Applications` tab in web interface:

  The `applications` tab got a complete redesign.
  It will now only show applications that are currently running on ArangoDB.
  For a selected application, a new detailed view has been created.
  This view provides a better overview of the app:
  * author
  * license
  * version
  * contributors
  * download links
  * API documentation

  To install a new application, a new dialog is now available.
  It provides the features already available in the console application `foxx-manager` plus some more:
  * install an application from Github
  * install an application from a zip file
  * install an application from ArangoDB's application store
  * create a new application from scratch: this feature uses a generator to
    create a Foxx application with pre-defined CRUD methods for a given list
    of collections. The generated Foxx app can either be downloaded as a zip file or
    be installed on the server. Starting with a new Foxx app has never been easier.

* fixed issue #1102: Aardvark: Layout bug in documents overview

  The documents overview was entirely destroyed in some situations on Firefox.
  We replaced the plugin we used there.

* fixed issue #1168: Aardvark: pagination buttons jumping

* fixed issue #1161: Aardvark: Click on Import JSON imports previously uploaded file

* removed configure options `--enable-all-in-one-v8`, `--enable-all-in-one-icu`,
  and `--enable-all-in-one-libev`.

* global internal rename to fix naming incompatibilities with JSON:

  Internal functions with names containing `array` have been renamed to `object`,
  internal functions with names containing `list` have been renamed to `array`.
  The renaming was mainly done in the C++ parts. The documentation has also been
  adjusted so that the correct JSON type names are used in most places.

  The change also led to the addition of a few function aliases in AQL:

  * `TO_LIST` now is an alias of the new `TO_ARRAY`
  * `IS_LIST` now is an alias of the new `IS_ARRAY`
  * `IS_DOCUMENT` now is an alias of the new `IS_OBJECT`

  The changed also renamed the option `mergeArrays` to `mergeObjects` for AQL
  data-modification query options and HTTP document modification API

* AQL: added optimizer rule "remove-filter-covered-by-index"

  This rule removes FilterNodes and CalculationNodes from an execution plan if the
  filter is already covered by a previous IndexRangeNode. Removing the CalculationNode
  and the FilterNode will speed up query execution because the query requires less
  computation.

* AQL: added optimizer rule "remove-sort-rand"

  This rule removes a `SORT RAND()` expression from a query and moves the random
  iteration into the appropriate `EnumerateCollectionNode`. This is more efficient
  than individually enumerating and then sorting randomly.

* AQL: range optimizations for IN and OR

  This change enables usage of indexes for several additional cases. Filters containing
  the `IN` operator can now make use of indexes, and multiple OR- or AND-combined filter
  conditions can now also use indexes if the filters are accessing the same indexed
  attribute.

  Here are a few examples of queries that can now use indexes but couldn't before:

    FOR doc IN collection
      FILTER doc.indexedAttribute == 1 || doc.indexedAttribute > 99
      RETURN doc

    FOR doc IN collection
      FILTER doc.indexedAttribute IN [ 3, 42 ] || doc.indexedAttribute > 99
      RETURN doc

    FOR doc IN collection
      FILTER (doc.indexedAttribute > 2 && doc.indexedAttribute < 10) ||
             (doc.indexedAttribute > 23 && doc.indexedAttribute < 42)
      RETURN doc

* fixed issue #500: AQL parentheses issue

  This change allows passing subqueries as AQL function parameters without using
  duplicate brackets (e.g. `FUNC(query)` instead of `FUNC((query))`

* added optional `COUNT` clause to AQL `COLLECT`

  This allows more efficient group count calculation queries, e.g.

      FOR doc IN collection
        COLLECT age = doc.age WITH COUNT INTO length
        RETURN { age: age, count: length }

  A count-only query is also possible:

      FOR doc IN collection
        COLLECT WITH COUNT INTO length
        RETURN length

* fixed missing makeDirectory when fetching a Foxx application from a zip file

* fixed issue #1134: Change the default endpoint to localhost

  This change will modify the IP address ArangoDB listens on to 127.0.0.1 by default.
  This will make new ArangoDB installations unaccessible from clients other than
  localhost unless changed. This is a security feature.

  To make ArangoDB accessible from any client, change the server's configuration
  (`--server.endpoint`) to either `tcp://0.0.0.0:8529` or the server's publicly
  visible IP address.

* deprecated `Repository#modelPrototype`. Use `Repository#model` instead.

* IMPORTANT CHANGE: by default, system collections are included in replication and all
  replication API return values. This will lead to user accounts and credentials
  data being replicated from master to slave servers. This may overwrite
  slave-specific database users.

  If this is undesired, the `_users` collection can be excluded from replication
  easily by setting the `includeSystem` attribute to `false` in the following commands:

  * replication.sync({ includeSystem: false });
  * replication.applier.properties({ includeSystem: false });

  This will exclude all system collections (including `_aqlfunctions`, `_graphs` etc.)
  from the initial synchronization and the continuous replication.

  If this is also undesired, it is also possible to specify a list of collections to
  exclude from the initial synchronization and the continuous replication using the
  `restrictCollections` attribute, e.g.:

      replication.applier.properties({
        includeSystem: true,
        restrictType: "exclude",
        restrictCollections: [ "_users", "_graphs", "foo" ]
      });

  The HTTP API methods for fetching the replication inventory and for dumping collections
  also support the `includeSystem` control flag via a URL parameter.

* removed DEPRECATED replication methods:
  * `replication.logger.start()`
  * `replication.logger.stop()`
  * `replication.logger.properties()`
  * HTTP PUT `/_api/replication/logger-start`
  * HTTP PUT `/_api/replication/logger-stop`
  * HTTP GET `/_api/replication/logger-config`
  * HTTP PUT `/_api/replication/logger-config`

* fixed issue #1174, which was due to locking problems in distributed
  AQL execution

* improved cluster locking for AQL avoiding deadlocks

* use DistributeNode for modifying queries with REPLACE and UPDATE, if
  possible


v2.3.6 (2015-XX-XX)
-------------------

* fixed AQL subquery optimization that produced wrong result when multiple subqueries
  directly followed each other and and a directly following `LET` statement did refer
  to any but the first subquery.


v2.3.5 (2015-01-16)
-------------------

* fixed intermittent 404 errors in Foxx apps after mounting or unmounting apps

* fixed issue #1200: Expansion operator results in "Cannot call method 'forEach' of null"

* fixed issue #1199: Cannot unlink root node of plan


v2.3.4 (2014-12-23)
-------------------

* fixed cerberus path for MyArangoDB


v2.3.3 (2014-12-17)
-------------------

* fixed error handling in instantiation of distributed AQL queries, this
  also fixes a bug in cluster startup with many servers

* issue #1185: parse non-fractional JSON numbers with exponent (e.g. `4e-261`)

* issue #1159: allow --server.request-timeout and --server.connect-timeout of 0


v2.3.2 (2014-12-09)
-------------------

* fixed issue #1177: Fix bug in the user app's storage

* fixed issue #1173: AQL Editor "Save current query" resets user password

* fixed missing makeDirectory when fetching a Foxx application from a zip file

* put in warning about default changed: fixed issue #1134: Change the default endpoint to localhost

* fixed issue #1163: invalid fullCount value returned from AQL

* fixed range operator precedence

* limit default maximum number of plans created by AQL optimizer to 256 (from 1024)

* make AQL optimizer not generate an extra plan if an index can be used, but modify
  existing plans in place

* fixed AQL cursor ttl (time-to-live) issue

  Any user-specified cursor ttl value was not honored since 2.3.0.

* fixed segfault in AQL query hash index setup with unknown shapes

* fixed memleaks

* added AQL optimizer rule for removing `INTO` from a `COLLECT` statement if not needed

* fixed issue #1131

  This change provides the `KEEP` clause for `COLLECT ... INTO`. The `KEEP` clause
  allows controlling which variables will be kept in the variable created by `INTO`.

* fixed issue #1147, must protect dispatcher ID for etcd

v2.3.1 (2014-11-28)
-------------------

* recreate password if missing during upgrade

* fixed issue #1126

* fixed non-working subquery index optimizations

* do not restrict summary of Foxx applications to 60 characters

* fixed display of "required" path parameters in Foxx application documentation

* added more optimizations of constants values in AQL FILTER conditions

* fixed invalid or-to-in optimization for FILTERs containing comparisons
  with boolean values

* fixed replication of `_graphs` collection

* added AQL list functions `PUSH`, `POP`, `UNSHIFT`, `SHIFT`, `REMOVE_VALUES`,
  `REMOVE_VALUE`, `REMOVE_NTH` and `APPEND`

* added AQL functions `CALL` and `APPLY` to dynamically call other functions

* fixed AQL optimizer cost estimation for LIMIT node

* prevent Foxx queues from permanently writing to the journal even when
  server is idle

* fixed AQL COLLECT statement with INTO clause, which copied more variables
  than v2.2 and thus lead to too much memory consumption.
  This deals with #1107.

* fixed AQL COLLECT statement, this concerned every COLLECT statement,
  only the first group had access to the values of the variables before
  the COLLECT statement. This deals with #1127.

* fixed some AQL internals, where sometimes too many items were
  fetched from upstream in the presence of a LIMIT clause. This should
  generally improve performance.


v2.3.0 (2014-11-18)
-------------------

* fixed syslog flags. `--log.syslog` is deprecated and setting it has no effect,
  `--log.facility` now works as described. Application name has been changed from
  `triagens` to `arangod`. It can be changed using `--log.application`. The syslog
  will only contain the actual log message. The datetime prefix is omitted.

* fixed deflate in SimpleHttpClient

* fixed issue #1104: edgeExamples broken or changed

* fixed issue #1103: Error while importing user queries

* fixed issue #1100: AQL: HAS() fails on doc[attribute_name]

* fixed issue #1098: runtime error when creating graph vertex

* hide system applications in **Applications** tab by default

  Display of system applications can be toggled by using the *system applications*
  toggle in the UI.

* added HTTP REST API for managing tasks (`/_api/tasks`)

* allow passing character lists as optional parameter to AQL functions `TRIM`,
  `LTRIM` and `RTRIM`

  These functions now support trimming using custom character lists. If no character
  lists are specified, all whitespace characters will be removed as previously:

      TRIM("  foobar\t \r\n ")         // "foobar"
      TRIM(";foo;bar;baz, ", "; ")     // "foo;bar;baz"

* added AQL string functions `LTRIM`, `RTRIM`, `FIND_FIRST`, `FIND_LAST`, `SPLIT`,
  `SUBSTITUTE`

* added AQL functions `ZIP`, `VALUES` and `PERCENTILE`

* made AQL functions `CONCAT` and `CONCAT_SEPARATOR` work with list arguments

* dynamically create extra dispatcher threads if required

* fixed issue #1097: schemas in the API docs no longer show required properties as optional


v2.3.0-beta2 (2014-11-08)
-------------------------

* front-end: new icons for uploading and downloading JSON documents into a collection

* front-end: fixed documents pagination css display error

* front-end: fixed flickering of the progress view

* front-end: fixed missing event for documents filter function

* front-end: jsoneditor: added CMD+Return (Mac) CTRL+Return (Linux/Win) shortkey for
  saving a document

* front-end: added information tooltip for uploading json documents.

* front-end: added database management view to the collapsed navigation menu

* front-end: added collection truncation feature

* fixed issue #1086: arangoimp: Odd errors if arguments are not given properly

* performance improvements for AQL queries that use JavaScript-based expressions
  internally

* added AQL geo functions `WITHIN_RECTANGLE` and `IS_IN_POLYGON`

* fixed non-working query results download in AQL editor of web interface

* removed debug print message in AQL editor query export routine

* fixed issue #1075: Aardvark: user name required even if auth is off #1075

  The fix for this prefills the username input field with the current user's
  account name if any and `root` (the default username) otherwise. Additionally,
  the tooltip text has been slightly adjusted.

* fixed issue #1069: Add 'raw' link to swagger ui so that the raw swagger
  json can easily be retrieved

  This adds a link to the Swagger API docs to an application's detail view in
  the **Applications** tab of the web interface. The link produces the Swagger
  JSON directly. If authentication is turned on, the link requires authentication,
  too.

* documentation updates


v2.3.0-beta1 (2014-11-01)
-------------------------

* added dedicated `NOT IN` operator for AQL

  Previously, a `NOT IN` was only achievable by writing a negated `IN` condition:

      FOR i IN ... FILTER ! (i IN [ 23, 42 ]) ...

  This can now alternatively be expressed more intuitively as follows:

      FOR i IN ... FILTER i NOT IN [ 23, 42 ] ...

* added alternative logical operator syntax for AQL

  Previously, the logical operators in AQL could only be written as:
  - `&&`: logical and
  - `||`: logical or
  - `!`: negation

  ArangoDB 2.3 introduces the alternative variants for these operators:
  - `AND`: logical and
  - `OR`: logical or
  - `NOT`: negation

  The new syntax is just an alternative to the old syntax, allowing easier
  migration from SQL. The old syntax is still fully supported and will be.

* improved output of `ArangoStatement.parse()` and POST `/_api/query`

  If an AQL query can be parsed without problems, The return value of
  `ArangoStatement.parse()` now contains an attribute `ast` with the abstract
  syntax tree of the query (before optimizations). Though this is an internal
  representation of the query and is subject to change, it can be used to inspect
  how ArangoDB interprets a given query.

* improved `ArangoStatement.explain()` and POST `/_api/explain`

  The commands for explaining AQL queries have been improved.

* added command-line option `--javascript.v8-contexts` to control the number of
  V8 contexts created in arangod.

  Previously, the number of V8 contexts was equal to the number of server threads
  (as specified by option `--server.threads`).

  However, it may be sensible to create different amounts of threads and V8
  contexts. If the option is not specified, the number of V8 contexts created
  will be equal to the number of server threads. Thus no change in configuration
  is required to keep the old behavior.

  If you are using the default config files or merge them with your local config
  files, please review if the default number of server threads is okay in your
  environment. Additionally you should verify that the number of V8 contexts
  created (as specified in option `--javascript.v8-contexts`) is okay.

* the number of server.threads specified is now the minimum of threads
  started. There are situation in which threads are waiting for results of
  distributed database servers. In this case the number of threads is
  dynamically increased.

* removed index type "bitarray"

  Bitarray indexes were only half-way documented and integrated in previous versions
  of ArangoDB so their benefit was limited. The support for bitarray indexes has
  thus been removed in ArangoDB 2.3. It is not possible to create indexes of type
  "bitarray" with ArangoDB 2.3.

  When a collection is opened that contains a bitarray index definition created
  with a previous version of ArangoDB, ArangoDB will ignore it and log the following
  warning:

      index type 'bitarray' is not supported in this version of ArangoDB and is ignored

  Future versions of ArangoDB may automatically remove such index definitions so the
  warnings will eventually disappear.

* removed internal "_admin/modules/flush" in order to fix requireApp

* added basic support for handling binary data in Foxx

  Requests with binary payload can be processed in Foxx applications by
  using the new method `res.rawBodyBuffer()`. This will return the unparsed request
  body as a Buffer object.

  There is now also the method `req.requestParts()` available in Foxx to retrieve
  the individual components of a multipart HTTP request.

  Buffer objects can now be used when setting the response body of any Foxx action.
  Additionally, `res.send()` has been added as a convenience method for returning
  strings, JSON objects or buffers from a Foxx action:

      res.send("<p>some HTML</p>");
      res.send({ success: true });
      res.send(new Buffer("some binary data"));

  The convenience method `res.sendFile()` can now be used to easily return the
  contents of a file from a Foxx action:

      res.sendFile(applicationContext.foxxFilename("image.png"));

  `fs.write` now accepts not only strings but also Buffer objects as second parameter:

      fs.write(filename, "some data");
      fs.write(filename, new Buffer("some binary data"));

  `fs.readBuffer` can be used to return the contents of a file in a Buffer object.

* improved performance of insertion into non-unique hash indexes significantly in case
  many duplicate keys are used in the index

* issue #1042: set time zone in log output

  the command-line option `--log.use-local-time` was added to print dates and times in
  the server-local timezone instead of UTC

* command-line options that require a boolean value now validate the
  value given on the command-line

  This prevents issues if no value is specified for an option that
  requires a boolean value. For example, the following command-line would
  have caused trouble in 2.2, because `--server.endpoint` would have been
  used as the value for the `--server.disable-authentication` options
  (which requires a boolean value):

      arangod --server.disable-authentication --server.endpoint tcp://127.0.0.1:8529 data

  In 2.3, running this command will fail with an error and requires to
  be modified to:

      arangod --server.disable-authentication true --server.endpoint tcp://127.0.0.1:8529 data

* improved performance of CSV import in arangoimp

* fixed issue #1027: Stack traces are off-by-one

* fixed issue #1026: Modules loaded in different files within the same app
  should refer to the same module

* fixed issue #1025: Traversal not as expected in undirected graph

* added a _relation function in the general-graph module.

  This deprecated _directedRelation and _undirectedRelation.
  ArangoDB does not offer any constraints for undirected edges
  which caused some confusion of users how undirected relations
  have to be handled. Relation now only supports directed relations
  and the user can actively simulate undirected relations.

* changed return value of Foxx.applicationContext#collectionName:

  Previously, the function could return invalid collection names because
  invalid characters were not replaced in the application name prefix, only
  in the collection name passed.

  Now, the function replaces invalid characters also in the application name
  prefix, which might to slightly different results for application names that
  contained any characters outside the ranges [a-z], [A-Z] and [0-9].

* prevent XSS in AQL editor and logs view

* integrated tutorial into ArangoShell and web interface

* added option `--backslash-escape` for arangoimp when running CSV file imports

* front-end: added download feature for (filtered) documents

* front-end: added download feature for the results of a user query

* front-end: added function to move documents to another collection

* front-end: added sort-by attribute to the documents filter

* front-end: added sorting feature to database, graph management and user management view.

* issue #989: front-end: Databases view not refreshing after deleting a database

* issue #991: front-end: Database search broken

* front-end: added infobox which shows more information about a document (_id, _rev, _key) or
  an edge (_id, _rev, _key, _from, _to). The from and to attributes are clickable and redirect
  to their document location.

* front-end: added edit-mode for deleting multiple documents at the same time.

* front-end: added delete button to the detailed document/edge view.

* front-end: added visual feedback for saving documents/edges inside the editor (error/success).

* front-end: added auto-focusing for the first input field in a modal.

* front-end: added validation for user input in a modal.

* front-end: user defined queries are now stored inside the database and are bound to the current
  user, instead of using the local storage functionality of the browsers. The outcome of this is
  that user defined queries are now independently usable from any device. Also queries can now be
  edited through the standard document editor of the front-end through the _users collection.

* front-end: added import and export functionality for user defined queries.

* front-end: added new keywords and functions to the aql-editor theme

* front-end: applied tile-style to the graph view

* front-end: now using the new graph api including multi-collection support

* front-end: foxx apps are now deletable

* front-end: foxx apps are now installable and updateable through github, if github is their
  origin.

* front-end: added foxx app version control. Multiple versions of a single foxx app are now
  installable and easy to manage and are also arranged in groups.

* front-end: the user-set filter of a collection is now stored until the user navigates to
  another collection.

* front-end: fetching and filtering of documents, statistics, and query operations are now
  handled with asynchronous ajax calls.

* front-end: added progress indicator if the front-end is waiting for a server operation.

* front-end: fixed wrong count of documents in the documents view of a collection.

* front-end: fixed unexpected styling of the manage db view and navigation.

* front-end: fixed wrong handling of select fields in a modal view.

* front-end: fixed wrong positioning of some tooltips.

* automatically call `toJSON` function of JavaScript objects (if present)
  when serializing them into database documents. This change allows
  storing JavaScript date objects in the database in a sensible manner.


v2.2.7 (2014-11-19)
-------------------

* fixed issue #998: Incorrect application URL for non-system Foxx apps

* fixed issue #1079: AQL editor: keyword WITH in UPDATE query is not highlighted

* fix memory leak in cluster nodes

* fixed registration of AQL user-defined functions in Web UI (JS shell)

* fixed error display in Web UI for certain errors
  (now error message is printed instead of 'undefined')

* fixed issue #1059: bug in js module console

* fixed issue #1056: "fs": zip functions fail with passwords

* fixed issue #1063: Docs: measuring unit of --wal.logfile-size?

* fixed issue #1062: Docs: typo in 14.2 Example data


v2.2.6 (2014-10-20)
-------------------

* fixed issue #972: Compilation Issue

* fixed issue #743: temporary directories are now unique and one can read
  off the tool that created them, if empty, they are removed atexit

* Highly improved performance of all AQL GRAPH_* functions.

* Orphan collections in general graphs can now be found via GRAPH_VERTICES
  if either "any" or no direction is defined

* Fixed documentation for AQL function GRAPH_NEIGHBORS.
  The option "vertexCollectionRestriction" is meant to filter the target
  vertices only, and should not filter the path.

* Fixed a bug in GRAPH_NEIGHBORS which enforced only empty results
  under certain conditions


v2.2.5 (2014-10-09)
-------------------

* fixed issue #961: allow non-JSON values in undocument request bodies

* fixed issue 1028: libicu is now statically linked

* fixed cached lookups of collections on the server, which may have caused spurious
  problems after collection rename operations


v2.2.4 (2014-10-01)
-------------------

* fixed accessing `_from` and `_to` attributes in `collection.byExample` and
  `collection.firstExample`

  These internal attributes were not handled properly in the mentioned functions, so
  searching for them did not always produce documents

* fixed issue #1030: arangoimp 2.2.3 crashing, not logging on large Windows CSV file

* fixed issue #1025: Traversal not as expected in undirected graph

* fixed issue #1020

  This requires re-introducing the startup option `--database.force-sync-properties`.

  This option can again be used to force fsyncs of collection, index and database properties
  stored as JSON strings on disk in files named `parameter.json`. Syncing these files after
  a write may be necessary if the underlying storage does not sync file contents by itself
  in a "sensible" amount of time after a file has been written and closed.

  The default value is `true` so collection, index and database properties will always be
  synced to disk immediately. This affects creating, renaming and dropping collections as
  well as creating and dropping databases and indexes. Each of these operations will perform
  an additional fsync on the `parameter.json` file if the option is set to `true`.

  It might be sensible to set this option to `false` for workloads that create and drop a
  lot of collections (e.g. test runs).

  Document operations such as creating, updating and dropping documents are not affected
  by this option.

* fixed issue #1016: AQL editor bug

* fixed issue #1014: WITHIN function returns wrong distance

* fixed AQL shortest path calculation in function `GRAPH_SHORTEST_PATH` to return
  complete vertex objects instead of just vertex ids

* allow changing of attributes of documents stored in server-side JavaScript variables

  Previously, the following did not work:

      var doc = db.collection.document(key);
      doc._key = "abc"; // overwriting internal attributes not supported
      doc.value = 123;  // overwriting existing attributes not supported

  Now, modifying documents stored in server-side variables (e.g. `doc` in the above case)
  is supported. Modifying the variables will not update the documents in the database,
  but will modify the JavaScript object (which can be written back to the database using
  `db.collection.update` or `db.collection.replace`)

* fixed issue #997: arangoimp apparently doesn't support files >2gig on Windows

  large file support (requires using `_stat64` instead of `stat`) is now supported on
  Windows


v2.2.3 (2014-09-02)
-------------------

* added `around` for Foxx controller

* added `type` option for HTTP API `GET /_api/document?collection=...`

  This allows controlling the type of results to be returned. By default, paths to
  documents will be returned, e.g.

      [
        `/_api/document/test/mykey1`,
        `/_api/document/test/mykey2`,
        ...
      ]

  To return a list of document ids instead of paths, the `type` URL parameter can be
  set to `id`:

      [
        `test/mykey1`,
        `test/mykey2`,
        ...
      ]

  To return a list of document keys only, the `type` URL parameter can be set to `key`:

      [
        `mykey1`,
        `mykey2`,
        ...
      ]


* properly capitalize HTTP response header field names in case the `x-arango-async`
  HTTP header was used in a request.

* fixed several documentation issues

* speedup for several general-graph functions, AQL functions starting with `GRAPH_`
  and traversals


v2.2.2 (2014-08-08)
-------------------

* allow storing non-reserved attribute names starting with an underscore

  Previous versions of ArangoDB parsed away all attribute names that started with an
  underscore (e.g. `_test', '_foo', `_bar`) on all levels of a document (root level
  and sub-attribute levels). While this behavior was documented, it was unintuitive and
  prevented storing documents inside other documents, e.g.:

      {
        "_key" : "foo",
        "_type" : "mydoc",
        "references" : [
          {
            "_key" : "something",
            "_rev" : "...",
            "value" : 1
          },
          {
            "_key" : "something else",
            "_rev" : "...",
            "value" : 2
          }
        ]
      }

  In the above example, previous versions of ArangoDB removed all attributes and
  sub-attributes that started with underscores, meaning the embedded documents would lose
  some of their attributes. 2.2.2 should preserve such attributes, and will also allow
  storing user-defined attribute names on the top-level even if they start with underscores
  (such as `_type` in the above example).

* fix conversion of JavaScript String, Number and Boolean objects to JSON.

  Objects created in JavaScript using `new Number(...)`, `new String(...)`, or
  `new Boolean(...)` were not converted to JSON correctly.

* fixed a race condition on task registration (i.e. `require("org/arangodb/tasks").register()`)

  this race condition led to undefined behavior when a just-created task with no offset and
  no period was instantly executed and deleted by the task scheduler, before the `register`
  function returned to the caller.

* changed run-tests.sh to execute all suitable tests.

* switch to new version of gyp

* fixed upgrade button


v2.2.1 (2014-07-24)
-------------------

* fixed hanging write-ahead log recovery for certain cases that involved dropping
  databases

* fixed issue with --check-version: when creating a new database the check failed

* issue #947 Foxx applicationContext missing some properties

* fixed issue with --check-version: when creating a new database the check failed

* added startup option `--wal.suppress-shape-information`

  Setting this option to `true` will reduce memory and disk space usage and require
  less CPU time when modifying documents or edges. It should therefore be turned on
  for standalone ArangoDB servers. However, for servers that are used as replication
  masters, setting this option to `true` will effectively disable the usage of the
  write-ahead log for replication, so it should be set to `false` for any replication
  master servers.

  The default value for this option is `false`.

* added optional `ttl` attribute to specify result cursor expiration for HTTP API method
  `POST /_api/cursor`

  The `ttl` attribute can be used to prevent cursor results from timing out too early.

* issue #947: Foxx applicationContext missing some properties

* (reported by Christian Neubauer):

  The problem was that in Google's V8, signed and unsigned chars are not always declared cleanly.
  so we need to force v8 to compile with forced signed chars which is done by the Flag:
    -fsigned-char
  at least it is enough to follow the instructions of compiling arango on rasperry
  and add "CFLAGS='-fsigned-char'" to the make command of V8 and remove the armv7=0

* Fixed a bug with the replication client. In the case of single document
  transactions the collection was not write locked.


v2.2.0 (2014-07-10)
-------------------

* The replication methods `logger.start`, `logger.stop` and `logger.properties` are
  no-ops in ArangoDB 2.2 as there is no separate replication logger anymore. Data changes
  are logged into the write-ahead log in ArangoDB 2.2, and not separately by the
  replication logger. The replication logger object is still there in ArangoDB 2.2 to
  ensure backwards-compatibility, however, logging cannot be started, stopped or
  configured anymore. Using any of these methods will do nothing.

  This also affects the following HTTP API methods:
  - `PUT /_api/replication/logger-start`
  - `PUT /_api/replication/logger-stop`
  - `GET /_api/replication/logger-config`
  - `PUT /_api/replication/logger-config`

  Using any of these methods is discouraged from now on as they will be removed in
  future versions of ArangoDB.

* INCOMPATIBLE CHANGE: replication of transactions has changed. Previously, transactions
  were logged on a master in one big block and shipped to a slave in one block, too.
  Now transactions will be logged and replicated as separate entries, allowing transactions
  to be bigger and also ensure replication progress.

  This change also affects the behavior of the `stop` method of the replication applier.
  If the replication applier is now stopped manually using the `stop` method and later
  restarted using the `start` method, any transactions that were unfinished at the
  point of stopping will be aborted on a slave, even if they later commit on the master.

  In ArangoDB 2.2, stopping the replication applier manually should be avoided unless the
  goal is to stop replication permanently or to do a full resync with the master anyway.
  If the replication applier still must be stopped, it should be made sure that the
  slave has fetched and applied all pending operations from a master, and that no
  extra transactions are started on the master before the `stop` command on the slave
  is executed.

  Replication of transactions in ArangoDB 2.2 might also lock the involved collections on
  the slave while a transaction is either committed or aborted on the master and the
  change has been replicated to the slave. This change in behavior may be important for
  slave servers that are used for read-scaling. In order to avoid long lasting collection
  locks on the slave, transactions should be kept small.

  The `_replication` system collection is not used anymore in ArangoDB 2.2 and its usage is
  discouraged.

* INCOMPATIBLE CHANGE: the figures reported by the `collection.figures` method
  now only reflect documents and data contained in the journals and datafiles of
  collections. Documents or deletions contained only in the write-ahead log will
  not influence collection figures until the write-ahead log garbage collection
  kicks in. The figures for a collection might therefore underreport the total
  resource usage of a collection.

  Additionally, the attributes `lastTick` and `uncollectedLogfileEntries` have been
  added to the result of the `figures` operation and the HTTP API method
  `PUT /_api/collection/figures`

* added `insert` method as an alias for `save`. Documents can now be inserted into
  a collection using either method:

      db.test.save({ foo: "bar" });
      db.test.insert({ foo: "bar" });

* added support for data-modification AQL queries

* added AQL keywords `INSERT`, `UPDATE`, `REPLACE` and `REMOVE` (and `WITH`) to
  support data-modification AQL queries.

  Unquoted usage of these keywords for attribute names in AQL queries will likely
  fail in ArangoDB 2.2. If any such attribute name needs to be used in a query, it
  should be enclosed in backticks to indicate the usage of a literal attribute
  name.

  For example, the following query will fail in ArangoDB 2.2 with a parse error:

      FOR i IN foo RETURN i.remove

  and needs to be rewritten like this:

      FOR i IN foo RETURN i.`remove`

* disallow storing of JavaScript objects that contain JavaScript native objects
  of type `Date`, `Function`, `RegExp` or `External`, e.g.

      db.test.save({ foo: /bar/ });
      db.test.save({ foo: new Date() });

  will now print

      Error: <data> cannot be converted into JSON shape: could not shape document

  Previously, objects of these types were silently converted into an empty object
  (i.e. `{ }`).

  To store such objects in a collection, explicitly convert them into strings
  like this:

      db.test.save({ foo: String(/bar/) });
      db.test.save({ foo: String(new Date()) });

* The replication methods `logger.start`, `logger.stop` and `logger.properties` are
  no-ops in ArangoDB 2.2 as there is no separate replication logger anymore. Data changes
  are logged into the write-ahead log in ArangoDB 2.2, and not separately by the
  replication logger. The replication logger object is still there in ArangoDB 2.2 to
  ensure backwards-compatibility, however, logging cannot be started, stopped or
  configured anymore. Using any of these methods will do nothing.

  This also affects the following HTTP API methods:
  - `PUT /_api/replication/logger-start`
  - `PUT /_api/replication/logger-stop`
  - `GET /_api/replication/logger-config`
  - `PUT /_api/replication/logger-config`

  Using any of these methods is discouraged from now on as they will be removed in
  future versions of ArangoDB.

* INCOMPATIBLE CHANGE: replication of transactions has changed. Previously, transactions
  were logged on a master in one big block and shipped to a slave in one block, too.
  Now transactions will be logged and replicated as separate entries, allowing transactions
  to be bigger and also ensure replication progress.

  This change also affects the behavior of the `stop` method of the replication applier.
  If the replication applier is now stopped manually using the `stop` method and later
  restarted using the `start` method, any transactions that were unfinished at the
  point of stopping will be aborted on a slave, even if they later commit on the master.

  In ArangoDB 2.2, stopping the replication applier manually should be avoided unless the
  goal is to stop replication permanently or to do a full resync with the master anyway.
  If the replication applier still must be stopped, it should be made sure that the
  slave has fetched and applied all pending operations from a master, and that no
  extra transactions are started on the master before the `stop` command on the slave
  is executed.

  Replication of transactions in ArangoDB 2.2 might also lock the involved collections on
  the slave while a transaction is either committed or aborted on the master and the
  change has been replicated to the slave. This change in behavior may be important for
  slave servers that are used for read-scaling. In order to avoid long lasting collection
  locks on the slave, transactions should be kept small.

  The `_replication` system collection is not used anymore in ArangoDB 2.2 and its usage is
  discouraged.

* INCOMPATIBLE CHANGE: the figures reported by the `collection.figures` method
  now only reflect documents and data contained in the journals and datafiles of
  collections. Documents or deletions contained only in the write-ahead log will
  not influence collection figures until the write-ahead log garbage collection
  kicks in. The figures for a collection might therefore underreport the total
  resource usage of a collection.

  Additionally, the attributes `lastTick` and `uncollectedLogfileEntries` have been
  added to the result of the `figures` operation and the HTTP API method
  `PUT /_api/collection/figures`

* added `insert` method as an alias for `save`. Documents can now be inserted into
  a collection using either method:

      db.test.save({ foo: "bar" });
      db.test.insert({ foo: "bar" });

* added support for data-modification AQL queries

* added AQL keywords `INSERT`, `UPDATE`, `REPLACE` and `REMOVE` (and `WITH`) to
  support data-modification AQL queries.

  Unquoted usage of these keywords for attribute names in AQL queries will likely
  fail in ArangoDB 2.2. If any such attribute name needs to be used in a query, it
  should be enclosed in backticks to indicate the usage of a literal attribute
  name.

  For example, the following query will fail in ArangoDB 2.2 with a parse error:

      FOR i IN foo RETURN i.remove

  and needs to be rewritten like this:

      FOR i IN foo RETURN i.`remove`

* disallow storing of JavaScript objects that contain JavaScript native objects
  of type `Date`, `Function`, `RegExp` or `External`, e.g.

      db.test.save({ foo: /bar/ });
      db.test.save({ foo: new Date() });

  will now print

      Error: <data> cannot be converted into JSON shape: could not shape document

  Previously, objects of these types were silently converted into an empty object
  (i.e. `{ }`).

  To store such objects in a collection, explicitly convert them into strings
  like this:

      db.test.save({ foo: String(/bar/) });
      db.test.save({ foo: String(new Date()) });

* honor startup option `--server.disable-statistics` when deciding whether or not
  to start periodic statistics collection jobs

  Previously, the statistics collection jobs were started even if the server was
  started with the `--server.disable-statistics` flag being set to `true`

* removed startup option `--random.no-seed`

  This option had no effect in previous versions of ArangoDB and was thus removed.

* removed startup option `--database.remove-on-drop`

  This option was used for debugging only.

* removed startup option `--database.force-sync-properties`

  This option is now superfluous as collection properties are now stored in the
  write-ahead log.

* introduced write-ahead log

  All write operations in an ArangoDB server instance are automatically logged
  to the server's write-ahead log. The write-ahead log is a set of append-only
  logfiles, and it is used in case of a crash recovery and for replication.
  Data from the write-ahead log will eventually be moved into the journals or
  datafiles of collections, allowing the server to remove older write-ahead log
  logfiles. Figures of collections will be updated when data are moved from the
  write-ahead log into the journals or datafiles of collections.

  Cross-collection transactions in ArangoDB should benefit considerably by this
  change, as less writes than in previous versions are required to ensure the data
  of multiple collections are atomically and durably committed. All data-modifying
  operations inside transactions (insert, update, remove) will write their
  operations into the write-ahead log directly, making transactions with multiple
  operations also require less physical memory than in previous versions of ArangoDB,
  that required all transaction data to fit into RAM.

  The `_trx` system collection is not used anymore in ArangoDB 2.2 and its usage is
  discouraged.

  The data in the write-ahead log can also be used in the replication context.
  The `_replication` collection that was used in previous versions of ArangoDB to
  store all changes on the server is not used anymore in ArangoDB 2.2. Instead,
  slaves can read from a master's write-ahead log to get informed about most
  recent changes. This removes the need to store data-modifying operations in
  both the actual place and the `_replication` collection.

* removed startup option `--server.disable-replication-logger`

  This option is superfluous in ArangoDB 2.2. There is no dedicated replication
  logger in ArangoDB 2.2. There is now always the write-ahead log, and it is also
  used as the server's replication log. Specifying the startup option
  `--server.disable-replication-logger` will do nothing in ArangoDB 2.2, but the
  option should not be used anymore as it might be removed in a future version.

* changed behavior of replication logger

  There is no dedicated replication logger in ArangoDB 2.2 as there is the
  write-ahead log now. The existing APIs for starting and stopping the replication
  logger still exist in ArangoDB 2.2 for downwards-compatibility, but calling
  the start or stop operations are no-ops in ArangoDB 2.2. When querying the
  replication logger status via the API, the server will always report that the
  replication logger is running. Configuring the replication logger is a no-op
  in ArangoDB 2.2, too. Changing the replication logger configuration has no
  effect. Instead, the write-ahead log configuration can be changed.

* removed MRuby integration for arangod

  ArangoDB had an experimental MRuby integration in some of the publish builds.
  This wasn't continuously developed, and so it has been removed in ArangoDB 2.2.

  This change has led to the following startup options being superfluous:

  - `--ruby.gc-interval`
  - `--ruby.action-directory`
  - `--ruby.modules-path`
  - `--ruby.startup-directory`

  Specifying these startup options will do nothing in ArangoDB 2.2, but the
  options should be avoided from now on as they might be removed in future versions.

* reclaim index memory when last document in collection is deleted

  Previously, deleting documents from a collection did not lead to index sizes being
  reduced. Instead, the already allocated index memory was re-used when a collection
  was refilled.

  Now, index memory for primary indexes and hash indexes is reclaimed instantly when
  the last document from a collection is removed.

* inlined and optimized functions in hash indexes

* added AQL TRANSLATE function

  This function can be used to perform lookups from static lists, e.g.

      LET countryNames = { US: "United States", UK: "United Kingdom", FR: "France" }
      RETURN TRANSLATE("FR", countryNames)

* fixed datafile debugger

* fixed check-version for empty directory

* moved try/catch block to the top of routing chain

* added mountedApp function for foxx-manager

* fixed issue #883: arango 2.1 - when starting multi-machine cluster, UI web
  does not change to cluster overview

* fixed dfdb: should not start any other V8 threads

* cleanup of version-check, added module org/arangodb/database-version,
  added --check-version option

* fixed issue #881: [2.1.0] Bombarded (every 10 sec or so) with
  "WARNING format string is corrupt" when in non-system DB Dashboard

* specialized primary index implementation to allow faster hash table
  rebuilding and reduce lookups in datafiles for the actual value of `_key`.

* issue #862: added `--overwrite` option to arangoimp

* removed number of property lookups for documents during AQL queries that
  access documents

* prevent buffering of long print results in arangosh's and arangod's print
  command

  this change will emit buffered intermediate print results and discard the
  output buffer to quickly deliver print results to the user, and to prevent
  constructing very large buffers for large results

* removed sorting of attribute names for use in a collection's shaper

  sorting attribute names was done on document insert to keep attributes
  of a collection in sorted order for faster comparisons. The sort order
  of attributes was only used in one particular and unlikely case, so it
  was removed. Collections with many different attribute names should
  benefit from this change by faster inserts and slightly less memory usage.

* fixed a bug in arangodump which got the collection name in _from and _to
  attributes of edges wrong (all were "_unknown")

* fixed a bug in arangorestore which did not recognize wrong _from and _to
  attributes of edges

* improved error detection and reporting in arangorestore


v2.1.1 (2014-06-06)
-------------------

* fixed dfdb: should not start any other V8 threads

* signature for collection functions was modified

  The basic change was the substitution of the input parameter of the
  function by an generic options object which can contain multiple
  option parameter of the function.
  Following functions were modified
  remove
  removeBySample
  replace
  replaceBySample
  update
  updateBySample

  Old signature is yet supported but it will be removed in future versions

v2.1.0 (2014-05-29)
-------------------

* implemented upgrade procedure for clusters

* fixed communication issue with agency which prevented reconnect
  after an agent failure

* fixed cluster dashboard in the case that one but not all servers
  in the cluster are down

* fixed a bug with coordinators creating local database objects
  in the wrong order (_system needs to be done first)

* improved cluster dashboard


v2.1.0-rc2 (2014-05-25)
-----------------------

* fixed issue #864: Inconsistent behavior of AQL REVERSE(list) function


v2.1.0-rc1 (XXXX-XX-XX)
-----------------------

* added server-side periodic task management functions:

  - require("org/arangodb/tasks").register(): registers a periodic task
  - require("org/arangodb/tasks").unregister(): unregisters and removes a
    periodic task
  - require("org/arangodb/tasks").get(): retrieves a specific tasks or all
    existing tasks

  the previous undocumented function `internal.definePeriodic` is now
  deprecated and will be removed in a future release.

* decrease the size of some seldom used system collections on creation.

  This will make these collections use less disk space and mapped memory.

* added AQL date functions

* added AQL FLATTEN() list function

* added index memory statistics to `db.<collection>.figures()` function

  The `figures` function will now return a sub-document `indexes`, which lists
  the number of indexes in the `count` sub-attribute, and the total memory
  usage of the indexes in bytes in the `size` sub-attribute.

* added AQL CURRENT_DATABASE() function

  This function returns the current database's name.

* added AQL CURRENT_USER() function

  This function returns the current user from an AQL query. The current user is the
  username that was specified in the `Authorization` HTTP header of the request. If
  authentication is turned off or the query was executed outside a request context,
  the function will return `null`.

* fixed issue #796: Searching with newline chars broken?

  fixed slightly different handling of backslash escape characters in a few
  AQL functions. Now handling of escape sequences should be consistent, and
  searching for newline characters should work the same everywhere

* added OpenSSL version check for configure

  It will report all OpenSSL versions < 1.0.1g as being too old.
  `configure` will only complain about an outdated OpenSSL version but not stop.

* require C++ compiler support (requires g++ 4.8, clang++ 3.4 or Visual Studio 13)

* less string copying returning JSONified documents from ArangoDB, e.g. via
  HTTP GET `/_api/document/<collection>/<document>`

* issue #798: Lower case http headers from arango

  This change allows returning capitalized HTTP headers, e.g.
  `Content-Length` instead of `content-length`.
  The HTTP spec says that headers are case-insensitive, but
  in fact several clients rely on a specific case in response
  headers.
  This change will capitalize HTTP headers if the `X-Arango-Version`
  request header is sent by the client and contains a value of at
  least `20100` (for version 2.1). The default value for the
  compatibility can also be set at server start, using the
  `--server.default-api-compatibility` option.

* simplified usage of `db._createStatement()`

  Previously, the function could not be called with a query string parameter as
  follows:

      db._createStatement(queryString);

  Calling it as above resulted in an error because the function expected an
  object as its parameter. From now on, it's possible to call the function with
  just the query string.

* make ArangoDB not send back a `WWW-Authenticate` header to a client in case the
  client sends the `X-Omit-WWW-Authenticate` HTTP header.

  This is done to prevent browsers from showing their built-in HTTP authentication
  dialog for AJAX requests that require authentication.
  ArangoDB will still return an HTTP 401 (Unauthorized) if the request doesn't
  contain valid credentials, but it will omit the `WWW-Authenticate` header,
  allowing clients to bypass the browser's authentication dialog.

* added REST API method HTTP GET `/_api/job/job-id` to query the status of an
  async job without potentially fetching it from the list of done jobs

* fixed non-intuitive behavior in jobs API: previously, querying the status
  of an async job via the API HTTP PUT `/_api/job/job-id` removed a currently
  executing async job from the list of queryable jobs on the server.
  Now, when querying the result of an async job that is still executing,
  the job is kept in the list of queryable jobs so its result can be fetched
  by a subsequent request.

* use a new data structure for the edge index of an edge collection. This
  improves the performance for the creation of the edge index and in
  particular speeds up removal of edges in graphs. Note however that
  this change might change the order in which edges starting at
  or ending in a vertex are returned. However, this order was never
  guaranteed anyway and it is not sensible to guarantee any particular
  order.

* provide a size hint to edge and hash indexes when initially filling them
  this will lead to less re-allocations when populating these indexes

  this may speed up building indexes when opening an existing collection

* don't requeue identical context methods in V8 threads in case a method is
  already registered

* removed arangod command line option `--database.remove-on-compacted`

* export the sort attribute for graph traversals to the HTTP interface

* add support for arangodump/arangorestore for clusters


v2.0.8 (XXXX-XX-XX)
-------------------

* fixed too-busy iteration over skiplists

  Even when a skiplist query was restricted by a limit clause, the skiplist
  index was queried without the limit. this led to slower-than-necessary
  execution times.

* fixed timeout overflows on 32 bit systems

  this bug has led to problems when select was called with a high timeout
  value (2000+ seconds) on 32bit systems that don't have a forgiving select
  implementation. when the call was made on these systems, select failed
  so no data would be read or sent over the connection

  this might have affected some cluster-internal operations.

* fixed ETCD issues on 32 bit systems

  ETCD was non-functional on 32 bit systems at all. The first call to the
  watch API crashed it. This was because atomic operations worked on data
  structures that were not properly aligned on 32 bit systems.

* fixed issue #848: db.someEdgeCollection.inEdge does not return correct
  value when called the 2nd time after a .save to the edge collection


v2.0.7 (2014-05-05)
-------------------

* issue #839: Foxx Manager missing "unfetch"

* fixed a race condition at startup

  this fixes undefined behavior in case the logger was involved directly at
  startup, before the logger initialization code was called. This should have
  occurred only for code that was executed before the invocation of main(),
  e.g. during ctor calls of statically defined objects.


v2.0.6 (2014-04-22)
-------------------

* fixed issue #835: arangosh doesn't show correct database name



v2.0.5 (2014-04-21)
-------------------

* Fixed a caching problem in IE JS Shell

* added cancelation for async jobs

* upgraded to new gyp for V8

* new Windows installer


v2.0.4 (2014-04-14)
-------------------

* fixed cluster authentication front-end issues for Firefox and IE, there are
  still problems with Chrome


v2.0.3 (2014-04-14)
-------------------

* fixed AQL optimizer bug

* fixed front-end issues

* added password change dialog


v2.0.2 (2014-04-06)
-------------------

* during cluster startup, do not log (somewhat expected) connection errors with
  log level error, but with log level info

* fixed dashboard modals

* fixed connection check for cluster planning front end: firefox does
  not support async:false

* document how to persist a cluster plan in order to relaunch an existing
  cluster later


v2.0.1 (2014-03-31)
-------------------

* make ArangoDB not send back a `WWW-Authenticate` header to a client in case the
  client sends the `X-Omit-WWW-Authenticate` HTTP header.

  This is done to prevent browsers from showing their built-in HTTP authentication
  dialog for AJAX requests that require authentication.
  ArangoDB will still return an HTTP 401 (Unauthorized) if the request doesn't
  contain valid credentials, but it will omit the `WWW-Authenticate` header,
  allowing clients to bypass the browser's authentication dialog.

* fixed isses in arango-dfdb:

  the dfdb was not able to unload certain system collections, so these couldn't be
  inspected with the dfdb sometimes. Additionally, it did not truncate corrupt
  markers from datafiles under some circumstances

* added `changePassword` attribute for users

* fixed non-working "save" button in collection edit view of web interface
  clicking the save button did nothing. one had to press enter in one of the input
  fields to send modified form data

* fixed V8 compile error on MacOS X

* prevent `body length: -9223372036854775808` being logged in development mode for
  some Foxx HTTP responses

* fixed several bugs in web interface dashboard

* fixed issue #783: coffee script not working in manifest file

* fixed issue #783: coffee script not working in manifest file

* fixed issue #781: Cant save current query from AQL editor ui

* bumped version in `X-Arango-Version` compatibility header sent by arangosh and other
  client tools from `1.5` to `2.0`.

* fixed startup options for arango-dfdb, added details option for arango-dfdb

* fixed display of missing error messages and codes in arangosh

* when creating a collection via the web interface, the collection type was always
  "document", regardless of the user's choice


v2.0.0 (2014-03-10)
-------------------

* first 2.0 release


v2.0.0-rc2 (2014-03-07)
-----------------------

* fixed cluster authorization


v2.0.0-rc1 (2014-02-28)
-----------------------

* added sharding :-)

* added collection._dbName attribute to query the name of the database from a collection

  more detailed documentation on the sharding and cluster features can be found in the user
  manual, section **Sharding**

* INCOMPATIBLE CHANGE: using complex values in AQL filter conditions with operators other
  than equality (e.g. >=, >, <=, <) will disable usage of skiplist indexes for filter
  evaluation.

  For example, the following queries will be affected by change:

      FOR doc IN docs FILTER doc.value < { foo: "bar" } RETURN doc
      FOR doc IN docs FILTER doc.value >= [ 1, 2, 3 ] RETURN doc

  The following queries will not be affected by the change:

      FOR doc IN docs FILTER doc.value == 1 RETURN doc
      FOR doc IN docs FILTER doc.value == "foo" RETURN doc
      FOR doc IN docs FILTER doc.value == [ 1, 2, 3 ] RETURN doc
      FOR doc IN docs FILTER doc.value == { foo: "bar" } RETURN doc

* INCOMPATIBLE CHANGE: removed undocumented method `collection.saveOrReplace`

  this feature was never advertised nor documented nor tested.

* INCOMPATIBLE CHANGE: removed undocumented REST API method `/_api/simple/BY-EXAMPLE-HASH`

  this feature was never advertised nor documented nor tested.

* added explicit startup parameter `--server.reuse-address`

  This flag can be used to control whether sockets should be acquired with the SO_REUSEADDR
  flag.

  Regardless of this setting, sockets on Windows are always acquired using the
  SO_EXCLUSIVEADDRUSE flag.

* removed undocumented REST API method GET `/_admin/database-name`

* added user validation API at POST `/_api/user/<username>`

* slightly improved users management API in `/_api/user`:

  Previously, when creating a new user via HTTP POST, the username needed to be
  passed in an attribute `username`. When users were returned via this API,
  the usernames were returned in an attribute named `user`. This was slightly
  confusing and was changed in 2.0 as follows:

  - when adding a user via HTTP POST, the username can be specified in an attribute
  `user`. If this attribute is not used, the API will look into the attribute `username`
  as before and use that value.
  - when users are returned via HTTP GET, the usernames are still returned in an
    attribute `user`.

  This change should be fully downwards-compatible with the previous version of the API.

* added AQL SLICE function to extract slices from lists

* made module loader more node compatible

* the startup option `--javascript.package-path` for arangosh is now deprecated and does
  nothing. Using it will not cause an error, but the option is ignored.

* added coffee script support

* Several UI improvements.

* Exchanged icons in the graphviewer toolbar

* always start networking and HTTP listeners when starting the server (even in
  console mode)

* allow vertex and edge filtering with user-defined functions in TRAVERSAL,
  TRAVERSAL_TREE and SHORTEST_PATH AQL functions:

      // using user-defined AQL functions for edge and vertex filtering
      RETURN TRAVERSAL(friends, friendrelations, "friends/john", "outbound", {
        followEdges: "myfunctions::checkedge",
        filterVertices: "myfunctions::checkvertex"
      })

      // using the following custom filter functions
      var aqlfunctions = require("org/arangodb/aql/functions");
      aqlfunctions.register("myfunctions::checkedge", function (config, vertex, edge, path) {
        return (edge.type !== 'dislikes'); // don't follow these edges
      }, false);

      aqlfunctions.register("myfunctions::checkvertex", function (config, vertex, path) {
        if (vertex.isDeleted || ! vertex.isActive) {
          return [ "prune", "exclude" ]; // exclude these and don't follow them
        }
        return [ ]; // include everything else
      }, false);

* fail if invalid `strategy`, `order` or `itemOrder` attribute values
  are passed to the AQL TRAVERSAL function. Omitting these attributes
  is not considered an error, but specifying an invalid value for any
  of these attributes will make an AQL query fail.

* issue #751: Create database through API should return HTTP status code 201

  By default, the server now returns HTTP 201 (created) when creating a new
  database successfully. To keep compatibility with older ArangoDB versions, the
  startup parameter `--server.default-api-compatibility` can be set to a value
  of `10400` to indicate API compatibility with ArangoDB 1.4. The compatibility
  can also be enforced by setting the `X-Arango-Version` HTTP header in a
  client request to this API on a per-request basis.

* allow direct access from the `db` object to collections whose names start
  with an underscore (e.g. db._users).

  Previously, access to such collections via the `db` object was possible from
  arangosh, but not from arangod (and thus Foxx and actions). The only way
  to access such collections from these places was via the `db._collection(<name>)`
  workaround.

* allow `\n` (as well as `\r\n`) as line terminator in batch requests sent to
  `/_api/batch` HTTP API.

* use `--data-binary` instead of `--data` parameter in generated cURL examples

* issue #703: Also show path of logfile for fm.config()

* issue #675: Dropping a collection used in "graph" module breaks the graph

* added "static" Graph.drop() method for graphs API

* fixed issue #695: arangosh server.password error

* use pretty-printing in `--console` mode by default

* simplified ArangoDB startup options

  Some startup options are now superfluous or their usage is simplified. The
  following options have been changed:

  * `--javascript.modules-path`: this option has been removed. The modules paths
    are determined by arangod and arangosh automatically based on the value of
    `--javascript.startup-directory`.

    If the option is set on startup, it is ignored so startup will not abort with
    an error `unrecognized option`.

  * `--javascript.action-directory`: this option has been removed. The actions
    directory is determined by arangod automatically based on the value of
    `--javascript.startup-directory`.

    If the option is set on startup, it is ignored so startup will not abort with
    an error `unrecognized option`.

  * `--javascript.package-path`: this option is still available but it is not
    required anymore to set the standard package paths (e.g. `js/npm`). arangod
    will automatically use this standard package path regardless of whether it
    was specified via the options.

    It is possible to use this option to add additional package paths to the
    standard value.

  Configuration files included with arangod are adjusted accordingly.

* layout of the graphs tab adapted to better fit with the other tabs

* database selection is moved to the bottom right corner of the web interface

* removed priority queue index type

  this feature was never advertised nor documented nor tested.

* display internal attributes in document source view of web interface

* removed separate shape collections

  When upgrading to ArangoDB 2.0, existing collections will be converted to include
  shapes and attribute markers in the datafiles instead of using separate files for
  shapes.

  When a collection is converted, existing shapes from the SHAPES directory will
  be written to a new datafile in the collection directory, and the SHAPES directory
  will be removed afterwards.

  This saves up to 2 MB of memory and disk space for each collection
  (savings are higher, the less different shapes there are in a collection).
  Additionally, one less file descriptor per opened collection will be used.

  When creating a new collection, the amount of sync calls may be reduced. The same
  may be true for documents with yet-unknown shapes. This may help performance
  in these cases.

* added AQL functions `NTH` and `POSITION`

* added signal handler for arangosh to save last command in more cases

* added extra prompt placeholders for arangosh:
  - `%e`: current endpoint
  - `%u`: current user

* added arangosh option `--javascript.gc-interval` to control amount of
  garbage collection performed by arangosh

* fixed issue #651: Allow addEdge() to take vertex ids in the JS library

* removed command-line option `--log.format`

  In previous versions, this option did not have an effect for most log messages, so
  it got removed.

* removed C++ logger implementation

  Logging inside ArangoDB is now done using the LOG_XXX() macros. The LOGGER_XXX()
  macros are gone.

* added collection status "loading"


v1.4.16 (XXXX-XX-XX)
--------------------

* fixed too eager datafile deletion

  this issue could have caused a crash when the compaction had marked datafiles as obsolete
  and they were removed while "old" temporary query results still pointed to the old datafile
  positions

* fixed issue #826: Replication fails when a collection's configuration changes


v1.4.15 (2014-04-19)
--------------------

* bugfix for AQL query optimizer

  the following type of query was too eagerly optimized, leading to errors in code-generation:

      LET a = (FOR i IN [] RETURN i) LET b = (FOR i IN [] RETURN i) RETURN 1

  the problem occurred when both lists in the subqueries were empty. In this case invalid code
  was generated and the query couldn't be executed.


v1.4.14 (2014-04-05)
--------------------

* fixed race conditions during shape / attribute insertion

  A race condition could have led to spurious `cannot find attribute #xx` or
  `cannot find shape #xx` (where xx is a number) warning messages being logged
  by the server. This happened when a new attribute was inserted and at the same
  time was queried by another thread.

  Also fixed a race condition that may have occurred when a thread tried to
  access the shapes / attributes hash tables while they were resized. In this
  cases, the shape / attribute may have been hashed to a wrong slot.

* fixed a memory barrier / cpu synchronization problem with libev, affecting
  Windows with Visual Studio 2013 (probably earlier versions are affected, too)

  The issue is described in detail here:
  http://lists.schmorp.de/pipermail/libev/2014q1/002318.html


v1.4.13 (2014-03-14)
--------------------

* added diagnostic output for Foxx application upload

* allow dump & restore from ArangoDB 1.4 with an ArangoDB 2.0 server

* allow startup options `temp-path` and `default-language` to be specified from the arangod
  configuration file and not only from the command line

* fixed too eager compaction

  The compaction will now wait for several seconds before trying to re-compact the same
  collection. Additionally, some other limits have been introduced for the compaction.


v1.4.12 (2014-03-05)
--------------------

* fixed display bug in web interface which caused the following problems:
  - documents were displayed in web interface as being empty
  - document attributes view displayed many attributes with content "undefined"
  - document source view displayed many attributes with name "TYPEOF" and value "undefined"
  - an alert popping up in the browser with message "Datatables warning..."

* re-introduced old-style read-write locks to supports Windows versions older than
  Windows 2008R2 and Windows 7. This should re-enable support for Windows Vista and
  Windows 2008.


v1.4.11 (2014-02-27)
--------------------

* added SHORTEST_PATH AQL function

  this calculates the shortest paths between two vertices, using the Dijkstra
  algorithm, employing a min-heap

  By default, ArangoDB does not know the distance between any two vertices and
  will use a default distance of 1. A custom distance function can be registered
  as an AQL user function to make the distance calculation use any document
  attributes or custom logic:

      RETURN SHORTEST_PATH(cities, motorways, "cities/CGN", "cities/MUC", "outbound", {
        paths: true,
        distance: "myfunctions::citydistance"
      })

      // using the following custom distance function
      var aqlfunctions = require("org/arangodb/aql/functions");
      aqlfunctions.register("myfunctions::distance", function (config, vertex1, vertex2, edge) {
        return Math.sqrt(Math.pow(vertex1.x - vertex2.x) + Math.pow(vertex1.y - vertex2.y));
      }, false);

* fixed bug in Graph.pathTo function

* fixed small memleak in AQL optimizer

* fixed access to potentially uninitialized variable when collection had a cap constraint


v1.4.10 (2014-02-21)
--------------------

* fixed graph constructor to allow graph with some parameter to be used

* added node.js "events" and "stream"

* updated npm packages

* added loading of .json file

* Fixed http return code in graph api with waitForSync parameter.

* Fixed documentation in graph, simple and index api.

* removed 2 tests due to change in ruby library.

* issue #756: set access-control-expose-headers on CORS response

  the following headers are now whitelisted by ArangoDB in CORS responses:
  - etag
  - content-encoding
  - content-length
  - location
  - server
  - x-arango-errors
  - x-arango-async-id


v1.4.9 (2014-02-07)
-------------------

* return a document's current etag in response header for HTTP HEAD requests on
  documents that return an HTTP 412 (precondition failed) error. This allows
  retrieving the document's current revision easily.

* added AQL function `SKIPLIST` to directly access skiplist indexes from AQL

  This is a shortcut method to use a skiplist index for retrieving specific documents in
  indexed order. The function capability is rather limited, but it may be used
  for several cases to speed up queries. The documents are returned in index order if
  only one condition is used.

      /* return all documents with mycollection.created > 12345678 */
      FOR doc IN SKIPLIST(mycollection, { created: [[ '>', 12345678 ]] })
        RETURN doc

      /* return first document with mycollection.created > 12345678 */
      FOR doc IN SKIPLIST(mycollection, { created: [[ '>', 12345678 ]] }, 0, 1)
        RETURN doc

      /* return all documents with mycollection.created between 12345678 and 123456790 */
      FOR doc IN SKIPLIST(mycollection, { created: [[ '>', 12345678 ], [ '<=', 123456790 ]] })
        RETURN doc

      /* return all documents with mycollection.a equal 1 and .b equal 2 */
      FOR doc IN SKIPLIST(mycollection, { a: [[ '==', 1 ]], b: [[ '==', 2 ]] })
        RETURN doc

  The function requires a skiplist index with the exact same attributes to
  be present on the specified collection. All attributes present in the skiplist
  index must be specified in the conditions specified for the `SKIPLIST` function.
  Attribute declaration order is important, too: attributes must be specified in the
  same order in the condition as they have been declared in the skiplist index.

* added command-line option `--server.disable-authentication-unix-sockets`

  with this option, authentication can be disabled for all requests coming
  in via UNIX domain sockets, enabling clients located on the same host as
  the ArangoDB server to connect without authentication.
  Other connections (e.g. TCP/IP) are not affected by this option.

  The default value for this option is `false`.
  Note: this option is only supported on platforms that support Unix domain
  sockets.

* call global arangod instance destructor on shutdown

* issue #755: TRAVERSAL does not use strategy, order and itemOrder options

  these options were not honored when configuring a traversal via the AQL
  TRAVERSAL function. Now, these options are used if specified.

* allow vertex and edge filtering with user-defined functions in TRAVERSAL,
  TRAVERSAL_TREE and SHORTEST_PATH AQL functions:

      // using user-defined AQL functions for edge and vertex filtering
      RETURN TRAVERSAL(friends, friendrelations, "friends/john", "outbound", {
        followEdges: "myfunctions::checkedge",
        filterVertices: "myfunctions::checkvertex"
      })

      // using the following custom filter functions
      var aqlfunctions = require("org/arangodb/aql/functions");
      aqlfunctions.register("myfunctions::checkedge", function (config, vertex, edge, path) {
        return (edge.type !== 'dislikes'); // don't follow these edges
      }, false);

      aqlfunctions.register("myfunctions::checkvertex", function (config, vertex, path) {
        if (vertex.isDeleted || ! vertex.isActive) {
          return [ "prune", "exclude" ]; // exclude these and don't follow them
        }
        return [ ]; // include everything else
      }, false);

* issue #748: add vertex filtering to AQL's TRAVERSAL[_TREE]() function


v1.4.8 (2014-01-31)
-------------------

* install foxx apps in the web interface

* fixed a segfault in the import API


v1.4.7 (2014-01-23)
-------------------

* issue #744: Add usage example arangoimp from Command line

* issue #738: added __dirname, __filename pseudo-globals. Fixes #733. (@by pluma)

* mount all Foxx applications in system apps directory on startup


v1.4.6 (2014-01-20)
-------------------

* issue #736: AQL function to parse collection and key from document handle

* added fm.rescan() method for Foxx-Manager

* fixed issue #734: foxx cookie and route problem

* added method `fm.configJson` for arangosh

* include `startupPath` in result of API `/_api/foxx/config`


v1.4.5 (2014-01-15)
-------------------

* fixed issue #726: Alternate Windows Install Method

* fixed issue #716: dpkg -P doesn't remove everything

* fixed bugs in description of HTTP API `_api/index`

* fixed issue #732: Rest API GET revision number

* added missing documentation for several methods in HTTP API `/_api/edge/...`

* fixed typos in description of HTTP API `_api/document`

* defer evaluation of AQL subqueries and logical operators (lazy evaluation)

* Updated font in WebFrontend, it now contains a version that renders properly on Windows

* generally allow function return values as call parameters to AQL functions

* fixed potential deadlock in global context method execution

* added override file "arangod.conf.local" (and co)


v1.4.4 (2013-12-24)
-------------------

* uid and gid are now set in the scripts, there is no longer a separate config file for
  arangod when started from a script

* foxx-manager is now an alias for arangosh

* arango-dfdb is now an alias for arangod, moved from bin to sbin

* changed from readline to linenoise for Windows

* added --install-service and --uninstall-service for Windows

* removed --daemon and --supervisor for Windows

* arangosh and arangod now uses the config-file which maps the binary name, i. e. if you
  rename arangosh to foxx-manager it will use the config file foxx-manager.conf

* fixed lock file for Windows

* fixed issue #711, #687: foxx-manager throws internal errors

* added `--server.ssl-protocol` option for client tools
  this allows connecting from arangosh, arangoimp, arangoimp etc. to an ArangoDB
  server that uses a non-default value for `--server.ssl-protocol`. The default
  value for the SSL protocol is 4 (TLSv1). If the server is configured to use a
  different protocol, it was not possible to connect to it with the client tools.

* added more detailed request statistics

  This adds the number of async-executed HTTP requests plus the number of HTTP
  requests per individual HTTP method type.

* added `--force` option for arangorestore
  this option allows continuing a restore operation even if the server reports errors
  in the middle of the restore operation

* better error reporting for arangorestore
  in case the server returned an HTTP error, arangorestore previously reported this
  error as `internal error` without any details only. Now server-side errors are
  reported by arangorestore with the server's error message

* include more system collections in dumps produced by arangodump
  previously some system collections were intentionally excluded from dumps, even if the
  dump was run with `--include-system-collections`. for example, the collections `_aal`,
  `_modules`, `_routing`, and `_users` were excluded. This makes sense in a replication
  context but not always in a dump context.
  When specifying `--include-system-collections`, arangodump will now include the above-
  mentioned collections in the dump, too. Some other system collections are still excluded
  even when the dump is run with `--include-system-collections`, for example `_replication`
  and `_trx`.

* fixed issue #701: ArangoStatement undefined in arangosh

* fixed typos in configuration files


v1.4.3 (2013-11-25)
-------------------

* fixed a segfault in the AQL optimizer, occurring when a constant non-list value was
  used on the right-hand side of an IN operator that had a collection attribute on the
  left-hand side

* issue #662:

  Fixed access violation errors (crashes) in the Windows version, occurring under some
  circumstances when accessing databases with multiple clients in parallel

* fixed issue #681: Problem with ArchLinux PKGBUILD configuration


v1.4.2 (2013-11-20)
-------------------

* fixed issue #669: Tiny documentation update

* ported Windows version to use native Windows API SRWLocks (slim read-write locks)
  and condition variables instead of homemade versions

  MSDN states the following about the compatibility of SRWLocks and Condition Variables:

      Minimum supported client:
      Windows Server 2008 [desktop apps | Windows Store apps]

      Minimum supported server:
      Windows Vista [desktop apps | Windows Store apps]

* fixed issue #662: ArangoDB on Windows hanging

  This fixes a deadlock issue that occurred on Windows when documents were written to
  a collection at the same time when some other thread tried to drop the collection.

* fixed file-based logging in Windows

  the logger complained on startup if the specified log file already existed

* fixed startup of server in daemon mode (`--daemon` startup option)

* fixed a segfault in the AQL optimizer

* issue #671: Method graph.measurement does not exist

* changed Windows condition variable implementation to use Windows native
  condition variables

  This is an attempt to fix spurious Windows hangs as described in issue #662.

* added documentation for JavaScript traversals

* added --code-page command-line option for Windows version of arangosh

* fixed a problem when creating edges via the web interface.

  The problem only occurred if a collection was created with type "document
  collection" via the web interface, and afterwards was dropped and re-created
  with type "edge collection". If the web interface page was not reloaded,
  the old collection type (document) was cached, making the subsequent creation
  of edges into the (seeming-to-be-document) collection fail.

  The fix is to not cache the collection type in the web interface. Users of
  an older version of the web interface can reload the collections page if they
  are affected.

* fixed a caching problem in arangosh: if a collection was created using the web
  interface, and then removed via arangosh, arangosh did not actually drop the
  collection due to caching.

  Because the `drop` operation was not carried out, this caused misleading error
  messages when trying to re-create the collection (e.g. `cannot create collection:
  duplicate name`).

* fixed ALT-introduced characters for arangosh console input on Windows

  The Windows readline port was not able to handle characters that are built
  using CTRL or ALT keys. Regular characters entered using the CTRL or ALT keys
  were silently swallowed and not passed to the terminal input handler.

  This did not seem to cause problems for the US keyboard layout, but was a
  severe issue for keyboard layouts that require the ALT (or ALT-GR) key to
  construct characters. For example, entering the character `{` with a German
  keyboard layout requires pressing ALT-GR + 9.

* fixed issue #665: Hash/skiplist combo madness bit my ass

  this fixes a problem with missing/non-deterministic rollbacks of inserts in
  case of a unique constraint violation into a collection with multiple secondary
  indexes (with at least one of them unique)

* fixed issue #664: ArangoDB installer on Windows requires drive c:

* partly fixed issue #662: ArangoDB on Windows hanging

  This fixes dropping databases on Windows. In previous 1.4 versions on Windows,
  one shape collection file was not unloaded and removed when dropping a database,
  leaving one directory and one shape collection file in the otherwise-dropped
  database directory.

* fixed issue #660: updated documentation on indexes


v1.4.1 (2013-11-08)
-------------------

* performance improvements for skip-list deletes


v1.4.1-rc1 (2013-11-07)
-----------------------

* fixed issue #635: Web-Interface should have a "Databases" Menu for Management

* fixed issue #624: Web-Interface is missing a Database selector

* fixed segfault in bitarray query

* fixed issue #656: Cannot create unique index through web interface

* fixed issue #654: bitarray index makes server down

* fixed issue #653: Slow query

* fixed issue #650: Randomness of any() should be improved

* made AQL `DOCUMENT()` function polymorphic and work with just one parameter.

  This allows using the `DOCUMENT` function like this:

      DOCUMENT('users/john')
      DOCUMENT([ 'users/john', 'users/amy' ])

  in addition to the existing use cases:

      DOCUMENT(users, 'users/john')
      DOCUMENT(users, 'john')
      DOCUMENT(users, [ 'users/john' ])
      DOCUMENT(users, [ 'users/john', 'users/amy' ])
      DOCUMENT(users, [ 'john', 'amy' ])

* simplified usage of ArangoDB batch API

  It is not necessary anymore to send the batch boundary in the HTTP `Content-Type`
  header. Previously, the batch API expected the client to send a Content-Type header
  of`multipart/form-data; boundary=<some boundary value>`. This is still supported in
  ArangoDB 2.0, but clients can now also omit this header. If the header is not
  present in a client request, ArangoDB will ignore the request content type and
  read the MIME boundary from the beginning of the request body.

  This also allows using the batch API with the Swagger "Try it out" feature (which is
  not too good at sending a different or even dynamic content-type request header).

* added API method GET `/_api/database/user`

  This returns the list of databases a specific user can see without changing the
  username/passwd.

* issue #424: Documentation about IDs needs to be upgraded


v1.4.0 (2013-10-29)
-------------------

* fixed issue #648: /batch API is missing from Web Interface API Documentation (Swagger)

* fixed issue #647: Icon tooltips missing

* fixed issue #646: index creation in web interface

* fixed issue #645: Allow jumping from edge to linked vertices

* merged PR for issue #643: Some minor corrections and a link to "Downloads"

* fixed issue #642: Completion of error handling

* fixed issue #639: compiling v1.4 on maverick produces warnings on -Wstrict-null-sentinel

* fixed issue #634: Web interface bug: Escape does not always propagate

* fixed issue #620: added startup option `--server.default-api-compatibility`

  This adds the following changes to the ArangoDB server and clients:
  - the server provides a new startup option `--server.default-api-compatibility`.
    This option can be used to determine the compatibility of (some) server API
    return values. The value for this parameter is a server version number,
    calculated as follows: `10000 * major + 100 * minor` (e.g. `10400` for ArangoDB
    1.3). The default value is `10400` (1.4), the minimum allowed value is `10300`
    (1.3).

    When setting this option to a value lower than the current server version,
    the server might respond with old-style results to "old" clients, increasing
    compatibility with "old" (non-up-to-date) clients.

  - the server will on each incoming request check for an HTTP header
    `x-arango-version`. Clients can optionally set this header to the API
    version number they support. For example, if a client sends the HTTP header
    `x-arango-version: 10300`, the server will pick this up and might send ArangoDB
    1.3-style responses in some situations.

    Setting either the startup parameter or using the HTTP header (or both) allows
    running "old" clients with newer versions of ArangoDB, without having to adjust
    the clients too much.

  - the `location` headers returned by the server for the APIs `/_api/document/...`
    and `/_api/collection/...` will have different values depending on the used API
    version. If the API compatibility is `10300`, the `location` headers returned
    will look like this:

        location: /_api/document/....

    whereas when an API compatibility of `10400` or higher is used, the `location`
    headers will look like this:

        location: /_db/<database name>/_api/document/...

  Please note that even in the presence of this, old API versions still may not
  be supported forever by the server.

* fixed issue #643: Some minor corrections and a link to "Downloads" by @frankmayer

* started issue #642: Completion of error handling

* fixed issue #639: compiling v1.4 on maverick produces warnings on
  -Wstrict-null-sentinel

* fixed issue #621: Standard Config needs to be fixed

* added function to manage indexes (web interface)

* improved server shutdown time by signaling shutdown to applicationserver,
  logging, cleanup and compactor threads

* added foxx-manager `replace` command

* added foxx-manager `installed` command (a more intuitive alias for `list`)

* fixed issue #617: Swagger API is missing '/_api/version'

* fixed issue #615: Swagger API: Some commands have no parameter entry forms

* fixed issue #614: API : Typo in : Request URL /_api/database/current

* fixed issue #609: Graph viz tool - different background color

* fixed issue #608: arangosh config files - eventually missing in the manual

* fixed issue #607: Admin interface: no core documentation

* fixed issue #603: Aardvark Foxx App Manager

* fixed a bug in type-mapping between AQL user functions and the AQL layer

  The bug caused errors like the following when working with collection documents
  in an AQL user function:

      TypeError: Cannot assign to read only property '_id' of #<ShapedJson>

* create less system collections when creating a new database

  This is achieved by deferring collection creation until the collections are actually
  needed by ArangoDB. The following collections are affected by the change:
  - `_fishbowl`
  - `_structures`


v1.4.0-beta2 (2013-10-14)
-------------------------

* fixed compaction on Windows

  The compaction on Windows did not ftruncate the cleaned datafiles to a smaller size.
  This has been fixed so not only the content of the files is cleaned but also files
  are re-created with potentially smaller sizes.

* only the following system collections will be excluded from replication from now on:
  - `_replication`
  - `_trx`
  - `_users`
  - `_aal`
  - `_fishbowl`
  - `_modules`
  - `_routing`

  Especially the following system collections will now be included in replication:
  - `_aqlfunctions`
  - `_graphs`

  In previous versions of ArangoDB, all system collections were excluded from the
  replication.

  The change also caused a change in the replication logger and applier:
  in previous versions of ArangoDB, only a collection's id was logged for an operation.
  This has not caused problems for non-system collections but for system collections
  there ids might differ. In addition to a collection id ArangoDB will now also log the
  name of a collection for each replication event.

  The replication applier will now look for the collection name attribute in logged
  events preferably.

* added database selection to arango-dfdb

* provide foxx-manager, arangodump, and arangorestore in Windows build

* ArangoDB 1.4 will refuse to start if option `--javascript.app-path` is not set.

* added startup option `--server.allow-method-override`

  This option can be set to allow overriding the HTTP request method in a request using
  one of the following custom headers:

  - x-http-method-override
  - x-http-method
  - x-method-override

  This allows bypassing proxies and tools that would otherwise just let certain types of
  requests pass. Enabling this option may impose a security risk, so it should only be
  used in very controlled environments.

  The default value for this option is `false` (no method overriding allowed).

* added "details" URL parameter for bulk import API

  Setting the `details` URL parameter to `true` in a call to POST `/_api/import` will make
  the import return details about non-imported documents in the `details` attribute. If
  `details` is `false` or omitted, no `details` attribute will be present in the response.
  This is the same behavior that previous ArangoDB versions exposed.

* added "complete" option for bulk import API

  Setting the `complete` URL parameter to `true` in a call to POST `/_api/import` will make
  the import completely fail if at least one of documents cannot be imported successfully.

  It defaults to `false`, which will make ArangoDB continue importing the other documents
  from the import even if some documents cannot be imported. This is the same behavior that
  previous ArangoDB versions exposed.

* added missing swagger documentation for `/_api/log`

* calling `/_api/logs` (or `/_admin/logs`) is only permitted from the `_system` database now.

  Calling this API method for/from other database will result in an HTTP 400.

' ported fix from https://github.com/novus/nvd3/commit/0894152def263b8dee60192f75f66700cea532cc

  This prevents JavaScript errors from occurring in Chrome when in the admin interface,
  section "Dashboard".

* show current database name in web interface (bottom right corner)

* added missing documentation for /_api/import in swagger API docs

* allow specification of database name for replication sync command replication applier

  This allows syncing from a master database with a different name than the slave database.

* issue #601: Show DB in prompt

  arangosh now displays the database name as part of the prompt by default.

  Can change the prompt by using the `--prompt` option, e.g.

      > arangosh --prompt "my db is named \"%d\"> "


v1.4.0-beta1 (2013-10-01)
-------------------------

* make the Foxx manager use per-database app directories

  Each database now has its own subdirectory for Foxx applications. Each database
  can thus use different Foxx applications if required. A Foxx app for a specific
  database resides in `<app-path>/databases/<database-name>/<app-name>`.

  System apps are shared between all databases. They reside in `<app-path>/system/<app-name>`.

* only trigger an engine reset in development mode for URLs starting with `/dev/`

  This prevents ArangoDB from reloading all Foxx applications when it is not
  actually necessary.

* changed error code from 10 (bad parameter) to 1232 (invalid key generator) for
  errors that are due to an invalid key generator specification when creating a new
  collection

* automatic detection of content-type / mime-type for Foxx assets based on filenames,
  added possibility to override auto detection

* added endpoint management API at `/_api/endpoint`

* changed HTTP return code of PUT `/_api/cursor` from 400 to 404 in case a
  non-existing cursor is referred to

* issue #360: added support for asynchronous requests

  Incoming HTTP requests with the headers `x-arango-async: true` or
  `x-arango-async: store` will be answered by the server instantly with a generic
  HTTP 202 (Accepted) response.

  The actual requests will be queued and processed by the server asynchronously,
  allowing the client to continue sending other requests without waiting for the
  server to process the actually requested operation.

  The exact point in time when a queued request is executed is undefined. If an
  error occurs during execution of an asynchronous request, the client will not
  be notified by the server.

  The maximum size of the asynchronous task queue can be controlled using the new
  option `--scheduler.maximal-queue-size`. If the queue contains this many number of
  tasks and a new asynchronous request comes in, the server will reject it with an
  HTTP 500 (internal server error) response.

  Results of incoming requests marked with header `x-arango-async: true` will be
  discarded by the server immediately. Clients have no way of accessing the result
  of such asynchronously executed request. This is just _fire and forget_.

  To later retrieve the result of an asynchronously executed request, clients can
  mark a request with the header `x-arango-async: keep`. This makes the server
  store the result of the request in memory until explicitly fetched by a client
  via the `/_api/job` API. The `/_api/job` API also provides methods for basic
  inspection of which pending or already finished requests there are on the server,
  plus ways for garbage collecting unneeded results.

* Added new option `--scheduler.maximal-queue-size`.

* issue #590: Manifest Lint

* added data dump and restore tools, arangodump and arangorestore.

  arangodump can be used to create a logical dump of an ArangoDB database, or
  just dedicated collections. It can be used to dump both a collection's structure
  (properties and indexes) and data (documents).

  arangorestore can be used to restore data from a dump created with arangodump.
  arangorestore currently does not re-create any indexes, and doesn't yet handle
  referenced documents in edges properly when doing just partial restores.
  This will be fixed until 1.4 stable.

* introduced `--server.database` option for arangosh, arangoimp, and arangob.

  The option allows these client tools to use a certain database for their actions.
  In arangosh, the current database can be switched at any time using the command

      db._useDatabase(<name>);

  When no database is specified, all client tools will assume they should use the
  default database `_system`. This is done for downwards-compatibility reasons.

* added basic multi database support (alpha)

  New databases can be created using the REST API POST `/_api/database` and the
  shell command `db._createDatabase(<name>)`.

  The default database in ArangoDB is called `_system`. This database is always
  present and cannot be deleted by the user. When an older version of ArangoDB is
  upgraded to 1.4, the previously only database will automatically become the
  `_system` database.

  New databases can be created with the above commands, and can be deleted with the
  REST API DELETE `/_api/database/<name>` or the shell command `db._dropDatabase(<name>);`.

  Deleting databases is still unstable in ArangoDB 1.4 alpha and might crash the
  server. This will be fixed until 1.4 stable.

  To access a specific database via the HTTP REST API, the `/_db/<name>/` prefix
  can be used in all URLs. ArangoDB will check if an incoming request starts with
  this prefix, and will automatically pick the database name from it. If the prefix
  is not there, ArangoDB will assume the request is made for the default database
  (`_system`). This is done for downwards-compatibility reasons.

  That means, the following URL pathnames are logically identical:

      /_api/document/mycollection/1234
      /_db/_system/document/mycollection/1234

  To access a different database (e.g. `test`), the URL pathname would look like this:

      /_db/test/document/mycollection/1234

  New databases can also be created and existing databases can only be dropped from
  within the default database (`_system`). It is not possible to drop the `_system`
  database itself.

  Cross-database operations are unintended and unsupported. The intention of the
  multi-database feature is to have the possibility to have a few databases managed
  by ArangoDB in parallel, but to only access one database at a time from a connection
  or a request.

  When accessing the web interface via the URL pathname `/_admin/html/` or `/_admin/aardvark`,
  the web interface for the default database (`_system`) will be displayed.
  To access the web interface for a different database, the database name can be
  put into the URLs as a prefix, e.g. `/_db/test/_admin/html` or
  `/_db/test/_admin/aardvark`.

  All internal request handlers and also all user-defined request handlers and actions
  (including Foxx) will only get to see the unprefixed URL pathnames (i.e. excluding
  any database name prefix). This is to ensure downwards-compatibility.

  To access the name of the requested database from any action (including Foxx), use
  use `req.database`.

  For example, when calling the URL `/myapp/myaction`, the content of `req.database`
  will be `_system` (the default database because no database got specified) and the
  content of `req.url` will be `/myapp/myaction`.

  When calling the URL `/_db/test/myapp/myaction`, the content of `req.database` will be
  `test`, and the content of `req.url` will still be `/myapp/myaction`.

* Foxx now excludes files starting with . (dot) when bundling assets

  This mitigates problems with editor swap files etc.

* made the web interface a Foxx application

  This change caused the files for the web interface to be moved from `html/admin` to
  `js/apps/aardvark` in the file system.

  The base URL for the admin interface changed from `_admin/html/index.html` to
  `_admin/aardvark/index.html`.

  The "old" redirection to `_admin/html/index.html` will now produce a 404 error.

  When starting ArangoDB with the `--upgrade` option, this will automatically be remedied
  by putting in a redirection from `/` to `/_admin/aardvark/index.html`, and from
  `/_admin/html/index.html` to `/_admin/aardvark/index.html`.

  This also obsoletes the following configuration (command-line) options:
  - `--server.admin-directory`
  - `--server.disable-admin-interface`

  when using these now obsolete options when the server is started, no error is produced
  for downwards-compatibility.

* changed User-Agent value sent by arangoimp, arangosh, and arangod from "VOC-Agent" to
  "ArangoDB"

* changed journal file creation behavior as follows:

  Previously, a journal file for a collection was always created when a collection was
  created. When a journal filled up and became full, the current journal was made a
  datafile, and a new (empty) journal was created automatically. There weren't many
  intended situations when a collection did not have at least one journal.

  This is changed now as follows:
  - when a collection is created, no journal file will be created automatically
  - when there is a write into a collection without a journal, the journal will be
    created lazily
  - when there is a write into a collection with a full journal, a new journal will
    be created automatically

  From the end user perspective, nothing should have changed, except that there is now
  less disk usage for empty collections. Disk usage of infrequently updated collections
  might also be reduced significantly by running the `rotate()` method of a collection,
  and not writing into a collection subsequently.

* added method `collection.rotate()`

  This allows premature rotation of a collection's current journal file into a (read-only)
  datafile. The purpose of using `rotate()` is to prematurely allow compaction (which is
  performed on datafiles only) on data, even if the journal was not filled up completely.

  Using `rotate()` may make sense in the following scenario:

      c = db._create("test");
      for (i = 0; i < 1000; ++i) {
        c.save(...); // insert lots of data here
      }

      ...
      c.truncate(); // collection is now empty
      // only data in datafiles will be compacted by following compaction runs
      // all data in the current journal would not be compacted

      // calling rotate will make the current journal a datafile, and thus make it
      // eligible for compaction
      c.rotate();

  Using `rotate()` may also be useful when data in a collection is known to not change
  in the immediate future. After having completed all write operations on a collection,
  performing a `rotate()` will reduce the size of the current journal to the actually
  required size (remember that journals are pre-allocated with a specific size) before
  making the journal a datafile. Thus `rotate()` may cause disk space savings, even if
  the datafiles does not qualify for compaction after rotation.

  Note: rotating the journal is asynchronous, so that the actual rotation may be executed
  after `rotate()` returns to the caller.

* changed compaction to merge small datafiles together (up to 3 datafiles are merged in
  a compaction run)

  In the regular case, this should leave less small datafiles stay around on disk and allow
  using less file descriptors in total.

* added AQL MINUS function

* added AQL UNION_DISTINCT function (more efficient than combination of `UNIQUE(UNION())`)

* updated mruby to 2013-08-22

* issue #587: Add db._create() in help for startup arangosh

* issue #586: Share a link on installation instructions in the User Manual

* issue #585: Bison 2.4 missing on Mac for custom build

* issue #584: Web interface images broken in devel

* issue #583: Small documentation update

* issue #581: Parameter binding for attributes

* issue #580: Small improvements (by @guidoreina)

* issue #577: Missing documentation for collection figures in implementor manual

* issue #576: Get disk usage for collections and graphs

  This extends the result of the REST API for /_api/collection/figures with
  the attributes `compactors.count`, `compactors.fileSize`, `shapefiles.count`,
  and `shapefiles.fileSize`.

* issue #575: installing devel version on mac (low prio)

* issue #574: Documentation (POST /_admin/routing/reload)

* issue #558: HTTP cursors, allow count to ignore LIMIT


v1.4.0-alpha1 (2013-08-02)
--------------------------

* added replication. check online manual for details.

* added server startup options `--server.disable-replication-logger` and
  `--server.disable-replication-applier`

* removed action deployment tool, this now handled with Foxx and its manager or
  by kaerus node utility

* fixed a server crash when using byExample / firstExample inside a transaction
  and the collection contained a usable hash/skiplist index for the example

* defineHttp now only expects a single context

* added collection detail dialog (web interface)

  Shows collection properties, figures (datafiles, journals, attributes, etc.)
  and indexes.

* added documents filter (web interface)

  Allows searching for documents based on attribute values. One or many filter
  conditions can be defined, using comparison operators such as '==', '<=', etc.

* improved AQL editor (web interface)

  Editor supports keyboard shortcuts (Submit, Undo, Redo, Select).
  Editor allows saving and reusing of user-defined queries.
  Added example queries to AQL editor.
  Added comment button.

* added document import (web interface)

  Allows upload of JSON-data from files. Files must have an extension of .json.

* added dashboard (web interface)

  Shows the status of replication and multiple system charts, e.g.
  Virtual Memory Size, Request Time, HTTP Connections etc.

* added API method `/_api/graph` to query all graphs with all properties.

* added example queries in web interface AQL editor

* added arango.reconnect(<host>) method for arangosh to dynamically switch server or
  user name

* added AQL range operator `..`

  The `..` operator can be used to easily iterate over a sequence of numeric
  values. It will produce a list of values in the defined range, with both bounding
  values included.

  Example:

      2010..2013

  will produce the following result:

      [ 2010, 2011, 2012, 2013 ]

* added AQL RANGE function

* added collection.first(count) and collection.last(count) document access functions

  These functions allow accessing the first or last n documents in a collection. The order
  is determined by document insertion/update time.

* added AQL INTERSECTION function

* INCOMPATIBLE CHANGE: changed AQL user function namespace resolution operator from `:` to `::`

  AQL user-defined functions were introduced in ArangoDB 1.3, and the namespace resolution
  operator for them was the single colon (`:`). A function call looked like this:

      RETURN mygroup:myfunc()

  The single colon caused an ambiguity in the AQL grammar, making it indistinguishable from
  named attributes or the ternary operator in some cases, e.g.

      { mygroup:myfunc ? mygroup:myfunc }

  The change of the namespace resolution operator from `:` to `::` fixes this ambiguity.

  Existing user functions in the database will be automatically fixed when starting ArangoDB
  1.4 with the `--upgrade` option. However, queries using user-defined functions need to be
  adjusted on the client side to use the new operator.

* allow multiple AQL LET declarations separated by comma, e.g.
  LET a = 1, b = 2, c = 3

* more useful AQL error messages

  The error position (line/column) is more clearly indicated for parse errors.
  Additionally, if a query references a collection that cannot be found, the error
  message will give a hint on the collection name

* changed return value for AQL `DOCUMENT` function in case document is not found

  Previously, when the AQL `DOCUMENT` function was called with the id of a document and
  the document could not be found, it returned `undefined`. This value is not part of the
  JSON type system and this has caused some problems.
  Starting with ArangoDB 1.4, the `DOCUMENT` function will return `null` if the document
  looked for cannot be found.

  In case the function is called with a list of documents, it will continue to return all
  found documents, and will not return `null` for non-found documents. This has not changed.

* added single line comments for AQL

  Single line comments can be started with a double forward slash: `//`.
  They end at the end of the line, or the end of the query string, whichever is first.

* fixed documentation issues #567, #568, #571.

* added collection.checksum(<withData>) method to calculate CRC checksums for
  collections

  This can be used to
  - check if data in a collection has changed
  - compare the contents of two collections on different ArangoDB instances

* issue #565: add description line to aal.listAvailable()

* fixed several out-of-memory situations when double freeing or invalid memory
  accesses could happen

* less msyncing during the creation of collections

  This is achieved by not syncing the initial (standard) markers in shapes collections.
  After all standard markers are written, the shapes collection will get synced.

* renamed command-line option `--log.filter` to `--log.source-filter` to avoid
  misunderstandings

* introduced new command-line option `--log.content-filter` to optionally restrict
  logging to just specific log messages (containing the filter string, case-sensitive).

  For example, to filter on just log entries which contain `ArangoDB`, use:

      --log.content-filter "ArangoDB"

* added optional command-line option `--log.requests-file` to log incoming HTTP
  requests to a file.

  When used, all HTTP requests will be logged to the specified file, containing the
  client IP address, HTTP method, requests URL, HTTP response code, and size of the
  response body.

* added a signal handler for SIGUSR1 signal:

  when ArangoDB receives this signal, it will respond all further incoming requests
  with an HTTP 503 (Service Unavailable) error. This will be the case until another
  SIGUSR1 signal is caught. This will make ArangoDB start serving requests regularly
  again. Note: this is not implemented on Windows.

* limited maximum request URI length to 16384 bytes:

  Incoming requests with longer request URIs will be responded to with an HTTP
  414 (Request-URI Too Long) error.

* require version 1.0 or 1.1 in HTTP version signature of requests sent by clients:

  Clients sending requests with a non-HTTP 1.0 or non-HTTP 1.1 version number will
  be served with an HTTP 505 (HTTP Version Not Supported) error.

* updated manual on indexes:

  using system attributes such as `_id`, `_key`, `_from`, `_to`, `_rev` in indexes is
  disallowed and will be rejected by the server. This was the case since ArangoDB 1.3,
  but was not properly documented.

* issue #563: can aal become a default object?

  aal is now a prefab object in arangosh

* prevent certain system collections from being renamed, dropped, or even unloaded.

  Which restrictions there are for which system collections may vary from release to
  release, but users should in general not try to modify system collections directly
  anyway.

  Note: there are no such restrictions for user-created collections.

* issue #559: added Foxx documentation to user manual

* added server startup option `--server.authenticate-system-only`. This option can be
  used to restrict the need for HTTP authentication to internal functionality and APIs,
  such as `/_api/*` and `/_admin/*`.
  Setting this option to `true` will thus force authentication for the ArangoDB APIs
  and the web interface, but allow unauthenticated requests for other URLs (including
  user defined actions and Foxx applications).
  The default value of this option is `false`, meaning that if authentication is turned
  on, authentication is still required for *all* incoming requests. Only by setting the
  option to `true` this restriction is lifted and authentication becomes required for
  URLs starting with `/_` only.

  Please note that authentication still needs to be enabled regularly by setting the
  `--server.disable-authentication` parameter to `false`. Otherwise no authentication
  will be required for any URLs as before.

* protect collections against unloading when there are still document barriers around.

* extended cap constraints to optionally limit the active data size in a collection to
  a specific number of bytes.

  The arguments for creating a cap constraint are now:
  `collection.ensureCapConstraint(<count>, <byteSize>);`

  It is supported to specify just a count as in ArangoDB 1.3 and before, to specify
  just a fileSize, or both. The first met constraint will trigger the automated
  document removal.

* added `db._exists(doc)` and `collection.exists(doc)` for easy document existence checks

* added API `/_api/current-database` to retrieve information about the database the
  client is currently connected to (note: the API `/_api/current-database` has been
  removed in the meantime. The functionality is accessible via `/_api/database/current`
  now).

* ensure a proper order of tick values in datafiles/journals/compactors.
  any new files written will have the _tick values of their markers in order. for
  older files, there are edge cases at the beginning and end of the datafiles when
  _tick values are not properly in order.

* prevent caching of static pages in PathHandler.
  whenever a static page is requested that is served by the general PathHandler, the
  server will respond to HTTP GET requests with a "Cache-Control: max-age=86400" header.

* added "doCompact" attribute when creating collections and to collection.properties().
  The attribute controls whether collection datafiles are compacted.

* changed the HTTP return code from 400 to 404 for some cases when there is a referral
  to a non-existing collection or document.

* introduced error code 1909 `too many iterations` that is thrown when graph traversals
  hit the `maxIterations` threshold.

* optionally limit traversals to a certain number of iterations
  the limitation can be achieved via the traversal API by setting the `maxIterations`
  attribute, and also via the AQL `TRAVERSAL` and `TRAVERSAL_TREE` functions by setting
  the same attribute. If traversals are not limited by the end user, a server-defined
  limit for `maxIterations` may be used to prevent server-side traversals from running
  endlessly.

* added graph traversal API at `/_api/traversal`

* added "API" link in web interface, pointing to REST API generated with Swagger

* moved "About" link in web interface into "links" menu

* allow incremental access to the documents in a collection from out of AQL
  this allows reading documents from a collection chunks when a full collection scan
  is required. memory usage might be must lower in this case and queries might finish
  earlier if there is an additional LIMIT statement

* changed AQL COLLECT to use a stable sort, so any previous SORT order is preserved

* issue #547: Javascript error in the web interface

* issue #550: Make AQL graph functions support key in addition to id

* issue #526: Unable to escape when an errorneous command is entered into the js shell

* issue #523: Graph and vertex methods for the javascript api

* issue #517: Foxx: Route parameters with capital letters fail

* issue #512: Binded Parameters for LIMIT


v1.3.3 (2013-08-01)
-------------------

* issue #570: updateFishbowl() fails once

* updated and fixed generated examples

* issue #559: added Foxx documentation to user manual

* added missing error reporting for errors that happened during import of edges


v1.3.2 (2013-06-21)
-------------------

* fixed memleak in internal.download()

* made the shape-collection journal size adaptive:
  if too big shapes come in, a shape journal will be created with a big-enough size
  automatically. the maximum size of a shape journal is still restricted, but to a
  very big value that should never be reached in practice.

* fixed a segfault that occurred when inserting documents with a shape size bigger
  than the default shape journal size (2MB)

* fixed a locking issue in collection.truncate()

* fixed value overflow in accumulated filesizes reported by collection.figures()

* issue #545: AQL FILTER unnecessary (?) loop

* issue #549: wrong return code with --daemon


v1.3.1 (2013-05-24)
-------------------

* removed currently unused _ids collection

* fixed usage of --temp-path in aranogd and arangosh

* issue #540: suppress return of temporary internal variables in AQL

* issue #530: ReferenceError: ArangoError is not a constructor

* issue #535: Problem with AQL user functions javascript API

* set --javascript.app-path for test execution to prevent startup error

* issue #532: Graph _edgesCache returns invalid data?

* issue #531: Arangod errors

* issue #529: Really weird transaction issue

* fixed usage of --temp-path in aranogd and arangosh


v1.3.0 (2013-05-10)
-------------------

* fixed problem on restart ("datafile-xxx is not sealed") when server was killed
  during a compaction run

* fixed leak when using cursors with very small batchSize

* issue #508: `unregistergroup` function not mentioned in http interface docs

* issue #507: GET /_api/aqlfunction returns code inside parentheses

* fixed issue #489: Bug in aal.install

* fixed issue 505: statistics not populated on MacOS


v1.3.0-rc1 (2013-04-24)
-----------------------

* updated documentation for 1.3.0

* added node modules and npm packages

* changed compaction to only compact datafiles with more at least 10% of dead
  documents (byte size-wise)

* issue #498: fixed reload of authentication info when using
  `require("org/arangodb/users").reload()`

* issue #495: Passing an empty array to create a document results in a
  "phantom" document

* added more precision for requests statistics figures

* added "sum" attribute for individual statistics results in statistics API
  at /_admin/statistics

* made "limit" an optional parameter in AQL function NEAR().
  limit can now be either omitted completely, or set to 0. If so, an internal
  default value (currently 100) will be applied for the limit.

* issue #481

* added "attributes.count" to output of `collection.figures()`
  this also affects the REST API /_api/collection/<name>/figures

* added IndexedPropertyGetter for ShapedJson objects

* added API for user-defined AQL functions

* issue #475: A better error message for deleting a non-existent graph

* issue #474: Web interface problems with the JS Shell

* added missing documentation for AQL UNION function

* added transaction support.
  This provides ACID transactions for ArangoDB. Transactions can be invoked
  using the `db._executeTransaction()` function, or the `/_api/transaction`
  REST API.

* switched to semantic versioning (at least for alpha & alpha naming)

* added saveOrReplace() for server-side JS

v1.3.alpha1 (2013-04-05)
------------------------

* cleanup of Module, Package, ArangoApp and modules "internal", "fs", "console"

* use Error instead of string in throw to allow stack-trace

* issue #454: error while creation of Collection

* make `collection.count()` not recalculate the number of documents on the fly, but
  use some internal document counters.

* issue #457: invalid string value in web interface

* make datafile id (datafile->_fid) identical to the numeric part of the filename.
  E.g. the datafile `journal-123456.db` will now have a datafile marker with the same
  fid (i.e. `123456`) instead of a different value. This change will only affect
  datafiles that are created with 1.3 and not any older files.
  The intention behind this change is to make datafile debugging easier.

* consistently discard document attributes with reserved names (system attributes)
  but without any known meaning, for example `_test`, `_foo`, ...

  Previously, these attributes were saved with the document regularly in some cases,
  but were discarded in other cases.
  Now these attributes are discarded consistently. "Real" system attributes such as
  `_key`, `_from`, `_to` are not affected and will work as before.

  Additionally, attributes with an empty name (``) are discarded when documents are
  saved.

  Though using reserved or empty attribute names in documents was not really and
  consistently supported in previous versions of ArangoDB, this change might cause
  an incompatibility for clients that rely on this feature.

* added server startup flag `--database.force-sync-properties` to force syncing of
  collection properties on collection creation, deletion and on property update.
  The default value is true to mimic the behavior of previous versions of ArangoDB.
  If set to false, collection properties are written to disk but no call to sync()
  is made.

* added detailed output of server version and components for REST APIs
  `/_admin/version` and `/_api/version`. To retrieve this extended information,
  call the REST APIs with URL parameter `details=true`.

* issue #443: For git-based builds include commit hash in version

* adjust startup log output to be more compact, less verbose

* set the required minimum number of file descriptors to 256.
  On server start, this number is enforced on systems that have rlimit. If the limit
  cannot be enforced, starting the server will fail.
  Note: 256 is considered to be the absolute minimum value. Depending on the use case
  for ArangoDB, a much higher number of file descriptors should be used.

  To avoid checking & potentially changing the number of maximum open files, use the
  startup option `--server.descriptors-minimum 0`

* fixed shapedjson to json conversion for special numeric values (NaN, +inf, -inf).
  Before, "NaN", "inf", or "-inf" were written into the JSONified output, but these
  values are not allowed in JSON. Now, "null" is written to the JSONified output as
  required.

* added AQL functions VARIANCE_POPULATION(), VARIANCE_SAMPLE(), STDDEV_POPULATION(),
  STDDEV_SAMPLE(), AVERAGE(), MEDIAN() to calculate statistical values for lists

* added AQL SQRT() function

* added AQL TRIM(), LEFT() and RIGHT() string functions

* fixed issue #436: GET /_api/document on edge

* make AQL REVERSE() and LENGTH() functions work on strings, too

* disabled DOT generation in `make doxygen`. this speeds up docs generation

* renamed startup option `--dispatcher.report-intervall` to `--dispatcher.report-interval`

* renamed startup option `--scheduler.report-intervall` to `--scheduler.report-interval`

* slightly changed output of REST API method /_admin/log.
  Previously, the log messages returned also contained the date and log level, now
  they will only contain the log message, and no date and log level information.
  This information can be re-created by API users from the `timestamp` and `level`
  attributes of the result.

* removed configure option `--enable-zone-debug`
  memory zone debugging is now automatically turned on when compiling with ArangoDB
  `--enable-maintainer-mode`

* removed configure option `--enable-arangob`
  arangob is now always included in the build


v1.2.3 (XXXX-XX-XX)
-------------------

* added optional parameter `edgexamples` for AQL function EDGES() and NEIGHBORS()

* added AQL function NEIGHBORS()

* added freebsd support

* fixed firstExample() query with `_id` and `_key` attributes

* issue triAGENS/ArangoDB-PHP#55: AQL optimizer may have mis-optimized duplicate
  filter statements with limit


v1.2.2 (2013-03-26)
-------------------

* fixed save of objects with common sub-objects

* issue #459: fulltext internal memory allocation didn't scale well
  This fix improves loading times for collections with fulltext indexes that have
  lots of equal words indexed.

* issue #212: auto-increment support

  The feature can be used by creating a collection with the extra `keyOptions`
  attribute as follows:

      db._create("mycollection", { keyOptions: { type: "autoincrement", offset: 1, increment: 10, allowUserKeys: true } });

  The `type` attribute will make sure the keys will be auto-generated if no
  `_key` attribute is specified for a document.

  The `allowUserKeys` attribute determines whether users might still supply own
  `_key` values with documents or if this is considered an error.

  The `increment` value determines the actual increment value, whereas the `offset`
  value can be used to seed to value sequence with a specific starting value.
  This will be useful later in a multi-master setup, when multiple servers can use
  different auto-increment seed values and thus generate non-conflicting auto-increment values.

  The default values currently are:

  - `allowUserKeys`: `true`
  - `offset`: `0`
  - `increment`: `1`

  The only other available key generator type currently is `traditional`.
  The `traditional` key generator will auto-generate keys in a fashion as ArangoDB
  always did (some increasing integer value, with a more or less unpredictable
  increment value).

  Note that for the `traditional` key generator there is only the option to disallow
  user-supplied keys and give the server the sole responsibility for key generation.
  This can be achieved by setting the `allowUserKeys` property to `false`.

  This change also introduces the following errors that API implementors may want to check
  the return values for:

  - 1222: `document key unexpected`: will be raised when a document is created with
    a `_key` attribute, but the underlying collection was set up with the `keyOptions`
    attribute `allowUserKeys: false`.

  - 1225: `out of keys`: will be raised when the auto-increment key generator runs
    out of keys. This may happen when the next key to be generated is 2^64 or higher.
    In practice, this will only happen if the values for `increment` or `offset` are
    not set appropriately, or if users are allowed to supply own keys, those keys
    are near the 2^64 threshold, and later the auto-increment feature kicks in and
    generates keys that cross that threshold.

    In practice it should not occur with proper configuration and proper usage of the
    collections.

  This change may also affect the following REST APIs:
  - POST `/_api/collection`: the server does now accept the optional `keyOptions`
    attribute in the second parameter
  - GET `/_api/collection/properties`: will return the `keyOptions` attribute as part
    of the collection's properties. The previous optional attribute `createOptions`
    is now gone.

* fixed `ArangoStatement.explain()` method with bind variables

* fixed misleading "cursor not found" error message in arangosh that occurred when
  `count()` was called for client-side cursors

* fixed handling of empty attribute names, which may have crashed the server under
  certain circumstances before

* fixed usage of invalid pointer in error message output when index description could
  not be opened


v1.2.1 (2013-03-14)
-------------------

* issue #444: please darken light color in arangosh

* issue #442: pls update post install info on osx

* fixed conversion of special double values (NaN, -inf, +inf) when converting from
  shapedjson to JSON

* fixed compaction of markers (location of _key was not updated correctly in memory,
  leading to _keys pointing to undefined memory after datafile rotation)

* fixed edge index key pointers to use document master pointer plus offset instead
  of direct _key address

* fixed case when server could not create any more journal or compactor files.
  Previously a wrong status code may have been returned, and not being able to create
  a new compactor file may have led to an infinite loop with error message
  "could not create compactor".

* fixed value truncation for numeric filename parts when renaming datafiles/journals


v1.2.0 (2013-03-01)
-------------------

* by default statistics are now switch off; in order to enable comment out
  the "disable-statistics = yes" line in "arangod.conf"

* fixed issue #435: csv parser skips data at buffer border

* added server startup option `--server.disable-statistics` to turn off statistics
  gathering without recompilation of ArangoDB.
  This partly addresses issue #432.

* fixed dropping of indexes without collection name, e.g.
  `db.xxx.dropIndex("123456");`
  Dropping an index like this failed with an assertion error.

* fixed issue #426: arangoimp should be able to import edges into edge collections

* fixed issue #425: In case of conflict ArangoDB returns HTTP 400 Bad request
  (with 1207 Error) instead of HTTP 409 Conflict

* fixed too greedy token consumption in AQL for negative values:
  e.g. in the statement `RETURN { a: 1 -2 }` the minus token was consumed as part
  of the value `-2`, and not interpreted as the binary arithmetic operator


v1.2.beta3 (2013-02-22)
-----------------------

* issue #427: ArangoDB Importer Manual has no navigation links (previous|home|next)

* issue #319: Documentation missing for Emergency console and incomplete for datafile debugger.

* issue #370: add documentation for reloadRouting and flushServerModules

* issue #393: added REST API for user management at /_api/user

* issue #393, #128: added simple cryptographic functions for user actions in module "crypto":
  * require("org/arangodb/crypto").md5()
  * require("org/arangodb/crypto").sha256()
  * require("org/arangodb/crypto").rand()

* added replaceByExample() Javascript and REST API method

* added updateByExample() Javascript and REST API method

* added optional "limit" parameter for removeByExample() Javascript and REST API method

* fixed issue #413

* updated bundled V8 version from 3.9.4 to 3.16.14.1
  Note: the Windows version used a more recent version (3.14.0.1) and was not updated.

* fixed issue #404: keep original request url in request object


v1.2.beta2 (2013-02-15)
-----------------------

* fixed issue #405: 1.2 compile warnings

* fixed issue #333: [debian] Group "arangodb" is not used when starting vie init.d script

* added optional parameter 'excludeSystem' to GET /_api/collection
  This parameter can be used to disable returning system collections in the list
  of all collections.

* added AQL functions KEEP() and UNSET()

* fixed issue #348: "HTTP Interface for Administration and Monitoring"
  documentation errors.

* fix stringification of specific positive int64 values. Stringification of int64
  values with the upper 32 bits cleared and the 33rd bit set were broken.

* issue #395:  Collection properties() function should return 'isSystem' for
  Javascript and REST API

* make server stop after upgrade procedure when invoked with `--upgrade option`.
  When started with the `--upgrade` option, the server will perfom
  the upgrade, and then exit with a status code indicating the result of the
  upgrade (0 = success, 1 = failure). To start the server regularly in either
  daemon or console mode, the `--upgrade` option must not be specified.
  This change was introduced to allow init.d scripts check the result of
  the upgrade procedure, even in case an upgrade was successful.
  this was introduced as part of issue #391.

* added AQL function EDGES()

* added more crash-protection when reading corrupted collections at startup

* added documentation for AQL function CONTAINS()

* added AQL function LIKE()

* replaced redundant error return code 1520 (Unable to open collection) with error code
  1203 (Collection not found). These error codes have the same meanings, but one of
  them was returned from AQL queries only, the other got thrown by other parts of
  ArangoDB. Now, error 1203 (Collection not found) is used in AQL too in case a
  non-existing collection is used.

v1.2.beta1 (2013-02-01)
-----------------------

* fixed issue #382: [Documentation error] Maschine... should be Machine...

* unified history file locations for arangod, arangosh, and arangoirb.
  - The readline history for arangod (emergency console) is now stored in file
    $HOME/.arangod. It was stored in $HOME/.arango before.
  - The readline history for arangosh is still stored in $HOME/.arangosh.
  - The readline history for arangoirb is now stored in $HOME/.arangoirb. It was
    stored in $HOME/.arango-mrb before.

* fixed issue #381: _users user should have a unique constraint

* allow negative list indexes in AQL to access elements from the end of a list,
  e.g. ```RETURN values[-1]``` will return the last element of the `values` list.

* collection ids, index ids, cursor ids, and document revision ids created and
  returned by ArangoDB are now returned as strings with numeric content inside.
  This is done to prevent some value overrun/truncation in any part of the
  complete client/server workflow.
  In ArangoDB 1.1 and before, these values were previously returned as
  (potentially very big) integer values. This may cause problems (clipping, overrun,
  precision loss) for clients that do not support big integers natively and store
  such values in IEEE754 doubles internally. This type loses precision after about
  52 bits and is thus not safe to hold an id.
  Javascript and 32 bit-PHP are examples for clients that may cause such problems.
  Therefore, ids are now returned by ArangoDB as strings, with the string
  content being the integer value as before.

  Example for documents ("_rev" attribute):
  - Document returned by ArangoDB 1.1: { "_rev": 1234, ... }
  - Document returned by ArangoDB 1.2: { "_rev": "1234", ... }

  Example for collections ("id" attribute / "_id" property):
  - Collection returned by ArangoDB 1.1: { "id": 9327643, "name": "test", ... }
  - Collection returned by ArangoDB 1.2: { "id": "9327643", "name": "test", ... }

  Example for cursors ("id" attribute):
  - Collection returned by ArangoDB 1.1: { "id": 11734292, "hasMore": true, ... }
  - Collection returned by ArangoDB 1.2: { "id": "11734292", "hasMore": true, ... }

* global variables are not automatically available anymore when starting the
  arangod Javascript emergency console (i.e. ```arangod --console```).

  Especially, the variables `db`, `edges`, and `internal` are not available
  anymore. `db` and `internal` can be made available in 1.2 by
  ```var db = require("org/arangodb").db;``` and
  ```var internal = require("internal");```, respectively.
  The reason for this change is to get rid of global variables in the server
  because this will allow more specific inclusion of functionality.

  For convenience, the global variable `db` is still available by default in
  arangosh. The global variable `edges`, which since ArangoDB 1.1 was kind of
  a redundant wrapper of `db`, has been removed in 1.2 completely.
  Please use `db` instead, and if creating an edge collection, use the explicit
  ```db._createEdgeCollection()``` command.

* issue #374: prevent endless redirects when calling admin interface with
  unexpected URLs

* issue #373: TRAVERSAL() `trackPaths` option does not work. Instead `paths` does work

* issue #358: added support for CORS

* honor optional waitForSync property for document removal, replace, update, and
  save operations in arangosh. The waitForSync parameter for these operations
  was previously honored by the REST API and on the server-side, but not when
  the waitForSync parameter was specified for a document operation in arangosh.

* calls to db.collection.figures() and /_api/collection/<collection>/figures now
  additionally return the number of shapes used in the collection in the
  extra attribute "shapes.count"

* added AQL TRAVERSAL_TREE() function to return a hierarchical result from a traversal

* added AQL TRAVERSAL() function to return the results from a traversal

* added AQL function ATTRIBUTES() to return the attribute names of a document

* removed internal server-side AQL functions from global scope.

  Now the AQL internal functions can only be accessed via the exports of the
  ahuacatl module, which can be included via ```require("org/arangodb/ahuacatl")```.
  It shouldn't be necessary for clients to access this module at all, but
  internal code may use this module.

  The previously global AQL-related server-side functions were moved to the
  internal namespace. This produced the following function name changes on
  the server:

     old name              new name
     ------------------------------------------------------
     AHUACATL_RUN       => require("internal").AQL_QUERY
     AHUACATL_EXPLAIN   => require("internal").AQL_EXPLAIN
     AHUACATL_PARSE     => require("internal").AQL_PARSE

  Again, clients shouldn't have used these functions at all as there is the
  ArangoStatement object to execute AQL queries.

* fixed issue #366: Edges index returns strange description

* added AQL function MATCHES() to check a document against a list of examples

* added documentation and tests for db.collection.removeByExample

* added --progress option for arangoimp. This will show the percentage of the input
  file that has been processed by arangoimp while the import is still running. It can
  be used as a rough indicator of progress for the entire import.

* make the server log documents that cannot be imported via /_api/import into the
  logfile using the warning log level. This may help finding illegal documents in big
  import runs.

* check on server startup whether the database directory and all collection directories
  are writable. if not, the server startup will be aborted. this prevents serious
  problems with collections being non-writable and this being detected at some pointer
  after the server has been started

* allow the following AQL constructs: FUNC(...)[...], FUNC(...).attribute

* fixed issue #361: Bug in Admin Interface. Header disappears when clicking new collection

* Added in-memory only collections

  Added collection creation parameter "isVolatile":
  if set to true, the collection is created as an in-memory only collection,
  meaning that all document data of that collection will reside in memory only,
  and will not be stored permanently to disk.
  This means that all collection data will be lost when the collection is unloaded
  or the server is shut down.
  As this collection type does not have datafile disk overhead for the regular
  document operations, it may be faster than normal disk-backed collections. The
  actual performance gains strongly depend on the underlying OS, filesystem, and
  settings though.
  This collection type should be used for caches only and not for any sensible data
  that cannot be re-created otherwise.
  Some platforms, namely Windows, currently do not support this collection type.
  When creating an in-memory collection on such platform, an error message will be
  returned by ArangoDB telling the user the platform does not support it.

  Note: in-memory collections are an experimental feature. The feature might
  change drastically or even be removed altogether in a future version of ArangoDB.

* fixed issue #353: Please include "pretty print" in Emergency Console

* fixed issue #352: "pretty print" console.log
  This was achieved by adding the dump() function for the "internal" object

* reduced insertion time for edges index
  Inserting into the edges index now avoids costly comparisons in case of a hash
  collision, reducing the prefilling/loading timer for bigger edge collections

* added fulltext queries to AQL via FULLTEXT() function. This allows search
  fulltext indexes from an AQL query to find matching documents

* added fulltext index type. This index type allows indexing words and prefixes of
  words from a specific document attribute. The index can be queries using a
  SimpleQueryFull object, the HTTP REST API at /_api/simple/fulltext, or via AQL

* added collection.revision() method to determine whether a collection has changed.
  The revision method returns a revision string that can be used by client programs
  for equality/inequality comparisons. The value returned by the revision method
  should be treated by clients as an opaque string and clients should not try to
  figure out the sense of the revision id. This is still useful enough to check
  whether data in a collection has changed.

* issue #346: adaptively determine NUMBER_HEADERS_PER_BLOCK

* issue #338: arangosh cursor positioning problems

* issue #326: use limit optimization with filters

* issue #325: use index to avoid sorting

* issue #324: add limit optimization to AQL

* removed arango-password script and added Javascript functionality to add/delete
  users instead. The functionality is contained in module `users` and can be invoked
  as follows from arangosh and arangod:
  * require("users").save("name", "passwd");
  * require("users").replace("name", "newPasswd");
  * require("users").remove("name");
  * require("users").reload();
  These functions are intentionally not offered via the web interface.
  This also addresses issue #313

* changed print output in arangosh and the web interface for JSON objects.
  Previously, printing a JSON object in arangosh resulted in the attribute values
  being printed as proper JSON, but attribute names were printed unquoted and
  unescaped. This was fine for the purpose of arangosh, but lead to invalid
  JSON being produced. Now, arangosh will produce valid JSON that can be used
  to send it back to ArangoDB or use it with arangoimp etc.

* fixed issue #300: allow importing documents via the REST /_api/import API
  from a JSON list, too.
  So far, the API only supported importing from a format that had one JSON object
  on each line. This is sometimes inconvenient, e.g. when the result of an AQL
  query or any other list is to be imported. This list is a JSON list and does not
  necessary have a document per line if pretty-printed.
  arangoimp now supports the JSON list format, too. However, the format requires
  arangoimp and the server to read the entire dataset at once. If the dataset is
  too big (bigger than --max-upload-size) then the import will be rejected. Even if
  increased, the entire list must fit in memory on both the client and the server,
  and this may be more resource-intensive than importing individual lines in chunks.

* removed unused parameter --reuse-ids for arangoimp. This parameter did not have
  any effect in 1.2, was never publicly announced and did evil (TM) things.

* fixed issue #297 (partly): added whitespace between command line and
  command result in arangosh, added shell colors for better usability

* fixed issue #296: system collections not usable from AQL

* fixed issue #295: deadlock on shutdown

* fixed issue #293: AQL queries should exploit edges index

* fixed issue #292: use index when filtering on _key in AQL

* allow user-definable document keys
  users can now define their own document keys by using the _key attribute
  when creating new documents or edges. Once specified, the value of _key is
  immutable.
  The restrictions for user-defined key values are:
  * the key must be at most 254 bytes long
  * it must consist of the letters a-z (lower or upper case), the digits 0-9,
    the underscore (_) or dash (-) characters only
  * any other characters, especially multi-byte sequences, whitespace or
    punctuation characters cannot be used inside key values

  Specifying a document key is optional when creating new documents. If no
  document key is specified, ArangoDB will create a document key itself.
  There are no guarantees about the format and pattern of auto-generated document
  keys other than the above restrictions.
  Clients should therefore treat auto-generated document keys as opaque values.
  Keys can be used to look up and reference documents, e.g.:
  * saving a document: `db.users.save({ "_key": "fred", ... })`
  * looking up a document: `db.users.document("fred")`
  * referencing other documents: `edges.relations.save("users/fred", "users/john", ...)`

  This change is downwards-compatible to ArangoDB 1.1 because in ArangoDB 1.1
  users were not able to define their own keys. If the user does not supply a _key
  attribute when creating a document, ArangoDB 1.2 will still generate a key of
  its own as ArangoDB 1.1 did. However, all documents returned by ArangoDB 1.2 will
  include a _key attribute and clients should be able to handle that (e.g. by
  ignoring it if not needed). Documents returned will still include the _id attribute
  as in ArangoDB 1.1.

* require collection names everywhere where a collection id was allowed in
  ArangoDB 1.1 & 1.0
  This change requires clients to use a collection name in place of a collection id
  at all places the client deals with collections.
  Examples:
  * creating edges: the _from and _to attributes must now contain collection names instead
    of collection ids: `edges.relations.save("test/my-key1", "test/my-key2", ...)`
  * retrieving edges: the returned _from and _to attributes now will contain collection
    names instead of ids, too: _from: `test/fred` instead of `1234/3455`
  * looking up documents: db.users.document("fred") or db._document("users/fred")

  Collection names must be used in REST API calls instead of collection ids, too.
  This change is thus not completely downwards-compatible to ArangoDB 1.1. ArangoDB 1.1
  required users to use collection ids in many places instead of collection names.
  This was unintuitive and caused overhead in cases when just the collection name was
  known on client-side but not its id. This overhead can now be avoided so clients can
  work with the collection names directly. There is no need to work with collection ids
  on the client side anymore.
  This change will likely require adjustments to API calls issued by clients, and also
  requires a change in how clients handle the _id value of returned documents. Previously,
  the _id value of returned documents contained the collection id, a slash separator and
  the document number. Since 1.2, _id will contain the collection name, a slash separator
  and the document key. The same applies to the _from and _to attribute values of edges
  that are returned by ArangoDB.

  Also removed (now unnecessary) location header in responses of the collections REST API.
  The location header was previously returned because it was necessary for clients.
  When clients created a collection, they specified the collection name. The collection
  id was generated on the server, but the client needed to use the server-generated
  collection id for further API calls, e.g. when creating edges etc. Therefore, the
  full collection URL, also containing the collection id, was returned by the server in
  responses to the collection API, in the HTTP location header.
  Returning the location header has become unnecessary in ArangoDB 1.2 because users
  can access collections by name and do not need to care about collection ids.


v1.1.3 (2013-XX-XX)
-------------------

* fix case when an error message was looked up for an error code but no error
  message was found. In this case a NULL ptr was returned and not checked everywhere.
  The place this error popped up was when inserting into a non-unique hash index
  failed with a specific, invalid error code.

* fixed issue #381:  db._collection("_users").getIndexes();

* fixed issue #379: arango-password fatal issue javscript.startup-directory

* fixed issue #372: Command-Line Options for the Authentication and Authorization


v1.1.2 (2013-01-20)
-------------------

* upgraded to mruby 2013-01-20 583983385b81c21f82704b116eab52d606a609f4

* fixed issue #357: Some spelling and grammar errors

* fixed issue #355: fix quotes in pdf manual

* fixed issue #351: Strange arangosh error message for long running query

* fixed randomly hanging connections in arangosh on MacOS

* added "any" query method: this returns a random document from a collection. It
  is also available via REST HTTP at /_api/simple/any.

* added deployment tool

* added getPeerVertex

* small fix for logging of long messages: the last character of log messages longer
  than 256 bytes was not logged.

* fixed truncation of human-readable log messages for web interface: the trailing \0
  byte was not appended for messages longer than 256 bytes

* fixed issue #341: ArangoDB crashes when stressed with Batch jobs
  Contrary to the issue title, this did not have anything to do with batch jobs but
  with too high memory usage. The memory usage of ArangoDB is now reduced for cases
   when there are lots of small collections with few documents each

* started with issue #317: Feature Request (from Google Groups): DATE handling

* backported issue #300: Extend arangoImp to Allow importing resultset-like
  (list of documents) formatted files

* fixed issue #337: "WaitForSync" on new collection does not work on Win/X64

* fixed issue #336: Collections REST API docs

* fixed issue #335: mmap errors due to wrong memory address calculation

* fixed issue #332: arangoimp --use-ids parameter seems to have no impact

* added option '--server.disable-authentication' for arangosh as well. No more passwd
  prompts if not needed

* fixed issue #330: session logging for arangosh

* fixed issue #329: Allow passing script file(s) as parameters for arangosh to run

* fixed issue #328: 1.1 compile warnings

* fixed issue #327: Javascript parse errors in front end


v1.1.1 (2012-12-18)
-------------------

* fixed issue #339: DELETE /_api/cursor/cursor-identifier return incollect errorNum

  The fix for this has led to a signature change of the function actions.resultNotFound().
  The meaning of parameter #3 for This function has changed from the error message string
  to the error code. The error message string is now parameter #4.
  Any client code that uses this function in custom actions must be adjusted.

* fixed issue #321: Problem upgrading arangodb 1.0.4 to 1.1.0 with Homebrew (OSX 10.8.2)

* fixed issue #230: add navigation and search for online documentation

* fixed issue #315: Strange result in PATH

* fixed issue #323: Wrong function returned in error message of AQL CHAR_LENGTH()

* fixed some log errors on startup / shutdown due to pid file handling and changing
  of directories


v1.1.0 (2012-12-05)
-------------------

* WARNING:
  arangod now performs a database version check at startup. It will look for a file
  named "VERSION" in its database directory. If the file is not present, arangod will
  perform an automatic upgrade of the database directory. This should be the normal
  case when upgrading from ArangoDB 1.0 to ArangoDB 1.1.

  If the VERSION file is present but is from an older version of ArangoDB, arangod
  will refuse to start and ask the user to run a manual upgrade first. A manual upgrade
  can be performed by starting arangod with the option `--upgrade`.

  This upgrade procedure shall ensure that users have full control over when they
  perform any updates/upgrades of their data, and can plan backups accordingly. The
  procedure also guarantees that the server is not run without any required system
  collections or with in incompatible data state.

* added AQL function DOCUMENT() to retrieve a document by its _id value

* fixed issue #311: fixed segfault on unload

* fixed issue #309: renamed stub "import" button from web interface

* fixed issue #307: added WaitForSync column in collections list in in web interface

* fixed issue #306: naming in web interface

* fixed issue #304: do not clear AQL query text input when switching tabs in
  web interface

* fixed issue #303: added documentation about usage of var keyword in web interface

* fixed issue #301: PATCH does not work in web interface

# fixed issue #269: fix make distclean & clean

* fixed issue #296: system collections not usable from AQL

* fixed issue #295: deadlock on shutdown

* added collection type label to web interface

* fixed issue #290: the web interface now disallows creating non-edges in edge collections
  when creating collections via the web interface, the collection type must also be
  specified (default is document collection)

* fixed issue #289: tab-completion does not insert any spaces

* fixed issue #282: fix escaping in web interface

* made AQL function NOT_NULL take any number of arguments. Will now return its
  first argument that is not null, or null if all arguments are null. This is downwards
  compatible.

* changed misleading AQL function name NOT_LIST() to FIRST_LIST() and slightly changed
  the behavior. The function will now return its first argument that is a list, or null
  if none of the arguments are lists.
  This is mostly downwards-compatible. The only change to the previous implementation in
  1.1-beta will happen if two arguments were passed and the 1st and 2nd arguments were
  both no lists. In previous 1.1, the 2nd argument was returned as is, but now null
  will be returned.

* add AQL function FIRST_DOCUMENT(), with same behavior as FIRST_LIST(), but working
  with documents instead of lists.

* added UPGRADING help text

* fixed issue #284: fixed Javascript errors when adding edges/vertices without own
  attributes

* fixed issue #283: AQL LENGTH() now works on documents, too

* fixed issue #281: documentation for skip lists shows wrong example

* fixed AQL optimizer bug, related to OR-combined conditions that filtered on the
  same attribute but with different conditions

* fixed issue #277: allow usage of collection names when creating edges
  the fix of this issue also implies validation of collection names / ids passed to
  the REST edge create method. edges with invalid collection ids or names in the
  "from" or "to" values will be rejected and not saved


v1.1.beta2 (2012-11-13)
-----------------------

* fixed arangoirb compilation

* fixed doxygen


v1.1.beta1 (2012-10-24)
-----------------------

* fixed AQL optimizer bug

* WARNING:
  - the user has changed from "arango" to "arangodb", the start script has changed from
    "arangod" to "arangodb", the database directory has changed from "/var/arangodb" to
    "/var/lib/arangodb" to be compliant with various Linux policies

  - In 1.1, we have introduced types for collections: regular documents go into document
    collections, and edges go into edge collections. The prefixing (db.xxx vs. edges.xxx)
    works slightly different in 1.1: edges.xxx can still be used to access collections,
    however, it will not determine the type of existing collections anymore. To create an
    edge collection 1.1, you can use db._createEdgeCollection() or edges._create().
    And there's of course also db._createDocumentCollection().
    db._create() is also still there and will create a document collection by default,
    whereas edges._create() will create an edge collection.

  - the admin web interface that was previously available via the simple URL suffix /
    is now available via a dedicated URL suffix only: /_admin/html
    The reason for this is that routing and URLs are now subject to changes by the end user,
    and only URLs parts prefixed with underscores (e.g. /_admin or /_api) are reserved
    for ArangoDB's internal usage.

* the server now handles requests with invalid Content-Length header values as follows:
  - if Content-Length is negative, the server will respond instantly with HTTP 411
    (length required)

  - if Content-Length is positive but shorter than the supplied body, the server will
    respond with HTTP 400 (bad request)

  - if Content-Length is positive but longer than the supplied body, the server will
    wait for the client to send the missing bytes. The server allows 90 seconds for this
    and will close the connection if the client does not send the remaining data

  - if Content-Length is bigger than the maximum allowed size (512 MB), the server will
    fail with HTTP 413 (request entity too large).

  - if the length of the HTTP headers is greater than the maximum allowed size (1 MB),
    the server will fail with HTTP 431 (request header fields too large)

* issue #265: allow optional base64 encoding/decoding of action response data

* issue #252: create _modules collection using arango-upgrade (note: arango-upgrade was
  finally replaced by the `--upgrade` option for arangod)

* issue #251: allow passing arbitrary options to V8 engine using new command line option:
  --javascript.v8-options. Using this option, the Harmony features or other settings in
  v8 can be enabled if the end user requires them

* issue #248: allow AQL optimizer to pull out completely uncorrelated subqueries to the
  top level, resulting in less repeated evaluation of the subquery

* upgraded to Doxygen 1.8.0

* issue #247: added AQL function MERGE_RECURSIVE

* issue #246: added clear() function in arangosh

* issue #245: Documentation: Central place for naming rules/limits inside ArangoDB

* reduced size of hash index elements by 50 %, allowing more index elements to fit in
  memory

* issue #235: GUI Shell throws Error:ReferenceError: db is not defined

* issue #229: methods marked as "under construction"

* issue #228: remove unfinished APIs (/_admin/config/*)

* having the OpenSSL library installed is now a prerequisite to compiling ArangoDB
  Also removed the --enable-ssl configure option because ssl is always required.

* added AQL functions TO_LIST, NOT_LIST

* issue #224: add optional Content-Id for batch requests

* issue #221: more documentation on AQL explain functionality. Also added
  ArangoStatement.explain() client method

* added db._createStatement() method on server as well (was previously available
  on the client only)

* issue #219: continue in case of "document not found" error in PATHS() function

* issue #213: make waitForSync overridable on specific actions

* changed AQL optimizer to use indexes in more cases. Previously, indexes might
  not have been used when in a reference expression the inner collection was
  specified last. Example: FOR u1 IN users FOR u2 IN users FILTER u1._id == u2._id
  Previously, this only checked whether an index could be used for u2._id (not
  possible). It was not checked whether an index on u1._id could be used (possible).
  Now, for expressions that have references/attribute names on both sides of the
  above as above, indexes are checked for both sides.

* issue #204: extend the CSV import by TSV and by user configurable
  separator character(s)

* issue #180: added support for batch operations

* added startup option --server.backlog-size
  this allows setting the value of the backlog for the listen() system call.
  the default value is 10, the maximum value is platform-dependent

* introduced new configure option "--enable-maintainer-mode" for
  ArangoDB maintainers. this option replaces the previous compile switches
  --with-boost-test, --enable-bison, --enable-flex and --enable-errors-dependency
  the individual configure options have been removed. --enable-maintainer-mode
  turns them all on.

* removed potentially unused configure option --enable-memfail

* fixed issue #197: HTML web interface calls /_admin/user-manager/session

* fixed issue #195: VERSION file in database directory

* fixed issue #193: REST API HEAD request returns a message body on 404

* fixed issue #188: intermittent issues with 1.0.0
  (server-side cursors not cleaned up in all cases, pthreads deadlock issue)

* issue #189: key store should use ISO datetime format bug

* issue #187: run arango-upgrade on server start (note: arango-upgrade was finally
  replaced by the `--upgrade` option for arangod)n

* fixed issue #183: strange unittest error

* fixed issue #182: manual pages

* fixed issue #181: use getaddrinfo

* moved default database directory to "/var/lib/arangodb" in accordance with
  http://www.pathname.com/fhs/pub/fhs-2.3.html

* fixed issue #179: strange text in import manual

* fixed issue #178: test for aragoimp is missing

* fixed issue #177: a misleading error message was returned if unknown variables
  were used in certain positions in an AQL query.

* fixed issue #176: explain how to use AQL from the arangosh

* issue #175: re-added hidden (and deprecated) option --server.http-port. This
  option is only there to be downwards-compatible to Arango 1.0.

* fixed issue #174: missing Documentation for `within`

* fixed issue #170: add db.<coll_name>.all().toArray() to arangosh help screen

* fixed issue #169: missing argument in Simple Queries

* added program arango-upgrade. This program must be run after installing ArangoDB
  and after upgrading from a previous version of ArangoDB. The arango-upgrade script
  will ensure all system collections are created and present in the correct state.
  It will also perform any necessary data updates.
  Note: arango-upgrade was finally replaced by the `--upgrade` option for arangod.

* issue #153: edge collection should be a flag for a collection
  collections now have a type so that the distinction between document and edge
  collections can now be done at runtime using a collection's type value.
  A collection's type can be queried in Javascript using the <collection>.type() method.

  When new collections are created using db._create(), they will be document
  collections by default. When edge._create() is called, an edge collection will be created.
  To explicitly create a collection of a specific/different type, use the methods
  _createDocumentCollection() or _createEdgeCollection(), which are available for
  both the db and the edges object.
  The Javascript objects ArangoEdges and ArangoEdgesCollection have been removed
  completely.
  All internal and test code has been adjusted for this, and client code
  that uses edges.* should also still work because edges is still there and creates
  edge collections when _create() is called.

  INCOMPATIBLE CHANGE: Client code might still need to be changed in the following aspect:
  Previously, collections did not have a type so documents and edges could be inserted
  in the same collection. This is now disallowed. Edges can only be inserted into
  edge collections now. As there were no collection types in 1.0, ArangoDB will perform
  an automatic upgrade when migrating from 1.0 to 1.1.
  The automatic upgrade will check every collection and determine its type as follows:
  - if among the first 50 documents in the collection there are documents with
    attributes "_from" and "_to", the collection is typed as an edge collection
  - if among the first 50 documents in the collection there are no documents with
    attributes "_from" and "_to", the collection is made as a document collection

* issue #150: call V8 garbage collection on server periodically

* issue #110: added support for partial updates

  The REST API for documents now offers an HTTP PATCH method to partially update
  documents. Overwriting/replacing documents is still available via the HTTP PUT method
  as before. The Javascript API in the shell also offers a new update() method in extension to
  the previously existing replace() method.


v1.0.4 (2012-11-12)
-------------------

* issue #275: strange error message in arangosh 1.0.3 at startup


v1.0.3 (2012-11-08)
-------------------

* fixed AQL optimizer bug

* issue #273: fixed segfault in arangosh on HTTP 40x

* issue #265: allow optional base64 encoding/decoding of action response data

* issue #252: _modules collection not created automatically


v1.0.2 (2012-10-22)
-------------------

* repository CentOS-X.Y moved to CentOS-X, same for Debian

* bugfix for rollback from edges

* bugfix for hash indexes

* bugfix for StringBuffer::erase_front

* added autoload for modules

* added AQL function TO_LIST


v1.0.1 (2012-09-30)
-------------------

* draft for issue #165: front-end application howto

* updated mruby to cf8fdea4a6598aa470e698e8cbc9b9b492319d

* fix for issue #190: install doesn't create log directory

* fix for issue #194: potential race condition between creating and dropping collections

* fix for issue #193: REST API HEAD request returns a message body on 404

* fix for issue #188: intermittent issues with 1.0.0

* fix for issue #163: server cannot create collection because of abandoned files

* fix for issue #150: call V8 garbage collection on server periodically


v1.0.0 (2012-08-17)
-------------------

* fix for issue #157: check for readline and ncurses headers, not only libraries


v1.0.beta4 (2012-08-15)
-----------------------

* fix for issue #152: fix memleak for barriers


v1.0.beta3 (2012-08-10)
-----------------------

* fix for issue #151: Memleak, collection data not removed

* fix for issue #149: Inconsistent port for admin interface

* fix for issue #163: server cannot create collection because of abandoned files

* fix for issue #157: check for readline and ncurses headers, not only libraries

* fix for issue #108: db.<collection>.truncate() inefficient

* fix for issue #109: added startup note about cached collection names and how to
  refresh them

* fix for issue #156: fixed memleaks in /_api/import

* fix for issue #59: added tests for /_api/import

* modified return value for calls to /_api/import: now, the attribute "empty" is
  returned as well, stating the number of empty lines in the input. Also changed the
  return value of the error code attribute ("errorNum") from 1100 ("corrupted datafile")
  to 400 ("bad request") in case invalid/unexpected JSON data was sent to the server.
  This error code is more appropriate as no datafile is broken but just input data is
  incorrect.

* fix for issue #152: Memleak for barriers

* fix for issue #151: Memleak, collection data not removed

* value of --database.maximal-journal-size parameter is now validated on startup. If
  value is smaller than the minimum value (currently 1048576), an error is thrown and
  the server will not start. Before this change, the global value of maximal journal
  size was not validated at server start, but only on collection level

* increased sleep value in statistics creation loop from 10 to 500 microseconds. This
  reduces accuracy of statistics values somewhere after the decimal points but saves
  CPU time.

* avoid additional sync() calls when writing partial shape data (attribute name data)
  to disk. sync() will still be called when the shape marker (will be written after
  the attributes) is written to disk

* issue #147: added flag --database.force-sync-shapes to force synching of shape data
  to disk. The default value is true so it is the same behavior as in version 1.0.
  if set to false, shape data is synched to disk if waitForSync for the collection is
  set to true, otherwise, shape data is not synched.

* fix for issue #145: strange issue on Travis: added epsilon for numeric comparison in
  geo index

* fix for issue #136: adjusted message during indexing

* issue #131: added timeout for HTTP keep-alive connections. The default value is 300
  seconds. There is a startup parameter server.keep-alive-timeout to configure the value.
  Setting it to 0 will disable keep-alive entirely on the server.

* fix for issue #137: AQL optimizer should use indexes for ref accesses with
  2 named attributes


v1.0.beta2 (2012-08-03)
-----------------------

* fix for issue #134: improvements for centos RPM

* fixed problem with disable-admin-interface in config file


v1.0.beta1 (2012-07-29)
-----------------------

* fixed issue #118: We need a collection "debugger"

* fixed issue #126: Access-Shaper must be cached

* INCOMPATIBLE CHANGE: renamed parameters "connect-timeout" and "request-timeout"
  for arangosh and arangoimp to "--server.connect-timeout" and "--server.request-timeout"

* INCOMPATIBLE CHANGE: authorization is now required on the server side
  Clients sending requests without HTTP authorization will be rejected with HTTP 401
  To allow backwards compatibility, the server can be started with the option
  "--server.disable-authentication"

* added options "--server.username" and "--server.password" for arangosh and arangoimp
  These parameters must be used to specify the user and password to be used when
  connecting to the server. If no password is given on the command line, arangosh/
  arangoimp will interactively prompt for a password.
  If no user name is specified on the command line, the default user "root" will be
  used.

* added startup option "--server.ssl-cipher-list" to determine which ciphers to
  use in SSL context. also added SSL_OP_CIPHER_SERVER_PREFERENCE to SSL default
  options so ciphers are tried in server and not in client order

* changed default SSL protocol to TLSv1 instead of SSLv2

* changed log-level of SSL-related messages

* added SSL connections if server is compiled with OpenSSL support. Use --help-ssl

* INCOMPATIBLE CHANGE: removed startup option "--server.admin-port".
  The new endpoints feature (see --server.endpoint) allows opening multiple endpoints
  anyway, and the distinction between admin and "other" endpoints can be emulated
  later using privileges.

* INCOMPATIBLE CHANGE: removed startup options "--port", "--server.port", and
  "--server.http-port" for arangod.
  These options have been replaced by the new "--server.endpoint" parameter

* INCOMPATIBLE CHANGE: removed startup option "--server" for arangosh and arangoimp.
  These options have been replaced by the new "--server.endpoint" parameter

* Added "--server.endpoint" option to arangod, arangosh, and arangoimp.
  For arangod, this option allows specifying the bind endpoints for the server
  The server can be bound to one or multiple endpoints at once. For arangosh
  and arangoimp, the option specifies the server endpoint to connect to.
  The following endpoint syntax is currently supported:
  - tcp://host:port or http@tcp://host:port (HTTP over IPv4)
  - tcp://[host]:port or http@tcp://[host]:port (HTTP over IPv6)
  - ssl://host:port or http@tcp://host:port (HTTP over SSL-encrypted IPv4)
  - ssl://[host]:port or http@tcp://[host]:port (HTTP over SSL-encrypted IPv6)
  - unix:///path/to/socket or http@unix:///path/to/socket (HTTP over UNIX socket)

  If no port is specified, the default port of 8529 will be used.

* INCOMPATIBLE CHANGE: removed startup options "--server.require-keep-alive" and
  "--server.secure-require-keep-alive".
  The server will now behave as follows which should be more conforming to the
  HTTP standard:
  * if a client sends a "Connection: close" header, the server will close the
    connection
  * if a client sends a "Connection: keep-alive" header, the server will not
    close the connection
  * if a client does not send any "Connection" header, the server will assume
    "keep-alive" if the request was an HTTP/1.1 request, and "close" if the
    request was an HTTP/1.0 request

* (minimal) internal optimizations for HTTP request parsing and response header
  handling

* fixed Unicode unescaping bugs for \f and surrogate pairs in BasicsC/strings.c

* changed implementation of TRI_BlockCrc32 algorithm to use 8 bytes at a time

* fixed issue #122: arangod doesn't start if <log.file> cannot be created

* fixed issue #121: wrong collection size reported

* fixed issue #98: Unable to change journalSize

* fixed issue #88: fds not closed

* fixed escaping of document data in HTML admin front end

* added HTTP basic authentication, this is always turned on

* added server startup option --server.disable-admin-interface to turn off the
  HTML admin interface

* honor server startup option --database.maximal-journal-size when creating new
  collections without specific journalsize setting. Previously, these
  collections were always created with journal file sizes of 32 MB and the
  --database.maximal-journal-size setting was ignored

* added server startup option --database.wait-for-sync to control the default
  behavior

* renamed "--unit-tests" to "--javascript.unit-tests"


v1.0.alpha3 (2012-06-30)
------------------------

* fixed issue #116: createCollection=create option doesn't work

* fixed issue #115: Compilation issue under OSX 10.7 Lion & 10.8 Mountain Lion
  (homebrew)

* fixed issue #114: image not found

* fixed issue #111: crash during "make unittests"

* fixed issue #104: client.js -> ARANGO_QUIET is not defined


v1.0.alpha2 (2012-06-24)
------------------------

* fixed issue #112: do not accept document with duplicate attribute names

* fixed issue #103: Should we cleanup the directory structure

* fixed issue #100: "count" attribute exists in cursor response with "count:
  false"

* fixed issue #84 explain command

* added new MRuby version (2012-06-02)

* added --log.filter

* cleanup of command line options:
** --startup.directory => --javascript.startup-directory
** --quite => --quiet
** --gc.interval => --javascript.gc-interval
** --startup.modules-path => --javascript.modules-path
** --action.system-directory => --javascript.action-directory
** --javascript.action-threads => removed (is now the same pool as --server.threads)

* various bug-fixes

* support for import

* added option SKIP_RANGES=1 for make unittests

* fixed several range-related assertion failures in the AQL query optimizer

* fixed AQL query optimizations for some edge cases (e.g. nested subqueries with
  invalid constant filter expressions)


v1.0.alpha1 (2012-05-28)
------------------------

Alpha Release of ArangoDB 1.0<|MERGE_RESOLUTION|>--- conflicted
+++ resolved
@@ -1,7 +1,6 @@
 v3.3.13 (XXXX-XX-XX)
 --------------------
 
-<<<<<<< HEAD
 * put an upper bound on the number of documents to be scanned when using
   `db.<collection>.any()` in the RocksDB storage engine
 
@@ -16,7 +15,7 @@
   The implementation of `any()` for the MMFiles engine remains unchanged. The
   MMFiles engine will pick a random document from the entire range of the 
   in-memory primary index without performing scans.
-=======
+
 * return an empty result set instead of an "out of memory" exception when
   querying the geo index with invalid (out of range) coordinates
 
@@ -26,7 +25,6 @@
   the requests will be forwarded to the correct coordinator. If a cursor is
   accessed by a different user than the one who created it, the request will
   be denied.
->>>>>>> 7c61ad92
 
 * keep failed follower in followers list in Plan.
 
