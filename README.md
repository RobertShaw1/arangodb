--- conflicted
+++ resolved
@@ -1,15 +1,7 @@
 # ArangoDB
 [![Build Status](https://secure.travis-ci.org/triAGENS/ArangoDB.png)](http://travis-ci.org/triAGENS/ArangoDB)
-<<<<<<< HEAD
- 
-We recently started a new open source project - a nosql database
-called AvocadoDB which became ArangoDB in May 2012.  The current
-stable version of ArangoDB is 1.0. A multi server version is planned 
-for the end of 2012. For details see the roadmap.
-=======
 
 ArangoDB is a universal open-source database with flexible data model for documents, graphs, and key-values. Build high performance application using a convenient sql-like query language or JavaScript/Ruby extensions. 
->>>>>>> 2bf74c48
 
 Key features include:
 
@@ -54,14 +46,13 @@
 
 Start the server:
 
-    > mkdir /tmp/vocbase
-    > bin/arangod /tmp/vocbase
+    > /usr/sbin/arangod
     2012-03-30T12:54:19Z [11794] INFO ArangoDB (version 1.x.y) is ready for business
     2012-03-30T12:54:19Z [11794] INFO Have Fun!
 
 Start the shell in another windows:
 
-    > bin/arangosh
+    > /usr/bin/arangosh
                                            _     
       __ _ _ __ __ _ _ __   __ _  ___  ___| |__  
      / _` | '__/ _` | '_ \ / _` |/ _ \/ __| '_ \ 
@@ -86,7 +77,7 @@
 
 ## Caveat
 
-Please note that this is a very early version of ArangoDB. There will be
+Please note that this is an early version of ArangoDB. There will be
 bugs and we'd really appreciate it if you [report](https://github.com/triAGENS/ArangoDB/issues")
 them:
 
