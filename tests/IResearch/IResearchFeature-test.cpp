////////////////////////////////////////////////////////////////////////////////
/// DISCLAIMER
///
/// Copyright 2017 ArangoDB GmbH, Cologne, Germany
///
/// Licensed under the Apache License, Version 2.0 (the "License");
/// you may not use this file except in compliance with the License.
/// You may obtain a copy of the License at
///
///     http://www.apache.org/licenses/LICENSE-2.0
///
/// Unless required by applicable law or agreed to in writing, software
/// distributed under the License is distributed on an "AS IS" BASIS,
/// WITHOUT WARRANTIES OR CONDITIONS OF ANY KIND, either express or implied.
/// See the License for the specific language governing permissions and
/// limitations under the License.
///
/// Copyright holder is ArangoDB GmbH, Cologne, Germany
///
/// @author Andrey Abramov
/// @author Vasiliy Nabatchikov
////////////////////////////////////////////////////////////////////////////////

#include "catch.hpp"
#include "common.h"
#include "StorageEngineMock.h"

#include "utils/misc.hpp"
#include "utils/string.hpp"
#include "utils/thread_utils.hpp"
#include "utils/version_defines.hpp"

#include "Aql/AqlFunctionFeature.h"
#include "IResearch/ApplicationServerHelper.h"
#include "IResearch/Containers.h"
#include "IResearch/IResearchFeature.h"
#include "Rest/Version.h"
#include "RestServer/ViewTypesFeature.h"
#include "StorageEngine/EngineSelectorFeature.h"

// -----------------------------------------------------------------------------
// --SECTION--                                                 setup / tear-down
// -----------------------------------------------------------------------------

struct IResearchFeatureSetup {
  StorageEngineMock engine;

  IResearchFeatureSetup() {
    arangodb::EngineSelectorFeature::ENGINE = &engine;

    arangodb::tests::init();
  }

  ~IResearchFeatureSetup() {
    arangodb::EngineSelectorFeature::ENGINE = nullptr;
  }
};

// -----------------------------------------------------------------------------
// --SECTION--                                                        test suite
// -----------------------------------------------------------------------------

////////////////////////////////////////////////////////////////////////////////
/// @brief setup
////////////////////////////////////////////////////////////////////////////////

TEST_CASE("IResearchFeatureTest", "[iresearch][iresearch-feature]") {
  IResearchFeatureSetup s;
  UNUSED(s);

SECTION("test_start") {
  arangodb::application_features::ApplicationServer server(nullptr, nullptr);
  auto* functions = new arangodb::aql::AqlFunctionFeature(&server);
  arangodb::iresearch::IResearchFeature iresearch(&server);
  auto cleanup = irs::make_finally([functions]()->void{ functions->unprepare(); });

  enum class FunctionType {
    FILTER = 0,
    SCORER
  };

  std::map<irs::string_ref, std::pair<irs::string_ref, FunctionType>> expected = {
    // filter functions
    { "EXISTS", { ".|.,.", FunctionType::FILTER } },
    { "PHRASE", { ".,.|.+", FunctionType::FILTER } },
    { "STARTS_WITH", { ".,.|.", FunctionType::FILTER } },
    { "MIN_MATCH", { ".,.|.+", FunctionType::FILTER } },

    // context functions
    { "ANALYZER", { ".,.", FunctionType::FILTER } },
    { "BOOST", { ".,.", FunctionType::FILTER } },

    // scorer functions
    { "BM25", { ".|+", FunctionType::SCORER } },
    { "TFIDF", { ".|+", FunctionType::SCORER } },
  };

  server.addFeature(functions);
  functions->prepare();

  for(auto& entry: expected) {
    auto* function = arangodb::iresearch::getFunction(*functions, entry.first);
    CHECK((nullptr == function));
  };

  iresearch.start();

  for(auto& entry: expected) {
    auto* function = arangodb::iresearch::getFunction(*functions, entry.first);
    CHECK((nullptr != function));
    CHECK((entry.second.first == function->arguments));
    CHECK((
      entry.second.second == FunctionType::FILTER && arangodb::iresearch::isFilter(*function)
      || entry.second.second == FunctionType::SCORER && arangodb::iresearch::isScorer(*function)
    ));
  };
}

SECTION("IResearch_version") {
  CHECK(IResearch_version == arangodb::rest::Version::getIResearchVersion());
  CHECK(IResearch_version == arangodb::rest::Version::Values["iresearch-version"]);
}

SECTION("test_async") {
  // schedule task (null resource mutex)
  {
    arangodb::application_features::ApplicationServer server(nullptr, nullptr);
    arangodb::iresearch::IResearchFeature feature(&server);
<<<<<<< HEAD
    server.addFeature(new arangodb::ViewTypesFeature(&server)); // required for IResearchFeature::prepare()
    feature.prepare(); // start thread pool
=======
    feature.initializeAsync();
>>>>>>> ff0dd0b8
    bool deallocated = false;
    std::condition_variable cond;
    std::mutex mutex;
    SCOPED_LOCK_NAMED(mutex, lock);

    {
      std::shared_ptr<bool> flag(&deallocated, [](bool* ptr)->void { *ptr = true; });
      feature.async(nullptr, [&cond, &mutex, flag](size_t&, bool)->bool { SCOPED_LOCK(mutex); cond.notify_all(); return false; });
    }
    CHECK((std::cv_status::timeout != cond.wait_for(lock, std::chrono::milliseconds(100))));
    std::this_thread::sleep_for(std::chrono::milliseconds(100));
    CHECK((true == deallocated));
  }

  // schedule task (null resource mutex value)
  {
    arangodb::application_features::ApplicationServer server(nullptr, nullptr);
    arangodb::iresearch::IResearchFeature feature(&server);
<<<<<<< HEAD
    server.addFeature(new arangodb::ViewTypesFeature(&server)); // required for IResearchFeature::prepare()
    feature.prepare(); // start thread pool
=======
    feature.initializeAsync();
>>>>>>> ff0dd0b8
    auto resourceMutex = std::make_shared<arangodb::iresearch::ResourceMutex>(nullptr);
    bool deallocated = false;
    std::condition_variable cond;
    std::mutex mutex;
    SCOPED_LOCK_NAMED(mutex, lock);

    {
      std::shared_ptr<bool> flag(&deallocated, [](bool* ptr)->void { *ptr = true; });
      feature.async(resourceMutex, [&cond, &mutex, flag](size_t&, bool)->bool { SCOPED_LOCK(mutex); cond.notify_all(); return false; });
    }
    CHECK((std::cv_status::timeout == cond.wait_for(lock, std::chrono::milliseconds(100))));
    std::this_thread::sleep_for(std::chrono::milliseconds(100));
    CHECK((true == deallocated));
  }

  // schedule task (null functr)
  {
    arangodb::application_features::ApplicationServer server(nullptr, nullptr);
    arangodb::iresearch::IResearchFeature feature(&server);
<<<<<<< HEAD
    server.addFeature(new arangodb::ViewTypesFeature(&server)); // required for IResearchFeature::prepare()
    feature.prepare(); // start thread pool
=======
    feature.initializeAsync();
>>>>>>> ff0dd0b8
    auto resourceMutex = std::make_shared<arangodb::iresearch::ResourceMutex>(&server);
    std::condition_variable cond;
    std::mutex mutex;
    SCOPED_LOCK_NAMED(mutex, lock);

    feature.async(resourceMutex, {});
    CHECK((std::cv_status::timeout == cond.wait_for(lock, std::chrono::milliseconds(100))));
    resourceMutex->reset(); // should not deadlock if task released
  }

  // schedule task (wait indefinite)
  {
    arangodb::application_features::ApplicationServer server(nullptr, nullptr);
    arangodb::iresearch::IResearchFeature feature(&server);
<<<<<<< HEAD
    server.addFeature(new arangodb::ViewTypesFeature(&server)); // required for IResearchFeature::prepare()
    feature.prepare(); // start thread pool
=======
    feature.initializeAsync();
>>>>>>> ff0dd0b8
    bool deallocated = false;
    std::condition_variable cond;
    std::mutex mutex;
    size_t count = 0;
    SCOPED_LOCK_NAMED(mutex, lock);

    {
      std::shared_ptr<bool> flag(&deallocated, [](bool* ptr)->void { *ptr = true; });
      feature.async(nullptr, [&cond, &mutex, flag, &count](size_t&, bool)->bool { ++count; SCOPED_LOCK(mutex); cond.notify_all(); return true; });
    }
    CHECK((std::cv_status::timeout != cond.wait_for(lock, std::chrono::milliseconds(100)))); // first run invoked immediately
    CHECK((false == deallocated));
    CHECK((std::cv_status::timeout == cond.wait_for(lock, std::chrono::milliseconds(100))));
    CHECK((false == deallocated)); // still scheduled
    CHECK((1 == count));
  }

  // single-run task
  {
    arangodb::application_features::ApplicationServer server(nullptr, nullptr);
    arangodb::iresearch::IResearchFeature feature(&server);
<<<<<<< HEAD
    server.addFeature(new arangodb::ViewTypesFeature(&server)); // required for IResearchFeature::prepare()
    feature.prepare(); // start thread pool
=======
    feature.initializeAsync();
>>>>>>> ff0dd0b8
    auto resourceMutex = std::make_shared<arangodb::iresearch::ResourceMutex>(&server);
    bool deallocated = false;
    std::condition_variable cond;
    std::mutex mutex;
    SCOPED_LOCK_NAMED(mutex, lock);

    {
      std::shared_ptr<bool> flag(&deallocated, [](bool* ptr)->void { *ptr = true; });
      feature.async(resourceMutex, [&cond, &mutex, flag](size_t&, bool)->bool { SCOPED_LOCK(mutex); cond.notify_all(); return false; });
    }
    CHECK((std::cv_status::timeout != cond.wait_for(lock, std::chrono::milliseconds(100))));
    std::this_thread::sleep_for(std::chrono::milliseconds(100));
    CHECK((true == deallocated));
  }

  // multi-run task
  {
    arangodb::application_features::ApplicationServer server(nullptr, nullptr);
    arangodb::iresearch::IResearchFeature feature(&server);
<<<<<<< HEAD
    server.addFeature(new arangodb::ViewTypesFeature(&server)); // required for IResearchFeature::prepare()
    feature.prepare(); // start thread pool
=======
    feature.initializeAsync();
>>>>>>> ff0dd0b8
    auto resourceMutex = std::make_shared<arangodb::iresearch::ResourceMutex>(&server);
    bool deallocated = false;
    std::condition_variable cond;
    std::mutex mutex;
    size_t count = 0;
    auto last = std::chrono::system_clock::now();
    std::chrono::system_clock::duration diff;
    SCOPED_LOCK_NAMED(mutex, lock);

    {
      std::shared_ptr<bool> flag(&deallocated, [](bool* ptr)->void { *ptr = true; });
      feature.async(resourceMutex, [&cond, &mutex, flag, &count, &last, &diff](size_t& timeoutMsec, bool)->bool {
        diff = std::chrono::system_clock::now() - last;
        last = std::chrono::system_clock::now();
        timeoutMsec = 100;
        if (++count <= 1) return true;
        SCOPED_LOCK(mutex);
        cond.notify_all();
        return false;
      });
    }
    CHECK((std::cv_status::timeout != cond.wait_for(lock, std::chrono::milliseconds(1000))));
    std::this_thread::sleep_for(std::chrono::milliseconds(100));
    CHECK((true == deallocated));
    CHECK((2 == count));
    CHECK((std::chrono::milliseconds(100) < diff));
  }

  // trigger task by notify
  {
    arangodb::application_features::ApplicationServer server(nullptr, nullptr);
    arangodb::iresearch::IResearchFeature feature(&server);
<<<<<<< HEAD
    server.addFeature(new arangodb::ViewTypesFeature(&server)); // required for IResearchFeature::prepare()
    feature.prepare(); // start thread pool
=======
    feature.initializeAsync();
>>>>>>> ff0dd0b8
    auto resourceMutex = std::make_shared<arangodb::iresearch::ResourceMutex>(&server);
    bool deallocated = false;
    bool execVal = true;
    std::condition_variable cond;
    std::mutex mutex;
    size_t count = 0;
    auto last = std::chrono::system_clock::now();
    SCOPED_LOCK_NAMED(mutex, lock);

    {
      std::shared_ptr<bool> flag(&deallocated, [](bool* ptr)->void { *ptr = true; });
      feature.async(resourceMutex, [&cond, &mutex, flag, &execVal, &count](size_t&, bool exec)->bool { execVal = exec; SCOPED_LOCK(mutex); cond.notify_all(); return ++count < 2; });
    }
    CHECK((std::cv_status::timeout != cond.wait_for(lock, std::chrono::milliseconds(100)))); // first run invoked immediately
    CHECK((false == deallocated));
    CHECK((std::cv_status::timeout == cond.wait_for(lock, std::chrono::milliseconds(100))));
    CHECK((false == deallocated));
    feature.asyncNotify();
    CHECK((std::cv_status::timeout != cond.wait_for(lock, std::chrono::milliseconds(100))));
    std::this_thread::sleep_for(std::chrono::milliseconds(100));
    CHECK((true == deallocated));
    CHECK((false == execVal));
    auto diff = std::chrono::system_clock::now() - last;
    CHECK((std::chrono::milliseconds(1000) > diff));
  }

  // trigger by timeout
  {
    arangodb::application_features::ApplicationServer server(nullptr, nullptr);
    arangodb::iresearch::IResearchFeature feature(&server);
<<<<<<< HEAD
    server.addFeature(new arangodb::ViewTypesFeature(&server)); // required for IResearchFeature::prepare()
    feature.prepare(); // start thread pool
=======
    feature.initializeAsync();
>>>>>>> ff0dd0b8
    auto resourceMutex = std::make_shared<arangodb::iresearch::ResourceMutex>(&server);
    bool deallocated = false;
    bool execVal = false;
    std::condition_variable cond;
    std::mutex mutex;
    size_t count = 0;
    auto last = std::chrono::system_clock::now();
    SCOPED_LOCK_NAMED(mutex, lock);

    {
      std::shared_ptr<bool> flag(&deallocated, [](bool* ptr)->void { *ptr = true; });
      feature.async(resourceMutex, [&cond, &mutex, flag, &execVal, &count](size_t& timeoutMsec, bool exec)->bool {
        execVal = exec;
        SCOPED_LOCK(mutex);
        cond.notify_all();
        timeoutMsec = 100;
        return ++count < 2;
      });
    }
    CHECK((std::cv_status::timeout != cond.wait_for(lock, std::chrono::milliseconds(100)))); // first run invoked immediately
    CHECK((false == deallocated));
    CHECK((std::cv_status::timeout != cond.wait_for(lock, std::chrono::milliseconds(1000))));
    std::this_thread::sleep_for(std::chrono::milliseconds(100));
    CHECK((true == deallocated));
    CHECK((true == execVal));
    auto diff = std::chrono::system_clock::now() - last;
    CHECK((std::chrono::milliseconds(300) >= diff)); // could be a little more then 100ms+100ms
  }

  // deallocate empty
  {
    arangodb::application_features::ApplicationServer server(nullptr, nullptr);

    {
      arangodb::iresearch::IResearchFeature feature(&server);
<<<<<<< HEAD
      server.addFeature(new arangodb::ViewTypesFeature(&server)); // required for IResearchFeature::prepare()
      feature.prepare(); // start thread pool
=======
      feature.initializeAsync();
>>>>>>> ff0dd0b8
    }
  }

  // deallocate with running tasks
  {
    arangodb::application_features::ApplicationServer server(nullptr, nullptr);
    auto resourceMutex = std::make_shared<arangodb::iresearch::ResourceMutex>(&server);
    bool deallocated = false;
    std::condition_variable cond;
    std::mutex mutex;
    SCOPED_LOCK_NAMED(mutex, lock);

    {
      arangodb::iresearch::IResearchFeature feature(&server);
<<<<<<< HEAD
      server.addFeature(new arangodb::ViewTypesFeature(&server)); // required for IResearchFeature::prepare()
      feature.prepare(); // start thread pool
=======
      feature.initializeAsync();
>>>>>>> ff0dd0b8
      std::shared_ptr<bool> flag(&deallocated, [](bool* ptr)->void { *ptr = true; });

      feature.async(resourceMutex, [&cond, &mutex, flag](size_t& timeoutMsec, bool)->bool { SCOPED_LOCK(mutex); cond.notify_all(); timeoutMsec = 100; return true; });
      CHECK((std::cv_status::timeout != cond.wait_for(lock, std::chrono::milliseconds(100))));
    }

    CHECK((true == deallocated));
  }

  // multiple tasks with same resourceMutex + resourceMutex reset (sequential creation)
  {
    arangodb::application_features::ApplicationServer server(nullptr, nullptr);
    arangodb::iresearch::IResearchFeature feature(&server);
<<<<<<< HEAD
    server.addFeature(new arangodb::ViewTypesFeature(&server)); // required for IResearchFeature::prepare()
    feature.prepare(); // start thread pool
=======
    feature.initializeAsync();
>>>>>>> ff0dd0b8
    auto resourceMutex = std::make_shared<arangodb::iresearch::ResourceMutex>(&server);
    bool deallocated0 = false;
    bool deallocated1 = false;
    std::condition_variable cond;
    std::mutex mutex;
    size_t count = 0;
    SCOPED_LOCK_NAMED(mutex, lock);

    {
      std::shared_ptr<bool> flag(&deallocated0, [](bool* ptr)->void { *ptr = true; });
      feature.async(resourceMutex, [&cond, &mutex, flag, &count](size_t& timeoutMsec, bool)->bool {
        if (++count > 1) return false;
        timeoutMsec = 100;
        SCOPED_LOCK_NAMED(mutex, lock);
        cond.notify_all();
        cond.wait(lock);
        return true;
      });
    }
    CHECK((std::cv_status::timeout != cond.wait_for(lock, std::chrono::milliseconds(1000)))); // wait for the first task to start

    std::thread thread([resourceMutex]()->void { resourceMutex->reset(); }); // try to aquire a write lock
    std::this_thread::sleep_for(std::chrono::milliseconds(100)); // hopefully a write-lock aquisition attempt is in progress

    {
      TRY_SCOPED_LOCK_NAMED(resourceMutex->mutex(), resourceLock);
      CHECK((false == resourceLock.owns_lock())); // write-lock aquired successfully (read-locks blocked)
    }

    {
      std::shared_ptr<bool> flag(&deallocated1, [](bool* ptr)->void { *ptr = true; });
      feature.async(resourceMutex, [flag](size_t&, bool)->bool { return false; }); // will never get invoked because resourceMutex is reset
    }
    cond.notify_all(); // wake up first task after resourceMutex write-lock aquired (will process pending tasks)
    lock.unlock(); // allow first task to run
    std::this_thread::sleep_for(std::chrono::milliseconds(100));
    CHECK((true == deallocated0));
    CHECK((true == deallocated1));
    thread.join();
  }
}

////////////////////////////////////////////////////////////////////////////////
/// @brief generate tests
////////////////////////////////////////////////////////////////////////////////

}

// -----------------------------------------------------------------------------
// --SECTION--                                                       END-OF-FILE
// -----------------------------------------------------------------------------<|MERGE_RESOLUTION|>--- conflicted
+++ resolved
@@ -126,12 +126,8 @@
   {
     arangodb::application_features::ApplicationServer server(nullptr, nullptr);
     arangodb::iresearch::IResearchFeature feature(&server);
-<<<<<<< HEAD
-    server.addFeature(new arangodb::ViewTypesFeature(&server)); // required for IResearchFeature::prepare()
-    feature.prepare(); // start thread pool
-=======
-    feature.initializeAsync();
->>>>>>> ff0dd0b8
+    server.addFeature(new arangodb::ViewTypesFeature(&server)); // required for IResearchFeature::prepare()
+    feature.prepare(); // start thread pool
     bool deallocated = false;
     std::condition_variable cond;
     std::mutex mutex;
@@ -150,12 +146,8 @@
   {
     arangodb::application_features::ApplicationServer server(nullptr, nullptr);
     arangodb::iresearch::IResearchFeature feature(&server);
-<<<<<<< HEAD
-    server.addFeature(new arangodb::ViewTypesFeature(&server)); // required for IResearchFeature::prepare()
-    feature.prepare(); // start thread pool
-=======
-    feature.initializeAsync();
->>>>>>> ff0dd0b8
+    server.addFeature(new arangodb::ViewTypesFeature(&server)); // required for IResearchFeature::prepare()
+    feature.prepare(); // start thread pool
     auto resourceMutex = std::make_shared<arangodb::iresearch::ResourceMutex>(nullptr);
     bool deallocated = false;
     std::condition_variable cond;
@@ -175,12 +167,8 @@
   {
     arangodb::application_features::ApplicationServer server(nullptr, nullptr);
     arangodb::iresearch::IResearchFeature feature(&server);
-<<<<<<< HEAD
-    server.addFeature(new arangodb::ViewTypesFeature(&server)); // required for IResearchFeature::prepare()
-    feature.prepare(); // start thread pool
-=======
-    feature.initializeAsync();
->>>>>>> ff0dd0b8
+    server.addFeature(new arangodb::ViewTypesFeature(&server)); // required for IResearchFeature::prepare()
+    feature.prepare(); // start thread pool
     auto resourceMutex = std::make_shared<arangodb::iresearch::ResourceMutex>(&server);
     std::condition_variable cond;
     std::mutex mutex;
@@ -195,12 +183,8 @@
   {
     arangodb::application_features::ApplicationServer server(nullptr, nullptr);
     arangodb::iresearch::IResearchFeature feature(&server);
-<<<<<<< HEAD
-    server.addFeature(new arangodb::ViewTypesFeature(&server)); // required for IResearchFeature::prepare()
-    feature.prepare(); // start thread pool
-=======
-    feature.initializeAsync();
->>>>>>> ff0dd0b8
+    server.addFeature(new arangodb::ViewTypesFeature(&server)); // required for IResearchFeature::prepare()
+    feature.prepare(); // start thread pool
     bool deallocated = false;
     std::condition_variable cond;
     std::mutex mutex;
@@ -222,12 +206,8 @@
   {
     arangodb::application_features::ApplicationServer server(nullptr, nullptr);
     arangodb::iresearch::IResearchFeature feature(&server);
-<<<<<<< HEAD
-    server.addFeature(new arangodb::ViewTypesFeature(&server)); // required for IResearchFeature::prepare()
-    feature.prepare(); // start thread pool
-=======
-    feature.initializeAsync();
->>>>>>> ff0dd0b8
+    server.addFeature(new arangodb::ViewTypesFeature(&server)); // required for IResearchFeature::prepare()
+    feature.prepare(); // start thread pool
     auto resourceMutex = std::make_shared<arangodb::iresearch::ResourceMutex>(&server);
     bool deallocated = false;
     std::condition_variable cond;
@@ -247,12 +227,8 @@
   {
     arangodb::application_features::ApplicationServer server(nullptr, nullptr);
     arangodb::iresearch::IResearchFeature feature(&server);
-<<<<<<< HEAD
-    server.addFeature(new arangodb::ViewTypesFeature(&server)); // required for IResearchFeature::prepare()
-    feature.prepare(); // start thread pool
-=======
-    feature.initializeAsync();
->>>>>>> ff0dd0b8
+    server.addFeature(new arangodb::ViewTypesFeature(&server)); // required for IResearchFeature::prepare()
+    feature.prepare(); // start thread pool
     auto resourceMutex = std::make_shared<arangodb::iresearch::ResourceMutex>(&server);
     bool deallocated = false;
     std::condition_variable cond;
@@ -285,12 +261,8 @@
   {
     arangodb::application_features::ApplicationServer server(nullptr, nullptr);
     arangodb::iresearch::IResearchFeature feature(&server);
-<<<<<<< HEAD
-    server.addFeature(new arangodb::ViewTypesFeature(&server)); // required for IResearchFeature::prepare()
-    feature.prepare(); // start thread pool
-=======
-    feature.initializeAsync();
->>>>>>> ff0dd0b8
+    server.addFeature(new arangodb::ViewTypesFeature(&server)); // required for IResearchFeature::prepare()
+    feature.prepare(); // start thread pool
     auto resourceMutex = std::make_shared<arangodb::iresearch::ResourceMutex>(&server);
     bool deallocated = false;
     bool execVal = true;
@@ -321,12 +293,8 @@
   {
     arangodb::application_features::ApplicationServer server(nullptr, nullptr);
     arangodb::iresearch::IResearchFeature feature(&server);
-<<<<<<< HEAD
-    server.addFeature(new arangodb::ViewTypesFeature(&server)); // required for IResearchFeature::prepare()
-    feature.prepare(); // start thread pool
-=======
-    feature.initializeAsync();
->>>>>>> ff0dd0b8
+    server.addFeature(new arangodb::ViewTypesFeature(&server)); // required for IResearchFeature::prepare()
+    feature.prepare(); // start thread pool
     auto resourceMutex = std::make_shared<arangodb::iresearch::ResourceMutex>(&server);
     bool deallocated = false;
     bool execVal = false;
@@ -362,12 +330,8 @@
 
     {
       arangodb::iresearch::IResearchFeature feature(&server);
-<<<<<<< HEAD
       server.addFeature(new arangodb::ViewTypesFeature(&server)); // required for IResearchFeature::prepare()
       feature.prepare(); // start thread pool
-=======
-      feature.initializeAsync();
->>>>>>> ff0dd0b8
     }
   }
 
@@ -382,12 +346,8 @@
 
     {
       arangodb::iresearch::IResearchFeature feature(&server);
-<<<<<<< HEAD
       server.addFeature(new arangodb::ViewTypesFeature(&server)); // required for IResearchFeature::prepare()
       feature.prepare(); // start thread pool
-=======
-      feature.initializeAsync();
->>>>>>> ff0dd0b8
       std::shared_ptr<bool> flag(&deallocated, [](bool* ptr)->void { *ptr = true; });
 
       feature.async(resourceMutex, [&cond, &mutex, flag](size_t& timeoutMsec, bool)->bool { SCOPED_LOCK(mutex); cond.notify_all(); timeoutMsec = 100; return true; });
@@ -401,12 +361,8 @@
   {
     arangodb::application_features::ApplicationServer server(nullptr, nullptr);
     arangodb::iresearch::IResearchFeature feature(&server);
-<<<<<<< HEAD
-    server.addFeature(new arangodb::ViewTypesFeature(&server)); // required for IResearchFeature::prepare()
-    feature.prepare(); // start thread pool
-=======
-    feature.initializeAsync();
->>>>>>> ff0dd0b8
+    server.addFeature(new arangodb::ViewTypesFeature(&server)); // required for IResearchFeature::prepare()
+    feature.prepare(); // start thread pool
     auto resourceMutex = std::make_shared<arangodb::iresearch::ResourceMutex>(&server);
     bool deallocated0 = false;
     bool deallocated1 = false;
