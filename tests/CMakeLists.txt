foreach (LINK_DIR ${V8_LINK_DIRECTORIES})
  link_directories("${LINK_DIR}")
endforeach()

################################################################################
## IResearch
################################################################################

if (USE_IRESEARCH)
  set(IRESEARCH_TESTS_SOURCES
    IResearch/common.cpp
    IResearch/AttributeScorer-test.cpp
    IResearch/Containers-test.cpp
    IResearch/IResearchAnalyzerFeature-test.cpp
    IResearch/IResearchFeature-test.cpp
    IResearch/IResearchLink-test.cpp
    IResearch/IResearchLinkMeta-test.cpp
    IResearch/IResearchOrder-test.cpp
    IResearch/IResearchView-test.cpp
    IResearch/IResearchViewMeta-test.cpp
    IResearch/IResearchDocument-test.cpp
    IResearch/IResearchFilter-test.cpp
    IResearch/IResearchQuery-test.cpp
    IResearch/StorageEngineMock.cpp
    IResearch/VelocyPackHelper-test.cpp
  )
endif ()

# linking is a dark art...workmonitordummy is somehow necessary
add_executable(
  arangodbtests
#  ../lib/Basics/WorkMonitorDummy.cpp
  ${CMAKE_SOURCE_DIR}/arangod/RestServer/FlushFeature.cpp
  Agency/AddFollowerTest.cpp
  Agency/CleanOutServerTest.cpp
  Agency/FailedFollowerTest.cpp
  Agency/FailedLeaderTest.cpp
  Agency/FailedServerTest.cpp
  Agency/MoveShardTest.cpp
  Agency/RemoveFollowerTest.cpp
  Basics/icu-helper.cpp
  Basics/ApplicationServerTest.cpp
  Basics/AttributeNameParserTest.cpp
  Basics/associative-multi-pointer-test.cpp
  Basics/associative-multi-pointer-nohashcache-test.cpp
  Basics/conversions-test.cpp
  Basics/csv-test.cpp
  Basics/files-test.cpp
  Basics/fpconv-test.cpp
  Basics/json-test.cpp
  Basics/hashes-test.cpp
  Basics/skiplist-test.cpp
  Basics/priorityqueue-test.cpp
  Basics/string-buffer-test.cpp
  Basics/string-utf8-normalize-test.cpp
  Basics/string-utf8-test.cpp
  Basics/string-test.cpp
  Basics/vector-test.cpp
  Basics/structure-size-test.cpp
  Basics/EndpointTest.cpp
  Basics/StringBufferTest.cpp
  Basics/StringUtilsTest.cpp
  Basics/VelocyPackHelper-test.cpp
  Cache/BucketState.cpp
  Cache/CachedValue.cpp
  Cache/FrequencyBuffer.cpp
  Cache/Manager.cpp
  Cache/Metadata.cpp
  Cache/MockScheduler.cpp
  Cache/PlainBucket.cpp
  Cache/PlainCache.cpp
  Cache/Rebalancer.cpp
  Cache/Table.cpp
  Cache/TransactionalBucket.cpp
  Cache/TransactionalCache.cpp
  Cache/TransactionalStore.cpp
  Cache/TransactionManager.cpp
  Cache/TransactionsWithBackingStore.cpp
  Cluster/ClusterHelpersTest.cpp
  Geo/georeg.cpp
  Pregel/typedbuffer.cpp
  RocksDBEngine/KeyTest.cpp
  RocksDBEngine/IndexEstimatorTest.cpp
  RocksDBEngine/TypeConversionTest.cpp
<<<<<<< HEAD
  ${IRESEARCH_TESTS_SOURCES}
=======
  SimpleHttpClient/CommunicatorTest.cpp
>>>>>>> fbfd3491
  main.cpp
)

target_link_libraries(
  arangodbtests
  arangoserver
)

target_include_directories(arangodbtests PRIVATE
  ${INCLUDE_DIRECTORIES}
)

# add these includes as system includes because otherwise
# the compiler will emit warnings for fakeit.hpp
target_include_directories(arangodbtests SYSTEM PRIVATE
  ${CMAKE_SOURCE_DIR}/3rdParty/catch
  ${CMAKE_SOURCE_DIR}/3rdParty/fakeit
)

if (USE_IRESEARCH)
  find_package(OpenSSL REQUIRED)
  list(APPEND IRESEARCH_LIB_RESOURCES
    "${LIB_EAY_DEBUG_DLL}"
    "${SSL_EAY_DEBUG_DLL}"
    "${LIB_EAY_RELEASE_DLL}"
    "${SSL_EAY_RELEASE_DLL}"
  )

  foreach(ELEMENT ${IRESEARCH_LIB_RESOURCES})
    add_custom_command(
      TARGET arangodbtests POST_BUILD
      COMMAND ${CMAKE_COMMAND} -E echo "copying library resource:" "${ELEMENT}" " -> " "$<TARGET_FILE_DIR:arangodbtests>"
      COMMAND cp -lf ${ELEMENT} $<TARGET_FILE_DIR:arangodbtests> || ${CMAKE_COMMAND} -E copy ${ELEMENT} $<TARGET_FILE_DIR:arangodbtests>
    )
  endforeach()
endif()<|MERGE_RESOLUTION|>--- conflicted
+++ resolved
@@ -82,11 +82,8 @@
   RocksDBEngine/KeyTest.cpp
   RocksDBEngine/IndexEstimatorTest.cpp
   RocksDBEngine/TypeConversionTest.cpp
-<<<<<<< HEAD
+  SimpleHttpClient/CommunicatorTest.cpp
   ${IRESEARCH_TESTS_SOURCES}
-=======
-  SimpleHttpClient/CommunicatorTest.cpp
->>>>>>> fbfd3491
   main.cpp
 )
 
