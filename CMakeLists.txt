# -*- mode: CMAKE; -*-

# ------------------------------------------------------------------------------
# General
# ------------------------------------------------------------------------------

cmake_minimum_required(VERSION 2.8)

if (POLICY CMP0037)
  cmake_policy(SET CMP0037 NEW)
endif ()

if (POLICY CMP0017)
  cmake_policy(SET CMP0017 NEW)
endif ()

if (NOT CMAKE_BUILD_TYPE)
  set(CMAKE_BUILD_TYPE Release
      CACHE string
      "Choose the type of build, options are: None Debug Release RelWithDebInfo MinSizeRel."
      FORCE
  )
endif ()

if (NOT (CMAKE_BUILD_TYPE STREQUAL "Debug"
      OR CMAKE_BUILD_TYPE STREQUAL "Release"
      OR CMAKE_BUILD_TYPE STREQUAL "RelWithDebInfo"
      OR CMAKE_BUILD_TYPE STREQUAL "MinSizeRel"
      OR CMAKE_BUILD_TYPE STREQUAL "None"))

  message(FATAL_ERROR "expecting CMAKE_BUILD_TYPE: None Debug Release RelWithDebInfo MinSizeRel, got ${CMAKE_BUILD_TYPE}.")
endif ()

set(CMAKE_OSX_DEPLOYMENT_TARGET "10.11" CACHE STRING "deployment target for MacOSX; adjust to your sysem")

if (WIN32)
  project(arangodb3 CXX C)
else ()
  project(arangodb3 CXX C ASM)
endif ()

set(CMAKE_EXPORT_COMPILE_COMMANDS ON)

# where to find CMAKE modules
set(CMAKE_MODULE_PATH ${CMAKE_SOURCE_DIR}/cmake ${CMAKE_MODULE_PATH})

option(SKIP_PACKAGING OFF)

# be verbose about flags used
option(VERBOSE OFF)

# enable timer for development
option(USE_DEV_TIMERS OFF)

if (USE_DEV_TIMERS)
  add_definitions("-DUSE_DEV_TIMERS=1")
endif ()

# enable enterprise features
set(ENTERPRISE_INCLUDE_DIR "enterprise")
option(USE_ENTERPRISE OFF)

if (USE_ENTERPRISE)
  add_definitions("-DUSE_ENTERPRISE=1")
  include_directories(${ENTERPRISE_INCLUDE_DIR})
  add_subdirectory(enterprise)
endif ()

option(DEBUG_SYNC_REPLICATION OFF "Enable debug code to enable synchronous replication debugging")
if (DEBUG_SYNC_REPLICATION)
  add_definitions("-DDEBUG_SYNC_REPLICATION=1")
endif ()

# ------------------------------------------------------------------------------
# VERSION information
# ------------------------------------------------------------------------------

set(ARANGODB_VERSION_MAJOR      "3")
set(ARANGODB_VERSION_MINOR      "2")
<<<<<<< HEAD
set(ARANGODB_VERSION_REVISION   "alpha1")
=======
set(ARANGODB_VERSION_REVISION   "devel")
>>>>>>> b55f3a1b
set(ARANGODB_PACKAGE_REVISION   "1")

set(ARANGODB_VERSION
    "${ARANGODB_VERSION_MAJOR}.${ARANGODB_VERSION_MINOR}.${ARANGODB_VERSION_REVISION}")

# for the packages
set(ARANGODB_PACKAGE_VENDOR  "ArangoDB GmbH")
set(ARANGODB_PACKAGE_CONTACT "info@arangodb.com")
set(ARANGODB_DISPLAY_NAME    "ArangoDB")
set(ARANGODB_URL_INFO_ABOUT  "https://www.arangodb.com")
set(ARANGODB_HELP_LINK       "https://docs.arangodb.com/${ARANGODB_VERSION_MAJOR}.${ARANGODB_VERSION_MINOR}/")
set(ARANGODB_CONTACT         "hackers@arangodb.com")
set(ARANGODB_FRIENDLY_STRING "ArangoDB - the multi-model database")

# MSVC
set(ARANGO_BENCH_FRIENDLY_STRING   "arangobench - stress test program")
set(ARANGO_DUMP_FRIENDLY_STRING    "arangodump - export")
set(ARANGO_RESTORE_FRIENDLY_STRING "arangrestore - importer")
set(ARANGO_EXPORT_FRIENDLY_STRING     "arangoexport - datae xporter")
set(ARANGO_IMP_FRIENDLY_STRING     "arangoimp - TSV/CSV/JSON importer")
set(ARANGOSH_FRIENDLY_STRING       "arangosh - commandline client")
set(ARANGO_VPACK_FRIENDLY_STRING   "arangovpack - vpack printer")

# libraries
set(LIB_ARANGO        arango)
set(LIB_ARANGO_V8     arango_v8)

# binaries
set(BIN_ARANGOBENCH   arangobench)
set(BIN_ARANGOD       arangod)
set(BIN_ARANGODUMP    arangodump)
set(BIN_ARANGOEXPORT  arangoexport)
set(BIN_ARANGOIMP     arangoimp)
set(BIN_ARANGORESTORE arangorestore)
set(BIN_ARANGOSH      arangosh)
set(BIN_ARANGOVPACK   arangovpack)

# test binaries
set(TEST_BASICS_SUITE basics_suite)
set(TEST_GEO_SUITE    geo_suite)
set(CLEAN_AUTOGENERATED_FILES)
set(PACKAGES_LIST)
set(COPY_PACKAGES_LIST)
set(CLEAN_PACKAGES_LIST)
set(INSTALL_CONFIGFILES_LIST)

# ------------------------------------------------------------------------------
# update files containing VERSION information
# ------------------------------------------------------------------------------

if (${CMAKE_MAJOR_VERSION} EQUAL 2)
  set(ARANGODB_BUILD_DATE "YYYY-MM-DD HH:MM:SS")
else ()
  string(TIMESTAMP ARANGODB_BUILD_DATE "%Y-%m-%d %H:%M:%S")
endif ()

configure_file (
  "${CMAKE_CURRENT_SOURCE_DIR}/lib/Basics/build.h.in"
  "${CMAKE_CURRENT_BINARY_DIR}/lib/Basics/build.h"
  NEWLINE_STYLE UNIX
)

configure_file (
  "${CMAKE_CURRENT_SOURCE_DIR}/lib/Basics/build-date.h.in"
  "${CMAKE_CURRENT_BINARY_DIR}/lib/Basics/build-date.h"
  NEWLINE_STYLE UNIX
)

configure_file(
  "${CMAKE_CURRENT_SOURCE_DIR}/lib/Basics/VERSION.in"
  "${CMAKE_CURRENT_SOURCE_DIR}/VERSION"
  NEWLINE_STYLE UNIX
)

configure_file(
  "${CMAKE_CURRENT_SOURCE_DIR}/js/common/tests/shell/shell-database.js.in"
  "${CMAKE_CURRENT_SOURCE_DIR}/js/common/tests/shell/shell-database.js"
  NEWLINE_STYLE UNIX
)

################################################################################
## Find the git revision
################################################################################

find_program (GIT_EXE git)
if (DEFINED GIT_EXE AND IS_DIRECTORY "${CMAKE_SOURCE_DIR}/.git")
  execute_process(
    WORKING_DIRECTORY ${CMAKE_SOURCE_DIR}
    
    COMMAND ${GIT_EXE} describe --all --tags --long --dirty=-dirty
    OUTPUT_VARIABLE GIT_OUTPUT)

  # this may fail on shallow clones that only knows about a limited number of commits.
  # if there is an older merged revision the head, it may not be available to git.
  if (NOT GIT_OUTPUT)
      set(ARANGODB_BUILD_REPOSITORY "GIT FAILED TO RETRIEVE THE VERSION - SHALLOW CLONE?")
      set(HAVE_ARANGODB_BUILD_REPOSITORY "1")
    else()
      string(STRIP ${GIT_OUTPUT} REPOSITORY_VERSION)
      set(ARANGODB_BUILD_REPOSITORY ${REPOSITORY_VERSION})
      set(HAVE_ARANGODB_BUILD_REPOSITORY "1")
    endif()
else ()
  set(ARANGODB_BUILD_REPOSITORY "")
  set(HAVE_ARANGODB_BUILD_REPOSITORY "0")
endif()

configure_file (
  "${CMAKE_CURRENT_SOURCE_DIR}/lib/Basics/build-repository.h.in"
  "${CMAKE_CURRENT_BINARY_DIR}/lib/Basics/build-repository.h"
  NEWLINE_STYLE UNIX
)

if (VERBOSE)
  message(STATUS "ARANGODB_BUILD_REPOSITORY=\"${ARANGODB_BUILD_REPOSITORY}\"")
endif ()

################################################################################
## OPERATION SYSTEM
################################################################################

option(HOMEBREW
  "whether to install for homebrew"
  Off
)

if (WIN32)
  set(WINDOWS TRUE)
  set(MSBUILD TRUE)
elseif (UNIX AND NOT APPLE)
  if(CMAKE_SYSTEM_NAME MATCHES ".*Linux")
    set(LINUX TRUE)
  elseif (CMAKE_SYSTEM_NAME MATCHES "kFreeBSD.*")
    set(FREEBSD TRUE)
  elseif (CMAKE_SYSTEM_NAME MATCHES "kNetBSD.*|NetBSD.*")
    set(NETBSD TRUE)
  elseif (CMAKE_SYSTEM_NAME MATCHES "kOpenBSD.*|OpenBSD.*")
    set(OPENBSD TRUE)
  elseif (CMAKE_SYSTEM_NAME MATCHES ".*GNU.*")
    set(GNU TRUE)
  elseif (CMAKE_SYSTEM_NAME MATCHES ".*BSDI.*")
    set(BSDI TRUE)
  elseif (CMAKE_SYSTEM_NAME MATCHES "DragonFly.*|FreeBSD")
    set(FREEBSD TRUE)
  elseif (CMAKE_SYSTEM_NAME MATCHES "SYSV5.*")
    set(SYSV5 TRUE)
  elseif ((CMAKE_SYSTEM_NAME MATCHES "Solaris.*") OR (CMAKE_SYSTEM_NAME MATCHES "SunOS.*"))
    set(SOLARIS TRUE)
  elseif (CMAKE_SYSTEM_NAME MATCHES "HP-UX.*")
    set(HPUX TRUE)
  elseif (CMAKE_SYSTEM_NAME MATCHES "AIX.*")
    set(AIX TRUE)
  elseif (CMAKE_SYSTEM_NAME MATCHES "Minix.*")
    set(MINIX TRUE)
  endif ()
elseif (APPLE)
  if (CMAKE_SYSTEM_NAME MATCHES ".*Darwin.*")
    set(DARWIN TRUE)
  elseif (CMAKE_SYSTEM_NAME MATCHES ".*MacOS.*")
    set(MACOSX TRUE)
  endif ()
  find_program(BREW brew)
endif ()

################################################################################
## ROCKSDB
################################################################################

add_definitions(-DARANGODB_ROCKSDB_VERSION=\"${ROCKSDB_VERSION}\")
include_directories(${ROCKSDB_INCLUDE_DIR})

################################################################################
## EXTERNAL PROGRAMS
################################################################################

if (SOLARIS)
  set(MAKE gmake)
else ()
  set(MAKE make)
endif ()

find_package(PythonInterp 2 EXACT REQUIRED)
get_filename_component(PYTHON_EXECUTABLE "${PYTHON_EXECUTABLE}" REALPATH)

set($ENV{PYTHON_EXECUTABLE} ${PYTHON_EXECUTABLE})

if (NOT WINDOWS)
  find_program(CHMOD_EXECUTABLE chmod)
  find_program(CHOWN_EXECUTABLE chown)
endif()

################################################################################
## ARCHITECTURE
################################################################################

if (SOLARIS OR NOT CMAKE_SIZEOF_VOID_P)
  set(CMAKE_SIZEOF_VOID_P 8)
  set(CMAKE_CXX_SIZEOF_DATA_PTR 8)
endif ()

math(EXPR BITS "8*${CMAKE_SIZEOF_VOID_P}")
add_definitions("-DARANGODB_BITS=${BITS}")
        
################################################################################
## COMPILER FEATURES
################################################################################

if (CMAKE_CXX_COMPILER_ID MATCHES "Clang")
  set(CMAKE_COMPILER_IS_CLANG 1)
elseif (CMAKE_CXX_COMPILER_ID MATCHES "AppleClang")
  set(CMAKE_COMPILER_IS_CLANG 1)
endif ()

if (WINDOWS)
  set(BASE_FLAGS     "/D WIN32 /D _WINDOWS /W3 /MP"      CACHE STRING "base flags")
  set(BASE_C_FLAGS   ""                         	 CACHE STRING "base C flags")
  set(BASE_CXX_FLAGS "/GR /EHsc"                	 CACHE STRING "base C++flags")
else ()
  set(BASE_FLAGS     ""                                  CACHE STRING "base flags")
  set(BASE_C_FLAGS   "${CMAKE_C_FLAGS}   $ENV{CFLAGS}"   CACHE STRING "base C flags")
  set(BASE_CXX_FLAGS "${CMAKE_CXX_FLAGS} $ENV{CXXFLAGS}" CACHE STRING "base C++ flags")
  set(BASE_LD_FLAGS                     "$ENV{LDFLAGS}"  CACHE STRING "base linker flags")
  set(BASE_LIBS                         "$ENV{LIBS}"     CACHE STRING "base libraries")
endif ()

if (SOLARIS)
  set(CMAKE_EXE_LINKER_FLAGS "-static-libgcc -static-libstdc++")

  set(CMAKE_PLATFORM_IMPLICIT_LINK_DIRECTORIES
    /lib;/lib64;/lib64;/usr/lib;/usr/lib64;/usr/lib64
  )

  list(APPEND SYSTEM_LIBRARIES nsl socket)

  # force 64bit compile
  set(BASE_FLAGS "-I /opt/csw/include -D_REENTRANT -m64 ${BASE_FLAGS}")
endif ()

if (CMAKE_COMPILER_IS_GNUCC)
  set(BASE_C_FLAGS "${BASE_C_FLAGS} -std=gnu89")
endif ()

if (CMAKE_COMPILER_IS_GNUCC OR APPLE)
  set(BASE_CXX_FLAGS "${BASE_CXX_FLAGS} -std=c++11")
endif ()

if (CMAKE_COMPILER_IS_CLANG)
  if (APPLE)
    set(BASE_CXX_FLAGS "${BASE_CXX_FLAGS} -stdlib=libc++")
    add_definitions("-Wno-deprecated-declarations")
  else ()
    list(APPEND BASE_LIBS atomic)
  endif ()
endif ()

# need c++11
set(CMAKE_CXX_STANDARD 11)
include(CheckCXX11Features)

# need threads
find_package(Threads REQUIRED)

if (MSVC)
  configure_file("Installation/Windows/vcproj.user/arangod.vcxproj.user" ${CMAKE_BINARY_DIR})
  add_definitions("-D_CRT_SECURE_NO_WARNINGS=1")
  add_definitions("-DFD_SETSIZE=8192")
  add_definitions("-DU_STATIC_IMPLEMENTATION=1")
  
  # https://blogs.msdn.microsoft.com/vcblog/2016/04/14/stl-fixes-in-vs-2015-update-2/
  # https://connect.microsoft.com/VisualStudio/feedback/details/1892487
  # http://lists.boost.org/boost-users/2016/04/85968.php
  add_definitions("-D_ENABLE_ATOMIC_ALIGNMENT_FIX")
  
  set(MSVC_LIBS Shlwapi.lib;crypt32.lib;WINMM.LIB;Ws2_32.lib)

  set(CMAKE_EXE_LINKER_FLAGS
    "${CMAKE_EXE_LINKER_FLAGS} /SUBSYSTEM:CONSOLE /SAFESEH:NO /MACHINE:x64 /ignore:4099 ${BASE_LD_FLAGS}"
  )
else ()
  set(CMAKE_EXE_LINKER_FLAGS
    "${CMAKE_EXE_LINKER_FLAGS} ${BASE_LD_FLAGS}"
  )
endif ()

# broken clock_gettime on MacOSX
SET(USE_LOCAL_CLOCK_GETTIME FALSE)

if (APPLE)
  TRY_RUN(RUN_CLOCK_GETTIME
          COMPILE_CLOCK_GETTIME
          ${PROJECT_BINARY_DIR}/test_clock_gettime
          ${CMAKE_SOURCE_DIR}/cmake/test_clock_gettime.c
          OUTPUT_VARIABLE OUTPUT_CLOCK_GETTIME)

  if (${COMPILE_CLOCK_GETTIME})
    if (${RUN_CLOCK_GETTIME} STREQUAL "FAILED_TO_RUN")
      set(USE_LOCAL_CLOCK_GETTIME TRUE)
    endif ()
  endif ()

  if (USE_LOCAL_CLOCK_GETTIME) 
    message(STATUS "using a home-made clock_gettime")
  endif ()
endif ()

################################################################################
## INCLUDE DIRECTORIES
################################################################################

include_directories(${PROJECT_SOURCE_DIR}/3rdParty/linenoise-ng/include)
include_directories(${PROJECT_SOURCE_DIR}/3rdParty/linenoise-ng/src)
include_directories(${PROJECT_SOURCE_DIR}/3rdParty/velocypack/include)
include_directories(${PROJECT_SOURCE_DIR}/3rdParty/rocksdb/rocksdb/include)

include_directories(${PROJECT_BINARY_DIR})
include_directories(${PROJECT_BINARY_DIR}/lib)

include_directories(${PROJECT_SOURCE_DIR})
include_directories(${PROJECT_SOURCE_DIR}/arangod)
include_directories(${PROJECT_SOURCE_DIR}/arangosh)
include_directories(${PROJECT_SOURCE_DIR}/lib)

if (CUSTOM_INCLUDES)
  include_directories(${CUSTOM_INCLUDES})
endif ()

################################################################################
## TARGET ARCHITECTURE
################################################################################

if (WINDOWS)
  add_definitions("-DNO_SSE42")
else ()
  include(TargetArch)

  target_architecture(CMAKE_TARGET_ARCHITECTURES)
  list(LENGTH CMAKE_TARGET_ARCHITECTURES cmake_target_arch_len)

  if (NOT "${cmake_target_arch_len}" EQUAL "1")
    set(CMAKE_TARGET_ARCHITECTURE_UNIVERSAL TRUE)
    set(CMAKE_TARGET_ARCHITECTURE_CODE "universal")
  else ()
    set(CMAKE_TARGET_ARCHITECTURE_UNIVERSAL FALSE)
    set(CMAKE_TARGET_ARCHITECTURE_CODE "${CMAKE_TARGET_ARCHITECTURES}")
  endif ()

  include(VcMacros)

  option(USE_OPTIMIZE_FOR_ARCHITECTURE "try to determine CPU architecture" ON)

  if (USE_OPTIMIZE_FOR_ARCHITECTURE)
    # mop: core2 (merom) is our absolute minimum!
    # SET(TARGET_ARCHITECTURE "merom")
    include(OptimizeForArchitecture)
    OptimizeForArchitecture()
  endif ()

  set(BASE_FLAGS "${Vc_COMPILE_FLAGS} ${BASE_FLAGS}")
endif ()

################################################################################
## BACKTRACE
################################################################################

option(USE_BACKTRACE
  "whether we should try to generate c-level stacktraces"
  OFF
)

if (USE_BACKTRACE)
  if (MSVC)
    set(BT_LIBS "Dbghelp" CACHE path "Debug Helper libraries")
  else ()
    set(BT_LIBS "" CACHE path "Debug Helper libraries")
  endif ()

  add_definitions("-DARANGODB_ENABLE_BACKTRACE=1")
else ()
  set(BT_LIBS "" CACHE path "Debug Helper libraries")
endif ()

################################################################################
## ASSEMBLER OPTIMIZATIONS
################################################################################

# Allow to prohibit assembler optimization code explicitly
if (MSVC)
  SET(ASM_OPTIMIZATIONS_DEFAULT OFF)
else (MSVC)
  SET(ASM_OPTIMIZATIONS_DEFAULT ON)
endif (MSVC)

option(ASM_OPTIMIZATIONS "whether hand-optimized assembler code should be used"
  ${ASM_OPTIMIZATIONS_DEFAULT})

if (ASM_OPTIMIZATIONS)
  add_definitions("-DASM_OPTIMIZATIONS=1")
else (ASM_OPTIMIZATIONS)
  add_definitions("-DASM_OPTIMIZATIONS=0")
endif (ASM_OPTIMIZATIONS)

################################################################################
## MAINTAINER MODE
################################################################################

option(USE_MAINTAINER_MODE
  "whether we want to have assertions and other development features"
  OFF
)

if (USE_MAINTAINER_MODE)
  add_definitions("-DARANGODB_ENABLE_MAINTAINER_MODE=1")

  find_package(FLEX)
  find_package(BISON)
  # these are required for generateREADME.sh
  find_program(FGREP_EXECUTABLE fgrep)
  find_program(MARKDOWN_EXECUTABLE markdown)
  find_program(HTML2TEXT_EXECUTABLE html2text)
  find_program(SED_EXECUTABLE sed)
  find_program(AWK_EXECUTABLE awk)
endif ()

include(debugInformation)
find_program(FILE_EXECUTABLE file)
detect_binary_id_type(CMAKE_DEBUG_FILENAMES_SHA_SUM)

################################################################################
## FAILURE TESTS
################################################################################

option(USE_FAILURE_TESTS
  "whether we want to have failure tests compiled in"
  OFF
)

if (USE_FAILURE_TESTS)
  add_definitions("-DARANGODB_ENABLE_FAILURE_TESTS=1")
endif ()

################################################################################
## LIBRARY RESOLV
################################################################################

if (NOT WINDOWS)
  set(SYS_LIBS ${SYS_LIBS} resolv)

  if (NOT DARWIN)
    set(SYS_LIBS ${SYS_LIBS} rt)
  endif ()
endif ()

################################################################################
## JEMALLOC
################################################################################
if (WINDOWS OR SOLARIS OR USE_TCMALLOC)
  set(JEMALLOC_DEFAULT_VALUE OFF)
endif ()
option(USE_JEMALLOC
  "use JEMALLOC if the library is available"
  ${JEMALLOC_DEFAULT_VALUE}
)

# try to detect a static libjemalloc.a:
set(_DEFAULT_LIBRARY_SUFFIXES ${CMAKE_FIND_LIBRARY_SUFFIXES})
set(CMAKE_FIND_LIBRARY_SUFFIXES ${CMAKE_STATIC_LIBRARY_SUFFIX})
find_package(jemalloc)
set(CMAKE_FIND_LIBRARY_SUFFIXES ${_DEFAULT_LIBRARY_SUFFIXES})


# check whether we can use the static jemalloc on the system (if):
if (JEMALLOC_FOUND)
  set(HAS_PROPER_STATIC_JEMALLOC TRUE)
  set(SOURCE "#include <stdlib.h>
#include <jemalloc/jemalloc.h>
int main() {
malloc_stats_print(NULL, NULL, NULL);
return 0; }"
    )
  set(TSTSRC "${CMAKE_BINARY_DIR}${CMAKE_FILES_DIRECTORY}/CMakeTmp/jemalloc.cxx")
  file(WRITE ${TSTSRC} "${SOURCE}\n")

  try_compile(HAS_PROPER_STATIC_JEMALLOC
    ${CMAKE_BINARY_DIR}
    ${TSTSRC}
    LINK_LIBRARIES "jemalloc.a" "pthread" ${SYS_LIBS} ${CMAKE_DL_LIBS}
    )
  if (USE_JEMALLOC AND NOT HAS_PROPER_STATIC_JEMALLOC)
    message(FATAL_ERROR "the static system jemalloc isn't suitable! Recompile with the current compiler or disable using `-DCMAKE_CXX_FLAGS=-no-pie -DCMAKE_C_FLAGS=-no-pie`")
  elseif (NOT USE_JEMALLOC AND NOT HAS_PROPER_STATIC_JEMALLOC)
    # the user didn't force the use, so if its broken, ignore its existance:
    set(JEMALLOC_FOUND FALSE)
  endif ()
endif()

if (USE_JEMALLOC AND NOT JEMALLOC_FOUND)
  message(FATAL_ERROR "jemalloc build was requested but jemalloc not found")
elseif (USE_JEMALLOC AND JEMALLOC_FOUND)
  add_definitions("-DARANGODB_HAVE_JEMALLOC=1")
  set(SYS_LIBS ${SYS_LIBS} ${JEMALLOC_jemalloc_LIBRARY})
endif ()

################################################################################
## TCMALLOC
################################################################################

option(USE_TCMALLOC
  "use TCMALLOC if the library is available"
  OFF
)

if (USE_TCMALLOC)
  find_package(tcmalloc)

  if (TCMALLOC_FOUND)
    add_definitions("-DARANGODB_HAVE_TCMALLOC=1")
    set(SYS_LIBS ${SYS_LIBS} ${TCMALLOC_tcmalloc_LIBRARY})
    message(STATUS "Found TCMALLOC")
  else ()
    message(STATUS "Missing TCMALLOC")
  endif ()
endif ()

if (${USE_JEMALLOC} AND ${USE_TCMALLOC})
  MESSAGE(FATAL_ERROR " you mustn't demand for tcmalloc and jemalloc at the same time!")
endif()

################################################################################
## FLAGS
################################################################################

if (VERBOSE)
  message(STATUS)
endif ()

# compiler options
if (CMAKE_COMPILER_IS_GNUCC)
  if (VERBOSE)
    message(STATUS "Compiler type GNU: ${CMAKE_CXX_COMPILER}")
  endif ()

  set(BASE_FLAGS "-Wall -Wextra -Wno-unused-parameter ${BASE_FLAGS}")

  set(CMAKE_C_FLAGS                "-g"                             CACHE INTERNAL "default C compiler flags")
  set(CMAKE_C_FLAGS_DEBUG          "-O0 -g -D_DEBUG=1"              CACHE INTERNAL "C debug flags")
  set(CMAKE_C_FLAGS_MINSIZEREL     "-Os"                            CACHE INTERNAL "C minimal size flags")
  set(CMAKE_C_FLAGS_RELEASE        "-O3 -fomit-frame-pointer"       CACHE INTERNAL "C release flags")
  set(CMAKE_C_FLAGS_RELWITHDEBINFO "-O3 -g -fno-omit-frame-pointer" CACHE INTERNAL "C release with debug info flags")

  set(CMAKE_CXX_FLAGS                "-g"                             CACHE INTERNAL "default C++ compiler flags")
  set(CMAKE_CXX_FLAGS_DEBUG          "-O0 -g -D_DEBUG=1"              CACHE INTERNAL "C++ debug flags")
  set(CMAKE_CXX_FLAGS_MINSIZEREL     "-Os"                            CACHE INTERNAL "C++ minimal size flags")
  set(CMAKE_CXX_FLAGS_RELEASE        "-O3 -fomit-frame-pointer"       CACHE INTERNAL "C++ release flags")
  set(CMAKE_CXX_FLAGS_RELWITHDEBINFO "-O3 -g -fno-omit-frame-pointer" CACHE INTERNAL "C++ release with debug info flags")

elseif (CMAKE_COMPILER_IS_CLANG)
  if (VERBOSE)
    message(STATUS "Compiler type CLANG: ${CMAKE_CXX_COMPILER}")
  endif ()

  set(BASE_FLAGS "-Wall -Wextra -Wno-unused-parameter ${BASE_FLAGS}")

  set(CMAKE_C_FLAGS                "-g"                             CACHE INTERNAL "default C compiler flags")
  set(CMAKE_C_FLAGS_DEBUG          "-O0 -g -D_DEBUG=1"              CACHE INTERNAL "C debug flags")
  set(CMAKE_C_FLAGS_MINSIZEREL     "-Os"                            CACHE INTERNAL "C minimal size flags")
  set(CMAKE_C_FLAGS_RELEASE        "-O3 -fomit-frame-pointer"       CACHE INTERNAL "C release flags")
  set(CMAKE_C_FLAGS_RELWITHDEBINFO "-O3 -g -fno-omit-frame-pointer" CACHE INTERNAL "C release with debug info flags")

  set(CMAKE_CXX_FLAGS                "-g"                             CACHE INTERNAL "default C++ compiler flags")
  set(CMAKE_CXX_FLAGS_DEBUG          "-O0 -g -D_DEBUG=1"              CACHE INTERNAL "C++ debug flags")
  set(CMAKE_CXX_FLAGS_MINSIZEREL     "-Os"                            CACHE INTERNAL "C++ minimal size flags")
  set(CMAKE_CXX_FLAGS_RELEASE        "-O3 -fomit-frame-pointer"       CACHE INTERNAL "C++ release flags")
  set(CMAKE_CXX_FLAGS_RELWITHDEBINFO "-O3 -g -fno-omit-frame-pointer" CACHE INTERNAL "C++ release with debug info flags")

elseif (MSVC)
  if (VERBOSE)
    message(STATUS "Compiler type MSVC: ${CMAKE_CXX_COMPILER}")
  endif ()

  set(CMAKE_C_FLAGS                "/MTd"                              CACHE INTERNAL "default C++ compiler flags")
  set(CMAKE_C_FLAGS_DEBUG          "/D _DEBUG /MTd /Zi /Ob0 /Od /RTC1" CACHE INTERNAL "C++ debug flags")
  set(CMAKE_C_FLAGS_MINSIZEREL     "/MT /O1 /Ob1 /D NDEBUG"            CACHE INTERNAL "C++ minimal size flags")
  set(CMAKE_C_FLAGS_RELEASE        "/MT /O2 /Ob2 /D NDEBUG"            CACHE INTERNAL "C++ release flags")
  set(CMAKE_C_FLAGS_RELWITHDEBINFO "/MT /Zi /O2 /Ob1 /D NDEBUG"        CACHE INTERNAL "C++ release with debug info flags")

  set(CMAKE_CXX_FLAGS                "/MTd"                              CACHE INTERNAL "default C++ compiler flags")
  set(CMAKE_CXX_FLAGS_DEBUG          "/D _DEBUG /MTd /Zi /Ob0 /Od /RTC1" CACHE INTERNAL "C++ debug flags")
  set(CMAKE_CXX_FLAGS_MINSIZEREL     "/MT /O1 /Ob1 /D NDEBUG"            CACHE INTERNAL "C++ minimal size flags")
  set(CMAKE_CXX_FLAGS_RELEASE        "/MT /O2 /Ob2 /D NDEBUG"            CACHE INTERNAL "C++ release flags")
  set(CMAKE_CXX_FLAGS_RELWITHDEBINFO "/MT /Zi /O2 /Ob1 /D NDEBUG"        CACHE INTERNAL "C++ release with debug info flags")

else ()
  # unknown compiler
  message(STATUS "Compiler type UNKNOWN: ${CMAKE_CXX_COMPILER}")

  set(BASE_FLAGS "-Wall ${BASE_FLAGS}")

  set(CMAKE_C_FLAGS                "-g"                             CACHE INTERNAL "default C compiler flags")
  set(CMAKE_C_FLAGS_DEBUG          "-O0 -g"                         CACHE INTERNAL "C debug flags")
  set(CMAKE_C_FLAGS_MINSIZEREL     "-Os"                            CACHE INTERNAL "C minimal size flags")
  set(CMAKE_C_FLAGS_RELEASE        "-O3 -fomit-frame-pointer"       CACHE INTERNAL "C release flags")
  set(CMAKE_C_FLAGS_RELWITHDEBINFO "-O3 -g -fno-omit-frame-pointer" CACHE INTERNAL "C release with debug info flags")

  set(CMAKE_CXX_FLAGS                "-g"                             CACHE INTERNAL "default C++ compiler flags")
  set(CMAKE_CXX_FLAGS_DEBUG          "-O0 -g"                         CACHE INTERNAL "C++ debug flags")
  set(CMAKE_CXX_FLAGS_MINSIZEREL     "-Os"                            CACHE INTERNAL "C++ minimal size flags")
  set(CMAKE_CXX_FLAGS_RELEASE        "-O3 -fomit-frame-pointer"       CACHE INTERNAL "C++ release flags")
  set(CMAKE_CXX_FLAGS_RELWITHDEBINFO "-O3 -g -fno-omit-frame-pointer" CACHE INTERNAL "C++ release with debug info flags")
endif ()

set(CMAKE_C_FLAGS                "${CMAKE_C_FLAGS}                ${BASE_FLAGS} ${BASE_C_FLAGS}")
set(CMAKE_C_FLAGS_DEBUG          "${CMAKE_C_FLAGS_DEBUG}          ${BASE_FLAGS} ${BASE_C_FLAGS}")
set(CMAKE_C_FLAGS_RELEASE        "${CMAKE_C_FLAGS_RELEASE}        ${BASE_FLAGS} ${BASE_C_FLAGS}")
set(CMAKE_C_FLAGS_RELWITHDEBINFO "${CMAKE_C_FLAGS_RELWITHDEBINFO} ${BASE_FLAGS} ${BASE_C_FLAGS}")
set(CMAKE_C_FLAGS_MINSIZEREL     "${CMAKE_C_FLAGS_MINSIZEREL}     ${BASE_FLAGS} ${BASE_C_FLAGS}")

set(CMAKE_CXX_FLAGS                "${CMAKE_CXX_FLAGS}                ${BASE_FLAGS} ${BASE_CXX_FLAGS}")
set(CMAKE_CXX_FLAGS_DEBUG          "${CMAKE_CXX_FLAGS_DEBUG}          ${BASE_FLAGS} ${BASE_CXX_FLAGS}")
set(CMAKE_CXX_FLAGS_RELEASE        "${CMAKE_CXX_FLAGS_RELEASE}        ${BASE_FLAGS} ${BASE_CXX_FLAGS}")
set(CMAKE_CXX_FLAGS_RELWITHDEBINFO "${CMAKE_CXX_FLAGS_RELWITHDEBINFO} ${BASE_FLAGS} ${BASE_CXX_FLAGS}")
set(CMAKE_CXX_FLAGS_MINSIZEREL     "${CMAKE_CXX_FLAGS_MINSIZEREL}     ${BASE_FLAGS} ${BASE_CXX_FLAGS}")

if (VERBOSE)
  message(STATUS "Info BASE_FLAGS:     ${BASE_FLAGS}")
  message(STATUS "Info BASE_C_FLAGS:   ${BASE_C_FLAGS}")
  message(STATUS "Info BASE_CXX_FLAGS: ${BASE_CXX_FLAGS}")
  message(STATUS "Info BASE_LD_FLAGS:  ${BASE_LD_FLAGS}")
  message(STATUS "Info BASE_LIBS:      ${BASE_LIBS}")
  message(STATUS)

  if (CMAKE_BUILD_TYPE STREQUAL "None")
    message(STATUS "Info CMAKE_C_FLAGS:   ${CMAKE_C_FLAGS}")
    message(STATUS "Info CMAKE_CXX_FLAGS: ${CMAKE_CXX_FLAGS}")
  endif ()

  if (CMAKE_BUILD_TYPE STREQUAL "Debug")
    message(STATUS "Info CMAKE_C_FLAGS_DEBUG:   ${CMAKE_C_FLAGS_DEBUG}")
    message(STATUS "Info CMAKE_CXX_FLAGS_DEBUG: ${CMAKE_CXX_FLAGS_DEBUG}")
  endif ()

  if (CMAKE_BUILD_TYPE STREQUAL "Release")
    message(STATUS "Info CMAKE_C_FLAGS_RELEASE:   ${CMAKE_C_FLAGS_RELEASE}")
    message(STATUS "Info CMAKE_CXX_FLAGS_RELEASE: ${CMAKE_CXX_FLAGS_RELEASE}")
  endif ()

  if (CMAKE_BUILD_TYPE STREQUAL "RelWithDebInfo")
    message(STATUS "Info CMAKE_C_FLAGS_RELWITHDEBINFO:   ${CMAKE_C_FLAGS_RELWITHDEBINFO}")
    message(STATUS "Info CMAKE_CXX_FLAGS_RELWITHDEBINFO: ${CMAKE_CXX_FLAGS_RELWITHDEBINFO}")
  endif ()

  if (CMAKE_BUILD_TYPE STREQUAL "MinSizeRel")
    message(STATUS "Info CMAKE_C_FLAGS_MINSIZEREL:   ${CMAKE_C_FLAGS_MINSIZEREL}")
    message(STATUS "Info CMAKE_CXX_FLAGS_MINSIZEREL: ${CMAKE_CXX_FLAGS_MINSIZEREL}")
  endif ()

  message(STATUS "Info CMAKE_EXE_LINKER_FLAGS: ${CMAKE_EXE_LINKER_FLAGS}")
  message(STATUS)
endif ()


################################################################################
## 3RD PARTY
################################################################################

# 3rdParty exports:
#
# V8_VERSION
# V8_LIBS
# V8_INCLUDE_DIR
#
# ICU_VERSION
# ICU_LIBS
# ICU_INCLUDE_DIR
#
# ZLIB_VERSION
# ZLIB_LIBS
# ZLIB_INCLUDE_DIR
add_definitions(-DBOOST_ALL_NO_LIB=1) #disable boost autolink on windows
add_subdirectory(3rdParty)
add_definitions("-DARANGODB_BOOST_VERSION=\"1.62.0\"")

################################################################################
## VELOCYPACK
################################################################################

add_definitions("-DVELOCYPACK_XXHASH=1")

foreach (LINK_DIR ${LINK_DIRECTORIES})
  link_directories("${LINK_DIR}")
endforeach()

################################################################################
## ICU
################################################################################

include_directories(${ICU_INCLUDE_DIR})

################################################################################
## OPENSSL
################################################################################

find_package(OpenSSL REQUIRED)

include_directories(${OPENSSL_INCLUDE_DIR})
add_definitions(-DARANGODB_OPENSSL_VERSION=\"${OPENSSL_VERSION}\")

if (OPENSSL_VERSION)
  string(REPLACE "." ";" OPENSSL_VERSION_LIST ${OPENSSL_VERSION})
  list(GET OPENSSL_VERSION_LIST 0 OPENSSL_VERSION_MAJOR)
  list(GET OPENSSL_VERSION_LIST 1 OPENSSL_VERSION_MINOR)
  if ("${OPENSSL_VERSION_MAJOR}" GREATER 0 AND "${OPENSSL_VERSION_MINOR}" GREATER 0)
    option(USE_OPENSSL_NO_SSL2
      "do not use OPENSSL_NO_SSL2"
      ON
    )
  else ()
    option(USE_OPENSSL_NO_SSL2
      "do not use OPENSSL_NO_SSL2"
      OFF
    )
  endif ()
endif ()

if (USE_OPENSSL_NO_SSL2)
  add_definitions(-DOPENSSL_NO_SSL2)
endif ()

################################################################################
## V8
################################################################################

include_directories(${V8_INCLUDE_DIR})
add_definitions("-DARANGODB_V8_VERSION=\"5.7.0.0\"")

################################################################################
## ZLIB
################################################################################

include_directories(${ZLIB_INCLUDE_DIR})
add_definitions("-DARANGODB_ZLIB_VERSION=\"${ZLIB_VERSION}\"")

################################################################################
## cURL
################################################################################

add_definitions(-DCURL_STATICLIB=1)

include_directories(
  ${CMAKE_CURRENT_SOURCE_DIR}/3rdParty/curl/curl-7.50.3/include/
  ${CMAKE_CURRENT_BINARY_DIR}/3rdParty/curl/curl-7.50.3/include/curl/
)

################################################################################
## PATHS, installation, packages
################################################################################

if (MSVC)
  # versioning
  set(CMAKE_MODULE_PATH ${CMAKE_MODULE_PATH} "${CMAKE_SOURCE_DIR}/Installation/Windows/version")
  include(generate_product_version)
endif()

include(ArangoDBInstall)
if (NOT(SKIP_PACKAGING))
  include(packages/packages)
endif()

################################################################################
## ERRORS FILE
################################################################################

if (USE_MAINTAINER_MODE)
  set(ERROR_FILES
    lib/Basics/voc-errors.h
    lib/Basics/voc-errors.cpp
    js/common/bootstrap/errors.js
  )

  set(ERROR_FILES_GEN)
  set(ERRORS_DAT lib/Basics/errors.dat)

  foreach (m IN LISTS ERROR_FILES)
    add_custom_command(
      OUTPUT ${CMAKE_SOURCE_DIR}/${m}
      COMMAND ./utils/generateErrorfile.sh ./${ERRORS_DAT} ./${m}
      DEPENDS ${CMAKE_SOURCE_DIR}/${ERRORS_DAT}
      WORKING_DIRECTORY ${CMAKE_SOURCE_DIR}
      COMMENT  "Building errors files ${m}"
      VERBATIM
    )

    list(APPEND ERROR_FILES_GEN ${CMAKE_SOURCE_DIR}/${m})
  endforeach ()

  add_custom_target(errorfiles ALL DEPENDS ${ERROR_FILES_GEN})
endif ()

################################################################################
## MIMETYPES FILE
################################################################################

if (USE_MAINTAINER_MODE)
  set(MIMETYPES_FILES
    lib/Basics/voc-mimetypes.h
    lib/Basics/voc-mimetypes.cpp
  )

  set(MIMETYPES_FILES_GEN)
  set(MIMETYPES_DAT lib/Basics/mimetypes.dat)

  foreach (m IN LISTS MIMETYPES_FILES)
    add_custom_command(
      OUTPUT ${CMAKE_SOURCE_DIR}/${m}
      COMMAND ./utils/generateMimetypes.sh ./${MIMETYPES_DAT} ./${m}
      DEPENDS ${CMAKE_SOURCE_DIR}/${MIMETYPES_DAT}
      WORKING_DIRECTORY ${CMAKE_SOURCE_DIR}
      COMMENT "Building mimetypes files ${m}"
      VERBATIM
    )

    list(APPEND MIMETYPES_FILES_GEN ${CMAKE_SOURCE_DIR}/${m})
  endforeach ()

  add_custom_target(mimetypes ALL DEPENDS ${MIMETYPES_FILES_GEN})
endif ()

################################################################################
## SUB-PROJECTS
################################################################################

list(INSERT SYSTEM_LIBRARIES 0
  ${BT_LIBS}
  ${ZLIB_LIBS}
  ${ICU_LIBS}
  ${OPENSSL_LIBRARIES}
  libcurl
  ${BASE_LIBS}
  ${CMAKE_DL_LIBS}
  ${SYS_LIBS}
  ${CMAKE_THREAD_LIBS_INIT}
)

add_subdirectory(lib)
add_subdirectory(arangosh)
add_subdirectory(arangod)

if (USE_BOOST_UNITTESTS)
  add_subdirectory(UnitTests)
endif()
add_subdirectory(Documentation)

add_dependencies(arangobench   zlibstatic)
add_dependencies(arangod       zlibstatic)
add_dependencies(arangodump    zlibstatic)
add_dependencies(arangoexport  zlibstatic)
add_dependencies(arangoimp     zlibstatic)
add_dependencies(arangorestore zlibstatic)
add_dependencies(arangosh      zlibstatic)

if (NOT USE_PRECOMPILED_V8)
  # all binaries depend on v8_build because it contains ICU as well
  add_dependencies(arangobench   v8_build)
  add_dependencies(arangod       v8_build)
  add_dependencies(arangodump    v8_build)
  add_dependencies(arangoexport  v8_build)
  add_dependencies(arangoimp     v8_build)
  add_dependencies(arangorestore v8_build)
  add_dependencies(arangosh      v8_build)
endif ()

# copy compile commands to source dir
if( EXISTS "${CMAKE_CURRENT_BINARY_DIR}/compile_commands.json" )
  message(STATUS "copy compile_commands.json")

  execute_process(COMMAND ${CMAKE_COMMAND} -E copy_if_different
      ${CMAKE_CURRENT_BINARY_DIR}/compile_commands.json
      ${CMAKE_CURRENT_SOURCE_DIR}/compile_commands.json
  )
endif()

add_custom_target(packages
  DEPENDS ${PACKAGES_LIST}
)

add_custom_target(copy_packages
  DEPENDS ${COPY_PACKAGES_LIST}
)

add_custom_target(clean_packages
  DEPENDS ${CLEAN_PACKAGES_LIST}
  )

add_custom_target(clean_autogenerated_files
  DEPENDS ${CLEAN_AUTOGENERATED_FILES}
  )

message(STATUS "building for git revision: ${ARANGODB_BUILD_REPOSITORY}")<|MERGE_RESOLUTION|>--- conflicted
+++ resolved
@@ -77,11 +77,7 @@
 
 set(ARANGODB_VERSION_MAJOR      "3")
 set(ARANGODB_VERSION_MINOR      "2")
-<<<<<<< HEAD
 set(ARANGODB_VERSION_REVISION   "alpha1")
-=======
-set(ARANGODB_VERSION_REVISION   "devel")
->>>>>>> b55f3a1b
 set(ARANGODB_PACKAGE_REVISION   "1")
 
 set(ARANGODB_VERSION
