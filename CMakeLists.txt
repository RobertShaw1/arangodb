# -*- mode: CMAKE; -*-

# ------------------------------------------------------------------------------
# General
# ------------------------------------------------------------------------------

cmake_minimum_required(VERSION 2.8)

if (POLICY CMP0037)
  cmake_policy(SET CMP0037 NEW)
endif ()

if (POLICY CMP0017)
  cmake_policy(SET CMP0017 NEW)
endif ()

if (NOT CMAKE_BUILD_TYPE)
  set(CMAKE_BUILD_TYPE Release CACHE string "Choose the type of build, options are: None Debug Release RelWithDebInfo MinSizeRel." FORCE)
endif ()

if (NOT (CMAKE_BUILD_TYPE STREQUAL "Debug"
      OR CMAKE_BUILD_TYPE STREQUAL "Release"
      OR CMAKE_BUILD_TYPE STREQUAL "RelWithDebInfo"
      OR CMAKE_BUILD_TYPE STREQUAL "MinSizeRel"
      OR CMAKE_BUILD_TYPE STREQUAL "None"))
  message(FATAL_ERROR "expecting CMAKE_BUILD_TYPE: None Debug Release RelWithDebInfo MinSizeRel, got ${CMAKE_BUILD_TYPE}.")
endif ()

set(CMAKE_OSX_DEPLOYMENT_TARGET "10.9" CACHE STRING "deployment target for MacOSX")

if (WIN32)
  project(arangodb3 CXX C)
else ()
  project(arangodb3 CXX C ASM)
endif ()

set(CMAKE_EXPORT_COMPILE_COMMANDS ON)

# where to find CMAKE modules
set(CMAKE_MODULE_PATH ${CMAKE_MODULE_PATH} ${CMAKE_SOURCE_DIR}/cmake)

# be verbose about flags used
option(VERBOSE OFF)

# enable timer for development
option(USE_DEV_TIMERS OFF)

if (USE_DEV_TIMERS)
  add_definitions("-DUSE_DEV_TIMERS=1")
endif ()

################################################################################
## ARANGODB
################################################################################

set(ARANGODB_VERSION_MAJOR      "3")
set(ARANGODB_VERSION_MINOR      "0")
set(ARANGODB_VERSION_REVISION   "x")

set(ARANGODB_VERSION
    "${ARANGODB_VERSION_MAJOR}.${ARANGODB_VERSION_MINOR}.${ARANGODB_VERSION_REVISION}")

# for NSIS
set(ARANGODB_DISPLAY_NAME       "ArangoDB")
set(ARANGODB_URL_INFO_ABOUT     "https://www.arangodb.com")
set(ARANGODB_HELP_LINK          "https://docs.arangodb.com/${ARANGODB_VERSION_MAJOR}.${ARANGODB_VERSION_MINOR}/")
set(ARANGODB_CONTACT            "hackers@arangodb.com")
set(ARANGODB_FRIENDLY_STRING    "ArangoDB - the multi-model database")

# MSVC
set(ARANGO_BENCH_FRIENDLY_STRING   "arangobench - stress test program")
set(ARANGO_DUMP_FRIENDLY_STRING    "arangodump - export")
set(ARANGO_RESTORE_FRIENDLY_STRING "arangrestore - importer")
set(ARANGO_IMP_FRIENDLY_STRING     "arangoimp - TSV/CSV/JSON importer")
set(ARANGOSH_FRIENDLY_STRING       "arangosh - commandline client")
set(ARANGO_VPACK_FRIENDLY_STRING   "arangovpack - vpack printer")

# libraries
set(LIB_ARANGO        arango)
set(LIB_ARANGO_V8     arango_v8)

# binaries
set(BIN_ARANGOBENCH   arangobench)
set(BIN_ARANGOD       arangod)
set(BIN_ARANGODUMP    arangodump)
set(BIN_ARANGOIMP     arangoimp)
set(BIN_ARANGORESTORE arangorestore)
set(BIN_ARANGOSH      arangosh)
set(BIN_ARANGOVPACK   arangovpack)

# test binaries
set(TEST_BASICS_SUITE basics_suite)
set(TEST_GEO_SUITE    geo_suite)

################################################################################
## VERSION FILES
################################################################################

if (${CMAKE_MAJOR_VERSION} EQUAL 2)
  set(ARANGODB_BUILD_DATE "YYYY-MM-DD HH:MM:SS")
else ()
  string(TIMESTAMP ARANGODB_BUILD_DATE "%Y-%m-%d %H:%M:%S")
endif ()

configure_file (
  "${CMAKE_CURRENT_SOURCE_DIR}/lib/Basics/build.h.in"
  "${CMAKE_CURRENT_BINARY_DIR}/lib/Basics/build.h"
  NEWLINE_STYLE UNIX
)

configure_file (
  "${CMAKE_CURRENT_SOURCE_DIR}/lib/Basics/build-date.h.in"
  "${CMAKE_CURRENT_BINARY_DIR}/lib/Basics/build-date.h"
  NEWLINE_STYLE UNIX
)

configure_file(
  "${CMAKE_CURRENT_SOURCE_DIR}/lib/Basics/VERSION.in"
  "${CMAKE_CURRENT_SOURCE_DIR}/VERSION"
  NEWLINE_STYLE UNIX
)

################################################################################
## OPERATION SYSTEM
################################################################################

option(HOMEBREW
  "whether to install for homebrew"
  Off
)

if (WIN32)
  set(WINDOWS TRUE)
  set(MSBUILD TRUE)
elseif (UNIX AND NOT APPLE)
  if(CMAKE_SYSTEM_NAME MATCHES ".*Linux")
    set(LINUX TRUE)
  elseif (CMAKE_SYSTEM_NAME MATCHES "kFreeBSD.*")
    set(FREEBSD TRUE)
  elseif (CMAKE_SYSTEM_NAME MATCHES "kNetBSD.*|NetBSD.*")
    set(NETBSD TRUE)
  elseif (CMAKE_SYSTEM_NAME MATCHES "kOpenBSD.*|OpenBSD.*")
    set(OPENBSD TRUE)
  elseif (CMAKE_SYSTEM_NAME MATCHES ".*GNU.*")
    set(GNU TRUE)
  elseif (CMAKE_SYSTEM_NAME MATCHES ".*BSDI.*")
    set(BSDI TRUE)
  elseif (CMAKE_SYSTEM_NAME MATCHES "DragonFly.*|FreeBSD")
    set(FREEBSD TRUE)
  elseif (CMAKE_SYSTEM_NAME MATCHES "SYSV5.*")
    set(SYSV5 TRUE)
  elseif ((CMAKE_SYSTEM_NAME MATCHES "Solaris.*") OR (CMAKE_SYSTEM_NAME MATCHES "SunOS.*"))
    set(SOLARIS TRUE)
  elseif (CMAKE_SYSTEM_NAME MATCHES "HP-UX.*")
    set(HPUX TRUE)
  elseif (CMAKE_SYSTEM_NAME MATCHES "AIX.*")
    set(AIX TRUE)
  elseif (CMAKE_SYSTEM_NAME MATCHES "Minix.*")
    set(MINIX TRUE)
  endif ()
elseif (APPLE)
  if (CMAKE_SYSTEM_NAME MATCHES ".*Darwin.*")
    set(DARWIN TRUE)
  elseif (CMAKE_SYSTEM_NAME MATCHES ".*MacOS.*")
    set(MACOSX TRUE)
  endif ()
endif ()

################################################################################
## ROCKSDB
################################################################################

option(USE_ROCKSDB
  "whether RocksDB is enabled"
  ON
)

if (USE_ROCKSDB)
  add_definitions("-DARANGODB_ENABLE_ROCKSDB=1")
  add_definitions(-DARANGODB_ROCKSDB_VERSION=\"${ROCKSDB_VERSION}\")
  include_directories(${ROCKSDB_INCLUDE_DIR})
else ()
  set(ROCKSDB_LIBS "")
endif ()

################################################################################
## EXTERNAL PROGRAMS
################################################################################

if (SOLARIS)
  set(MAKE gmake)
else ()
  set(MAKE make)
endif ()

find_package(PythonInterp 2 REQUIRED)
get_filename_component(PYTHON_EXECUTABLE "${PYTHON_EXECUTABLE}" REALPATH)

################################################################################
## ARCHITECTURE
################################################################################

if (SOLARIS OR NOT CMAKE_SIZEOF_VOID_P)
  set(CMAKE_SIZEOF_VOID_P 8)
  set(CMAKE_CXX_SIZEOF_DATA_PTR 8)
endif ()

math(EXPR BITS "8*${CMAKE_SIZEOF_VOID_P}")
add_definitions("-DARANGODB_BITS=${BITS}")
        
################################################################################
## COMPILER FEATURES
################################################################################

if (CMAKE_CXX_COMPILER_ID MATCHES "Clang")
  set(CMAKE_COMPILER_IS_CLANG 1)
elseif (CMAKE_CXX_COMPILER_ID MATCHES "AppleClang")
  set(CMAKE_COMPILER_IS_CLANG 1)
elseif (CMAKE_CXX_COMPILER_ID MATCHES "Intel")
  set(CMAKE_COMPILER_IS_INTEL 1)
elseif (CMAKE_CXX_COMPILER_ID MATCHES "MSVC")
  set(CMAKE_COMPILER_IS_INTEL 1)
endif ()

if (WINDOWS)
  set(BASE_FLAGS     "/D WIN32 /D _WINDOWS /W3 /MP"      CACHE STRING "base flags")
  set(BASE_C_FLAGS   ""                         	 CACHE STRING "base C flags")
  set(BASE_CXX_FLAGS "/GR /EHsc"                	 CACHE STRING "base C++flags")
else ()
  set(BASE_FLAGS     ""                                  CACHE STRING "base flags")
  set(BASE_C_FLAGS   "${CMAKE_C_FLAGS}   $ENV{CFLAGS}"   CACHE STRING "base C flags")
  set(BASE_CXX_FLAGS "${CMAKE_CXX_FLAGS} $ENV{CXXFLAGS}" CACHE STRING "base C++ flags")
  set(BASE_LD_FLAGS                     "$ENV{LDFLAGS}"  CACHE STRING "base linker flags")
  set(BASE_LIBS                         "$ENV{LIBS}"     CACHE STRING "base libraries")
endif ()

if (SOLARIS)
  set(CMAKE_EXE_LINKER_FLAGS "-static-libgcc -static-libstdc++")

  set(CMAKE_PLATFORM_IMPLICIT_LINK_DIRECTORIES
    /lib;/lib64;/lib64;/usr/lib;/usr/lib64;/usr/lib64
  )

  list(APPEND SYSTEM_LIBRARIES nsl socket)

  # force 64bit compile
  set(BASE_FLAGS "-I /opt/csw/include -D_REENTRANT -m64 ${BASE_FLAGS}")
endif ()

if (CMAKE_COMPILER_IS_GNUCC)
  set(BASE_C_FLAGS "${BASE_C_FLAGS} -std=gnu89")
endif ()

if (CMAKE_COMPILER_IS_GNUCC OR APPLE)
  set(BASE_CXX_FLAGS "${BASE_CXX_FLAGS} -std=c++11")
endif ()

if (CMAKE_COMPILER_IS_CLANG)
  if (APPLE)
    set(BASE_CXX_FLAGS "${BASE_CXX_FLAGS} -stdlib=libc++")
    add_definitions("-Wno-deprecated-declarations")
  else ()
    list(APPEND BASE_LIBS atomic)
  endif ()
endif ()

# need c++11
set(CMAKE_CXX_STANDARD 11)
include(CheckCXX11Features)

# need threads
find_package(Threads REQUIRED)

if (MSVC)
  configure_file("Installation/Windows/vcproj.user/arangod.vcxproj.user" ${CMAKE_BINARY_DIR})
  add_definitions("-D_CRT_SECURE_NO_WARNINGS=1")
  add_definitions("-DFD_SETSIZE=8192")
  add_definitions("-DU_STATIC_IMPLEMENTATION=1")
  
  # https://blogs.msdn.microsoft.com/vcblog/2016/04/14/stl-fixes-in-vs-2015-update-2/
  # https://connect.microsoft.com/VisualStudio/feedback/details/1892487
  #http://lists.boost.org/boost-users/2016/04/85968.php
  add_definitions("-D_ENABLE_ATOMIC_ALIGNMENT_FIX")
  
  set(MSVC_LIBS crypt32.lib;WINMM.LIB;Ws2_32.lib)

  set(CMAKE_EXE_LINKER_FLAGS
    "${CMAKE_EXE_LINKER_FLAGS} /SUBSYSTEM:CONSOLE /SAFESEH:NO /MACHINE:x64 /ignore:4099 ${BASE_LD_FLAGS}"
  )
else ()
  set(CMAKE_EXE_LINKER_FLAGS
    "${CMAKE_EXE_LINKER_FLAGS} ${BASE_LD_FLAGS}"
  )
endif ()

################################################################################
## INCLUDE DIRECTORIES
################################################################################

include_directories(${PROJECT_SOURCE_DIR}/3rdParty/linenoise-ng/include)
include_directories(${PROJECT_SOURCE_DIR}/3rdParty/linenoise-ng/src)
include_directories(${PROJECT_SOURCE_DIR}/3rdParty/velocypack/include)
include_directories(${PROJECT_SOURCE_DIR}/3rdParty/rocksdb/rocksdb/include)

include_directories(${PROJECT_BINARY_DIR})
include_directories(${PROJECT_BINARY_DIR}/lib)

include_directories(${PROJECT_SOURCE_DIR})
include_directories(${PROJECT_SOURCE_DIR}/arangod)
include_directories(${PROJECT_SOURCE_DIR}/arangosh)
include_directories(${PROJECT_SOURCE_DIR}/lib)

if (CUSTOM_INCLUDES)
  include_directories(${CUSTOM_INCLUDES})
endif ()

################################################################################
## TARGET ARCHITECTURE
################################################################################

if (WINDOWS)
  add_definitions("-DNO_SSE42")
else ()
  include(TargetArch)

  target_architecture(CMAKE_TARGET_ARCHITECTURES)
  list(LENGTH CMAKE_TARGET_ARCHITECTURES cmake_target_arch_len)

  if (NOT "${cmake_target_arch_len}" EQUAL "1")
    set(CMAKE_TARGET_ARCHITECTURE_UNIVERSAL TRUE)
    set(CMAKE_TARGET_ARCHITECTURE_CODE "universal")
  else ()
    set(CMAKE_TARGET_ARCHITECTURE_UNIVERSAL FALSE)
    set(CMAKE_TARGET_ARCHITECTURE_CODE "${CMAKE_TARGET_ARCHITECTURES}")
  endif ()

  include(VcMacros)

  option(USE_OPTIMIZE_FOR_ARCHITECTURE "try to determine CPU architecture" ON)

  if (USE_OPTIMIZE_FOR_ARCHITECTURE)
    # mop: core2 (merom) is our absolute minimum!
    # SET(TARGET_ARCHITECTURE "merom")
    include(OptimizeForArchitecture)
    OptimizeForArchitecture()
  endif ()

  set(BASE_FLAGS "${Vc_ARCHITECTURE_FLAGS} ${BASE_FLAGS}")
endif ()

################################################################################
## BACKTRACE
################################################################################

option(USE_BACKTRACE
  "whether we should try to generate c-level stacktraces"
  OFF
)

if (USE_BACKTRACE)
  if (MSVC)
    set(BT_LIBS "Dbghelp" CACHE path "Debug Helper libraries")
  else ()
    set(BT_LIBS "" CACHE path "Debug Helper libraries")
  endif ()

  add_definitions("-DARANGODB_ENABLE_BACKTRACE=1")
else ()
  set(BT_LIBS "" CACHE path "Debug Helper libraries")
endif ()

################################################################################
## ASSEMBLER OPTIMIZATIONS
################################################################################

# Allow to prohibit assembler optimization code explicitly
if (MSVC)
  SET(ASM_OPTIMIZATIONS_DEFAULT OFF)
else (MSVC)
  SET(ASM_OPTIMIZATIONS_DEFAULT ON)
endif (MSVC)

option(ASM_OPTIMIZATIONS "whether hand-optimized assembler code should be used"
  ${ASM_OPTIMIZATIONS_DEFAULT})

if (ASM_OPTIMIZATIONS)
  add_definitions("-DASM_OPTIMIZATIONS=1")
else (ASM_OPTIMIZATIONS)
  add_definitions("-DASM_OPTIMIZATIONS=0")
endif (ASM_OPTIMIZATIONS)

################################################################################
## MAINTAINER MODE
################################################################################

option(USE_MAINTAINER_MODE
  "whether we want to have assertions and other development features"
  OFF
)

if (USE_MAINTAINER_MODE)
  add_definitions("-DARANGODB_ENABLE_MAINTAINER_MODE=1")

  find_package(FLEX)
  find_package(BISON)
endif ()

################################################################################
## FAILURE TESTS
################################################################################

option(USE_FAILURE_TESTS
  "whether we want to have failure tests compiled in"
  OFF
)

if (USE_FAILURE_TESTS)
  add_definitions("-DARANGODB_ENABLE_FAILURE_TESTS=1")
endif ()

################################################################################
## JEMALLOC
################################################################################

find_package(jemalloc)
set(JEMALLOC_DEFAULT_VALUE ${JEMALLOC_FOUND})

if (WINDOWS OR SOLARIS OR USE_TCMALLOC)
  set(JEMALLOC_DEFAULT_VALUE OFF)
endif ()

option(USE_JEMALLOC
  "use JEMALLOC if the library is available"
  ${JEMALLOC_DEFAULT_VALUE}
)

set(FORCE_JEMALLOC_LIB "" CACHE STRING "force this library command to link jemalloc")

if (USE_JEMALLOC)
  if (NOT JEMALLOC_FOUND)
    message(FATAL_ERROR "jemalloc build was requested but jemalloc not found")
  endif ()
  add_definitions("-DARANGODB_HAVE_JEMALLOC=1")

  if (FORCE_JEMALLOC_LIB STREQUAL "")
    set(SYS_LIBS ${SYS_LIBS} ${JEMALLOC_jemalloc_LIBRARY})
  else ()
    set(SYS_LIBS ${SYS_LIBS} ${FORCE_JEMALLOC_LIB})
  endif ()
endif ()

################################################################################
## TCMALLOC
################################################################################

option(USE_TCMALLOC
  "use TCMALLOC if the library is available"
  OFF
)

if (USE_TCMALLOC)
  find_package(tcmalloc)

  if (TCMALLOC_FOUND)
    add_definitions("-DARANGODB_HAVE_TCMALLOC=1")
    set(SYS_LIBS ${SYS_LIBS} ${TCMALLOC_tcmalloc_LIBRARY})
    message(STATUS "Found TCMALLOC")
  else ()
    message(STATUS "Missing TCMALLOC")
  endif ()
endif ()

if (${USE_JEMALLOC} AND ${USE_TCMALLOC})
  MESSAGE(FATAL_ERROR " you mustn't demand for tcmalloc and jemalloc at the same time!")
endif()

################################################################################
## LIBRARY RESOLV
################################################################################

if (NOT WINDOWS)
  set(SYS_LIBS ${SYS_LIBS} resolv)

  if (NOT DARWIN)
    set(SYS_LIBS ${SYS_LIBS} rt)
  endif ()
endif ()

################################################################################
## FLAGS
################################################################################

if (VERBOSE)
  message(STATUS)
endif ()

# compiler options
if (CMAKE_COMPILER_IS_GNUCC)
  if (VERBOSE)
    message(STATUS "Compiler type GNU: ${CMAKE_CXX_COMPILER}")
  endif ()

  set(BASE_FLAGS "-Wall -Wextra -Wno-unused-parameter ${BASE_FLAGS}")

  set(CMAKE_C_FLAGS                "-g"                             CACHE INTERNAL "default C compiler flags")
  set(CMAKE_C_FLAGS_DEBUG          "-O0 -g"                         CACHE INTERNAL "C debug flags")
  set(CMAKE_C_FLAGS_MINSIZEREL     "-Os"                            CACHE INTERNAL "C minimal size flags")
  set(CMAKE_C_FLAGS_RELEASE        "-O3 -fomit-frame-pointer"       CACHE INTERNAL "C release flags")
  set(CMAKE_C_FLAGS_RELWITHDEBINFO "-O3 -g -fno-omit-frame-pointer" CACHE INTERNAL "C release with debug info flags")

  set(CMAKE_CXX_FLAGS                "-g"                             CACHE INTERNAL "default C++ compiler flags")
  set(CMAKE_CXX_FLAGS_DEBUG          "-O0 -g"                         CACHE INTERNAL "C++ debug flags")
  set(CMAKE_CXX_FLAGS_MINSIZEREL     "-Os"                            CACHE INTERNAL "C++ minimal size flags")
  set(CMAKE_CXX_FLAGS_RELEASE        "-O3 -fomit-frame-pointer"       CACHE INTERNAL "C++ release flags")
  set(CMAKE_CXX_FLAGS_RELWITHDEBINFO "-O3 -g -fno-omit-frame-pointer" CACHE INTERNAL "C++ release with debug info flags")

elseif (CMAKE_COMPILER_IS_CLANG)
  if (VERBOSE)
    message(STATUS "Compiler type CLANG: ${CMAKE_CXX_COMPILER}")
  endif ()

  set(BASE_FLAGS "-Wall -Wextra -Wno-unused-parameter ${BASE_FLAGS}")

  set(CMAKE_C_FLAGS                "-g"                             CACHE INTERNAL "default C compiler flags")
  set(CMAKE_C_FLAGS_DEBUG          "-O0 -g"                         CACHE INTERNAL "C debug flags")
  set(CMAKE_C_FLAGS_MINSIZEREL     "-Os"                            CACHE INTERNAL "C minimal size flags")
  set(CMAKE_C_FLAGS_RELEASE        "-O3 -fomit-frame-pointer"       CACHE INTERNAL "C release flags")
  set(CMAKE_C_FLAGS_RELWITHDEBINFO "-O3 -g -fno-omit-frame-pointer" CACHE INTERNAL "C release with debug info flags")

  set(CMAKE_CXX_FLAGS                "-g"                             CACHE INTERNAL "default C++ compiler flags")
  set(CMAKE_CXX_FLAGS_DEBUG          "-O0 -g"                         CACHE INTERNAL "C++ debug flags")
  set(CMAKE_CXX_FLAGS_MINSIZEREL     "-Os"                            CACHE INTERNAL "C++ minimal size flags")
  set(CMAKE_CXX_FLAGS_RELEASE        "-O3 -fomit-frame-pointer"       CACHE INTERNAL "C++ release flags")
  set(CMAKE_CXX_FLAGS_RELWITHDEBINFO "-O3 -g -fno-omit-frame-pointer" CACHE INTERNAL "C++ release with debug info flags")

elseif (MSVC)
  if (VERBOSE)
    message(STATUS "Compiler type MSVC: ${CMAKE_CXX_COMPILER}")
  endif ()

  set(CMAKE_C_FLAGS                "/MTd"                              CACHE INTERNAL "default C++ compiler flags")
  set(CMAKE_C_FLAGS_DEBUG          "/D _DEBUG /MTd /Zi /Ob0 /Od /RTC1" CACHE INTERNAL "C++ debug flags")
  set(CMAKE_C_FLAGS_MINSIZEREL     "/MT /O1 /Ob1 /D NDEBUG"            CACHE INTERNAL "C++ minimal size flags")
  set(CMAKE_C_FLAGS_RELEASE        "/MT /O2 /Ob2 /D NDEBUG"            CACHE INTERNAL "C++ release flags")
  set(CMAKE_C_FLAGS_RELWITHDEBINFO "/MT /Zi /O2 /Ob1 /D NDEBUG"        CACHE INTERNAL "C++ release with debug info flags")

  set(CMAKE_CXX_FLAGS                "/MTd"                              CACHE INTERNAL "default C++ compiler flags")
  set(CMAKE_CXX_FLAGS_DEBUG          "/D _DEBUG /MTd /Zi /Ob0 /Od /RTC1" CACHE INTERNAL "C++ debug flags")
  set(CMAKE_CXX_FLAGS_MINSIZEREL     "/MT /O1 /Ob1 /D NDEBUG"            CACHE INTERNAL "C++ minimal size flags")
  set(CMAKE_CXX_FLAGS_RELEASE        "/MT /O2 /Ob2 /D NDEBUG"            CACHE INTERNAL "C++ release flags")
  set(CMAKE_CXX_FLAGS_RELWITHDEBINFO "/MT /Zi /O2 /Ob1 /D NDEBUG"        CACHE INTERNAL "C++ release with debug info flags")

else ()
  # unknown compiler
  message(STATUS "Compiler type UNKNOWN: ${CMAKE_CXX_COMPILER}")

  set(BASE_FLAGS "-Wall ${BASE_FLAGS}")

  set(CMAKE_C_FLAGS                "-g"                             CACHE INTERNAL "default C compiler flags")
  set(CMAKE_C_FLAGS_DEBUG          "-O0 -g"                         CACHE INTERNAL "C debug flags")
  set(CMAKE_C_FLAGS_MINSIZEREL     "-Os"                            CACHE INTERNAL "C minimal size flags")
  set(CMAKE_C_FLAGS_RELEASE        "-O3 -fomit-frame-pointer"       CACHE INTERNAL "C release flags")
  set(CMAKE_C_FLAGS_RELWITHDEBINFO "-O3 -g -fno-omit-frame-pointer" CACHE INTERNAL "C release with debug info flags")

  set(CMAKE_CXX_FLAGS                "-g"                             CACHE INTERNAL "default C++ compiler flags")
  set(CMAKE_CXX_FLAGS_DEBUG          "-O0 -g"                         CACHE INTERNAL "C++ debug flags")
  set(CMAKE_CXX_FLAGS_MINSIZEREL     "-Os"                            CACHE INTERNAL "C++ minimal size flags")
  set(CMAKE_CXX_FLAGS_RELEASE        "-O3 -fomit-frame-pointer"       CACHE INTERNAL "C++ release flags")
  set(CMAKE_CXX_FLAGS_RELWITHDEBINFO "-O3 -g -fno-omit-frame-pointer" CACHE INTERNAL "C++ release with debug info flags")
endif ()

set(CMAKE_C_FLAGS                "${CMAKE_C_FLAGS}                ${BASE_FLAGS} ${BASE_C_FLAGS}")
set(CMAKE_C_FLAGS_DEBUG          "${CMAKE_C_FLAGS_DEBUG}          ${BASE_FLAGS} ${BASE_C_FLAGS}")
set(CMAKE_C_FLAGS_RELEASE        "${CMAKE_C_FLAGS_RELEASE}        ${BASE_FLAGS} ${BASE_C_FLAGS}")
set(CMAKE_C_FLAGS_RELWITHDEBINFO "${CMAKE_C_FLAGS_RELWITHDEBINFO} ${BASE_FLAGS} ${BASE_C_FLAGS}")
set(CMAKE_C_FLAGS_MINSIZEREL     "${CMAKE_C_FLAGS_MINSIZEREL}     ${BASE_FLAGS} ${BASE_C_FLAGS}")

set(CMAKE_CXX_FLAGS                "${CMAKE_CXX_FLAGS}                ${BASE_FLAGS} ${BASE_CXX_FLAGS}")
set(CMAKE_CXX_FLAGS_DEBUG          "${CMAKE_CXX_FLAGS_DEBUG}          ${BASE_FLAGS} ${BASE_CXX_FLAGS}")
set(CMAKE_CXX_FLAGS_RELEASE        "${CMAKE_CXX_FLAGS_RELEASE}        ${BASE_FLAGS} ${BASE_CXX_FLAGS}")
set(CMAKE_CXX_FLAGS_RELWITHDEBINFO "${CMAKE_CXX_FLAGS_RELWITHDEBINFO} ${BASE_FLAGS} ${BASE_CXX_FLAGS}")
set(CMAKE_CXX_FLAGS_MINSIZEREL     "${CMAKE_CXX_FLAGS_MINSIZEREL}     ${BASE_FLAGS} ${BASE_CXX_FLAGS}")

if (VERBOSE)
  message(STATUS "Info BASE_FLAGS:     ${BASE_FLAGS}")
  message(STATUS "Info BASE_C_FLAGS:   ${BASE_C_FLAGS}")
  message(STATUS "Info BASE_CXX_FLAGS: ${BASE_CXX_FLAGS}")
  message(STATUS "Info BASE_LD_FLAGS:  ${BASE_LD_FLAGS}")
  message(STATUS "Info BASE_LIBS:      ${BASE_LIBS}")
  message(STATUS)

  if (CMAKE_BUILD_TYPE STREQUAL "None")
    message(STATUS "Info CMAKE_C_FLAGS:   ${CMAKE_C_FLAGS}")
    message(STATUS "Info CMAKE_CXX_FLAGS: ${CMAKE_CXX_FLAGS}")
  endif ()

  if (CMAKE_BUILD_TYPE STREQUAL "Debug")
    message(STATUS "Info CMAKE_C_FLAGS_DEBUG:   ${CMAKE_C_FLAGS_DEBUG}")
    message(STATUS "Info CMAKE_CXX_FLAGS_DEBUG: ${CMAKE_CXX_FLAGS_DEBUG}")
  endif ()

  if (CMAKE_BUILD_TYPE STREQUAL "Release")
    message(STATUS "Info CMAKE_C_FLAGS_RELEASE:   ${CMAKE_C_FLAGS_RELEASE}")
    message(STATUS "Info CMAKE_CXX_FLAGS_RELEASE: ${CMAKE_CXX_FLAGS_RELEASE}")
  endif ()

  if (CMAKE_BUILD_TYPE STREQUAL "RelWithDebInfo")
    message(STATUS "Info CMAKE_C_FLAGS_RELWITHDEBINFO:   ${CMAKE_C_FLAGS_RELWITHDEBINFO}")
    message(STATUS "Info CMAKE_CXX_FLAGS_RELWITHDEBINFO: ${CMAKE_CXX_FLAGS_RELWITHDEBINFO}")
  endif ()

  if (CMAKE_BUILD_TYPE STREQUAL "MinSizeRel")
    message(STATUS "Info CMAKE_C_FLAGS_MINSIZEREL:   ${CMAKE_C_FLAGS_MINSIZEREL}")
    message(STATUS "Info CMAKE_CXX_FLAGS_MINSIZEREL: ${CMAKE_CXX_FLAGS_MINSIZEREL}")
  endif ()

  message(STATUS "Info CMAKE_EXE_LINKER_FLAGS: ${CMAKE_EXE_LINKER_FLAGS}")
  message(STATUS)
endif ()

################################################################################
## 3RD PARTY
################################################################################

# 3rdParty exports:
#
# V8_VERSION
# V8_LIBS
# V8_INCLUDE_DIR
#
# ICU_VERSION
# ICU_LIBS
# ICU_INCLUDE_DIR
#
# LIBEV_VERSION
# LIBEV_LIBS
# LIBEV_INCLUDE_DIR
#
# ZLIB_VERSION
# ZLIB_LIBS
# ZLIB_INCLUDE_DIR

add_subdirectory(3rdParty)

################################################################################
## VELOCYPACK
################################################################################

add_definitions("-DVELOCYPACK_XXHASH=1")

set(BOOST_VERSION 1.61.0b1)

foreach (LINK_DIR ${LINK_DIRECTORIES})
  link_directories("${LINK_DIR}")
endforeach()

################################################################################
## BOOST
################################################################################

message(STATUS "using 3rdParty BOOST")
option(USE_BOOST_UNITTESTS "use boost unit-tests" ON)

set(Boost_VERSION "1.61.0b1")
set(Boost_INCLUDE_DIR
  "${PROJECT_SOURCE_DIR}/3rdParty/boost/${Boost_VERSION}"
)

if (NOT USE_BOOST_UNITTESTS)
  message(STATUS "BOOST unit-tests are disabled")
endif ()

include_directories(${Boost_INCLUDE_DIR})
add_definitions(-DARANGODB_BOOST_VERSION=\"${Boost_VERSION}\")

################################################################################
## ICU
################################################################################

include_directories(${ICU_INCLUDE_DIR})

################################################################################
## LIBEV
################################################################################

include_directories(${LIBEV_INCLUDE_DIR})
add_definitions("-DARANGODB_LIBEV_VERSION=\"${LIBEV_VERSION}\"")

################################################################################
## OPENSSL
################################################################################

find_package(OpenSSL REQUIRED)
include_directories(${OPENSSL_INCLUDE_DIR})
add_definitions(-DARANGODB_OPENSSL_VERSION=\"${OPENSSL_VERSION}\")

if (OPENSSL_VERSION)
  string(REPLACE "." ";" OPENSSL_VERSION_LIST ${OPENSSL_VERSION})
  list(GET OPENSSL_VERSION_LIST 0 OPENSSL_VERSION_MAJOR)
  list(GET OPENSSL_VERSION_LIST 1 OPENSSL_VERSION_MINOR)
  if ("${OPENSSL_VERSION_MAJOR}" GREATER 0 AND "${OPENSSL_VERSION_MINOR}" GREATER 0)
    option(USE_OPENSSL_NO_SSL2
      "do not use OPENSSL_NO_SSL2"
      ON
    )
  else ()
    option(USE_OPENSSL_NO_SSL2
      "do not use OPENSSL_NO_SSL2"
      OFF
    )
  endif ()
endif ()

if (USE_OPENSSL_NO_SSL2)
  add_definitions(-DOPENSSL_NO_SSL2)
endif ()

################################################################################
## V8
################################################################################

include_directories(${V8_INCLUDE_DIR})
add_definitions("-DARANGODB_V8_VERSION=\"${V8_VERSION}\"")

################################################################################
## ZLIB
################################################################################

include_directories(${ZLIB_INCLUDE_DIR})
add_definitions("-DARANGODB_ZLIB_VERSION=\"${ZLIB_VERSION}\"")

################################################################################
## PATHS, installation, packages
################################################################################

include(ArangoDBMacros)

################################################################################
## ERRORS FILE
################################################################################

if (USE_MAINTAINER_MODE)
  set(ERROR_FILES
    lib/Basics/voc-errors.h
    lib/Basics/voc-errors.cpp
    js/common/bootstrap/errors.js
  )

  set(ERROR_FILES_GEN)
  set(ERRORS_DAT lib/Basics/errors.dat)

  foreach (m IN LISTS ERROR_FILES)
    add_custom_command(
      OUTPUT
        ${CMAKE_SOURCE_DIR}/${m}
      COMMAND
        PYTHON_EXECUTABLE=${PYTHON_EXECUTABLE} ./utils/generateErrorfile.sh ./${ERRORS_DAT} ./${m}
      DEPENDS
        ${CMAKE_SOURCE_DIR}/${ERRORS_DAT}
      WORKING_DIRECTORY
        ${CMAKE_SOURCE_DIR}
      COMMENT
        "Building errors files ${m}"
      VERBATIM
    )

    list(APPEND ERROR_FILES_GEN ${CMAKE_SOURCE_DIR}/${m})
  endforeach ()

  add_custom_target(errorfiles ALL DEPENDS ${ERROR_FILES_GEN})
endif ()

################################################################################
## MIMETYPES FILE
################################################################################

if (USE_MAINTAINER_MODE)
  set(MIMETYPES_FILES
    lib/Basics/voc-mimetypes.h
    lib/Basics/voc-mimetypes.cpp
  )

  set(MIMETYPES_FILES_GEN)
  set(MIMETYPES_DAT lib/Basics/mimetypes.dat)

  foreach (m IN LISTS MIMETYPES_FILES)
    add_custom_command(
      OUTPUT
        ${CMAKE_SOURCE_DIR}/${m}
      COMMAND
        PYTHON_EXECUTABLE=${PYTHON_EXECUTABLE} ./utils/generateMimetypes.sh ./${MIMETYPES_DAT} ./${m}
      DEPENDS
        ${CMAKE_SOURCE_DIR}/${MIMETYPES_DAT}
      WORKING_DIRECTORY
        ${CMAKE_SOURCE_DIR}
      COMMENT
        "Building mimetypes files ${m}"
      VERBATIM
    )

    list(APPEND MIMETYPES_FILES_GEN ${CMAKE_SOURCE_DIR}/${m})
  endforeach ()

  add_custom_target(mimetypes ALL DEPENDS ${MIMETYPES_FILES_GEN})
endif ()

################################################################################
## SUB-PROJECTS
################################################################################

list(INSERT SYSTEM_LIBRARIES 0
  ${BT_LIBS}
  ${ZLIB_LIBS}
  ${ICU_LIBS}
  ${OPENSSL_LIBRARIES}
  ${BASE_LIBS}
  ${CMAKE_DL_LIBS}
  ${SYS_LIBS}
  ${CMAKE_THREAD_LIBS_INIT}
)

add_subdirectory(lib)
add_subdirectory(arangosh)
add_subdirectory(arangod)
if (USE_BOOST_UNITTESTS)
  add_subdirectory(UnitTests)
endif()
add_subdirectory(Documentation)

add_dependencies(arangobench   zlibstatic)
add_dependencies(arangod       ev zlibstatic)
add_dependencies(arangodump    zlibstatic)
add_dependencies(arangoimp     zlibstatic)
add_dependencies(arangorestore zlibstatic)
add_dependencies(arangosh      zlibstatic)

if (NOT USE_PRECOMPILED_V8)
  # all binaries depend on v8_build because it contains ICU as well
  add_dependencies(arangobench   v8_build)
  add_dependencies(arangod       v8_build)
  add_dependencies(arangodump    v8_build)
  add_dependencies(arangoimp     v8_build)
  add_dependencies(arangorestore v8_build)
  add_dependencies(arangosh      v8_build)
endif ()

<<<<<<< HEAD
# this section triggers the sub-builds for the client packages.

set(BUILD_DIR ${CMAKE_CURRENT_BINARY_DIR}/packages/arangodb-client)
configure_file(cmake/packages/package-client.txt ${BUILD_DIR}/CMakeLists.txt @ONLY)
add_custom_target(package-arongodb-client COMMAND ${CMAKE_COMMAND} . 
  COMMAND ${CMAKE_CPACK_COMMAND} -G DEB
  COMMAND cp *.deb ${PROJECT_BINARY_DIR} 
  WORKING_DIRECTORY ${BUILD_DIR})
=======
#copy compile commands to source dir
if( EXISTS "${CMAKE_CURRENT_BINARY_DIR}/compile_commands.json" )
    message(STATUS "copy compile_commands.json")
    EXECUTE_PROCESS(COMMAND ${CMAKE_COMMAND} -E copy_if_different
        ${CMAKE_CURRENT_BINARY_DIR}/compile_commands.json
        ${CMAKE_CURRENT_SOURCE_DIR}/compile_commands.json
    )
endif()
>>>>>>> 4feb8ff4
<|MERGE_RESOLUTION|>--- conflicted
+++ resolved
@@ -844,16 +844,7 @@
   add_dependencies(arangosh      v8_build)
 endif ()
 
-<<<<<<< HEAD
-# this section triggers the sub-builds for the client packages.
-
-set(BUILD_DIR ${CMAKE_CURRENT_BINARY_DIR}/packages/arangodb-client)
-configure_file(cmake/packages/package-client.txt ${BUILD_DIR}/CMakeLists.txt @ONLY)
-add_custom_target(package-arongodb-client COMMAND ${CMAKE_COMMAND} . 
-  COMMAND ${CMAKE_CPACK_COMMAND} -G DEB
-  COMMAND cp *.deb ${PROJECT_BINARY_DIR} 
-  WORKING_DIRECTORY ${BUILD_DIR})
-=======
+
 #copy compile commands to source dir
 if( EXISTS "${CMAKE_CURRENT_BINARY_DIR}/compile_commands.json" )
     message(STATUS "copy compile_commands.json")
@@ -862,4 +853,10 @@
         ${CMAKE_CURRENT_SOURCE_DIR}/compile_commands.json
     )
 endif()
->>>>>>> 4feb8ff4
+
+set(BUILD_DIR ${CMAKE_CURRENT_BINARY_DIR}/packages/arangodb-client)
+configure_file(cmake/packages/package-client.txt ${BUILD_DIR}/CMakeLists.txt @ONLY)
+add_custom_target(package-arongodb-client COMMAND ${CMAKE_COMMAND} . 
+  COMMAND ${CMAKE_CPACK_COMMAND} -G DEB
+  COMMAND cp *.deb ${PROJECT_BINARY_DIR} 
+  WORKING_DIRECTORY ${BUILD_DIR})
