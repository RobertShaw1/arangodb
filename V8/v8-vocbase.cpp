--- conflicted
+++ resolved
@@ -1002,7 +1002,7 @@
  
   // execute code  
   v8::Handle<v8::Value> result;
-  result = TRI_ExecuteStringVocBase(v8::Context::GetCurrent(), v8::String::New(code), v8::String::New("query"));
+  result = TRI_ExecuteJavaScriptString(v8::Context::GetCurrent(), v8::String::New(code), v8::String::New("query"), false);
   TRI_Free(TRI_UNKNOWN_MEM_ZONE, code);
 
   // return the result as a javascript array
@@ -1738,48 +1738,9 @@
   // bind parameters
   triagens::rest::JsonContainer parameters(TRI_UNKNOWN_MEM_ZONE, argc > 1 ? TRI_JsonObject(argv[1]) : 0);
   
-<<<<<<< HEAD
-  if (parameters) {
-    TRI_FreeJson(TRI_UNKNOWN_MEM_ZONE, parameters);
-  }
-
-  // optimise
-  if (!TRI_OptimiseQueryContextAql(context)) {
-    v8::Handle<v8::Object> errorObject = TRI_CreateErrorObjectAhuacatl(&context->_error);
-    TRI_FreeContextAql(context);
-    return scope.Close(errorObject);
-  }
-
-  // acquire locks
-  if (!TRI_LockQueryContextAql(context)) {
-    v8::Handle<v8::Object> errorObject = TRI_CreateErrorObjectAhuacatl(&context->_error);
-    TRI_FreeContextAql(context);
-    return scope.Close(errorObject);
-  }
-
-  TRI_general_cursor_t* cursor = 0;
-  
-  // generate code
-  if (context->_first) {
-    char* code = TRI_GenerateCodeAql((TRI_aql_node_t*) context->_first);
-    
-    if (code) {
-      v8::Handle<v8::Value> result;
-      result = TRI_ExecuteJavaScriptString(v8::Context::GetCurrent(), v8::String::New(code), v8::String::New("query"), false);
-      TRI_Free(TRI_UNKNOWN_MEM_ZONE, code);
-
-      TRI_json_t* json = TRI_JsonObject(result);
-
-      if (json) {
-        TRI_general_cursor_result_t* cursorResult = TRI_CreateResultAql(json);
-
-        if (cursorResult) {
-          cursor = TRI_CreateGeneralCursor(cursorResult, doCount, batchSize);
-=======
   TRI_aql_context_t* context = TRI_CreateContextAql(vocbase, queryString.c_str()); 
   if (!context) {
     v8::Handle<v8::Object> errorObject = TRI_CreateErrorObject(TRI_ERROR_OUT_OF_MEMORY, "out of memory");
->>>>>>> 8e834971
 
     return scope.Close(v8::ThrowException(errorObject));
   }
